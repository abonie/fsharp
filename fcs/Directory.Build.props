--- conflicted
+++ resolved
@@ -20,8 +20,6 @@
     <IntermediateOutputPath>$(ArtifactsObjDir)\fcs</IntermediateOutputPath>
     <DisableCompilerRedirection>true</DisableCompilerRedirection>
   </PropertyGroup>
-<<<<<<< HEAD
-=======
 
   <!-- SDK targets override -->
   <PropertyGroup>
@@ -33,9 +31,7 @@
     <!-- The LKG FSI.EXE requires MSBuild 15 to be installed, which is painful -->
     <ToolsetFsiToolPath>$(FSharpSourcesRoot)\..\packages\FSharp.Compiler.Tools.4.1.27\tools</ToolsetFsiToolPath>
     <ToolsetFsiToolExe>fsi.exe</ToolsetFsiToolExe>
-    <ProtoOutputPath>$(ArtifactsBinDir)\FSharp.Build\Proto\net472</ProtoOutputPath>
     <FcsFSharpCorePkgVersion>4.6.2</FcsFSharpCorePkgVersion>
     <FcsTargetNetFxFramework>net461</FcsTargetNetFxFramework>
   </PropertyGroup>
->>>>>>> 8bada643
 </Project>