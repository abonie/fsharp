﻿// Copyright (c) Microsoft Corporation.  All Rights Reserved.  See License.txt in the project root for license information.

namespace Microsoft.VisualStudio.FSharp.Editor

open System
open System.Threading
open System.Threading.Tasks
open System.ComponentModel.Composition
open System.Text

open Microsoft.CodeAnalysis
open Microsoft.CodeAnalysis.Text

open Microsoft.VisualStudio.Language.Intellisense
open Microsoft.VisualStudio.Shell
open Microsoft.VisualStudio.Shell.Interop
open Microsoft.VisualStudio.Text
open Microsoft.VisualStudio.Utilities

open FSharp.Compiler
open FSharp.Compiler.CodeAnalysis
open FSharp.Compiler.EditorServices
open FSharp.Compiler.Symbols
open FSharp.Compiler.Text
open FSharp.Compiler.Tokenization

type internal QuickInfo =
    { StructuredText: ToolTipText
      AnalyzerExtras: TaggedText[][]
      Span: TextSpan
      Symbol: FSharpSymbol option
      SymbolKind: LexerSymbolKind }

module internal FSharpQuickInfo =

    let userOpName = "QuickInfo"

    // when a construct has been declared in a signature file the documentation comments that are
    // written in that file are the ones that go into the generated xml when the project is compiled
    // therefore we should include these doccoms in our design time quick info
    let getQuickInfoFromRange
        (
            checker: FSharpChecker,
            projectInfoManager: FSharpProjectOptionsManager,
            document: Document,
            declRange: range,
            cancellationToken: CancellationToken
        )
        : Async<QuickInfo option> =

        asyncMaybe {
            let solution = document.Project.Solution
            // ascertain the location of the target declaration in the signature file
            let! extDocId = solution.GetDocumentIdsWithFilePath declRange.FileName |> Seq.tryHead
            let extDocument = solution.GetProject(extDocId.ProjectId).GetDocument extDocId
            let! extSourceText = extDocument.GetTextAsync cancellationToken
            let! extSpan = RoslynHelpers.TryFSharpRangeToTextSpan (extSourceText, declRange)
            let extLineText = (extSourceText.Lines.GetLineFromPosition extSpan.Start).ToString()

            // project options need to be retrieved because the signature file could be in another project
            let! extParsingOptions, extProjectOptions = projectInfoManager.TryGetOptionsByProject(extDocument.Project, cancellationToken)
            let extDefines = CompilerEnvironment.GetCompilationDefinesForEditing extParsingOptions
            let! extLexerSymbol = Tokenizer.getSymbolAtPosition(extDocId, extSourceText, extSpan.Start, declRange.FileName, extDefines, SymbolLookupKind.Greedy, true, true)
<<<<<<< HEAD
            let! extParseResults, _, extCheckFileResults = checker.ParseAndCheckDocument(extDocument, extProjectOptions, allowStaleResults=true, sourceText=extSourceText, userOpName = userOpName)
=======
            let! _, _, extCheckFileResults = checker.ParseAndCheckDocument(extDocument, extProjectOptions, allowStaleResults=true, userOpName = userOpName)
>>>>>>> 9c627f8b

            let extQuickInfoText = 
                extCheckFileResults.GetToolTip
                    (declRange.StartLine, extLexerSymbol.Ident.idRange.EndColumn, extLineText, extLexerSymbol.FullIsland, FSharpTokenTag.IDENT)

            let fcsPos = Position.mkPos declRange.StartLine (extLexerSymbol.Ident.idRange.EndColumn-1)
            let! extAnalyzerExtras = checker.GetAdditionalAnalyzerToolTips(extParseResults, extCheckFileResults, options=extProjectOptions, pos=fcsPos, userOpName=userOpName) |> liftAsync
            let extAnalyzerExtras = extAnalyzerExtras |> Array.filter (fun arr -> arr.Length <> 0)
            match extQuickInfoText, extAnalyzerExtras with
            | ToolTipText [], [| |]
            | ToolTipText [ToolTipElement.None], [| |] -> return! None
            | _ ->
                let! extSymbolUse =
                    extCheckFileResults.GetSymbolUseAtLocation(declRange.StartLine, extLexerSymbol.Ident.idRange.EndColumn, extLineText, extLexerSymbol.FullIsland)
                let! span = RoslynHelpers.TryFSharpRangeToTextSpan (extSourceText, extLexerSymbol.Range)

                return { StructuredText = extQuickInfoText
                         AnalyzerExtras = extAnalyzerExtras
                         Span = span
                         Symbol = Some extSymbolUse.Symbol
                         SymbolKind = extLexerSymbol.Kind }
        }

    /// Get QuickInfo combined from doccom of Signature and definition
    let getQuickInfo
        (
            checker: FSharpChecker,
            projectInfoManager: FSharpProjectOptionsManager,
            document: Document,
            position: int,
            cancellationToken: CancellationToken
        )
        : Async<(range * QuickInfo option * QuickInfo option) option> =

        asyncMaybe {
            let! sourceText = document.GetTextAsync cancellationToken
            let! parsingOptions, projectOptions = projectInfoManager.TryGetOptionsForEditingDocumentOrProject(document, cancellationToken, userOpName)
            let defines = CompilerEnvironment.GetCompilationDefinesForEditing parsingOptions
            let! lexerSymbol = Tokenizer.getSymbolAtPosition(document.Id, sourceText, position, document.FilePath, defines, SymbolLookupKind.Greedy, true, true)
            let idRange = lexerSymbol.Ident.idRange  
<<<<<<< HEAD
            let! parseResults, _, checkFileResults = checker.ParseAndCheckDocument(document, projectOptions, allowStaleResults = true, sourceText=sourceText, userOpName = userOpName)
=======
            let! _, _, checkFileResults = checker.ParseAndCheckDocument(document, projectOptions, allowStaleResults = true, userOpName = userOpName)
>>>>>>> 9c627f8b
            let textLinePos = sourceText.Lines.GetLinePosition position
            let fcsTextLineNumber = Line.fromZ textLinePos.Line
            let lineText = (sourceText.Lines.GetLineFromPosition position).ToString()

            /// Gets the QuickInfo information for the orignal target
            let getTargetSymbolQuickInfo (symbol, tag) =
                asyncMaybe {
                    let targetQuickInfo =
                        checkFileResults.GetToolTip
                            (fcsTextLineNumber, idRange.EndColumn, lineText, lexerSymbol.FullIsland,tag)

                    let fcsPos = Position.mkPos fcsTextLineNumber textLinePos.Character
                    let! extras = checker.GetAdditionalAnalyzerToolTips(parseResults, checkFileResults, options=projectOptions, pos=fcsPos, userOpName=userOpName) |> liftAsync
                    let extras = extras |> Array.filter (fun arr -> arr.Length <> 0)
                    match targetQuickInfo, extras with
                    | ToolTipText [], [| |]
                    | ToolTipText [ToolTipElement.None], [| |] -> return! None
                    | _ ->
                        let! targetTextSpan = RoslynHelpers.TryFSharpRangeToTextSpan (sourceText, lexerSymbol.Range)
                        return { StructuredText = targetQuickInfo
                                 AnalyzerExtras = extras
                                 Span = targetTextSpan
                                 Symbol = symbol
                                 SymbolKind = lexerSymbol.Kind }
                }

            match lexerSymbol.Kind with 
            | LexerSymbolKind.String ->
                let! targetQuickInfo = getTargetSymbolQuickInfo (None, FSharpTokenTag.STRING)
                return lexerSymbol.Range, None, Some targetQuickInfo
            
            | _ -> 
            let! symbolUse = checkFileResults.GetSymbolUseAtLocation (fcsTextLineNumber, idRange.EndColumn, lineText, lexerSymbol.FullIsland)

            // if the target is in a signature file, adjusting the quick info is unnecessary
            if isSignatureFile document.FilePath then
                let! targetQuickInfo = getTargetSymbolQuickInfo (Some symbolUse.Symbol, FSharpTokenTag.IDENT)
                return symbolUse.Range, None, Some targetQuickInfo
            else
                // find the declaration location of the target symbol, with a preference for signature files
                let findSigDeclarationResult = checkFileResults.GetDeclarationLocation (idRange.StartLine, idRange.EndColumn, lineText, lexerSymbol.FullIsland, preferFlag=true)

                // it is necessary to retrieve the backup quick info because this acquires
                // the textSpan designating where we want the quick info to appear.
                let! targetQuickInfo = getTargetSymbolQuickInfo (Some symbolUse.Symbol, FSharpTokenTag.IDENT)

                let! result =
                    match findSigDeclarationResult with 
                    | FindDeclResult.DeclFound declRange when isSignatureFile declRange.FileName ->
                        asyncMaybe {
                            let! sigQuickInfo = getQuickInfoFromRange(checker, projectInfoManager, document, declRange, cancellationToken)

                            // if the target was declared in a signature file, and the current file
                            // is not the corresponding module implementation file for that signature,
                            // the doccoms from the signature will overwrite any doccoms that might be
                            // present on the definition/implementation
                            let findImplDefinitionResult = checkFileResults.GetDeclarationLocation (idRange.StartLine, idRange.EndColumn, lineText, lexerSymbol.FullIsland, preferFlag=false)

                            match findImplDefinitionResult  with
                            | FindDeclResult.DeclNotFound _
                            | FindDeclResult.ExternalDecl _ ->
                                return symbolUse.Range, Some sigQuickInfo, None
                            | FindDeclResult.DeclFound declRange ->
                                let! implQuickInfo = getQuickInfoFromRange(checker, projectInfoManager, document, declRange, cancellationToken)
                                return symbolUse.Range, Some sigQuickInfo, Some { implQuickInfo with Span = targetQuickInfo.Span }
                        }
                    | _ -> async.Return None
                    |> liftAsync

                return result |> Option.defaultValue (symbolUse.Range, None, Some targetQuickInfo)
        }

type internal FSharpAsyncQuickInfoSource
    (
        statusBar: StatusBar,
        xmlMemberIndexService: IVsXMLMemberIndexService,
        checkerProvider:FSharpCheckerProvider,
        projectInfoManager:FSharpProjectOptionsManager,
        textBuffer:ITextBuffer,
        _settings: EditorOptions
    ) =

    // test helper
    static member ProvideQuickInfo(checker:FSharpChecker, document: Document, position:int, parsingOptions:FSharpParsingOptions, options:FSharpProjectOptions, languageServicePerformanceOptions: LanguageServicePerformanceOptions) =
        asyncMaybe {
<<<<<<< HEAD
            let! parseResults, _, checkFileResults = checker.ParseAndCheckDocument(filePath, textVersionHash, sourceText, options, languageServicePerformanceOptions, userOpName=FSharpQuickInfo.userOpName)
=======
            let! _, _, checkFileResults = checker.ParseAndCheckDocument(document, options, languageServicePerformanceOptions, userOpName=FSharpQuickInfo.userOpName)
            let! sourceText = document.GetTextAsync()
            let filePath = document.FilePath
>>>>>>> 9c627f8b
            let textLine = sourceText.Lines.GetLineFromPosition position
            let textPos = sourceText.Lines.GetLinePosition position
            let textLineNumber = textLine.LineNumber + 1 // Roslyn line numbers are zero-based
            let textLineString = textLine.ToString()
            let defines = CompilerEnvironment.GetCompilationDefinesForEditing parsingOptions
            let! symbol = Tokenizer.getSymbolAtPosition (document.Id, sourceText, position, filePath, defines, SymbolLookupKind.Precise, true, true)
            let res = checkFileResults.GetToolTip (textLineNumber, symbol.Ident.idRange.EndColumn, textLineString, symbol.FullIsland, FSharpTokenTag.IDENT)
            let fcsPos = Position.mkPos textLineNumber textPos.Character
            let! extras = checker.GetAdditionalAnalyzerToolTips(parseResults, checkFileResults, options=options, pos=fcsPos, userOpName=FSharpQuickInfo.userOpName) |> liftAsync
            let extras = extras |> Array.filter (fun arr -> arr.Length <> 0)
            match res, extras with
            | ToolTipText [], [| |]
            | ToolTipText [ToolTipElement.None], [| |] -> return! None
            | _ ->
                let! symbolUse = checkFileResults.GetSymbolUseAtLocation (textLineNumber, symbol.Ident.idRange.EndColumn, textLineString, symbol.FullIsland)
                let! symbolSpan = RoslynHelpers.TryFSharpRangeToTextSpan (sourceText, symbol.Range)
                return { StructuredText = res
                         AnalyzerExtras = extras
                         Span = symbolSpan
                         Symbol = Some symbolUse.Symbol
                         SymbolKind = symbol.Kind }
        }

    static member BuildSingleQuickInfoItem (documentationBuilder:IDocumentationBuilder) (quickInfo:QuickInfo) =
        let mainDescription, documentation, typeParameterMap, usage, exceptions, analyzerExtras = ResizeArray(), ResizeArray(), ResizeArray(), ResizeArray(), ResizeArray(), ResizeArray()
        XmlDocumentation.BuildDataTipText(documentationBuilder, mainDescription.Add, documentation.Add, typeParameterMap.Add, usage.Add, exceptions.Add, analyzerExtras.Add, quickInfo.StructuredText, quickInfo.AnalyzerExtras)
        let docs = RoslynHelpers.joinWithLineBreaks [documentation; typeParameterMap; usage; exceptions; analyzerExtras]
        (mainDescription, docs)

    interface IAsyncQuickInfoSource with
        override _.Dispose() = () // no cleanup necessary

        // This method can be called from the background thread.
        // Do not call IServiceProvider.GetService here.
        override _.GetQuickInfoItemAsync(session:IAsyncQuickInfoSession, cancellationToken:CancellationToken) : Task<QuickInfoItem> =
            let triggerPoint = session.GetTriggerPoint(textBuffer.CurrentSnapshot)
            match triggerPoint.HasValue with
            | false -> Task.FromResult<QuickInfoItem>(null)
            | true ->
                let triggerPoint = triggerPoint.GetValueOrDefault()
                asyncMaybe {
                    let document = textBuffer.CurrentSnapshot.GetOpenDocumentInCurrentContextWithChanges()
                    let! symbolUseRange, sigQuickInfo, targetQuickInfo = FSharpQuickInfo.getQuickInfo(checkerProvider.Checker, projectInfoManager, document, triggerPoint.Position, cancellationToken)
                    let getTrackingSpan (span:TextSpan) =
                        textBuffer.CurrentSnapshot.CreateTrackingSpan(span.Start, span.Length, SpanTrackingMode.EdgeInclusive)

                    let documentationBuilder = XmlDocumentation.CreateDocumentationBuilder(xmlMemberIndexService)
                    match sigQuickInfo, targetQuickInfo with
                    | None, None -> return null
                    | Some quickInfo, None
                    | None, Some quickInfo ->
                        let mainDescription, docs = FSharpAsyncQuickInfoSource.BuildSingleQuickInfoItem documentationBuilder quickInfo
                        let imageId = Tokenizer.GetImageIdForSymbol(quickInfo.Symbol, quickInfo.SymbolKind)
                        let navigation = QuickInfoNavigation(statusBar, checkerProvider.Checker, projectInfoManager, document, symbolUseRange)
                        let content = QuickInfoViewProvider.provideContent(imageId, mainDescription, docs, navigation)
                        let span = getTrackingSpan quickInfo.Span
                        return QuickInfoItem(span, content)

                    | Some sigQuickInfo, Some targetQuickInfo ->
                        let mainDescription, targetDocumentation, sigDocumentation, typeParameterMap, exceptions, usage, analyzerExtras = ResizeArray(), ResizeArray(), ResizeArray(), ResizeArray(), ResizeArray(), ResizeArray(), ResizeArray()
                        XmlDocumentation.BuildDataTipText(documentationBuilder, ignore, sigDocumentation.Add, ignore, ignore, ignore, ignore, sigQuickInfo.StructuredText, sigQuickInfo.AnalyzerExtras)
                        XmlDocumentation.BuildDataTipText(documentationBuilder, mainDescription.Add, targetDocumentation.Add, typeParameterMap.Add, exceptions.Add, usage.Add, analyzerExtras.Add, targetQuickInfo.StructuredText, targetQuickInfo.AnalyzerExtras)
                        // get whitespace nomalized documentation text
                        let getText (tts: seq<TaggedText>) =
                            let text =
                                (StringBuilder(), tts)
                                ||> Seq.fold (fun sb tt ->
                                    if String.IsNullOrWhiteSpace tt.Text then sb else sb.Append tt.Text)
                                |> string
                            if String.IsNullOrWhiteSpace text then None else Some text

                        let documentation =
                            [ match getText targetDocumentation, getText sigDocumentation with
                              | None, None -> ()
                              | None, Some _ -> yield! sigDocumentation
                              | Some _, None -> yield! targetDocumentation
                              | Some implText, Some sigText when implText.Equals (sigText, StringComparison.OrdinalIgnoreCase) ->
                                    yield! sigDocumentation
                              | Some _  , Some _ ->
                                    yield! RoslynHelpers.joinWithLineBreaks [ sigDocumentation; [ TaggedText.tagText "—————————————————"]; targetDocumentation ]
                            ] |> ResizeArray
                        let docs = RoslynHelpers.joinWithLineBreaks [documentation; typeParameterMap; usage; exceptions; analyzerExtras]
                        let imageId = Tokenizer.GetImageIdForSymbol(targetQuickInfo.Symbol, targetQuickInfo.SymbolKind)
                        let navigation = QuickInfoNavigation(statusBar, checkerProvider.Checker, projectInfoManager, document, symbolUseRange)
                        let content = QuickInfoViewProvider.provideContent(imageId, mainDescription, docs, navigation)
                        let span = getTrackingSpan targetQuickInfo.Span
                        return QuickInfoItem(span, content)
                }   |> Async.map Option.toObj
                    |> RoslynHelpers.StartAsyncAsTask cancellationToken

[<Export(typeof<IAsyncQuickInfoSourceProvider>)>]
[<Name("F# Quick Info Provider")>]
[<ContentType(FSharpConstants.FSharpLanguageName)>]
[<Order>]
type internal FSharpAsyncQuickInfoSourceProvider
    [<ImportingConstructor>]
    (
        [<Import(typeof<SVsServiceProvider>)>] serviceProvider: IServiceProvider,
        checkerProvider:FSharpCheckerProvider,
        projectInfoManager:FSharpProjectOptionsManager,
        settings: EditorOptions
    ) =

    interface IAsyncQuickInfoSourceProvider with
        override _.TryCreateQuickInfoSource(textBuffer:ITextBuffer) : IAsyncQuickInfoSource =
            // GetService calls must be made on the UI thread
            // It is safe to do it here (see #4713)
            let statusBar = StatusBar(serviceProvider.GetService<SVsStatusbar,IVsStatusbar>())
            let xmlMemberIndexService = serviceProvider.XMLMemberIndexService
            new FSharpAsyncQuickInfoSource(statusBar, xmlMemberIndexService, checkerProvider, projectInfoManager, textBuffer, settings) :> IAsyncQuickInfoSource<|MERGE_RESOLUTION|>--- conflicted
+++ resolved
@@ -61,11 +61,7 @@
             let! extParsingOptions, extProjectOptions = projectInfoManager.TryGetOptionsByProject(extDocument.Project, cancellationToken)
             let extDefines = CompilerEnvironment.GetCompilationDefinesForEditing extParsingOptions
             let! extLexerSymbol = Tokenizer.getSymbolAtPosition(extDocId, extSourceText, extSpan.Start, declRange.FileName, extDefines, SymbolLookupKind.Greedy, true, true)
-<<<<<<< HEAD
-            let! extParseResults, _, extCheckFileResults = checker.ParseAndCheckDocument(extDocument, extProjectOptions, allowStaleResults=true, sourceText=extSourceText, userOpName = userOpName)
-=======
-            let! _, _, extCheckFileResults = checker.ParseAndCheckDocument(extDocument, extProjectOptions, allowStaleResults=true, userOpName = userOpName)
->>>>>>> 9c627f8b
+            let! extParseResults, _, extCheckFileResults = checker.ParseAndCheckDocument(extDocument, extProjectOptions, allowStaleResults=true, userOpName = userOpName)
 
             let extQuickInfoText = 
                 extCheckFileResults.GetToolTip
@@ -106,11 +102,7 @@
             let defines = CompilerEnvironment.GetCompilationDefinesForEditing parsingOptions
             let! lexerSymbol = Tokenizer.getSymbolAtPosition(document.Id, sourceText, position, document.FilePath, defines, SymbolLookupKind.Greedy, true, true)
             let idRange = lexerSymbol.Ident.idRange  
-<<<<<<< HEAD
-            let! parseResults, _, checkFileResults = checker.ParseAndCheckDocument(document, projectOptions, allowStaleResults = true, sourceText=sourceText, userOpName = userOpName)
-=======
-            let! _, _, checkFileResults = checker.ParseAndCheckDocument(document, projectOptions, allowStaleResults = true, userOpName = userOpName)
->>>>>>> 9c627f8b
+            let! parseResults, _, checkFileResults = checker.ParseAndCheckDocument(document, projectOptions, allowStaleResults = true, userOpName = userOpName)
             let textLinePos = sourceText.Lines.GetLinePosition position
             let fcsTextLineNumber = Line.fromZ textLinePos.Line
             let lineText = (sourceText.Lines.GetLineFromPosition position).ToString()
@@ -196,13 +188,9 @@
     // test helper
     static member ProvideQuickInfo(checker:FSharpChecker, document: Document, position:int, parsingOptions:FSharpParsingOptions, options:FSharpProjectOptions, languageServicePerformanceOptions: LanguageServicePerformanceOptions) =
         asyncMaybe {
-<<<<<<< HEAD
-            let! parseResults, _, checkFileResults = checker.ParseAndCheckDocument(filePath, textVersionHash, sourceText, options, languageServicePerformanceOptions, userOpName=FSharpQuickInfo.userOpName)
-=======
-            let! _, _, checkFileResults = checker.ParseAndCheckDocument(document, options, languageServicePerformanceOptions, userOpName=FSharpQuickInfo.userOpName)
+            let! parseResults, _, checkFileResults = checker.ParseAndCheckDocument(document, options, languageServicePerformanceOptions, userOpName=FSharpQuickInfo.userOpName)
             let! sourceText = document.GetTextAsync()
             let filePath = document.FilePath
->>>>>>> 9c627f8b
             let textLine = sourceText.Lines.GetLineFromPosition position
             let textPos = sourceText.Lines.GetLinePosition position
             let textLineNumber = textLine.LineNumber + 1 // Roslyn line numbers are zero-based
