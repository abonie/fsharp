--- conflicted
+++ resolved
@@ -42,11 +42,7 @@
         |> Option.map (fun document -> workspace.CurrentSolution.GetDocumentIdsWithFilePath(document.FilePath))
         |> Option.bind Seq.tryHead
         |> Option.map (fun documentId ->
-<<<<<<< HEAD
-            let service = FSharpCodeLensService(serviceProvider, workspace, documentId, buffer, metadataAsSource, componentModel.GetService(), typeMap, LineLensDisplayService(wpfView, buffer), settings)
-=======
             let service = FSharpCodeLensService(serviceProvider, workspace, documentId, buffer, metadataAsSource, componentModel.GetService(), typeMap, CodeLensDisplayService(wpfView, buffer), settings)
->>>>>>> 1df40e48
             let provider = (wpfView, service)
             wpfView.Closed.Add (fun _ -> lineLensProviders.Remove provider |> ignore)
             lineLensProviders.Add(provider))
