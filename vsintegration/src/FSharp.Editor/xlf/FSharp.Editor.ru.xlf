--- conflicted
+++ resolved
@@ -175,7 +175,6 @@
 Enable parallel reference resolution;
 Enable fast find references &amp; rename (restart required);
 Cache parsing results (experimental)</source>
-<<<<<<< HEAD
         <target state="translated">Параметры производительности проекта и кэширования F#; 
 Включить перекрестные ссылки проектов в памяти; 
 Enable_partial_type_checking; 
@@ -187,19 +186,6 @@
 Включить параллельное разрешение ссылок; 
 Включить быстрый поиск ссылок и переименование (требуется перезагрузка); 
 Результаты анализа кэша (экспериментальная функция)</target>
-=======
-        <target state="needs-review-translation">Параметры производительности проекта F# и кэширования;
-Включить перекрестные ссылки проекта в памяти;
-Enable_partial_type_checking;
-Параметры производительности IntelliSense;
-Включить устаревшие данные для функций IntelliSense;
-Время до использования устаревших результатов (в миллисекундах);
-Параллелизация (требуется перезагрузка);
-Включить параллельную проверку типов с файлами подписей;
-Включить параллельное эталонное разрешение;
-Включить быстрый поиск ссылок и переименование (экспериментально);
-Результаты анализа кэша (экспериментально)</target>
->>>>>>> 51874613
         <note />
       </trans-unit>
       <trans-unit id="PrefixValueNameWithUnderscore">
