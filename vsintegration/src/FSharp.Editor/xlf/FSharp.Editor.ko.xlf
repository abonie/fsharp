--- conflicted
+++ resolved
@@ -176,13 +176,8 @@
 Enable parallel reference resolution;
 Enable fast find references &amp; rename (restart required);
 Cache parsing results (experimental)</source>
-<<<<<<< HEAD
         <target state="translated">F# 프로젝트 및 캐싱 성능 옵션;
 메모리 내 크로스 프로젝트 참조 사용;
-=======
-        <target state="needs-review-translation">F# 프로젝트 및 캐싱 성능 옵션;
-메모리 내 프로젝트 간 참조 활성화;
->>>>>>> 51874613
 Enable_partial_type_checking;
 IntelliSense 성능 옵션;
 IntelliSense 기능에 대해 부실 데이터 사용;
