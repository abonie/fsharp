--- conflicted
+++ resolved
@@ -24,7 +24,7 @@
       </trans-unit>
       <trans-unit id="AddReturnTypeAnnotation">
         <source>Add return type annotation</source>
-        <target state="new">Add return type annotation</target>
+        <target state="translated">Přidat anotaci návratového typu</target>
         <note />
       </trans-unit>
       <trans-unit id="AddTypeAnnotation">
@@ -44,18 +44,6 @@
 Use Transparent Compiler (experimental);
 Live Buffers;
 Use live (unsaved) buffers for analysis</source>
-<<<<<<< HEAD
-        <target state="needs-review-translation">Vodítka struktury bloků;
-Zobrazit pokyny ke struktuře pro kód F#;
-Osnova;
-Zobrazit osnovu a sbalitelné uzly kódu F#;
-Vložené tipy;
-Zobrazit tipy pro vložený typ (náhled);
-Zobrazení tipů pro návratový typ (náhled);
-Zobrazit nápovědy k názvům vložených parametrů (náhled);
-Živé vyrovnávací paměti;
-Použití živých (neuložených) vyrovnávacích pamětí pro kontrolu</target>
-=======
         <target state="new">Block Structure Guides;
 Show structure guidelines for F# code;
 Outlining;
@@ -67,7 +55,6 @@
 Use Transparent Compiler (experimental);
 Live Buffers;
 Use live (unsaved) buffers for analysis</target>
->>>>>>> b57dee7c
         <note />
       </trans-unit>
       <trans-unit id="ChangeEqualsInFieldTypeToColon">
@@ -189,16 +176,16 @@
 Enable parallel reference resolution;
 Enable fast find references &amp; rename (restart required);
 Cache parsing results (experimental)</source>
-        <target state="needs-review-translation">Možnosti výkonu projektu F# a ukládání do mezipaměti;
+        <target state="translated">Možnosti výkonu pro ukládání do mezipaměti a projekt F#;
 Povolit odkazy mezi projekty v paměti;
-Enable_partial_type_checking;
-Možnosti výkonu IntelliSense;
+Povolit_částečnou_kontrolu_typu;
+Možnosti výkonu pro IntelliSense;
 Povolit zastaralá data pro funkce IntelliSense;
-Doba, než se použijí zastaralé výsledky (v milisekundách);
+Doba, do kdy se budou používat zastaralé výsledky (v milisekundách);
 Paralelizace (vyžaduje restartování);
 Povolit paralelní kontrolu typů pomocí souborů podpisu;
 Povolit paralelní referenční rozlišení;
-Povolit odkazy rychlého hledání a přejmenování (experimentální)
+Povolit odkazy rychlého hledání a přejmenování (vyžaduje se restartování);
 Výsledky analýzy mezipaměti (experimentální)</target>
         <note />
       </trans-unit>
@@ -217,19 +204,20 @@
 Dot underline;
 Dash underline;
 Show remarks in Quick Info</source>
-        <target state="needs-review-translation">Formátování;
+        <target state="translated">Formátování;
 Upřednostňovaná šířka popisu ve znacích;
-Formátování podpisu na danou šířku přidáním konců řádků podle pravidel syntaxe F#;
+Umožňuje formátovat podpis na danou šířku přidáním konců řádků odpovídajících pravidlům syntaxe F#;
 Navigační odkazy;
 Zobrazit navigační odkazy jako;
 Plné podtržení;
 Tečkované podtržení;
-Přerušované podtržení;</target>
+Čárkované podtržení;
+Zobrazit poznámky v Rychlých informacích</target>
         <note />
       </trans-unit>
       <trans-unit id="RemarksHeader">
         <source>Remarks:</source>
-        <target state="new">Remarks:</target>
+        <target state="translated">Poznámky:</target>
         <note />
       </trans-unit>
       <trans-unit id="RemoveReturn">
@@ -244,7 +232,7 @@
       </trans-unit>
       <trans-unit id="RemoveUnnecessaryParentheses">
         <source>Remove unnecessary parentheses</source>
-        <target state="new">Remove unnecessary parentheses</target>
+        <target state="translated">Odebrat nadbytečné závorky</target>
         <note />
       </trans-unit>
       <trans-unit id="RemoveUnusedBinding">
@@ -269,7 +257,7 @@
       </trans-unit>
       <trans-unit id="ReturnsHeader">
         <source>Returns:</source>
-        <target state="new">Returns:</target>
+        <target state="translated">Vrací:</target>
         <note />
       </trans-unit>
       <trans-unit id="SimplifyName">
