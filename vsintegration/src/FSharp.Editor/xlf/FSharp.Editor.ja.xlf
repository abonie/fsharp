﻿<?xml version="1.0" encoding="utf-8"?>
<xliff xmlns="urn:oasis:names:tc:xliff:document:1.2" xmlns:xsi="http://www.w3.org/2001/XMLSchema-instance" version="1.2" xsi:schemaLocation="urn:oasis:names:tc:xliff:document:1.2 xliff-core-1.2-transitional.xsd">
  <file datatype="xml" source-language="en" target-language="ja" original="../FSharp.Editor.resx">
    <body>
      <trans-unit id="AddMissingEqualsToTypeDefinition">
        <source>Add missing '=' to type definition</source>
        <target state="translated">不足している '=' を型定義に追加します</target>
        <note />
      </trans-unit>
      <trans-unit id="AddMissingFunKeyword">
        <source>Add missing 'fun' keyword</source>
        <target state="translated">不足している 'fun' キーワードを追加する</target>
        <note />
      </trans-unit>
      <trans-unit id="AddMissingInstanceMemberParameter">
        <source>Add missing instance member parameter</source>
        <target state="translated">見つからないインスタンス メンバー パラメーターを追加する</target>
        <note />
      </trans-unit>
      <trans-unit id="AddNewKeyword">
        <source>Add 'new' keyword</source>
        <target state="translated">'new' キーワードを追加する</target>
        <note />
      </trans-unit>
      <trans-unit id="AddReturnTypeAnnotation">
        <source>Add return type annotation</source>
        <target state="new">Add return type annotation</target>
        <note />
      </trans-unit>
      <trans-unit id="AddTypeAnnotation">
        <source>Add type annotation</source>
        <target state="translated">型の注釈の追加</target>
        <note />
      </trans-unit>
      <trans-unit id="AdvancedPageKeywords">
        <source>Block Structure Guides;
Show structure guidelines for F# code;
Outlining;
Show outlining and collapsible nodes for F# code;
Inline hints;
Display inline type hints (preview);
Display return type hints (preview);
Display inline parameter name hints (preview);
Use Transparent Compiler (experimental);
Live Buffers;
Use live (unsaved) buffers for analysis</source>
        <target state="needs-review-translation">ブロック構造ガイド;
F# コードの構造ガイドラインを表示する;
アウトラインを表示する;
アウトラインと折りたたみ可能なノードを F# コードに表示する;
インライン ヒント;
インライン型ヒントを表示する (プレビュー);
戻り値の型ヒントを表示する (プレビュー);
インライン パラメーター名のヒントを表示する (プレビュー);
ライブ バッファー;
ライブ (保存されていない) バッファーを使用してチェックする</target>
        <note />
      </trans-unit>
      <trans-unit id="ChangeEqualsInFieldTypeToColon">
        <source>Use ':' for type in field declaration</source>
        <target state="translated">フィールド宣言の型に ':' を使用する</target>
        <note />
      </trans-unit>
      <trans-unit id="CodeFixesPageKeywords">
        <source>Simplify names (remove unnecessary qualifiers);
Always place open statements at the top level;
Remove unused open statements;
Analyze and suggest fixes for unused values;
Suggest names for unresolved identifiers;</source>
        <target state="translated">名前を簡略化します (不要な修飾子を削除する);
常に open ステートメントを最上位レベルに配置します。
未使用の open ステートメントを削除します。
未使用の値の修正を分析して提案します。
未解決の識別子の名前を提案します;</target>
        <note />
      </trans-unit>
      <trans-unit id="ConvertCSharpUsingToFSharpOpen">
        <source>Convert C# 'using' to F# 'open'</source>
        <target state="translated">C# 'using' を F# 'open' に変換する</target>
        <note />
      </trans-unit>
      <trans-unit id="ConvertToAnonymousRecord">
        <source>Convert to Anonymous Record</source>
        <target state="translated">匿名レコードに変換</target>
        <note />
      </trans-unit>
      <trans-unit id="ConvertToNotEqualsEqualityExpression">
        <source>Use '&lt;&gt;' for inequality check</source>
        <target state="translated">非等値のチェックには '&lt;&gt;' を使用します</target>
        <note />
      </trans-unit>
      <trans-unit id="ConvertToSingleEqualsEqualityExpression">
        <source>Use '=' for equality check</source>
        <target state="translated">等値性のチェックには '=' を使用します</target>
        <note />
      </trans-unit>
      <trans-unit id="ChangePrefixNegationToInfixSubtraction">
        <source>Use subtraction instead of negation</source>
        <target state="translated">否定の代わりに減算を使用する</target>
        <note />
      </trans-unit>
      <trans-unit id="FSharpDisposableLocalValuesClassificationType">
        <source>F# Disposable Values (locals)</source>
        <target state="translated">F# の破棄可能な値 (ローカル)</target>
        <note />
      </trans-unit>
      <trans-unit id="FSharpDisposableTopLevelValuesClassificationType">
        <source>F# Disposable Values (top-level)</source>
        <target state="translated">F# の破棄可能な値 (トップレベル)</target>
        <note />
      </trans-unit>
      <trans-unit id="FSharpDisposableTypesClassificationType">
        <source>F# Disposable Types</source>
        <target state="translated">F# 破棄可能な型</target>
        <note />
      </trans-unit>
      <trans-unit id="FSharpFunctionsClassificationType">
        <source>F# Functions</source>
        <target state="translated">F# 関数</target>
        <note />
      </trans-unit>
      <trans-unit id="FormattingPageKeywords">
        <source>Re-format indentation on paste (Experimental)</source>
        <target state="translated">貼り付け時にインデントを再フォーマットする (試験段階)</target>
        <note />
      </trans-unit>
      <trans-unit id="ImplementInterface">
        <source>Implement interface</source>
        <target state="translated">インターフェイスを実装します。</target>
        <note />
      </trans-unit>
      <trans-unit id="ImplementInterfaceWithoutTypeAnnotation">
        <source>Implement interface without type annotation</source>
        <target state="translated">型の注釈を指定しないでインターフェイスを実装する</target>
        <note />
      </trans-unit>
      <trans-unit id="IntelliSensePageKeywords">
        <source>Completion Lists;
Show completion list after a character is deleted;
Show completion list after a character is typed;
Show symbols in unopened namespaces;
Enter key behavior;
Never add new line on enter;
Only add new line on enter after end of fully typed word;
Always add new line on enter;</source>
        <target state="translated">入力候補リスト;
文字が削除された後に完了リストを表示します。
文字が入力された後に入力候補一覧を表示します。
開かれていない名前空間にシンボルを表示します。
キーの動作を入力します。
Enter キーで改行を追加しないでください。
完全に入力された単語の末尾の後に Enter キーで改行を追加します。
常に Enter キーを押して新しい行を追加します。</target>
        <note />
      </trans-unit>
      <trans-unit id="MakeDeclarationMutable">
        <source>Make declaration 'mutable'</source>
        <target state="translated">'mutable' を宣言する</target>
        <note />
      </trans-unit>
      <trans-unit id="MakeOuterBindingRecursive">
        <source>Make '{0}' recursive</source>
        <target state="translated">'{0}' を再帰的にする</target>
        <note />
      </trans-unit>
      <trans-unit id="PerformancePageKeywords">
        <source>F# Project and Caching Performance Options;
Enable in-memory cross project references;
Enable_partial_type_checking;
IntelliSense Performance Options;
Enable stale data for IntelliSense features;
Time until stale results are used (in milliseconds);
Parallelization (requires restart);
Enable parallel type checking with signature files;
Enable parallel reference resolution;
Enable fast find references &amp; rename (restart required);
Cache parsing results (experimental)</source>
<<<<<<< HEAD
        <target state="translated">F# プロジェクトとキャッシュのパフォーマンス オプション;
メモリ内のプロジェクト間参照を有効にする;
=======
        <target state="needs-review-translation">F# プロジェクトとキャッシュのパフォーマンス オプション;
メモリ内のプロジェクト間参照を有効にする。
>>>>>>> 51874613
Enable_partial_type_checking;
IntelliSense のパフォーマンス オプション;
IntelliSense 機能に対して古いデータを有効にする;
古い結果が使用されるまでの時間 (ミリ秒);
並列化 (再起動が必要);
署名ファイルを使用して並列型チェックを有効にする;
並列参照解決を有効にする;
高速検索参照と名前の変更を有効にする (再起動が必要);
キャッシュ解析の結果 (試験段階)</target>
        <note />
      </trans-unit>
      <trans-unit id="PrefixValueNameWithUnderscore">
        <source>Prefix '{0}' with underscore</source>
        <target state="translated">アンダースコアが含まれているプレフィックス '{0}'</target>
        <note />
      </trans-unit>
      <trans-unit id="QuickInfoPageKeywords">
        <source>Formatting;
Preferred description width in characters;
Format signature to the given width by adding line breaks conforming with F# syntax rules;
Navigation links;
Show navigation links as;
Solid underline;
Dot underline;
Dash underline;
Show remarks in Quick Info</source>
        <target state="translated">書式設定;
優先する説明の文字幅;
F# 構文規則に準拠した改行を追加して、署名を指定された幅に書式設定する;
ナビゲーション リンク;
次としてナビゲーション リンクを表示;
実線の下線;
ドットの下線;
破線の下線;
クイック ヒントに注釈を表示する</target>
        <note />
      </trans-unit>
      <trans-unit id="RemarksHeader">
        <source>Remarks:</source>
        <target state="translated">注釈:</target>
        <note />
      </trans-unit>
      <trans-unit id="RemoveReturn">
        <source>Remove 'return'</source>
        <target state="translated">'return' の削除</target>
        <note />
      </trans-unit>
      <trans-unit id="RemoveReturnBang">
        <source>Remove 'return!'</source>
        <target state="translated">'return!' の削除</target>
        <note />
      </trans-unit>
      <trans-unit id="RemoveUnnecessaryParentheses">
        <source>Remove unnecessary parentheses</source>
        <target state="new">Remove unnecessary parentheses</target>
        <note />
      </trans-unit>
      <trans-unit id="RemoveUnusedBinding">
        <source>Remove unused binding</source>
        <target state="translated">使用されていないバインドの削除</target>
        <note />
      </trans-unit>
      <trans-unit id="RemoveYield">
        <source>Remove 'yield'</source>
        <target state="translated">'yield' の削除</target>
        <note />
      </trans-unit>
      <trans-unit id="RemoveYieldBang">
        <source>Remove 'yield!'</source>
        <target state="translated">'yield!' の削除</target>
        <note />
      </trans-unit>
      <trans-unit id="RenameValueToUnderscore">
        <source>Rename '{0}' to '_'</source>
        <target state="translated">'{0}' から '_' に名前を変更する</target>
        <note />
      </trans-unit>
      <trans-unit id="ReturnsHeader">
        <source>Returns:</source>
        <target state="new">Returns:</target>
        <note />
      </trans-unit>
      <trans-unit id="SimplifyName">
        <source>Simplify name</source>
        <target state="translated">名前を単純化する</target>
        <note />
      </trans-unit>
      <trans-unit id="NameCanBeSimplified">
        <source>Name can be simplified.</source>
        <target state="translated">名前を簡略化できます。</target>
        <note />
      </trans-unit>
      <trans-unit id="FSharpMutableVarsClassificationType">
        <source>F# Mutable Variables / Reference Cells</source>
        <target state="translated">F# 変更可能な変数 / 参照セル</target>
        <note />
      </trans-unit>
      <trans-unit id="FSharpPrintfFormatClassificationType">
        <source>F# Printf Format</source>
        <target state="translated">F# Printf 形式</target>
        <note />
      </trans-unit>
      <trans-unit id="FSharpPropertiesClassificationType">
        <source>F# Properties</source>
        <target state="translated">F# プロパティ</target>
        <note />
      </trans-unit>
      <trans-unit id="RemoveUnusedOpens">
        <source>Remove unused open declarations</source>
        <target state="translated">未使用の Open 宣言を削除する</target>
        <note />
      </trans-unit>
      <trans-unit id="UnexpectedEqualsInFieldExpectedColon">
        <source>Unexpected symbol '=' in field declaration. Expected ':' or other token.</source>
        <target state="translated">フィールド宣言で予期しないシンボル '=' が発生しました。':' またはその他のトークンが必要です。</target>
        <note />
      </trans-unit>
      <trans-unit id="UnusedOpens">
        <source>Open declaration can be removed.</source>
        <target state="translated">Open 宣言は削除できます。</target>
        <note />
      </trans-unit>
      <trans-unit id="6008">
        <source>IntelliSense</source>
        <target state="translated">IntelliSense</target>
        <note />
      </trans-unit>
      <trans-unit id="6009">
        <source>QuickInfo</source>
        <target state="translated">QuickInfo</target>
        <note />
      </trans-unit>
      <trans-unit id="AddAssemblyReference">
        <source>Add an assembly reference to '{0}'</source>
        <target state="translated">アセンブリ参照を '{0}' に追加する</target>
        <note />
      </trans-unit>
      <trans-unit id="AddProjectReference">
        <source>Add a project reference to '{0}'</source>
        <target state="translated">プロジェクト参照を '{0}' に追加する</target>
        <note />
      </trans-unit>
      <trans-unit id="6010">
        <source>Code Fixes</source>
        <target state="translated">コード修正</target>
        <note />
      </trans-unit>
      <trans-unit id="6011">
        <source>Performance</source>
        <target state="translated">パフォーマンス</target>
        <note />
      </trans-unit>
      <trans-unit id="TheValueIsUnused">
        <source>The value is unused</source>
        <target state="translated">値は使用されていません</target>
        <note />
      </trans-unit>
      <trans-unit id="CannotDetermineSymbol">
        <source>Cannot determine the symbol under the caret</source>
        <target state="translated">キャレットの下のシンボルを特定できません</target>
        <note />
      </trans-unit>
      <trans-unit id="CannotNavigateUnknown">
        <source>Cannot navigate to the requested location</source>
        <target state="translated">要求された場所に移動できません</target>
        <note />
      </trans-unit>
      <trans-unit id="LocatingSymbol">
        <source>Locating the symbol under the caret...</source>
        <target state="translated">キャレットの下のシンボルを検索しています...</target>
        <note />
      </trans-unit>
      <trans-unit id="NavigatingTo">
        <source>Navigating to symbol...</source>
        <target state="translated">シンボルに移動しています...</target>
        <note />
      </trans-unit>
      <trans-unit id="NavigateToFailed">
        <source>Navigate to symbol failed: {0}</source>
        <target state="translated">シンボルへの移動に失敗しました: {0}</target>
        <note />
      </trans-unit>
      <trans-unit id="ExceptionsHeader">
        <source>Exceptions:</source>
        <target state="translated">例外:</target>
        <note />
      </trans-unit>
      <trans-unit id="GenericParametersHeader">
        <source>Generic parameters:</source>
        <target state="translated">ジェネリック パラメーター:</target>
        <note />
      </trans-unit>
      <trans-unit id="RenameValueToDoubleUnderscore">
        <source>Rename '{0}' to '__'</source>
        <target state="translated">'{0}' から '__' に名前を変更する</target>
        <note />
      </trans-unit>
      <trans-unit id="6012">
        <source>Advanced</source>
        <target state="translated">詳細</target>
        <note />
      </trans-unit>
      <trans-unit id="6014">
        <source>Formatting</source>
        <target state="translated">書式設定</target>
        <note />
      </trans-unit>
      <trans-unit id="UseFSharpLambda">
        <source>Use F# lambda syntax</source>
        <target state="translated">F# のラムダ構文を使用する</target>
        <note />
      </trans-unit>
      <trans-unit id="UseMutationWhenValueIsMutable">
        <source>Use '&lt;-' to mutate value</source>
        <target state="translated">'&lt;-' を使用して値を変換する</target>
        <note />
      </trans-unit>
      <trans-unit id="UseNameof">
        <source>Use 'nameof'</source>
        <target state="translated">'nameof' を使用する</target>
        <note />
      </trans-unit>
      <trans-unit id="UseTripleQuotedInterpolation">
        <source>Use triple quoted string interpolation.</source>
        <target state="translated">三重引用符で囲まれた文字列補間を使用します。</target>
        <note />
      </trans-unit>
      <trans-unit id="UseUpcastKeyword">
        <source>Use 'upcast'</source>
        <target state="translated">'upcast' を使用する</target>
        <note />
      </trans-unit>
      <trans-unit id="UseUpcastOperator">
        <source>Use ':&gt;' operator</source>
        <target state="translated">':&gt;' 演算子を使用する</target>
        <note />
      </trans-unit>
      <trans-unit id="UseNotForNegation">
        <source>Use 'not' to negate expression</source>
        <target state="translated">式を否定するには 'not' を使用する</target>
        <note />
      </trans-unit>
      <trans-unit id="UseValueInsteadOfDeref">
        <source>Use '.Value' to dereference expression</source>
        <target state="translated">'.Value' を使用して式を逆参照する</target>
        <note />
      </trans-unit>
      <trans-unit id="WrapExpressionInParentheses">
        <source>Wrap expression in parentheses</source>
        <target state="translated">式をかっこで囲む</target>
        <note />
      </trans-unit>
    </body>
  </file>
</xliff><|MERGE_RESOLUTION|>--- conflicted
+++ resolved
@@ -175,13 +175,8 @@
 Enable parallel reference resolution;
 Enable fast find references &amp; rename (restart required);
 Cache parsing results (experimental)</source>
-<<<<<<< HEAD
         <target state="translated">F# プロジェクトとキャッシュのパフォーマンス オプション;
 メモリ内のプロジェクト間参照を有効にする;
-=======
-        <target state="needs-review-translation">F# プロジェクトとキャッシュのパフォーマンス オプション;
-メモリ内のプロジェクト間参照を有効にする。
->>>>>>> 51874613
 Enable_partial_type_checking;
 IntelliSense のパフォーマンス オプション;
 IntelliSense 機能に対して古いデータを有効にする;
