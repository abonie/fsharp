--- conflicted
+++ resolved
@@ -41,7 +41,6 @@
     <GeneratePkgDefFile>true</GeneratePkgDefFile>
     <IncludePkgdefInVSIXContainer>true</IncludePkgdefInVSIXContainer>
   </PropertyGroup>
-<<<<<<< HEAD
   <PropertyGroup>
     <SignAssembly>true</SignAssembly>
     <AssemblyOriginatorKeyFile>$(FSharpSourcesRoot)\fsharp\msft.pubkey</AssemblyOriginatorKeyFile>
@@ -49,7 +48,6 @@
     <StrongNames>true</StrongNames>
     <DelaySign>true</DelaySign>
   </PropertyGroup>
-=======
   <ItemGroup>
     <FilesToLocalize Include="$(OutDir)$(AssemblyName).dll">
       <TranslationFile>$(FSharpSourcesRoot)\..\loc\lcl\{Lang}\$(AssemblyName).dll.lcl</TranslationFile>
@@ -58,7 +56,6 @@
       <InProject>false</InProject>
     </FilesToLocalize>
   </ItemGroup>
->>>>>>> 3f667b5f
   <Import Project="$(FSharpSourcesRoot)\FSharpSource.settings.targets" />
   
   <ItemGroup>
