﻿<?xml version="1.0" encoding="utf-8"?>
<VSTemplate Version="3.0.0" Type="Project" xmlns="http://schemas.microsoft.com/developer/vstemplate/2005">
  <TemplateData>
    <Name Package="{91A04A73-4F2C-4E7C-AD38-C1A68E7DA05C}" ID="5016" />
    <Description Package="{91A04A73-4F2C-4E7C-AD38-C1A68E7DA05C}" ID="5017" />
    <Icon Package="{91A04A73-4F2C-4E7C-AD38-C1A68E7DA05C}" ID="4002" />
    <TemplateID>Microsoft.FSharp.Library</TemplateID>
    <ProjectType>FSharp</ProjectType>
    <RequiredFrameworkVersion>4.5</RequiredFrameworkVersion>
    <NumberOfParentCategoriesToRollUp>1</NumberOfParentCategoriesToRollUp>
    <CreateNewFolder>true</CreateNewFolder>
    <DefaultName>Library</DefaultName>
    <ProvideDefaultName>true</ProvideDefaultName>
    <PromptForSaveOnCreation>true</PromptForSaveOnCreation>
  </TemplateData>
  <TemplateContent>
    <Project File="Library.fsproj" ReplaceParameters="true">
      <ProjectItem ReplaceParameters="true">AssemblyInfo.fs</ProjectItem>
      <ProjectItem ReplaceParameters="true" OpenInEditor="true">Library1.fs</ProjectItem>
      <ProjectItem ReplaceParameters="true">Script.fsx</ProjectItem>
    </Project>
  </TemplateContent>
  <WizardExtension>
    <Assembly>NuGet.VisualStudio.Interop, Version=1.0.0.0, Culture=neutral, PublicKeyToken=b03f5f7f11d50a3a</Assembly>
    <FullClassName>NuGet.VisualStudio.TemplateWizard</FullClassName>
  </WizardExtension>
  <WizardData>
    <packages repository="extension" repositoryId="VisualFSharpTemplates">
      <package id="System.ValueTuple" version="4.4.0" />
<<<<<<< HEAD
      <package id="FSharp.Core" version="4.6.1" />
=======
      <package id="FSharp.Core" version="4.6.2" />
>>>>>>> 740a39d6
    </packages>
  </WizardData>
</VSTemplate><|MERGE_RESOLUTION|>--- conflicted
+++ resolved
@@ -27,11 +27,7 @@
   <WizardData>
     <packages repository="extension" repositoryId="VisualFSharpTemplates">
       <package id="System.ValueTuple" version="4.4.0" />
-<<<<<<< HEAD
-      <package id="FSharp.Core" version="4.6.1" />
-=======
       <package id="FSharp.Core" version="4.6.2" />
->>>>>>> 740a39d6
     </packages>
   </WizardData>
 </VSTemplate>