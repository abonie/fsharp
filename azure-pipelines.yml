--- conflicted
+++ resolved
@@ -522,13 +522,8 @@
 - ${{ if and(ne(variables['System.TeamProject'], 'public'), notin(variables['Build.Reason'], 'PullRequest')) }}:
   - template: eng/release/insert-into-vs.yml
     parameters:
-<<<<<<< HEAD
-      componentBranchName: refs/heads/release/dev17.2
-      insertTargetBranch: rel/d17.2
-=======
       componentBranchName: refs/heads/release/dev17.3
       insertTargetBranch: main
->>>>>>> 653087fb
       insertTeamEmail: fsharpteam@microsoft.com
       insertTeamName: 'F#'
       completeInsertion: 'auto'