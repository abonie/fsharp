--- conflicted
+++ resolved
@@ -56,11 +56,6 @@
     value: .NETCore
   - name: VisualStudioDropName
     value: Products/$(System.TeamProject)/$(Build.Repository.Name)/$(Build.SourceBranchName)/$(Build.BuildNumber)
-<<<<<<< HEAD
-  - name: DotNetSdkVersion
-    value: '5.0.401'
-=======
->>>>>>> 8ba2a00a
   - ${{ if and(eq(variables['System.TeamProject'], 'public'), eq(variables['Build.Reason'], 'PullRequest')) }}:
     - name: RunningAsPullRequest
       value: true
@@ -421,13 +416,9 @@
             displayName: install SDK
             inputs:
               packageType: sdk
-<<<<<<< HEAD
-              version: 5.0.401
-=======
               useGlobalJson: true
               includePreviewVersions: true
               workingDirectory: $(Build.SourcesDirectory)
->>>>>>> 8ba2a00a
               installationPath: $(Agent.ToolsDirectory)/dotnet
           - script: dotnet build ./FSharp.sln /bl:\"artifacts/log/$(_BuildConfig)/RegularBuild.binlog\"
             env:
@@ -457,13 +448,9 @@
             displayName: install SDK
             inputs:
               packageType: sdk
-<<<<<<< HEAD
-              version: 5.0.401
-=======
               useGlobalJson: true
               includePreviewVersions: true
               workingDirectory: $(Build.SourcesDirectory)
->>>>>>> 8ba2a00a
               installationPath: $(Agent.ToolsDirectory)/dotnet
           - script: dotnet build ./FSharp.sln /bl:\"artifacts/log/$(_BuildConfig)/RegularBuild.binlog\"
             env:
