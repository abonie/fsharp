# CI and PR triggers
trigger:
  branches:
    include:
    - main
    - dev16.1
    - feature/*
    - release/*
  paths:
    include:
    - '*'
    exclude:
    - .github/*
    - docs/
    - .vscode/*
    - .devcontainer/*
    - tests/scripts/
    - attributions.md
    - CODE_OF_CONDUCT.md
    - DEVGUIDE.md
    - INTERNAL.md
    - Language-Version-History.md
    - License.txt
    - README.md
    - release-notes.md
    - TESTGUIDE.md

pr:
  branches:
    include:
    - main
    - dev16.1
    - feature/*
    - release/*
  paths:
    include:
    - '*'
    exclude:
    - .github/*
    - docs/
    - attributions.md
    - CODE_OF_CONDUCT.md
    - DEVGUIDE.md
    - INTERNAL.md
    - Language-Version-History.md
    - License.txt
    - README.md
    - release-notes.md
    - TESTGUIDE.md

variables:
  - name: _TeamName
    value: FSharp
  - name: _BuildConfig
    value: Release
  - name: _PublishUsingPipelines
    value: true
  - name: _DotNetArtifactsCategory
    value: .NETCore
  - name: VisualStudioDropName
    value: Products/$(System.TeamProject)/$(Build.Repository.Name)/$(Build.SourceBranchName)/$(Build.BuildNumber)
  - name: Codeql.Enabled
    value: true
  - ${{ if and(ne(variables['System.TeamProject'], 'public'), notin(variables['Build.Reason'], 'PullRequest')) }}:
    - name: _DotNetValidationArtifactsCategory
      value: .NETCoreValidation
    - group: DotNet-FSharp-SDLValidation-Params
  - ${{ if and(eq(variables['System.TeamProject'], 'public'), eq(variables['Build.Reason'], 'PullRequest')) }}:
    - name: RunningAsPullRequest
      value: true
  # Pick up pool provider name behavior from shared yaml template
  - template: /eng/common/templates/variables/pool-providers.yml

# Variables defined in yml cannot be overridden at queue time; instead overridable variables must be defined in the web UI.
# Commenting out until something like this is supported: https://github.com/Microsoft/azure-pipelines-yaml/pull/129
#variables:
#- name: SkipTests
#  defaultValue: false

stages:
- stage: build
  displayName: Build
  jobs:

  #-------------------------------------------------------------------------------------------------------------------#
  #                                                  Signed build                                                     #
  #-------------------------------------------------------------------------------------------------------------------#
  - ${{ if and(ne(variables['System.TeamProject'], 'public'), notin(variables['Build.Reason'], 'PullRequest')) }}:
    - ${{ if eq(variables['Build.SourceBranch'], 'refs/heads/release/dev17.6') }}:
      - template: /eng/common/templates/job/onelocbuild.yml
        parameters:
          MirrorRepo: fsharp
          MirrorBranch: release/dev17.6
          LclSource: lclFilesfromPackage
          LclPackageId: 'LCL-JUNO-PROD-FSHARP'
    - template: /eng/common/templates/jobs/jobs.yml
      parameters:
        enableMicrobuild: true
        enablePublishBuildArtifacts: true
        enablePublishTestResults: false
        enablePublishBuildAssets: true
        enablePublishUsingPipelines: $(_PublishUsingPipelines)
        enableSourceBuild: true
        enableTelemetry: true
        helixRepo: dotnet/fsharp
        jobs:
        - job: Full_Signed
          pool:
            name: $(DncEngInternalBuildPool)
            demands: ImageOverride -equals windows.vs2022.amd64
          timeoutInMinutes: 300
          variables:
          - group: DotNet-Blob-Feed
          - group: DotNet-Symbol-Server-Pats
          - group: DotNet-DevDiv-Insertion-Workflow-Variables
          - name: _SignType
            value: Real
          - name: _DotNetPublishToBlobFeed
            value: true
          steps:
          - checkout: self
            clean: true
          - template: /eng/restore-internal-tools.yml
          - script: eng\CIBuild.cmd
                    -configuration $(_BuildConfig)
                    -prepareMachine
                    -testAll
                    -officialSkipTests $(SkipTests)
                    /p:SignType=$(_SignType)
                    /p:DotNetSignType=$(_SignType)
                    /p:MicroBuild_SigningEnabled=true
                    /p:OverridePackageSource=https://dotnetfeed.blob.core.windows.net/dotnet-core/index.json
                    /p:TeamName=$(_TeamName)
                    /p:DotNetPublishBlobFeedKey=$(dotnetfeed-storage-access-key-1)
                    /p:DotNetPublishBlobFeedUrl=https://dotnetfeed.blob.core.windows.net/dotnet-core/index.json
                    /p:DotNetPublishToBlobFeed=true
                    /p:DotNetPublishUsingPipelines=$(_PublishUsingPipelines)
                    /p:DotNetArtifactsCategory=$(_DotNetArtifactsCategory)
                    /p:DotNetSymbolServerTokenMsdl=$(microsoft-symbol-server-pat)
                    /p:DotNetSymbolServerTokenSymWeb=$(symweb-symbol-server-pat)
                    /p:OfficialBuildId=$(BUILD.BUILDNUMBER)
                    /p:PublishToSymbolServer=true
                    /p:VisualStudioDropName=$(VisualStudioDropName)
                    /p:GenerateSbom=true
          - script: .\tests\EndToEndBuildTests\EndToEndBuildTests.cmd -c $(_BuildConfig)
            displayName: End to end build tests
          - task: PublishTestResults@2
            displayName: Publish Test Results
            inputs:
              testResultsFormat: 'NUnit'
              testResultsFiles: '*.xml'
              searchFolder: '$(Build.SourcesDirectory)/artifacts/TestResults/$(_BuildConfig)'
            continueOnError: true
            condition: ne(variables['SkipTests'], 'true')
          - task: PublishBuildArtifacts@1
            displayName: Publish Test Logs
            inputs:
              PathtoPublish: '$(Build.SourcesDirectory)\artifacts\TestResults\$(_BuildConfig)'
              ArtifactName: 'Test Logs'
              publishLocation: Container
            continueOnError: true
            condition: ne(variables['SkipTests'], 'true')
          - task: PublishBuildArtifacts@1
            displayName: Publish Artifact Packages
            inputs:
              PathtoPublish: '$(Build.SourcesDirectory)\artifacts\packages\$(_BuildConfig)'
              ArtifactName: 'Packages'
            condition: succeeded()
          - task: PublishBuildArtifacts@1
            displayName: Publish Artifact VSSetup
            inputs:
              PathtoPublish: '$(Build.SourcesDirectory)\artifacts\VSSetup\$(_BuildConfig)\Insertion'
              ArtifactName: 'VSSetup'
            condition: succeeded()
          - task: PublishBuildArtifacts@1
            displayName: Publish Artifact Nightly
            inputs:
              PathtoPublish: '$(Build.SourcesDirectory)\artifacts\VSSetup\$(_BuildConfig)\VisualFSharpDebug.vsix'
              ArtifactName: 'Nightly'
            condition: succeeded()
          - task: PublishBuildArtifacts@1
            displayName: Publish Artifact Symbols
            inputs:
              PathtoPublish: '$(Build.SourcesDirectory)\artifacts\SymStore\$(_BuildConfig)'
              ArtifactName: 'NativeSymbols'
            condition: succeeded()
          - task: ms-vseng.MicroBuildTasks.4305a8de-ba66-4d8b-b2d1-0dc4ecbbf5e8.MicroBuildUploadVstsDropFolder@1
            displayName: Upload VSTS Drop
            inputs:
              DropName: $(VisualStudioDropName)
              DropFolder: '$(Build.SourcesDirectory)\artifacts\VSSetup\$(_BuildConfig)\Insertion'
              AccessToken: $(dn-bot-devdiv-drop-rw-code-rw)
            condition: succeeded()

  #-------------------------------------------------------------------------------------------------------------------#
  #                            PR builds without logs publishing                                                      #
  #-------------------------------------------------------------------------------------------------------------------#
  - ${{ if eq(variables['System.TeamProject'], 'public') }}:
    - template: /eng/common/templates/jobs/jobs.yml
      parameters:
        enableMicrobuild: false
        enablePublishBuildArtifacts: false
        enablePublishTestResults: false
        enablePublishBuildAssets: false
        enablePublishUsingPipelines: $(_PublishUsingPipelines)
        enableSourceBuild: false
        enableTelemetry: true
        helixRepo: dotnet/fsharp
        jobs:
          # Determinism, we want to run it only in PR builds
        - job: Determinism_Debug
          condition: eq(variables['Build.Reason'], 'PullRequest')
          variables:
          - name: _SignType
            value: Test
          pool:
            name: $(DncEngPublicBuildPool)
            demands: ImageOverride -equals $(WindowsMachineQueueName)
          timeoutInMinutes: 90
          steps:
          - checkout: self
            clean: true
          - task: UseDotNet@2
            displayName: install SDK
            inputs:
              packageType: sdk
              useGlobalJson: true
              includePreviewVersions: false
              workingDirectory: $(Build.SourcesDirectory)
              installationPath: $(Build.SourcesDirectory)/.dotnet
          - script: .\eng\test-determinism.cmd -configuration Debug
            displayName: Determinism tests with Debug configuration
          - task: PublishPipelineArtifact@1
            displayName: Publish Determinism Logs
            inputs:
              targetPath: '$(Build.SourcesDirectory)/artifacts/log/Debug'
              artifactName: 'Determinism_Debug Attempt $(System.JobAttempt) Logs'
            continueOnError: true
            condition: not(succeeded())

          # Check code formatting
        - job: CheckCodeFormatting
          pool:
            vmImage: $(UbuntuMachineQueueName)
          steps:
          - checkout: self
            clean: true
          - script: dotnet --list-sdks
            displayName: Report dotnet SDK versions
          - task: UseDotNet@2
            displayName: install SDK
            inputs:
              packageType: sdk
              useGlobalJson: true
              includePreviewVersions: true
              workingDirectory: $(Build.SourcesDirectory)
              installationPath: $(Agent.ToolsDirectory)/dotnet
          - script: dotnet tool restore
            env:
              DOTNET_ROLL_FORWARD_TO_PRERELEASE: 1
            displayName: Install tools
          - script: dotnet fantomas src -r --check
            env:
              DOTNET_ROLL_FORWARD_TO_PRERELEASE: 1
            displayName: Check code formatting (run 'dotnet fantomas src -r' to fix)

  #-------------------------------------------------------------------------------------------------------------------#
  #                                                    PR builds                                                      #
  #-------------------------------------------------------------------------------------------------------------------#
  - ${{ if eq(variables['System.TeamProject'], 'public') }}:
    - template: /eng/common/templates/jobs/jobs.yml
      parameters:
        enableMicrobuild: true
        enablePublishBuildArtifacts: true
        enablePublishTestResults: false
        enablePublishBuildAssets: true
        enablePublishUsingPipelines: $(_PublishUsingPipelines)
        enableSourceBuild: true
        enableTelemetry: true
        helixRepo: dotnet/fsharp
        jobs:

        # Windows
        - job: Windows
          pool:
            # The PR build definition sets this variable:
            #   WindowsMachineQueueName=Windows.vs2022.amd64.open
            # and there is an alternate build definition that sets this to a queue that is always scouting the
            # next preview of Visual Studio.
            name: $(DncEngPublicBuildPool)
            demands: ImageOverride -equals $(WindowsMachineQueueName)
          timeoutInMinutes: 120
          strategy:
            maxParallel: 4
            matrix:
              desktop_release:
                _configuration: Release
                _testKind: testDesktop
              coreclr_release:
                _configuration: Release
                _testKind: testCoreclr
              fsharpqa_release:
                _configuration: Release
                _testKind: testFSharpQA
              vs_release:
                _configuration: Release
                _testKind: testVs
          steps:
          - checkout: self
            clean: true
          - script: eng\CIBuild.cmd -configuration $(_configuration) -$(_testKind)
            displayName: Build / Test
          - task: PublishTestResults@2
            displayName: Publish Test Results
            inputs:
              testResultsFormat: 'NUnit'
              testResultsFiles: '*.xml'
              searchFolder: '$(Build.SourcesDirectory)/artifacts/TestResults/$(_configuration)'
            continueOnError: true
            condition: ne(variables['_testKind'], 'testFSharpQA')
          - task: PublishBuildArtifacts@1
            displayName: Publish Test Logs
            inputs:
              PathtoPublish: '$(Build.SourcesDirectory)\artifacts\TestResults\$(_configuration)'
              ArtifactName: 'Windows $(_configuration) $(_testKind) test logs'
              publishLocation: Container
            continueOnError: true
            condition: failed()
          - script: dotnet build $(Build.SourcesDirectory)/eng/DumpPackageRoot/DumpPackageRoot.csproj
            displayName: Dump NuGet cache contents
            condition: failed()
          - task: PublishBuildArtifacts@1
            displayName: Publish NuGet cache contents
            inputs:
              PathtoPublish: '$(Build.SourcesDirectory)\artifacts\NugetPackageRootContents'
              ArtifactName: 'NuGetPackageContents Windows $(_testKind)'
              publishLocation: Container
            continueOnError: true
            condition: failed()

        # Windows With Compressed Metadata
        - job: WindowsCompressedMetadata
          pool:
            # The PR build definition sets this variable:
            #   WindowsMachineQueueName=Windows.vs2022.amd64.open
            # and there is an alternate build definition that sets this to a queue that is always scouting the
            # next preview of Visual Studio.
            name: $(DncEngPublicBuildPool)
            demands: ImageOverride -equals $(WindowsMachineQueueName)
          timeoutInMinutes: 120
          strategy:
            maxParallel: 4
            matrix:
              desktop_release:
                _configuration: Release
                _testKind: testDesktop
              coreclr_release:
                _configuration: Release
                _testKind: testCoreclr
              fsharpqa_release:
                _configuration: Release
                _testKind: testFSharpQA
              vs_release:
                _configuration: Release
                _testKind: testVs
          steps:
          - checkout: self
            clean: true
          - script: eng\CIBuild.cmd -compressallmetadata -configuration $(_configuration) -$(_testKind)
            displayName: Build / Test
          - task: PublishTestResults@2
            displayName: Publish Test Results
            inputs:
              testResultsFormat: 'NUnit'
              testResultsFiles: '*.xml'
              searchFolder: '$(Build.SourcesDirectory)/artifacts/TestResults/$(_configuration)'
            continueOnError: true
            condition: ne(variables['_testKind'], 'testFSharpQA')
          - task: PublishBuildArtifacts@1
            displayName: Publish Test Logs
            inputs:
              PathtoPublish: '$(Build.SourcesDirectory)\artifacts\TestResults\$(_configuration)'
              ArtifactName: 'Windows $(_configuration) $(_testKind) test logs'
              publishLocation: Container
            continueOnError: true
            condition: failed()
          - script: dotnet build $(Build.SourcesDirectory)/eng/DumpPackageRoot/DumpPackageRoot.csproj
            displayName: Dump NuGet cache contents
            condition: failed()
          - task: PublishBuildArtifacts@1
            displayName: Publish NuGet cache contents
            inputs:
              PathtoPublish: '$(Build.SourcesDirectory)\artifacts\NugetPackageRootContents'
              ArtifactName: 'NuGetPackageContents Windows $(_testKind)'
              publishLocation: Container
            continueOnError: true
            condition: failed()

        # Mock official build
        - job: MockOfficial
          pool:
            name: $(DncEngPublicBuildPool)
            demands: ImageOverride -equals $(WindowsMachineQueueName)
          steps:
          - checkout: self
            clean: true
          - pwsh: .\eng\MockBuild.ps1
            displayName: Build with OfficialBuildId

        # Linux
        - job: Linux
          pool:
            vmImage: $(UbuntuMachineQueueName)
          variables:
          - name: _SignType
            value: Test
          steps:
          - checkout: self
            clean: true
          - script: ./eng/cibuild.sh --configuration $(_BuildConfig) --testcoreclr
            displayName: Build / Test
          - task: PublishTestResults@2
            displayName: Publish Test Results
            inputs:
              testResultsFormat: 'NUnit'
              testResultsFiles: '*.xml'
              searchFolder: '$(Build.SourcesDirectory)/artifacts/TestResults/$(_BuildConfig)'
            continueOnError: true
            condition: always()
          - task: PublishBuildArtifacts@1
            displayName: Publish Test Logs
            inputs:
              PathtoPublish: '$(Build.SourcesDirectory)/artifacts/TestResults/$(_BuildConfig)'
              ArtifactName: 'Linux $(_BuildConfig) test logs'
              publishLocation: Container
            continueOnError: true
            condition: failed()
          - script: dotnet build $(Build.SourcesDirectory)/eng/DumpPackageRoot/DumpPackageRoot.csproj
            displayName: Dump NuGet cache contents
            condition: failed()
          - task: PublishBuildArtifacts@1
            displayName: Publish NuGet cache contents
            inputs:
              PathtoPublish: '$(Build.SourcesDirectory)/artifacts/NugetPackageRootContents'
              ArtifactName: 'NuGetPackageContents Linux'
              publishLocation: Container
            continueOnError: true
            condition: failed()

        # MacOS
        - job: MacOS
          pool:
            vmImage: macos-11
          variables:
          - name: _SignType
            value: Test
          steps:
          - checkout: self
            clean: true
          - script: ./eng/cibuild.sh --configuration $(_BuildConfig) --testcoreclr
            displayName: Build / Test
          - task: PublishTestResults@2
            displayName: Publish Test Results
            inputs:
              testResultsFormat: 'NUnit'
              testResultsFiles: '*.xml'
              searchFolder: '$(Build.SourcesDirectory)/artifacts/TestResults/$(_BuildConfig)'
            continueOnError: true
            condition: always()
          - task: PublishBuildArtifacts@1
            displayName: Publish Test Logs
            inputs:
              PathtoPublish: '$(Build.SourcesDirectory)/artifacts/TestResults/$(_BuildConfig)'
              ArtifactName: 'MacOS $(_BuildConfig) test logs'
              publishLocation: Container
            continueOnError: true
            condition: failed()
          - script: dotnet build $(Build.SourcesDirectory)/eng/DumpPackageRoot/DumpPackageRoot.csproj
            displayName: Dump NuGet cache contents
            condition: failed()
          - task: PublishBuildArtifacts@1
            displayName: Publish NuGet cache contents
            inputs:
              PathtoPublish: '$(Build.SourcesDirectory)/artifacts/NugetPackageRootContents'
              ArtifactName: 'NuGetPackageContents Mac'
              publishLocation: Container
            continueOnError: true
            condition: failed()

        # End to end build
        - job: EndToEndBuildTests
          pool:
            name: $(DncEngPublicBuildPool)
            demands: ImageOverride -equals $(WindowsMachineQueueName)
          steps:
          - checkout: self
            clean: true
          - script: .\Build.cmd -c Release -pack
          - script: .\tests\EndToEndBuildTests\EndToEndBuildTests.cmd -c Release
            displayName: End to end build tests

        # Up-to-date - disabled due to it being flaky
        #- job: UpToDate_Windows
        #  pool:
        #    vmImage: windows-latest
        #  steps:
        #  - checkout: self
        #    clean: true
        #  - task: PowerShell@2
        #    displayName: Run up-to-date build check
        #    inputs:
        #      filePath: eng\tests\UpToDate.ps1
        #      arguments: -configuration $(_BuildConfig) -ci -binaryLog

        # Run Build with --test:ParallelCheckingWithSignatureFilesOn
        - job: ParallelCheckingWithSignatureFiles
          condition: eq(variables['Build.Reason'], 'PullRequest')
          variables:
            - name: _SignType
              value: Test
          pool:
            name: $(DncEngPublicBuildPool)
            demands: ImageOverride -equals $(WindowsMachineQueueName)
          timeoutInMinutes: 90
          steps:
            - checkout: self
              clean: true
            - task: UseDotNet@2
              displayName: install SDK
              inputs:
                packageType: sdk
                useGlobalJson: true
                includePreviewVersions: false
                workingDirectory: $(Build.SourcesDirectory)
                installationPath: $(Build.SourcesDirectory)/.dotnet
            - script: .\build.cmd -c Release -binaryLog /p:ParallelCheckingWithSignatureFilesOn=true
              displayName: ParallelCheckingWithSignatureFiles build with Debug configuration
            - task: PublishPipelineArtifact@1
              displayName: Publish ParallelCheckingWithSignatureFiles Logs
              inputs:
                targetPath: '$(Build.SourcesDirectory)/artifacts/log/Release'
                artifactName: 'ParallelCheckingWithSignatureFiles Attempt $(System.JobAttempt) Logs'
              continueOnError: true

        # Plain build Windows
        - job: Plain_Build_Windows
          pool:
            name: $(DncEngPublicBuildPool)
            demands: ImageOverride -equals $(WindowsMachineQueueName)
          variables:
          - name: _BuildConfig
            value: Debug
          steps:
          - checkout: self
            clean: true
          - script: .\Build.cmd
            displayName: Initial build
          - script: dotnet --list-sdks
            displayName: Report dotnet SDK versions
          - task: UseDotNet@2
            displayName: install SDK
            inputs:
              packageType: sdk
              useGlobalJson: true
              includePreviewVersions: true
              workingDirectory: $(Build.SourcesDirectory)
              installationPath: $(Agent.ToolsDirectory)/dotnet
          - script: dotnet build .\FSharp.sln /bl:\"artifacts/log/$(_BuildConfig)/RegularBuild.binlog\"
            env:
              DOTNET_ROLL_FORWARD_TO_PRERELEASE: 1
            displayName: Regular rebuild of FSharp.sln
          - script: dotnet build .\FSharp.Compiler.Service.sln /bl:\"artifacts/log/$(_BuildConfig)/ServiceRegularBuild.binlog\"
            workingDirectory: $(Build.SourcesDirectory)
            env:
              DOTNET_ROLL_FORWARD_TO_PRERELEASE: 1
            displayName: Regular rebuild of FSharp.Compiler.Service.sln

        # Plain build Linux
        - job: Plain_Build_Linux
          pool:
            vmImage: $(UbuntuMachineQueueName)
          variables:
          - name: _BuildConfig
            value: Debug
          steps:
          - checkout: self
            clean: true
          - script: ./build.sh
            displayName: Initial build
          - script: dotnet --list-sdks
            displayName: Report dotnet SDK versions
          - task: UseDotNet@2
            displayName: install SDK
            inputs:
              packageType: sdk
              useGlobalJson: true
              includePreviewVersions: true
              workingDirectory: $(Build.SourcesDirectory)
              installationPath: $(Agent.ToolsDirectory)/dotnet
          - script: dotnet build ./FSharp.sln /bl:\"artifacts/log/$(_BuildConfig)/RegularBuild.binlog\"
            env:
              DOTNET_ROLL_FORWARD_TO_PRERELEASE: 1
            displayName: Regular rebuild of FSharp.sln
          - script: dotnet build ./FSharp.Compiler.Service.sln /bl:\"artifacts/log/$(_BuildConfig)/ServiceRegularBuild.binlog\"
            workingDirectory: $(Build.SourcesDirectory)
            env:
              DOTNET_ROLL_FORWARD_TO_PRERELEASE: 1
            displayName: Regular rebuild of FSharp.Compiler.Service.sln

        # Plain build Mac
        - job: Plain_Build_MacOS
          pool:
            vmImage: macos-11
          variables:
          - name: _BuildConfig
            value: Debug
          steps:
          - checkout: self
            clean: true
          - script: ./build.sh
            displayName: Initial build
          - script: dotnet --list-sdks
            displayName: Report dotnet SDK versions
          - task: UseDotNet@2
            displayName: install SDK
            inputs:
              packageType: sdk
              useGlobalJson: true
              includePreviewVersions: true
              workingDirectory: $(Build.SourcesDirectory)
              installationPath: $(Agent.ToolsDirectory)/dotnet
          - script: dotnet build ./FSharp.sln /bl:\"artifacts/log/$(_BuildConfig)/RegularBuild.binlog\"
            env:
              DOTNET_ROLL_FORWARD_TO_PRERELEASE: 1
            displayName: Regular rebuild of FSharp.sln
          - script: dotnet build ./FSharp.Compiler.Service.sln /bl:\"artifacts/log/$(_BuildConfig)/ServiceRegularBuild.binlog\"
            workingDirectory: $(Build.SourcesDirectory)
            env:
              DOTNET_ROLL_FORWARD_TO_PRERELEASE: 1
            displayName: Regular rebuild of FSharp.Compiler.Service.sln

        # Test trimming on Windows
        - job: Build_And_Test_Trimming_Windows
          pool:
            name: $(DncEngPublicBuildPool)
            demands: ImageOverride -equals $(WindowsMachineQueueName)
          strategy:
            maxParallel: 2
            matrix:
              compressed_metadata:
                _kind: "-compressAllMetadata"
              classic_metadata:
                _kind: ""
          variables:
          - name: _BuildConfig
            value: Release
          steps:
          - checkout: self
            clean: true
          - task: UseDotNet@2
            displayName: install SDK
            inputs:
              packageType: sdk
              useGlobalJson: true
              includePreviewVersions: true
              workingDirectory: $(Build.SourcesDirectory)
              installationPath: $(Agent.ToolsDirectory)/dotnet
          - script: dotnet --list-sdks
            displayName: Report dotnet SDK versions
          - script: .\Build.cmd $(_kind) -pack -c $(_BuildConfig)
            displayName: Initial build and prepare packages.
          - script:  dotnet publish -c $(_BuildConfig)  -bl:\"./bin/$(_BuildConfig)/net7.0/win-x64/publish/Trimming.binlog\"
            displayName: Build and publish a trim test package.
            workingDirectory: $(Build.SourcesDirectory)/tests/projects/SelfContained_Trimming_Test
          - script: .\check.cmd
            displayName: Check the state of the trimmed app.
            workingDirectory: $(Build.SourcesDirectory)/tests/projects/SelfContained_Trimming_Test
          - task: PublishPipelineArtifact@1
            displayName: Publish Trim Tests Logs
            inputs:
              targetPath: '$(Build.SourcesDirectory)/tests/projects/SelfContained_Trimming_Test/bin/$(_BuildConfig)/net7.0/win-x64/publish'
              artifactName: 'Trim Test Logs Attempt $(System.JobAttempt) Logs $(_kind)'
            continueOnError: true
            condition: always()

    # Arcade-powered source build
    # turned off until https://github.com/dotnet/source-build/issues/1795 is fixed
    # - template: /eng/common/templates/jobs/jobs.yml
    #   parameters:
    #     enablePublishUsingPipelines: true
    #     enablePublishBuildArtifacts: true
    #     enablePublishBuildAssets: true
    #     artifacts:
    #       publish:
    #         artifacts: true
    #         manifests: true
    #     runSourceBuild: true
    #     sourceBuildParameters:
    #       includeDefaultManagedPlatform: true

#---------------------------------------------------------------------------------------------------------------------#
#                                                    Post Build                                                       #
#---------------------------------------------------------------------------------------------------------------------#
- ${{ if and(ne(variables['System.TeamProject'], 'public'), notin(variables['Build.Reason'], 'PullRequest')) }}:
  - template: eng/common/templates/post-build/post-build.yml
    parameters:
      publishingInfraVersion: 3
      # Symbol validation is not entirely reliable as of yet, so should be turned off until https://github.com/dotnet/arcade/issues/2871 is resolved.
      enableSymbolValidation: false
      # SourceLink improperly looks for generated files.  See https://github.com/dotnet/arcade/issues/3069
      enableSourceLinkValidation: false
      # Enable SDL validation, passing through values from the 'DotNet-FSharp-SDLValidation-Params' group.
      SDLValidationParameters:
        enable: true
        params: >-
          -SourceToolsList @("policheck","credscan")
          -TsaInstanceURL $(_TsaInstanceURL)
          -TsaProjectName $(_TsaProjectName)
          -TsaNotificationEmail $(_TsaNotificationEmail)
          -TsaCodebaseAdmin $(_TsaCodebaseAdmin)
          -TsaBugAreaPath $(_TsaBugAreaPath)
          -TsaIterationPath $(_TsaIterationPath)
          -TsaRepositoryName "FSharp"
          -TsaCodebaseName "FSharp-GitHub"
          -TsaPublish $True
          -PoliCheckAdditionalRunConfigParams @("UserExclusionPath < $(Build.SourcesDirectory)/eng/policheck_exclusions.xml")

#---------------------------------------------------------------------------------------------------------------------#
#                                                   VS Insertion                                                      #
#---------------------------------------------------------------------------------------------------------------------#
- ${{ if and(ne(variables['System.TeamProject'], 'public'), notin(variables['Build.Reason'], 'PullRequest')) }}:
  - template: eng/release/insert-into-vs.yml
    parameters:
<<<<<<< HEAD
      componentBranchName: refs/heads/release/dev17.5
      insertTargetBranch: rel/d17.5
=======
      componentBranchName: refs/heads/release/dev17.6
      insertTargetBranch: main
>>>>>>> d68b57de
      insertTeamEmail: fsharpteam@microsoft.com
      insertTeamName: 'F#'
      completeInsertion: 'auto'<|MERGE_RESOLUTION|>--- conflicted
+++ resolved
@@ -731,13 +731,8 @@
 - ${{ if and(ne(variables['System.TeamProject'], 'public'), notin(variables['Build.Reason'], 'PullRequest')) }}:
   - template: eng/release/insert-into-vs.yml
     parameters:
-<<<<<<< HEAD
-      componentBranchName: refs/heads/release/dev17.5
-      insertTargetBranch: rel/d17.5
-=======
       componentBranchName: refs/heads/release/dev17.6
       insertTargetBranch: main
->>>>>>> d68b57de
       insertTeamEmail: fsharpteam@microsoft.com
       insertTeamName: 'F#'
       completeInsertion: 'auto'