# CI and PR triggers
trigger:
  branches:
    include:
    - main
    - dev16.1
    - feature/*
    - release/*
  paths:
    include:
    - '*'
    exclude:
    - .github/*
    - docs/
    - .vscode/*
    - .devcontainer/*
    - tests/scripts/
    - attributions.md
    - CODE_OF_CONDUCT.md
    - DEVGUIDE.md
    - INTERNAL.md
    - Language-Version-History.md
    - License.txt
    - README.md
    - release-notes.md
    - TESTGUIDE.md

pr:
  branches:
    include:
    - main
    - dev16.1
    - feature/*
    - release/*
  paths:
    include:
    - '*'
    exclude:
    - .github/*
    - docs/
    - attributions.md
    - CODE_OF_CONDUCT.md
    - DEVGUIDE.md
    - INTERNAL.md
    - Language-Version-History.md
    - License.txt
    - README.md
    - release-notes.md
    - TESTGUIDE.md

variables:
  - name: _TeamName
    value: FSharp
  - name: _BuildConfig
    value: Release
  - name: _PublishUsingPipelines
    value: true
  - name: _DotNetArtifactsCategory
    value: .NETCore
  - name: VisualStudioDropName
    value: Products/$(System.TeamProject)/$(Build.Repository.Name)/$(Build.SourceBranchName)/$(Build.BuildNumber)
  - name: Codeql.Enabled
    value: true
  - ${{ if and(ne(variables['System.TeamProject'], 'public'), notin(variables['Build.Reason'], 'PullRequest')) }}:
    - name: _DotNetValidationArtifactsCategory
      value: .NETCoreValidation
    - group: DotNet-FSharp-SDLValidation-Params
  - ${{ if and(eq(variables['System.TeamProject'], 'public'), eq(variables['Build.Reason'], 'PullRequest')) }}:
    - name: RunningAsPullRequest
      value: true

# Variables defined in yml cannot be overridden at queue time; instead overridable variables must be defined in the web UI.
# Commenting out until something like this is supported: https://github.com/Microsoft/azure-pipelines-yaml/pull/129
#variables:
#- name: SkipTests
#  defaultValue: false

stages:
- stage: build
  displayName: Build
  jobs:

  #-------------------------------------------------------------------------------------------------------------------#
  #                                                  Signed build                                                     #
  #-------------------------------------------------------------------------------------------------------------------#
  - ${{ if and(ne(variables['System.TeamProject'], 'public'), notin(variables['Build.Reason'], 'PullRequest')) }}:
    - ${{ if eq(variables['Build.SourceBranch'], 'refs/heads/release/dev17.4') }}:
      - template: /eng/common/templates/job/onelocbuild.yml
        parameters:
          MirrorRepo: fsharp
          MirrorBranch: release/dev17.4
          LclSource: lclFilesfromPackage
          LclPackageId: 'LCL-JUNO-PROD-FSHARP'
    - template: /eng/common/templates/jobs/jobs.yml
      parameters:
        enableMicrobuild: true
        enablePublishBuildArtifacts: true
        enablePublishTestResults: false
        enablePublishBuildAssets: true
        enablePublishUsingPipelines: $(_PublishUsingPipelines)
        enableSourceBuild: true
        enableTelemetry: true
        helixRepo: dotnet/fsharp
        jobs:
        - job: Full_Signed
          pool:
            name: NetCore1ESPool-Svc-Internal
            demands: ImageOverride -equals windows.vs2022.amd64
          timeoutInMinutes: 300
          variables:
          - group: DotNet-Blob-Feed
          - group: DotNet-Symbol-Server-Pats
          - group: DotNet-DevDiv-Insertion-Workflow-Variables
          - name: _SignType
            value: Real
          - name: _DotNetPublishToBlobFeed
            value: true
          steps:
          - checkout: self
            clean: true
          - script: eng\CIBuild.cmd
                    -configuration $(_BuildConfig)
                    -prepareMachine
                    -testAll
                    -officialSkipTests $(SkipTests)
                    /p:SignType=$(_SignType)
                    /p:DotNetSignType=$(_SignType)
                    /p:MicroBuild_SigningEnabled=true
                    /p:OverridePackageSource=https://dotnetfeed.blob.core.windows.net/dotnet-core/index.json
                    /p:TeamName=$(_TeamName)
                    /p:DotNetPublishBlobFeedKey=$(dotnetfeed-storage-access-key-1)
                    /p:DotNetPublishBlobFeedUrl=https://dotnetfeed.blob.core.windows.net/dotnet-core/index.json
                    /p:DotNetPublishToBlobFeed=true
                    /p:DotNetPublishUsingPipelines=$(_PublishUsingPipelines)
                    /p:DotNetArtifactsCategory=$(_DotNetArtifactsCategory)
                    /p:DotNetSymbolServerTokenMsdl=$(microsoft-symbol-server-pat)
                    /p:DotNetSymbolServerTokenSymWeb=$(symweb-symbol-server-pat)
                    /p:OfficialBuildId=$(BUILD.BUILDNUMBER)
                    /p:PublishToSymbolServer=true
                    /p:VisualStudioDropName=$(VisualStudioDropName)
          - script: .\tests\EndToEndBuildTests\EndToEndBuildTests.cmd -c $(_BuildConfig)
            displayName: End to end build tests
          - task: PublishTestResults@2
            displayName: Publish Test Results
            inputs:
              testResultsFormat: 'NUnit'
              testResultsFiles: '*.xml'
              searchFolder: '$(Build.SourcesDirectory)/artifacts/TestResults/$(_BuildConfig)'
            continueOnError: true
            condition: ne(variables['SkipTests'], 'true')
          - task: PublishBuildArtifacts@1
            displayName: Publish Test Logs
            inputs:
              PathtoPublish: '$(Build.SourcesDirectory)\artifacts\TestResults\$(_BuildConfig)'
              ArtifactName: 'Test Logs'
              publishLocation: Container
            continueOnError: true
            condition: ne(variables['SkipTests'], 'true')
          - task: PublishBuildArtifacts@1
            displayName: Publish Artifact Packages
            inputs:
              PathtoPublish: '$(Build.SourcesDirectory)\artifacts\packages\$(_BuildConfig)'
              ArtifactName: 'Packages'
            condition: succeeded()
          - task: PublishBuildArtifacts@1
            displayName: Publish Artifact VSSetup
            inputs:
              PathtoPublish: '$(Build.SourcesDirectory)\artifacts\VSSetup\$(_BuildConfig)\Insertion'
              ArtifactName: 'VSSetup'
            condition: succeeded()
          - task: PublishBuildArtifacts@1
            displayName: Publish Artifact Nightly
            inputs:
              PathtoPublish: '$(Build.SourcesDirectory)\artifacts\VSSetup\$(_BuildConfig)\VisualFSharpDebug.vsix'
              ArtifactName: 'Nightly'
            condition: succeeded()
          - task: PublishBuildArtifacts@1
            displayName: Publish Artifact Symbols
            inputs:
              PathtoPublish: '$(Build.SourcesDirectory)\artifacts\SymStore\$(_BuildConfig)'
              ArtifactName: 'NativeSymbols'
            condition: succeeded()
          - task: ms-vseng.MicroBuildTasks.4305a8de-ba66-4d8b-b2d1-0dc4ecbbf5e8.MicroBuildUploadVstsDropFolder@1
            displayName: Upload VSTS Drop
            inputs:
              DropName: $(VisualStudioDropName)
              DropFolder: '$(Build.SourcesDirectory)\artifacts\VSSetup\$(_BuildConfig)\Insertion'
              AccessToken: $(dn-bot-devdiv-drop-rw-code-rw)
            condition: succeeded()

  #-------------------------------------------------------------------------------------------------------------------#
  #                            PR builds without logs publishing                                                      #
  #-------------------------------------------------------------------------------------------------------------------#
  - ${{ if eq(variables['System.TeamProject'], 'public') }}:
    - template: /eng/common/templates/jobs/jobs.yml
      parameters:
        enableMicrobuild: false
        enablePublishBuildArtifacts: false
        enablePublishTestResults: false
        enablePublishBuildAssets: false
        enablePublishUsingPipelines: $(_PublishUsingPipelines)
        enableSourceBuild: false
        enableTelemetry: true
        helixRepo: dotnet/fsharp
        jobs:
          # Determinism, we want to run it only in PR builds
        - job: Determinism_Debug
          condition: eq(variables['Build.Reason'], 'PullRequest')
          variables:
          - name: _SignType
            value: Test
          pool:
<<<<<<< HEAD
            name: NetCore-Public
=======
            name: NetCore1ESPool-Svc-Public
>>>>>>> d1ac5873
            demands: ImageOverride -equals $(WindowsMachineQueueName)
          timeoutInMinutes: 90
          steps:
          - checkout: self
            clean: true
          - task: UseDotNet@2
            displayName: install SDK
            inputs:
              packageType: sdk
              useGlobalJson: true
              includePreviewVersions: false
              workingDirectory: $(Build.SourcesDirectory)
              installationPath: $(Build.SourcesDirectory)/.dotnet
          - script: .\eng\test-determinism.cmd -configuration Debug
            displayName: Determinism tests with Debug configuration
          - task: PublishPipelineArtifact@1
            displayName: Publish Determinism Logs
            inputs:
              targetPath: '$(Build.SourcesDirectory)/artifacts/log/Debug'
              artifactName: 'Determinism_Debug Attempt $(System.JobAttempt) Logs'
            continueOnError: true
            condition: not(succeeded())

          # Check code formatting
        - job: CheckCodeFormatting
          pool:
            vmImage: $(UbuntuMachineQueueName)
          steps:
          - checkout: self
            clean: true
          - script: dotnet --list-sdks
            displayName: Report dotnet SDK versions
          - task: UseDotNet@2
            displayName: install SDK
            inputs:
              packageType: sdk
              useGlobalJson: true
              includePreviewVersions: true
              workingDirectory: $(Build.SourcesDirectory)
              installationPath: $(Agent.ToolsDirectory)/dotnet
          - script: dotnet tool restore
            env:
              DOTNET_ROLL_FORWARD_TO_PRERELEASE: 1
            displayName: Install tools
          - script: dotnet fantomas src -r --check
            env:
              DOTNET_ROLL_FORWARD_TO_PRERELEASE: 1
            displayName: Check code formatting (run 'dotnet fantomas src -r' to fix)

  #-------------------------------------------------------------------------------------------------------------------#
  #                                                    PR builds                                                      #
  #-------------------------------------------------------------------------------------------------------------------#
  - ${{ if eq(variables['System.TeamProject'], 'public') }}:
    - template: /eng/common/templates/jobs/jobs.yml
      parameters:
        enableMicrobuild: true
        enablePublishBuildArtifacts: true
        enablePublishTestResults: false
        enablePublishBuildAssets: true
        enablePublishUsingPipelines: $(_PublishUsingPipelines)
        enableSourceBuild: true
        enableTelemetry: true
        helixRepo: dotnet/fsharp
        jobs:

        # Windows
        - job: Windows
          pool:
            # The PR build definition sets this variable:
            #   WindowsMachineQueueName=Windows.vs2022.amd64.open
            # and there is an alternate build definition that sets this to a queue that is always scouting the
            # next preview of Visual Studio.
<<<<<<< HEAD
            name: NetCore-Public
=======
            name: NetCore1ESPool-Svc-Public
>>>>>>> d1ac5873
            demands: ImageOverride -equals $(WindowsMachineQueueName)
          timeoutInMinutes: 120
          strategy:
            maxParallel: 4
            matrix:
              desktop_release:
                _configuration: Release
                _testKind: testDesktop
              coreclr_release:
                _configuration: Release
                _testKind: testCoreclr
              fsharpqa_release:
                _configuration: Release
                _testKind: testFSharpQA
              vs_release:
                _configuration: Release
                _testKind: testVs
          steps:
          - checkout: self
            clean: true
          - script: eng\CIBuild.cmd -configuration $(_configuration) -$(_testKind)
            displayName: Build / Test
          - task: PublishTestResults@2
            displayName: Publish Test Results
            inputs:
              testResultsFormat: 'NUnit'
              testResultsFiles: '*.xml'
              searchFolder: '$(Build.SourcesDirectory)/artifacts/TestResults/$(_configuration)'
            continueOnError: true
            condition: ne(variables['_testKind'], 'testFSharpQA')
          - task: PublishBuildArtifacts@1
            displayName: Publish Test Logs
            inputs:
              PathtoPublish: '$(Build.SourcesDirectory)\artifacts\TestResults\$(_configuration)'
              ArtifactName: 'Windows $(_configuration) $(_testKind) test logs'
              publishLocation: Container
            continueOnError: true
            condition: failed()
          - script: dotnet build $(Build.SourcesDirectory)/eng/DumpPackageRoot/DumpPackageRoot.csproj
            displayName: Dump NuGet cache contents
            condition: failed()
          - task: PublishBuildArtifacts@1
            displayName: Publish NuGet cache contents
            inputs:
              PathtoPublish: '$(Build.SourcesDirectory)\artifacts\NugetPackageRootContents'
              ArtifactName: 'NuGetPackageContents Windows $(_testKind)'
              publishLocation: Container
            continueOnError: true
            condition: failed()

        # Windows With Compressed Metadata
        - job: WindowsCompressedMetadata
          pool:
            # The PR build definition sets this variable:
            #   WindowsMachineQueueName=Windows.vs2022.amd64.open
            # and there is an alternate build definition that sets this to a queue that is always scouting the
            # next preview of Visual Studio.
<<<<<<< HEAD
            name: NetCore-Public
=======
            name: NetCore1ESPool-Svc-Public
>>>>>>> d1ac5873
            demands: ImageOverride -equals $(WindowsMachineQueueName)
          timeoutInMinutes: 120
          strategy:
            maxParallel: 4
            matrix:
              desktop_release:
                _configuration: Release
                _testKind: testDesktop
              coreclr_release:
                _configuration: Release
                _testKind: testCoreclr
              fsharpqa_release:
                _configuration: Release
                _testKind: testFSharpQA
              vs_release:
                _configuration: Release
                _testKind: testVs
          steps:
          - checkout: self
            clean: true
          - script: eng\CIBuild.cmd -compressallmetadata -configuration $(_configuration) -$(_testKind)
            displayName: Build / Test
          - task: PublishTestResults@2
            displayName: Publish Test Results
            inputs:
              testResultsFormat: 'NUnit'
              testResultsFiles: '*.xml'
              searchFolder: '$(Build.SourcesDirectory)/artifacts/TestResults/$(_configuration)'
            continueOnError: true
            condition: ne(variables['_testKind'], 'testFSharpQA')
          - task: PublishBuildArtifacts@1
            displayName: Publish Test Logs
            inputs:
              PathtoPublish: '$(Build.SourcesDirectory)\artifacts\TestResults\$(_configuration)'
              ArtifactName: 'Windows $(_configuration) $(_testKind) test logs'
              publishLocation: Container
            continueOnError: true
            condition: failed()
          - script: dotnet build $(Build.SourcesDirectory)/eng/DumpPackageRoot/DumpPackageRoot.csproj
            displayName: Dump NuGet cache contents
            condition: failed()
          - task: PublishBuildArtifacts@1
            displayName: Publish NuGet cache contents
            inputs:
              PathtoPublish: '$(Build.SourcesDirectory)\artifacts\NugetPackageRootContents'
              ArtifactName: 'NuGetPackageContents Windows $(_testKind)'
              publishLocation: Container
            continueOnError: true
            condition: failed()

        # Mock official build
        - job: MockOfficial
          pool:
<<<<<<< HEAD
            name: NetCore-Public
=======
            name: NetCore1ESPool-Svc-Public
>>>>>>> d1ac5873
            demands: ImageOverride -equals $(WindowsMachineQueueName)
          steps:
          - checkout: self
            clean: true
          - pwsh: .\eng\MockBuild.ps1
            displayName: Build with OfficialBuildId

        # Linux
        - job: Linux
          pool:
            vmImage: $(UbuntuMachineQueueName)
          variables:
          - name: _SignType
            value: Test
          steps:
          - checkout: self
            clean: true
          - script: ./eng/cibuild.sh --configuration $(_BuildConfig) --testcoreclr
            displayName: Build / Test
          - task: PublishTestResults@2
            displayName: Publish Test Results
            inputs:
              testResultsFormat: 'NUnit'
              testResultsFiles: '*.xml'
              searchFolder: '$(Build.SourcesDirectory)/artifacts/TestResults/$(_BuildConfig)'
            continueOnError: true
            condition: always()
          - task: PublishBuildArtifacts@1
            displayName: Publish Test Logs
            inputs:
              PathtoPublish: '$(Build.SourcesDirectory)/artifacts/TestResults/$(_BuildConfig)'
              ArtifactName: 'Linux $(_BuildConfig) test logs'
              publishLocation: Container
            continueOnError: true
            condition: failed()
          - script: dotnet build $(Build.SourcesDirectory)/eng/DumpPackageRoot/DumpPackageRoot.csproj
            displayName: Dump NuGet cache contents
            condition: failed()
          - task: PublishBuildArtifacts@1
            displayName: Publish NuGet cache contents
            inputs:
              PathtoPublish: '$(Build.SourcesDirectory)/artifacts/NugetPackageRootContents'
              ArtifactName: 'NuGetPackageContents Linux'
              publishLocation: Container
            continueOnError: true
            condition: failed()

        # MacOS
        - job: MacOS
          condition: eq(1,2)
          pool:
            vmImage: $(MacOSMachineQueueName)
          variables:
          - name: _SignType
            value: Test
          steps:
          - checkout: self
            clean: true
          - script: ./eng/cibuild.sh --configuration $(_BuildConfig) --testcoreclr
            displayName: Build / Test
          - task: PublishTestResults@2
            displayName: Publish Test Results
            inputs:
              testResultsFormat: 'NUnit'
              testResultsFiles: '*.xml'
              searchFolder: '$(Build.SourcesDirectory)/artifacts/TestResults/$(_BuildConfig)'
            continueOnError: true
            condition: always()
          - task: PublishBuildArtifacts@1
            displayName: Publish Test Logs
            inputs:
              PathtoPublish: '$(Build.SourcesDirectory)/artifacts/TestResults/$(_BuildConfig)'
              ArtifactName: 'MacOS $(_BuildConfig) test logs'
              publishLocation: Container
            continueOnError: true
            condition: failed()
          - script: dotnet build $(Build.SourcesDirectory)/eng/DumpPackageRoot/DumpPackageRoot.csproj
            displayName: Dump NuGet cache contents
            condition: failed()
          - task: PublishBuildArtifacts@1
            displayName: Publish NuGet cache contents
            inputs:
              PathtoPublish: '$(Build.SourcesDirectory)/artifacts/NugetPackageRootContents'
              ArtifactName: 'NuGetPackageContents Mac'
              publishLocation: Container
            continueOnError: true
            condition: failed()

        # End to end build
        - job: EndToEndBuildTests
          pool:
<<<<<<< HEAD
            name: NetCore-Public
=======
            name: NetCore1ESPool-Svc-Public
>>>>>>> d1ac5873
            demands: ImageOverride -equals $(WindowsMachineQueueName)
          steps:
          - checkout: self
            clean: true
          - script: .\Build.cmd -c Release -pack
          - script: .\tests\EndToEndBuildTests\EndToEndBuildTests.cmd -c Release
            displayName: End to end build tests

        # Up-to-date - disabled due to it being flaky
        #- job: UpToDate_Windows
        #  pool:
        #    vmImage: windows-latest
        #  steps:
        #  - checkout: self
        #    clean: true
        #  - task: PowerShell@2
        #    displayName: Run up-to-date build check
        #    inputs:
        #      filePath: eng\tests\UpToDate.ps1
        #      arguments: -configuration $(_BuildConfig) -ci -binaryLog

        # Plain build Windows
        - job: Plain_Build_Windows
          pool:
<<<<<<< HEAD
            name: NetCore-Public
=======
            name: NetCore1ESPool-Svc-Public
>>>>>>> d1ac5873
            demands: ImageOverride -equals $(WindowsMachineQueueName)
          variables:
          - name: _BuildConfig
            value: Debug
          steps:
          - checkout: self
            clean: true
          - script: .\Build.cmd
            displayName: Initial build
          - script: dotnet --list-sdks
            displayName: Report dotnet SDK versions
          - task: UseDotNet@2
            displayName: install SDK
            inputs:
              packageType: sdk
              useGlobalJson: true
              includePreviewVersions: true
              workingDirectory: $(Build.SourcesDirectory)
              installationPath: $(Agent.ToolsDirectory)/dotnet
          - script: dotnet build .\FSharp.sln /bl:\"artifacts/log/$(_BuildConfig)/RegularBuild.binlog\"
            env:
              DOTNET_ROLL_FORWARD_TO_PRERELEASE: 1
            displayName: Regular rebuild of FSharp.sln
          - script: dotnet build .\FSharp.Compiler.Service.sln /bl:\"artifacts/log/$(_BuildConfig)/ServiceRegularBuild.binlog\"
            workingDirectory: $(Build.SourcesDirectory)
            env:
              DOTNET_ROLL_FORWARD_TO_PRERELEASE: 1
            displayName: Regular rebuild of FSharp.Compiler.Service.sln

        # Plain build Linux
        - job: Plain_Build_Linux
          pool:
            vmImage: $(UbuntuMachineQueueName)
          variables:
          - name: _BuildConfig
            value: Debug
          steps:
          - checkout: self
            clean: true
          - script: ./build.sh
            displayName: Initial build
          - script: dotnet --list-sdks
            displayName: Report dotnet SDK versions
          - task: UseDotNet@2
            displayName: install SDK
            inputs:
              packageType: sdk
              useGlobalJson: true
              includePreviewVersions: true
              workingDirectory: $(Build.SourcesDirectory)
              installationPath: $(Agent.ToolsDirectory)/dotnet
          - script: dotnet build ./FSharp.sln /bl:\"artifacts/log/$(_BuildConfig)/RegularBuild.binlog\"
            env:
              DOTNET_ROLL_FORWARD_TO_PRERELEASE: 1
            displayName: Regular rebuild of FSharp.sln
          - script: dotnet build ./FSharp.Compiler.Service.sln /bl:\"artifacts/log/$(_BuildConfig)/ServiceRegularBuild.binlog\"
            workingDirectory: $(Build.SourcesDirectory)
            env:
              DOTNET_ROLL_FORWARD_TO_PRERELEASE: 1
            displayName: Regular rebuild of FSharp.Compiler.Service.sln

        # Plain build Mac
        - job: Plain_Build_MacOS
          condition: eq(1,2)
          pool:
            vmImage: $(MacOSMachineQueueName)
          variables:
          - name: _BuildConfig
            value: Debug
          steps:
          - checkout: self
            clean: true
          - script: ./build.sh
            displayName: Initial build
          - script: dotnet --list-sdks
            displayName: Report dotnet SDK versions
          - task: UseDotNet@2
            displayName: install SDK
            inputs:
              packageType: sdk
              useGlobalJson: true
              includePreviewVersions: true
              workingDirectory: $(Build.SourcesDirectory)
              installationPath: $(Agent.ToolsDirectory)/dotnet
          - script: dotnet build ./FSharp.sln /bl:\"artifacts/log/$(_BuildConfig)/RegularBuild.binlog\"
            env:
              DOTNET_ROLL_FORWARD_TO_PRERELEASE: 1
            displayName: Regular rebuild of FSharp.sln
          - script: dotnet build ./FSharp.Compiler.Service.sln /bl:\"artifacts/log/$(_BuildConfig)/ServiceRegularBuild.binlog\"
            workingDirectory: $(Build.SourcesDirectory)
            env:
              DOTNET_ROLL_FORWARD_TO_PRERELEASE: 1
            displayName: Regular rebuild of FSharp.Compiler.Service.sln

    # Arcade-powered source build
    # turned off until https://github.com/dotnet/source-build/issues/1795 is fixed
    # - template: /eng/common/templates/jobs/jobs.yml
    #   parameters:
    #     enablePublishUsingPipelines: true
    #     enablePublishBuildArtifacts: true
    #     enablePublishBuildAssets: true
    #     artifacts:
    #       publish:
    #         artifacts: true
    #         manifests: true
    #     runSourceBuild: true
    #     sourceBuildParameters:
    #       includeDefaultManagedPlatform: true

#---------------------------------------------------------------------------------------------------------------------#
#                                                    Post Build                                                       #
#---------------------------------------------------------------------------------------------------------------------#
- ${{ if and(ne(variables['System.TeamProject'], 'public'), notin(variables['Build.Reason'], 'PullRequest')) }}:
  - template: eng/common/templates/post-build/post-build.yml
    parameters:
      publishingInfraVersion: 3
      # Symbol validation is not entirely reliable as of yet, so should be turned off until https://github.com/dotnet/arcade/issues/2871 is resolved.
      enableSymbolValidation: false
      # SourceLink improperly looks for generated files.  See https://github.com/dotnet/arcade/issues/3069
      enableSourceLinkValidation: false
      # Enable SDL validation, passing through values from the 'DotNet-FSharp-SDLValidation-Params' group.
      SDLValidationParameters:
        enable: true
        params: >-
          -SourceToolsList @("policheck","credscan")
          -TsaInstanceURL $(_TsaInstanceURL)
          -TsaProjectName $(_TsaProjectName)
          -TsaNotificationEmail $(_TsaNotificationEmail)
          -TsaCodebaseAdmin $(_TsaCodebaseAdmin)
          -TsaBugAreaPath $(_TsaBugAreaPath)
          -TsaIterationPath $(_TsaIterationPath)
          -TsaRepositoryName "FSharp"
          -TsaCodebaseName "FSharp-GitHub"
          -TsaPublish $True
          -PoliCheckAdditionalRunConfigParams @("UserExclusionPath < $(Build.SourcesDirectory)/eng/policheck_exclusions.xml")

#---------------------------------------------------------------------------------------------------------------------#
#                                                   VS Insertion                                                      #
#---------------------------------------------------------------------------------------------------------------------#
- ${{ if and(ne(variables['System.TeamProject'], 'public'), notin(variables['Build.Reason'], 'PullRequest')) }}:
  - template: eng/release/insert-into-vs.yml
    parameters:
      componentBranchName: refs/heads/release/dev17.4
      insertTargetBranch: main

      insertTeamEmail: fsharpteam@microsoft.com
      insertTeamName: 'F#'
      completeInsertion: 'auto'<|MERGE_RESOLUTION|>--- conflicted
+++ resolved
@@ -210,11 +210,7 @@
           - name: _SignType
             value: Test
           pool:
-<<<<<<< HEAD
             name: NetCore-Public
-=======
-            name: NetCore1ESPool-Svc-Public
->>>>>>> d1ac5873
             demands: ImageOverride -equals $(WindowsMachineQueueName)
           timeoutInMinutes: 90
           steps:
@@ -287,11 +283,7 @@
             #   WindowsMachineQueueName=Windows.vs2022.amd64.open
             # and there is an alternate build definition that sets this to a queue that is always scouting the
             # next preview of Visual Studio.
-<<<<<<< HEAD
             name: NetCore-Public
-=======
-            name: NetCore1ESPool-Svc-Public
->>>>>>> d1ac5873
             demands: ImageOverride -equals $(WindowsMachineQueueName)
           timeoutInMinutes: 120
           strategy:
@@ -349,11 +341,7 @@
             #   WindowsMachineQueueName=Windows.vs2022.amd64.open
             # and there is an alternate build definition that sets this to a queue that is always scouting the
             # next preview of Visual Studio.
-<<<<<<< HEAD
             name: NetCore-Public
-=======
-            name: NetCore1ESPool-Svc-Public
->>>>>>> d1ac5873
             demands: ImageOverride -equals $(WindowsMachineQueueName)
           timeoutInMinutes: 120
           strategy:
@@ -407,11 +395,7 @@
         # Mock official build
         - job: MockOfficial
           pool:
-<<<<<<< HEAD
             name: NetCore-Public
-=======
-            name: NetCore1ESPool-Svc-Public
->>>>>>> d1ac5873
             demands: ImageOverride -equals $(WindowsMachineQueueName)
           steps:
           - checkout: self
@@ -503,11 +487,7 @@
         # End to end build
         - job: EndToEndBuildTests
           pool:
-<<<<<<< HEAD
             name: NetCore-Public
-=======
-            name: NetCore1ESPool-Svc-Public
->>>>>>> d1ac5873
             demands: ImageOverride -equals $(WindowsMachineQueueName)
           steps:
           - checkout: self
@@ -532,11 +512,7 @@
         # Plain build Windows
         - job: Plain_Build_Windows
           pool:
-<<<<<<< HEAD
             name: NetCore-Public
-=======
-            name: NetCore1ESPool-Svc-Public
->>>>>>> d1ac5873
             demands: ImageOverride -equals $(WindowsMachineQueueName)
           variables:
           - name: _BuildConfig
