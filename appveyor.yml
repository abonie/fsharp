os: Visual Studio 2015

environment:
  matrix:
<<<<<<< HEAD
    - BUILD_PROFILE: net40,portable,vs
    - BUILD_PROFILE: cambridge_suite,smoke_only
    - BUILD_PROFILE: qa_suite,smoke_only
=======
    - BUILD_PROFILE: ci_part1
    - BUILD_PROFILE: ci_part2
    - BUILD_PROFILE: ci_part3
>>>>>>> 91c53e00

init: 
build_script: 
  - cmd: build.cmd %BUILD_PROFILE%

# scripts that run after cloning repository
install:
  # by default, all script lines are interpreted as batch

test: off 
version: 0.0.1.{build} 
artifacts: 
  - path: Release
    name: Release<|MERGE_RESOLUTION|>--- conflicted
+++ resolved
@@ -2,15 +2,10 @@
 
 environment:
   matrix:
-<<<<<<< HEAD
-    - BUILD_PROFILE: net40,portable,vs
-    - BUILD_PROFILE: cambridge_suite,smoke_only
-    - BUILD_PROFILE: qa_suite,smoke_only
-=======
     - BUILD_PROFILE: ci_part1
     - BUILD_PROFILE: ci_part2
     - BUILD_PROFILE: ci_part3
->>>>>>> 91c53e00
+    - BUILD_PROFILE: ci_part4
 
 init: 
 build_script: 
