#if INTERACTIVE
#r "../../debug/fcs/net45/FSharp.Compiler.Service.dll" // note, run 'build fcs debug' to generate this, this DLL has a public API so can be used from F# Interactive
#r "../../packages/NUnit.3.5.0/lib/net45/nunit.framework.dll"
#load "FsUnit.fs"
#load "Common.fs"
#else
module Tests.Service.StructureTests
#endif

open System.IO
open NUnit.Framework
open Microsoft.FSharp.Compiler.Range
open Microsoft.FSharp.Compiler.SourceCodeServices
open Microsoft.FSharp.Compiler.SourceCodeServices.Structure
open FSharp.Compiler.Service.Tests.Common
open System.Text

let fileName = Path.Combine (__SOURCE_DIRECTORY__, __SOURCE_FILE__)
type Line = int
type Col = int
type Range = Line * Col * Line * Col

let (=>) (source: string) (expectedRanges: (Range * Range) list) =
    let lines =
        use reader = new StringReader(source)
        [| let line = ref (reader.ReadLine())
           while not (isNull !line) do
               yield !line
               line := reader.ReadLine()
           if source.EndsWith "\n" then
               // last trailing space not returned
               // http://stackoverflow.com/questions/19365404/stringreader-omits-trailing-linebreak
               yield "" |]

    let formatList (xs: _ list) =
        let sb = StringBuilder("[ ")
        for r in xs do
            sb.AppendLine (sprintf "%A" r) |> ignore
        sprintf "%O ]" sb

    let getRange (r: range) = (r.StartLine, r.StartColumn, r.EndLine, r.EndColumn)

    let tree = parseSource source
    try
        let actual =
            Structure.getOutliningRanges lines tree
            |> Seq.filter (fun sr -> sr.Range.StartLine <> sr.Range.EndLine)
            |> Seq.map (fun sr -> getRange sr.Range, getRange sr.CollapseRange)
            |> Seq.sort
            |> List.ofSeq
        let expected = List.sort expectedRanges
        if actual <> expected then
            failwithf "Expected %s, but was %s" (formatList expected) (formatList actual)
    with _ ->
        printfn "AST:\n%+A" tree
        reraise()

[<Test>]
<<<<<<< HEAD
let ``empty file``() = "" => [ ]
=======
let ``empty file``() = "" => []
>>>>>>> 99e307f3

[<Test>]
let ``nested module``() =
    """
module MyModule =
    ()
"""
    => [ (2, 0, 3, 6), (2, 15, 3, 6) ]

[<Test>]
let ``module with multiline function``() =
    """
module MyModule =
    let foo() =
        foo()
"""
    => [ (2, 0, 4, 13), (2, 15, 4, 13)
         (3, 4, 4, 13), (3, 13, 4, 13)
         (3, 8, 4, 13), (3, 13, 4, 13) ]

[<Test>]
let ``DU``() =
    """
type Color =
    | Red
    | Green
    | Blue
"""
    => [ (2, 5, 5, 10), (2, 11, 5, 10)
         (3, 4, 5, 10), (3, 4, 5, 10) ]

[<Test>]
let ``DU with interface``() =
    """
type Color =
    | Red
    | Green
    | Blue

    interface IDisposable with
        member __.Dispose() =
            (docEventListener :> IDisposable).Dispose()
"""
    => [ (2, 5, 9, 55), (2, 11, 9, 55)
         (3, 4, 5, 10), (3, 4, 5, 10)
         (7, 4, 9, 55), (7, 25, 9, 55)
         (8, 15, 9, 55), (8, 27, 9, 55)
         (8, 15, 9, 55), (8, 27, 9, 55) ]

[<Test>]
let ``record with interface``() =
    """
type Color =
    { Red: int
        Green: int
        Blue: int 
    }

    interface IDisposable with
        member __.Dispose() =
            (docEventListener :> IDisposable).Dispose()
"""
    =>
    [ (2, 5, 10, 55), (2, 11, 10, 55)
      (3, 4, 4, 14), (3, 4, 4, 14)
      (3, 6, 4, 13), (3, 6, 4, 13)
      (8, 4, 10, 55), (8, 25, 10, 55)
      (9, 15, 10, 55), (9, 27, 10, 55)
      (9, 15, 10, 55), (9, 27, 10, 55) ]

[<Test>]
let ``type with a do block``() =
    """
type Color() =   // 2
    let foo() =
        ()

    do
        foo()
        ()       // 8
"""
    => [ (2, 5, 8, 10), (2, 11, 8, 10)
         (3, 8, 4, 10), (3, 13, 4, 10)
         (6, 4, 8, 10), (6, 6, 8, 10) ]

[<Test>]
let ``complex outlining test``() =
    """
module MyModule =       // 2
    let foo() = ()
    let bar() =
        ()

    type Color =        // 7
        { Red: int
          Green: int
          Blue: int 
        }

        interface IDisposable with      // 13
            member __.Dispose() =
                (docEventListener :> IDisposable).Dispose()

    module MyInnerModule =              // 17

        type RecordColor =              // 19
            { Red: int
              Green: int
              Blue: int 
            }

            interface IDisposable with  // 25
                member __.Dispose() =
                    (docEventListener :> IDisposable).Dispose()
""" 
    => [ (2, 0, 27, 63), (2, 15, 27, 63)
         (4, 4, 5, 10), (4, 13, 5, 10)
         (4, 8, 5, 10), (4, 13, 5, 10)
         (7, 9, 15, 59), (7, 15, 15, 59)
         (8, 8, 11, 9), (8, 8, 11, 9)
         (13, 8, 15, 59), (13, 29, 15, 59)
         (14, 19, 15, 59), (14, 31, 15, 59)
         (14, 19, 15, 59), (14, 31, 15, 59)
         (17, 4, 27, 63), (17, 24, 27, 63)
         (19, 13, 27, 63), (19, 25, 27, 63)
         (20, 12, 23, 13), (20, 12, 23, 13)
         (25, 12, 27, 63), (25, 33, 27, 63)
         (26, 23, 27, 63), (26, 35, 27, 63)
         (26, 23, 27, 63), (26, 35, 27, 63) ]

    
[<Test>]
let ``open statements``() =
    """
open M             
open N             
                   
module M =         
    let x = 1      
                   
    open M         
    open N         
                   
    module M =     
        open M     
                   
        let x = 1  
                   
    module M =     
        open M     
        open N     
        let x = 1  
                   
open M             
open N             
open H             
                   
open G             
open H              
"""
    => [ (2, 5, 3, 6), (2, 5, 3, 6)
         (5, 0, 19, 17), (5, 8, 19, 17)
         (8, 9, 9, 10), (8, 9, 9, 10)
         (11, 4, 14, 17), (11, 12, 14, 17)
         (16, 4, 19, 17), (16, 12, 19, 17)
         (17, 13, 18, 14), (17, 13, 18, 14)
         (21, 5, 26, 6), (21, 5, 26, 6) ]

[<Test>]
let ``hash directives``() =
    """
#r @"a"   
#r "b"    
          
#r "c"    
          
#r "d"    
#r "e"    
let x = 1 
          
#r "f"    
#r "g"    
#load "x" 
#r "y"    
          
#load "a" 
      "b" 
      "c" 
          
#load "a" 
      "b" 
      "c" 
#r "d"     
"""
    => [ (2, 3, 8, 6), (2, 3, 8, 6)
         (11, 3, 23, 6), (11, 3, 23, 6) ]

[<Test>]
let ``nested let bindings``() =
    """
let f x =       // 2
    let g x =   // 3
        let h = // 4
            ()  // 5
        ()      // 6
    x           // 7
"""
    => [ (2, 0, 7, 5), (2, 7, 7, 5)
         (2, 4, 7, 5), (2, 7, 7, 5)
         (3, 8, 6, 10), (3, 11, 6, 10)
         (4, 12, 5, 14), (4, 13, 5, 14) ]

[<Test>]
let ``match``() =
    """
match None with     // 2
| Some _ ->         // 3
    ()              // 4
| None ->           // 5
    match None with // 6
    | Some _ -> ()  // 7
    | None ->       // 8
        let x = ()  // 9
        ()          // 10
"""
    => [ (2, 0, 10, 10), (2, 15, 10, 10)
         (6, 4, 10, 10), (5, 6, 10, 10)
         (6, 4, 10, 10), (6, 19, 10, 10)
         (9, 8, 10, 10), (8, 10, 10, 10) ]

[<Test>]
let ``matchbang``() =
    """
async {                                   // 2
    match! async { return None } with     // 3
    | Some _ ->                           // 4
        ()                                // 5
    | None ->                             // 6
        match None with                   // 7
        | Some _ -> ()                    // 8
        | None ->                         // 9
            let x = ()                    // 10
            ()                            // 11
}                                         // 12
"""
<<<<<<< HEAD
    => [ (1, 0, 12, 1), (1, 0, 12, 1)
         (2, 0, 12, 1), (2, 7, 12, 0)
=======
    => [ (2, 0, 12, 1), (2, 7, 12, 0)
>>>>>>> 99e307f3
         (3, 4, 11, 14), (3, 37, 11, 14)
         (7, 8, 11, 14), (6, 10, 11, 14)
         (7, 8, 11, 14), (7, 23, 11, 14)
         (10, 12, 11, 14), (9, 14, 11, 14) ]
         
[<Test>]
let ``computation expressions``() =
    """
seq {              // 2
    yield ()       // 3
    let f x =      // 4
        ()         // 5
    yield! seq {   // 6
        yield () } // 7
}                  // 8
"""
    => [ (2, 0, 8, 1), (2, 5, 8, 0)
         (4, 8, 5, 10), (4, 11, 5, 10)
         (6, 4, 7, 18), (6, 4, 7, 18)
         (6, 11, 7, 18), (6, 16, 7, 17) ]

[<Test>]
let ``list``() =
    """
let _ = 
    [ 1; 2
      3 ]
"""
  => [ (2, 0, 4, 9), (2, 5, 4, 9)
       (2, 4, 4, 9), (2, 5, 4, 9)
       (3, 4, 4, 9), (3, 5, 4, 8) ]

[<Test>]
let ``object expressions``() =
    """
let _ =
    { new System.IDisposable with
        member __.Dispose() = () }
"""
    => [ (2, 0, 4, 34), (2, 5, 4, 34)
         (2, 4, 4, 34), (2, 5, 4, 34)
         (3, 4, 4, 34), (3, 28, 4, 34) ]
         
[<Test>]
let ``try - with``() =
    """
try           // 2
    let f x = // 3
        ()    // 4
with _ ->     // 5
    let f x = // 6
        ()    // 7
    ()        // 8
"""
    => [ (2, 0, 5, 0), (2, 3, 5, 0)
         (2, 0, 8, 6), (2, 3, 8, 6)
         (3, 8, 4, 10), (3, 11, 4, 10)
         (5, 0, 8, 6), (5, 4, 8, 6)
         (6, 4, 8, 6), (5, 6, 8, 6)
         (6, 8, 7, 10), (6, 11, 7, 10) ]

[<Test>]
let ``try - finally``() =
    """
try           // 2
    let f x = // 3
        ()    // 4
finally       // 5
    let f x = // 6
        ()    // 7
    ()        // 8
"""
    => [ (2, 0, 8, 6), (2, 3, 8, 6)
         (3, 8, 4, 10), (3, 11, 4, 10)
         (5, 0, 8, 6), (5, 7, 8, 6)
         (6, 8, 7, 10), (6, 11, 7, 10) ]

[<Test>]
let ``if - then - else``() =
    """
if true then
    let f x = 
        ()
    ()
else
    let f x =
        ()
    ()
"""
    => [ (2, 0, 9, 6), (2, 7, 9, 6)
         (2, 8, 5, 6), (2, 12, 5, 6)
         (3, 8, 4, 10), (3, 11, 4, 10)
         (7, 8, 8, 10), (7, 11, 8, 10) ]

[<Test>]
let ``code quotation``() =
    """
<@
  "code"
        @>
"""
    => [ (2, 0, 4, 10), (2, 2, 4, 8) ]

[<Test>]
let ``raw code quotation``() =
    """
<@@
  "code"
        @@>
"""
    => [ (2, 0, 4, 11), (2, 3, 4, 8) ]

[<Test>]
let ``match lambda aka function``() =
    """
function
| 0 ->  ()
        ()
"""
    => [ (2, 0, 4, 10), (2, 8, 4, 10)
         (3, 8, 4, 10), (3, 3, 4, 10) ]

[<Test>]
let ``match guarded clause``() =
    """
let matchwith num =
    match num with
    | 0 -> ()
           ()
"""
    =>  [ (2, 0, 5, 13), (2, 17, 5, 13)
          (2, 4, 5, 13), (2, 17, 5, 13)
          (3, 4, 5, 13), (3, 18, 5, 13)
          (4, 11, 5, 13), (4, 7, 5, 13) ]

[<Test>]
let ``for loop``() =
    """
for x = 100 downto 10 do
    ()
    ()
"""
    => [ (2, 0, 4, 6), (2, 0, 4, 6) ]

[<Test>]
let ``for each``() =
    """
for x in 0 .. 100 -> 
            ()
            ()
"""
    =>  [ (2, 0, 4, 14), (2, 0, 4, 14)
          (2, 18, 4, 14), (2, 18, 4, 14) ]
   
[<Test>]
let ``tuple``() =
    """
( 20340
, 322
, 123123 )
"""
    => [ (2, 2, 4, 8), (2, 2, 4, 8) ]

[<Test>]
let ``do!``() =
    """
do! 
    printfn "allo"
    printfn "allo"
"""
    =>  [ (2, 0, 4, 18), (2, 3, 4, 18) ]

[<Test>]
let ``cexpr yield yield!``() =
    """
cexpr{
    yield! 
        cexpr{
                    yield 
                                
                        10
                }
    }
"""
    =>  [ (2, 0, 9, 5), (2, 6, 9, 4)
          (3, 4, 8, 17), (3, 4, 8, 17)
          (4, 8, 8, 17), (4, 14, 8, 16)
          (5, 20, 7, 26), (5, 20, 7, 26) ]

[<Test>]
let ``XML doc comments``() =
    """
/// Line 1
/// Line 2
module M =
    /// Line 3
    /// Line 4
    type T() =
        /// Line 5
        /// Line 6
        /// Line 7
        let f x = x
    /// Single line comment
    let f x = x
"""
    => [ (2, 0, 3, 10), (2, 0, 3, 10)
         (4, 0, 13, 15), (4, 8, 13, 15)
         (5, 4, 6, 14), (5, 4, 6, 14)
         (7, 9, 11, 19), (7, 11, 11, 19)
         (8, 8, 10, 18), (8, 8, 10, 18) ]
         
[<Test>]
let ``regular comments``() =
    """
// Line 1
// Line 2
module M =
    // Line 3
    // Line 4
    type T() =
        // Line 5
        // Line 6
        // Line 7
        let f x = x
    // Single line comment
    let f x = x
"""
    => [ (2, 0, 3, 9), (2, 0, 3, 9)
         (4, 0, 13, 15), (4, 8, 13, 15)
         (5, 4, 6, 13), (5, 4, 6, 13)
         (7, 9, 11, 19), (7, 11, 11, 19)
         (8, 8, 10, 17), (8, 8, 10, 17) ]
         
[<Test>]
let ``XML doc and regular comments in one block``() =
    """
// Line 1
// Line 2
/// Line 3
/// Line 4
// Line 5
/// Line 6
/// Line 7
/// Line 8
/// Line 9
"""
    => [ (2, 0, 3, 9), (2, 0, 3, 9)
         (4, 0, 5, 10), (4, 0, 5, 10)
         (7, 0, 10, 10), (7, 0, 10, 10) ]

[<Test>]
let ``constructor call``() =
    """
module M =
    let s =
        new System.String(
            'c',
            1)
"""
    => [ (2, 0, 6, 14), (2, 8, 6, 14)
         (3, 4, 6, 14), (3, 9, 6, 14)
         (3, 8, 6, 14), (3, 9, 6, 14)
         (4, 8, 6, 14), (4, 25, 6, 14)
         (5, 12, 6, 13), (5, 12, 6, 13) ]

[<Test>]
let ``Top level module`` () =
    """
module TopLevelModule

module Nested =
    let x = 123
"""
    => [ (2, 7, 5, 15), (2, 21, 5, 15)
         (4, 0, 5, 15), (4, 13, 5, 15) ]

[<Test>]
let ``Top level namespace`` () =
    """
namespace TopLevelNamespace.Another

module Nested =
    let x = 123
"""
    => [ (4, 0, 5, 15), (4, 13, 5, 15) ]

[<Test>]
let ``Multiple namespaces`` () =
    """
namespace TopLevelNamespace.Another

module Nested =
    let x = 123

namespace AnotherTopLevel.Nested

module NestedModule =
    let x = 123
"""
    => [ (4, 0, 5, 15), (4, 13, 5, 15)
         (9, 0, 10, 15), (9, 19, 10, 15) ]<|MERGE_RESOLUTION|>--- conflicted
+++ resolved
@@ -40,27 +40,26 @@
 
     let getRange (r: range) = (r.StartLine, r.StartColumn, r.EndLine, r.EndColumn)
 
-    let tree = parseSource source
+    let ast = parseSourceCode(fileName, source)
     try
-        let actual =
-            Structure.getOutliningRanges lines tree
-            |> Seq.filter (fun sr -> sr.Range.StartLine <> sr.Range.EndLine)
-            |> Seq.map (fun sr -> getRange sr.Range, getRange sr.CollapseRange)
-            |> Seq.sort
-            |> List.ofSeq
-        let expected = List.sort expectedRanges
-        if actual <> expected then
-            failwithf "Expected %s, but was %s" (formatList expected) (formatList actual)
+        match ast with
+        | Some tree ->
+            let actual =
+                Structure.getOutliningRanges lines tree
+                |> Seq.filter (fun sr -> sr.Range.StartLine <> sr.Range.EndLine)
+                |> Seq.map (fun sr -> getRange sr.Range, getRange sr.CollapseRange)
+                |> Seq.sort
+                |> List.ofSeq
+            let expected = List.sort expectedRanges
+            if actual <> expected then
+                failwithf "Expected %s, but was %s" (formatList expected) (formatList actual)
+        | None -> failwithf "Expected there to be a parse tree for source:\n%s" source
     with _ ->
-        printfn "AST:\n%+A" tree
+        printfn "AST:\n%+A" ast
         reraise()
 
 [<Test>]
-<<<<<<< HEAD
-let ``empty file``() = "" => [ ]
-=======
 let ``empty file``() = "" => []
->>>>>>> 99e307f3
 
 [<Test>]
 let ``nested module``() =
@@ -306,12 +305,7 @@
             ()                            // 11
 }                                         // 12
 """
-<<<<<<< HEAD
-    => [ (1, 0, 12, 1), (1, 0, 12, 1)
-         (2, 0, 12, 1), (2, 7, 12, 0)
-=======
     => [ (2, 0, 12, 1), (2, 7, 12, 0)
->>>>>>> 99e307f3
          (3, 4, 11, 14), (3, 37, 11, 14)
          (7, 8, 11, 14), (6, 10, 11, 14)
          (7, 8, 11, 14), (7, 23, 11, 14)
