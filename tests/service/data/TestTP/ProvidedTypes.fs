#nowarn "40"
#nowarn "52"
// Based on code for the F# 3.0 Developer Preview release of September 2011,
// Copyright (c) Microsoft Corporation 2005-2012.
// This sample code is provided "as is" without warranty of any kind. 
// We disclaim all warranties, either express or implied, including the 
// warranties of merchantability and fitness for a particular purpose. 

// This file contains a set of helper types and methods for providing types in an implementation 
// of ITypeProvider.

// This code has been modified and is appropriate for use in conjunction with the F# 3.0, F# 3.1, and F# 3.1.1 releases

namespace ProviderImplementation.ProvidedTypes

open System
open System.Text
open System.IO
open System.Reflection
open System.Reflection.Emit
open System.Linq.Expressions
open System.Collections.Generic
open Microsoft.FSharp.Core.CompilerServices

type E = Quotations.Expr
module P = Quotations.Patterns
module ES = Quotations.ExprShape
module DP = Quotations.DerivedPatterns

type internal ExpectedStackState = 
    | Empty = 1
    | Address = 2
    | Value = 3

[<AutoOpen>]
module internal Misc =

    let TypeBuilderInstantiationType = 
        let runningOnMono = try System.Type.GetType("Mono.Runtime") <> null with e -> false 
        let typeName = if runningOnMono then "System.Reflection.MonoGenericClass" else "System.Reflection.Emit.TypeBuilderInstantiation"
        typeof<TypeBuilder>.Assembly.GetType(typeName)

    let GetTypeFromHandleMethod = typeof<Type>.GetMethod("GetTypeFromHandle")
    let LanguagePrimitivesType = typedefof<list<_>>.Assembly.GetType("Microsoft.FSharp.Core.LanguagePrimitives")
    let ParseInt32Method = LanguagePrimitivesType.GetMethod "ParseInt32"
    let DecimalConstructor = typeof<decimal>.GetConstructor([| typeof<int>; typeof<int>; typeof<int>; typeof<bool>; typeof<byte> |])
    let DateTimeConstructor = typeof<DateTime>.GetConstructor([| typeof<int64>; typeof<DateTimeKind> |])
    let DateTimeOffsetConstructor = typeof<DateTimeOffset>.GetConstructor([| typeof<int64>; typeof<TimeSpan> |])
    let TimeSpanConstructor = typeof<TimeSpan>.GetConstructor([|typeof<int64>|])
    let isEmpty s = s = ExpectedStackState.Empty
    let isAddress s = s = ExpectedStackState.Address

    let failIfNull str x = if x=null then failwith ("Null in " + str) else x
    
    let notRequired opname item = 
        let msg = sprintf "The operation '%s' on item '%s' should not be called on provided type, member or parameter" opname item
        System.Diagnostics.Debug.Assert (false, msg)
        raise (System.NotSupportedException msg)

    let mkParamArrayCustomAttributeData() = 
#if FX_NO_CUSTOMATTRIBUTEDATA
        { new IProvidedCustomAttributeData with 
#else
        { new CustomAttributeData() with 
#endif 
            member _.Constructor =  typeof<ParamArrayAttribute>.GetConstructors().[0]
            member _.ConstructorArguments = upcast [| |]
            member _.NamedArguments = upcast [| |] }

#if FX_NO_CUSTOMATTRIBUTEDATA
    let CustomAttributeTypedArgument(ty,v) = 
        { new IProvidedCustomAttributeTypedArgument with 
              member x.ArgumentType = ty
              member x.Value = v }
    let CustomAttributeNamedArgument(memb,arg:IProvidedCustomAttributeTypedArgument) = 
        { new IProvidedCustomAttributeNamedArgument with 
              member x.MemberInfo = memb
              member x.ArgumentType = arg.ArgumentType
              member x.TypedValue = arg }
    type CustomAttributeData = Microsoft.FSharp.Core.CompilerServices.IProvidedCustomAttributeData
#endif

    let mkEditorHideMethodsCustomAttributeData() = 
#if FX_NO_CUSTOMATTRIBUTEDATA
        { new IProvidedCustomAttributeData with 
#else
        { new CustomAttributeData() with 
#endif 
            member _.Constructor =  typeof<TypeProviderEditorHideMethodsAttribute>.GetConstructors().[0]
            member _.ConstructorArguments = upcast [| |]
            member _.NamedArguments = upcast [| |] }

    let mkAllowNullLiteralCustomAttributeData value =
#if FX_NO_CUSTOMATTRIBUTEDATA
        { new IProvidedCustomAttributeData with 
#else
        { new CustomAttributeData() with 
#endif 
            member _.Constructor = typeof<AllowNullLiteralAttribute>.GetConstructors().[0]
            member _.ConstructorArguments = upcast [| CustomAttributeTypedArgument(typeof<bool>, value) |]
            member _.NamedArguments = upcast [| |] }

    /// This makes an xml doc attribute w.r.t. an amortized computation of an xml doc string.
    /// It is important that the text of the xml doc only get forced when poking on the ConstructorArguments
    /// for the CustomAttributeData object.
    let mkXmlDocCustomAttributeDataLazy(lazyText: Lazy<string>) = 
#if FX_NO_CUSTOMATTRIBUTEDATA
        { new IProvidedCustomAttributeData with 
#else
        { new CustomAttributeData() with 
#endif
            member _.Constructor =  typeof<TypeProviderXmlDocAttribute>.GetConstructors().[0]
            member _.ConstructorArguments = upcast [| CustomAttributeTypedArgument(typeof<string>, lazyText.Force())  |]
            member _.NamedArguments = upcast [| |] }

    let mkXmlDocCustomAttributeData(s:string) =  mkXmlDocCustomAttributeDataLazy (lazy s)

    let mkDefinitionLocationAttributeCustomAttributeData(line:int,column:int,filePath:string) = 
#if FX_NO_CUSTOMATTRIBUTEDATA
        { new IProvidedCustomAttributeData with 
#else
        { new CustomAttributeData() with 
#endif
            member _.Constructor =  typeof<TypeProviderDefinitionLocationAttribute>.GetConstructors().[0]
            member _.ConstructorArguments = upcast [| |]
            member _.NamedArguments = 
                upcast [| CustomAttributeNamedArgument(typeof<TypeProviderDefinitionLocationAttribute>.GetProperty("FilePath"), CustomAttributeTypedArgument(typeof<string>, filePath));
                            CustomAttributeNamedArgument(typeof<TypeProviderDefinitionLocationAttribute>.GetProperty("Line"), CustomAttributeTypedArgument(typeof<int>, line)) ;
                            CustomAttributeNamedArgument(typeof<TypeProviderDefinitionLocationAttribute>.GetProperty("Column"), CustomAttributeTypedArgument(typeof<int>, column)) 
                        |] }
    let mkObsoleteAttributeCustomAttributeData(message:string, isError: bool) = 
#if FX_NO_CUSTOMATTRIBUTEDATA
        { new IProvidedCustomAttributeData with 
#else
        { new CustomAttributeData() with 
#endif
                member _.Constructor =  typeof<System.ObsoleteAttribute>.GetConstructors() |> Array.find (fun x -> x.GetParameters().Length = 1)
                member _.ConstructorArguments = upcast [|CustomAttributeTypedArgument(typeof<string>, message) ; CustomAttributeTypedArgument(typeof<bool>, isError)  |]
                member _.NamedArguments = upcast [| |] }

    type CustomAttributesImpl() =
        let customAttributes = ResizeArray<CustomAttributeData>()
        let mutable hideObjectMethods = false
        let mutable nonNullable = false
        let mutable obsoleteMessage = None
        let mutable xmlDocDelayed = None
        let mutable xmlDocAlwaysRecomputed = None
        let mutable hasParamArray = false

        // XML doc text that we only compute once, if any. This must _not_ be forced until the ConstructorArguments
        // property of the custom attribute is foced.
        let xmlDocDelayedText = 
            lazy 
                (match xmlDocDelayed with None -> assert false; "" | Some f -> f())

        // Custom atttributes that we only compute once
        let customAttributesOnce = 
            lazy 
               [| if hideObjectMethods then yield mkEditorHideMethodsCustomAttributeData() 
                  if nonNullable then yield mkAllowNullLiteralCustomAttributeData false
                  match xmlDocDelayed with None -> () | Some _ -> customAttributes.Add(mkXmlDocCustomAttributeDataLazy xmlDocDelayedText) 
                  match obsoleteMessage with None -> () | Some s -> customAttributes.Add(mkObsoleteAttributeCustomAttributeData s) 
                  if hasParamArray then yield mkParamArrayCustomAttributeData()
                  yield! customAttributes |]

        member _.AddDefinitionLocation(line:int,column:int,filePath:string) = customAttributes.Add(mkDefinitionLocationAttributeCustomAttributeData(line, column, filePath))
        member _.AddObsolete(message : string, isError) = obsoleteMessage <- Some (message,isError)
        member _.HasParamArray with get() = hasParamArray and set(v) = hasParamArray <- v
        member _.AddXmlDocComputed xmlDocFunction = xmlDocAlwaysRecomputed <- Some xmlDocFunction
        member _.AddXmlDocDelayed xmlDocFunction = xmlDocDelayed <- Some xmlDocFunction
        member _.AddXmlDoc xmlDoc =  xmlDocDelayed <- Some (fun () -> xmlDoc)
        member _.HideObjectMethods with set v = hideObjectMethods <- v
        member _.NonNullable with set v = nonNullable <- v
        member _.AddCustomAttribute(attribute) = customAttributes.Add(attribute)
        member _.GetCustomAttributesData() = 
            [| yield! customAttributesOnce.Force()
               match xmlDocAlwaysRecomputed with None -> () | Some f -> customAttributes.Add(mkXmlDocCustomAttributeData (f()))  |]
            :> IList<_>

    let transExpr isGenerated q =     
        let rec trans q = 
            match q with 
            // convert NewTuple to the call to the constructor of the Tuple type (only for generated types)
            | Quotations.Patterns.NewTuple(items) when isGenerated ->
                let rec mkCtor args ty = 
                    let ctor, restTyOpt = Reflection.FSharpValue.PreComputeTupleConstructorInfo ty
                    match restTyOpt with
                    | None -> Quotations.Expr.NewObject(ctor, List.map trans args)
                    | Some restTy ->
                        let curr = [for a in Seq.take 7 args -> trans a]
                        let rest = List.ofSeq (Seq.skip 7 args) 
                        Quotations.Expr.NewObject(ctor, curr @ [mkCtor rest restTy])
                let tys = [| for e in items -> e.Type |]
                let tupleTy = Reflection.FSharpType.MakeTupleType tys
                trans (mkCtor items tupleTy)
            // convert TupleGet to the chain of PropertyGet calls (only for generated types)
            | Quotations.Patterns.TupleGet(e, i) when isGenerated ->
                let rec mkGet ty i (e : Quotations.Expr)  = 
                    let pi, restOpt = Reflection.FSharpValue.PreComputeTuplePropertyInfo(ty, i)
                    let propGet = Quotations.Expr.PropertyGet(e, pi)
                    match restOpt with
                    | None -> propGet
                    | Some (restTy, restI) -> mkGet restTy restI propGet
                trans (mkGet e.Type i (trans e))
            | Quotations.Patterns.Value(value, ty) ->
                if value <> null then
                   let tyOfValue = value.GetType()
                   transValue(value, tyOfValue, ty)
                else q
            // Eliminate F# property gets to method calls
            | Quotations.Patterns.PropertyGet(obj,propInfo,args) -> 
                match obj with 
                | None -> trans (Quotations.Expr.Call(propInfo.GetGetMethod(),args))
                | Some o -> trans (Quotations.Expr.Call(trans o,propInfo.GetGetMethod(),args))
            // Eliminate F# property sets to method calls
            | Quotations.Patterns.PropertySet(obj,propInfo,args,v) -> 
                 match obj with 
                 | None -> trans (Quotations.Expr.Call(propInfo.GetSetMethod(),args@[v]))
                 | Some o -> trans (Quotations.Expr.Call(trans o,propInfo.GetSetMethod(),args@[v]))
            // Eliminate F# function applications to FSharpFunc<_,_>.Invoke calls
            | Quotations.Patterns.Application(f,e) -> 
                trans (Quotations.Expr.Call(trans f, f.Type.GetMethod "Invoke", [ e ]) )
            | Quotations.Patterns.NewUnionCase(ci, es) ->
                trans (Quotations.Expr.Call(Reflection.FSharpValue.PreComputeUnionConstructorInfo ci, es) )
            | Quotations.Patterns.NewRecord(ci, es) ->
                trans (Quotations.Expr.NewObject(Reflection.FSharpValue.PreComputeRecordConstructorInfo ci, es) )
            | Quotations.Patterns.UnionCaseTest(e,uc) ->
                let tagInfo = Reflection.FSharpValue.PreComputeUnionTagMemberInfo uc.DeclaringType
                let tagExpr = 
                    match tagInfo with 
                    | :? PropertyInfo as tagProp ->
                         trans (Quotations.Expr.PropertyGet(e,tagProp) )
                    | :? MethodInfo as tagMeth -> 
                         if tagMeth.IsStatic then trans (Quotations.Expr.Call(tagMeth, [e]))
                         else trans (Quotations.Expr.Call(e,tagMeth,[]))
                    | _ -> failwith "unreachable: unexpected result from PreComputeUnionTagMemberInfo"
                let tagNumber = uc.Tag
                trans <@@ (%%(tagExpr) : int) = tagNumber @@>

            // Explicitly handle weird byref variables in lets (used to populate out parameters), since the generic handlers can't deal with byrefs
            | Quotations.Patterns.Let(v,vexpr,bexpr) when v.Type.IsByRef ->

                // the binding must have leaves that are themselves variables (due to the limited support for byrefs in expressions)
                // therefore, we can perform inlining to translate this to a form that can be compiled
                inlineByref v vexpr bexpr

            // Eliminate recursive let bindings (which are unsupported by the type provider API) to regular let bindings
            | Quotations.Patterns.LetRecursive(bindings, expr) ->
                // This uses a "lets and sets" approach, converting something like
                //    let rec even = function
                //    | 0 -> true
                //    | n -> odd (n-1)
                //    and odd = function
                //    | 0 -> false
                //    | n -> even (n-1)
                //    X
                // to something like
                //    let even = ref Unchecked.defaultof<_>
                //    let odd  = ref Unchecked.defaultof<_>
                //    even := function
                //            | 0 -> true
                //            | n -> !odd (n-1)
                //    odd  := function
                //            | 0 -> false
                //            | n -> !even (n-1)
                //    X'
                // where X' is X but with occurrences of even/odd substituted by !even and !odd (since now even and odd are references)
                // Translation relies on typedefof<_ ref> - does this affect ability to target different runtime and design time environments?
                let vars = List.map fst bindings
                let vars' = vars |> List.map (fun v -> Quotations.Var(v.Name, typedefof<_ ref>.MakeGenericType(v.Type)))
                
                // init t generates the equivalent of <@ ref Unchecked.defaultof<t> @>
                let init (t:Type) =
                    let r = match <@ ref 1 @> with Quotations.Patterns.Call(None, r, [_]) -> r | _ -> failwith "Extracting MethodInfo from <@ 1 @> failed"
                    let d = match <@ Unchecked.defaultof<_> @> with Quotations.Patterns.Call(None, d, []) -> d | _ -> failwith "Extracting MethodInfo from <@ Unchecked.defaultof<_> @> failed"
                    Quotations.Expr.Call(r.GetGenericMethodDefinition().MakeGenericMethod(t), [Quotations.Expr.Call(d.GetGenericMethodDefinition().MakeGenericMethod(t),[])])

                // deref v generates the equivalent of <@ !v @>
                // (so v's type must be ref<something>)
                let deref (v:Quotations.Var) = 
                    let m = match <@ !(ref 1) @> with Quotations.Patterns.Call(None, m, [_]) -> m | _ -> failwith "Extracting MethodInfo from <@ !(ref 1) @> failed"
                    let tyArgs = v.Type.GetGenericArguments()
                    Quotations.Expr.Call(m.GetGenericMethodDefinition().MakeGenericMethod(tyArgs), [Quotations.Expr.Var v])

                // substitution mapping a variable v to the expression <@ !v' @> using the corresponding new variable v' of ref type
                let subst =
                    let map =
                        vars'
                        |> List.map deref
                        |> List.zip vars
                        |> Map.ofList
                    fun v -> Map.tryFind v map

                let expr' = expr.Substitute(subst)

                // maps variables to new variables
                let varDict = List.zip vars vars' |> dict

                // given an old variable v and an expression e, returns a quotation like <@ v' := e @> using the corresponding new variable v' of ref type
                let setRef (v:Quotations.Var) e = 
                    let m = match <@ (ref 1) := 2 @> with Quotations.Patterns.Call(None, m, [_;_]) -> m | _ -> failwith "Extracting MethodInfo from <@ (ref 1) := 2 @> failed"
                    Quotations.Expr.Call(m.GetGenericMethodDefinition().MakeGenericMethod(v.Type), [Quotations.Expr.Var varDict.[v]; e])

                // Something like 
                //  <@
                //      v1 := e1'
                //      v2 := e2'
                //      ...
                //      expr'
                //  @>
                // Note that we must substitute our new variable dereferences into the bound expressions
                let body = 
                    bindings
                    |> List.fold (fun b (v,e) -> Quotations.Expr.Sequential(setRef v (e.Substitute subst), b)) expr'
                
                // Something like
                //   let v1 = ref Unchecked.defaultof<t1>
                //   let v2 = ref Unchecked.defaultof<t2>
                //   ...
                //   body
                vars
                |> List.fold (fun b v -> Quotations.Expr.Let(varDict.[v], init v.Type, b)) body                
                |> trans 

            // Handle the generic cases
            | Quotations.ExprShape.ShapeLambda(v,body) -> 
                Quotations.Expr.Lambda(v, trans body)
            | Quotations.ExprShape.ShapeCombination(comb,args) -> 
                Quotations.ExprShape.RebuildShapeCombination(comb,List.map trans args)
            | Quotations.ExprShape.ShapeVar _ -> q
        and inlineByref v vexpr bexpr =
            match vexpr with
            | Quotations.Patterns.Sequential(e',vexpr') ->
                (* let v = (e'; vexpr') in bexpr => e'; let v = vexpr' in bexpr *)
                Quotations.Expr.Sequential(e', inlineByref v vexpr' bexpr)
                |> trans
            | Quotations.Patterns.IfThenElse(c,b1,b2) ->
                (* let v = if c then b1 else b2 in bexpr => if c then let v = b1 in bexpr else let v = b2 in bexpr *)
                Quotations.Expr.IfThenElse(c, inlineByref v b1 bexpr, inlineByref v b2 bexpr)
                |> trans
            | Quotations.Patterns.Var _ -> 
                (* let v = v1 in bexpr => bexpr[v/v1] *)
                bexpr.Substitute(fun v' -> if v = v' then Some vexpr else None)
                |> trans
            | _ -> 
                failwith (sprintf "Unexpected byref binding: %A = %A" v vexpr)
        and transValue (v : obj, tyOfValue : Type, expectedTy : Type) = 
            let rec transArray (o : Array, ty : Type) = 
                let elemTy = ty.GetElementType()
                let converter = getConverterForType elemTy
                let elements = 
                    [
                        for el in o do
                            yield converter el
                    ]
                Quotations.Expr.NewArray(elemTy, elements)
            and transList(o, ty : Type, nil, cons) =
                let converter = getConverterForType (ty.GetGenericArguments().[0])
                o
                |> Seq.cast
                |> List.ofSeq
                |> fun l -> List.foldBack(fun o s -> Quotations.Expr.NewUnionCase(cons, [ converter(o); s ])) l (Quotations.Expr.NewUnionCase(nil, []))
                |> trans
            and getConverterForType (ty : Type) = 
                if ty.IsArray then 
                    fun (v : obj) -> transArray(v :?> Array, ty)
                elif ty.IsGenericType && ty.GetGenericTypeDefinition() = typedefof<_ list> then 
                    let nil, cons =
                        let cases = Reflection.FSharpType.GetUnionCases(ty)
                        let a = cases.[0]
                        let b = cases.[1]
                        if a.Name = "Empty" then a,b
                        else b,a
                     
                    fun v -> transList (v :?> System.Collections.IEnumerable, ty, nil, cons)
                else 
                    fun v -> Quotations.Expr.Value(v, ty)
            let converter = getConverterForType tyOfValue
            let r = converter v
            if tyOfValue <> expectedTy then Quotations.Expr.Coerce(r, expectedTy)
            else r
        trans q

    let getFastFuncType (args : list<E>) resultType =
        let types =
            [|
                for arg in args -> arg.Type
                yield resultType
            |]
        let fastFuncTy = 
            match List.length args with
            | 2 -> typedefof<OptimizedClosures.FSharpFunc<_, _, _>>.MakeGenericType(types)
            | 3 -> typedefof<OptimizedClosures.FSharpFunc<_, _, _, _>>.MakeGenericType(types)
            | 4 -> typedefof<OptimizedClosures.FSharpFunc<_, _, _, _, _>>.MakeGenericType(types)
            | 5 -> typedefof<OptimizedClosures.FSharpFunc<_, _, _, _, _, _>>.MakeGenericType(types)
            | _ -> invalidArg "args" "incorrect number of arguments"
        fastFuncTy.GetMethod("Adapt")
    
    let inline (===) a b = LanguagePrimitives.PhysicalEquality a b
    
    let traverse f = 
        let rec fallback e = 
            match e with
            | P.Let(v, value, body) ->
                let fixedValue = f fallback value
                let fixedBody = f fallback body
                if fixedValue === value && fixedBody === body then 
                    e
                else
                    E.Let(v, fixedValue, fixedBody) 
            | ES.ShapeVar _ -> e
            | ES.ShapeLambda(v, body) -> 
                let fixedBody = f fallback body 
                if fixedBody === body then 
                    e
                else
                    E.Lambda(v, fixedBody)
            | ES.ShapeCombination(shape, exprs) -> 
                let exprs1 = List.map (f fallback) exprs
                if List.forall2 (===) exprs exprs1 then 
                    e
                else
                    ES.RebuildShapeCombination(shape, exprs1)
        fun e -> f fallback e

    let RightPipe = <@@ (|>) @@>
    let inlineRightPipe expr = 
        let rec loop expr = traverse loopCore expr
        and loopCore fallback orig = 
            match orig with
            | DP.SpecificCall RightPipe (None, _, [operand; applicable]) ->
                let fixedOperand = loop operand
                match loop applicable with
                | P.Lambda(arg, body) ->
                    let v = Quotations.Var("__temp", operand.Type)
                    let ev = E.Var v

                    let fixedBody = loop body
                    E.Let(v, fixedOperand, fixedBody.Substitute(fun v1 -> if v1 = arg then Some ev else None))
                | fixedApplicable -> E.Application(fixedApplicable, fixedOperand)
            | x -> fallback x
        loop expr

    let inlineValueBindings e = 
        let map = Dictionary(HashIdentity.Reference)
        let rec loop expr = traverse loopCore expr
        and loopCore fallback orig = 
            match orig with
            | P.Let(id, (P.Value(_) as v), body) when not id.IsMutable ->
                map.[id] <- v
                let fixedBody = loop body
                map.Remove(id) |> ignore
                fixedBody
            | ES.ShapeVar v -> 
                match map.TryGetValue v with
                | true, e -> e
                | _ -> orig
            | x -> fallback x
        loop e


    let optimizeCurriedApplications expr = 
        let rec loop expr = traverse loopCore expr
        and loopCore fallback orig = 
            match orig with
            | P.Application(e, arg) -> 
                let e1 = tryPeelApplications e [loop arg]
                if e1 === e then 
                    orig 
                else 
                    e1
            | x -> fallback x
        and tryPeelApplications orig args = 
            let n = List.length args
            match orig with
            | P.Application(e, arg) -> 
                let e1 = tryPeelApplications e ((loop arg)::args)
                if e1 === e then 
                    orig 
                else 
                    e1
            | P.Let(id, applicable, (P.Lambda(_) as body)) when n > 0 -> 
                let numberOfApplication = countPeelableApplications body id 0
                if numberOfApplication = 0 then orig
                elif n = 1 then E.Application(applicable, List.head args)
                elif n <= 5 then
                    let resultType = 
                        applicable.Type 
                        |> Seq.unfold (fun t -> 
                            if not t.IsGenericType then None
                            else
                            let args = t.GetGenericArguments()
                            if args.Length <> 2 then None
                            else
                            Some (args.[1], args.[1])
                        )
                        |> Seq.item (n - 1)

                    let adaptMethod = getFastFuncType args resultType
                    let adapted = E.Call(adaptMethod, [loop applicable])
                    let invoke = adapted.Type.GetMethod("Invoke", [| for arg in args -> arg.Type |])
                    E.Call(adapted, invoke, args)
                else
                    (applicable, args) ||> List.fold (fun e a -> E.Application(e, a))
            | _ -> 
                orig
        and countPeelableApplications expr v n =
            match expr with
            // v - applicable entity obtained on the prev step
            // \arg -> let v1 = (f arg) in rest ==> f 
            | P.Lambda(arg, P.Let(v1, P.Application(P.Var f, P.Var arg1), rest)) when v = f && arg = arg1 -> countPeelableApplications rest v1 (n + 1)
            // \arg -> (f arg) ==> f
            | P.Lambda(arg, P.Application(P.Var f, P.Var arg1)) when v = f && arg = arg1 -> n
            | _ -> n
        loop expr
    
    // FSharp.Data change: use the real variable names instead of indices, to improve output of Debug.fs
    let transQuotationToCode isGenerated qexprf (paramNames: string[]) (argExprs: Quotations.Expr[]) = 
        // add let bindings for arguments to ensure that arguments will be evaluated
        let vars = argExprs |> Array.mapi (fun i e -> Quotations.Var(paramNames.[i], e.Type))
        let expr = qexprf ([for v in vars -> Quotations.Expr.Var v])

        let pairs = Array.zip argExprs vars
        let expr = Array.foldBack (fun (arg, var) e -> Quotations.Expr.Let(var, arg, e)) pairs expr
        let expr = 
            if isGenerated then
                let e1 = inlineRightPipe expr
                let e2 = optimizeCurriedApplications e1
                let e3 = inlineValueBindings e2
                e3
            else
                expr

        transExpr isGenerated expr

    let adjustTypeAttributes attributes isNested = 
        let visibilityAttributes = 
            match attributes &&& TypeAttributes.VisibilityMask with 
            | TypeAttributes.Public when isNested -> TypeAttributes.NestedPublic
            | TypeAttributes.NotPublic when isNested -> TypeAttributes.NestedAssembly
            | TypeAttributes.NestedPublic when not isNested -> TypeAttributes.Public
            | TypeAttributes.NestedAssembly 
            | TypeAttributes.NestedPrivate 
            | TypeAttributes.NestedFamORAssem
            | TypeAttributes.NestedFamily
            | TypeAttributes.NestedFamANDAssem when not isNested -> TypeAttributes.NotPublic
            | a -> a
        (attributes &&& ~~~TypeAttributes.VisibilityMask) ||| visibilityAttributes
        
type ProvidedStaticParameter(parameterName:string,parameterType:Type,?parameterDefaultValue:obj) = 
    inherit System.Reflection.ParameterInfo()

    let customAttributesImpl = CustomAttributesImpl()

    member _.AddXmlDocDelayed xmlDocFunction = customAttributesImpl.AddXmlDocDelayed xmlDocFunction
    member _.AddXmlDocComputed xmlDocFunction = customAttributesImpl.AddXmlDocComputed xmlDocFunction
    member _.AddXmlDoc xmlDoc = customAttributesImpl.AddXmlDoc xmlDoc

    override _.RawDefaultValue = defaultArg parameterDefaultValue null
    override _.Attributes = if parameterDefaultValue.IsNone then enum 0 else ParameterAttributes.Optional
    override _.Position = 0
    override _.ParameterType = parameterType
    override _.Name = parameterName 

    override _.GetCustomAttributes(_inherit) = ignore(_inherit); notRequired "GetCustomAttributes" parameterName
    override _.GetCustomAttributes(_attributeType, _inherit) = notRequired "GetCustomAttributes" parameterName

type ProvidedParameter(name:string,parameterType:Type,?isOut:bool,?optionalValue:obj) = 
    inherit System.Reflection.ParameterInfo()
    let customAttributesImpl = CustomAttributesImpl()
    let isOut = defaultArg isOut false
    member _.IsParamArray with get() = customAttributesImpl.HasParamArray and set(v) = customAttributesImpl.HasParamArray <- v
    override _.Name = name
    override _.ParameterType = parameterType
    override _.Attributes = (base.Attributes ||| (if isOut then ParameterAttributes.Out else enum 0)
                                              ||| (match optionalValue with None -> enum 0 | Some _ -> ParameterAttributes.Optional ||| ParameterAttributes.HasDefault))
    override _.RawDefaultValue = defaultArg optionalValue null
    member _.HasDefaultParameterValue = Option.isSome optionalValue
    member _.GetCustomAttributesDataImpl() = customAttributesImpl.GetCustomAttributesData()
#if FX_NO_CUSTOMATTRIBUTEDATA
#else
    override _.GetCustomAttributesData() = customAttributesImpl.GetCustomAttributesData()
#endif

type ProvidedConstructor(parameters : ProvidedParameter list) = 
    inherit ConstructorInfo()
    let parameters  = parameters |> List.map (fun p -> p :> ParameterInfo) 
    let mutable baseCall  = None

    let mutable declaringType = null : System.Type
    let mutable invokeCode    = None : option<Quotations.Expr list -> Quotations.Expr>
    let mutable isImplicitCtor  = false
    let mutable ctorAttributes = MethodAttributes.Public ||| MethodAttributes.RTSpecialName
    let nameText () = sprintf "constructor for %s" (if declaringType=null then "<not yet known type>" else declaringType.FullName)
    let isStatic() = ctorAttributes.HasFlag(MethodAttributes.Static)

    let customAttributesImpl = CustomAttributesImpl()
    member _.IsTypeInitializer 
        with get() = isStatic() && ctorAttributes.HasFlag(MethodAttributes.Private)
        and set(v) = 
            let typeInitializerAttributes = MethodAttributes.Static ||| MethodAttributes.Private
            ctorAttributes <- if v then ctorAttributes ||| typeInitializerAttributes else ctorAttributes &&& ~~~typeInitializerAttributes

    member _.AddXmlDocComputed xmlDocFunction            = customAttributesImpl.AddXmlDocComputed xmlDocFunction
    member _.AddXmlDocDelayed xmlDocFunction             = customAttributesImpl.AddXmlDocDelayed xmlDocFunction
    member _.AddXmlDoc xmlDoc                            = customAttributesImpl.AddXmlDoc xmlDoc
    member _.AddObsoleteAttribute (message,?isError)     = customAttributesImpl.AddObsolete (message,defaultArg isError false)
    member _.AddDefinitionLocation(line,column,filePath) = customAttributesImpl.AddDefinitionLocation(line, column, filePath)
    member _.GetCustomAttributesDataImpl() = customAttributesImpl.GetCustomAttributesData()
#if FX_NO_CUSTOMATTRIBUTEDATA
#else
    override _.GetCustomAttributesData()                 = customAttributesImpl.GetCustomAttributesData()
#endif

    member _.DeclaringTypeImpl 
        with set x = 
            if declaringType<>null then failwith (sprintf "ProvidedConstructor: declaringType already set on '%s'" (nameText())); 
            declaringType <- x

    member _.InvokeCode 
        with set (q:Quotations.Expr list -> Quotations.Expr) = 
            match invokeCode with
            | None -> invokeCode <- Some q
            | Some _ -> failwith (sprintf "ProvidedConstructor: code already given for '%s'" (nameText()))        

    member _.BaseConstructorCall
        with set (d:Quotations.Expr list -> (ConstructorInfo * Quotations.Expr list)) = 
            match baseCall with
            | None -> baseCall <- Some d
            | Some _ -> failwith (sprintf "ProvidedConstructor: base call already given for '%s'" (nameText()))        

    member _.GetInvokeCodeInternal isGenerated =
        match invokeCode with
        | Some f -> 
            // FSharp.Data change: use the real variable names instead of indices, to improve output of Debug.fs
            let paramNames = 
                parameters
                |> List.map (fun p -> p.Name) 
                |> List.append (if not isGenerated || isStatic() then [] else ["this"])
                |> Array.ofList
            transQuotationToCode isGenerated f paramNames
        | None -> failwith (sprintf "ProvidedConstructor: no invoker for '%s'" (nameText()))

    member _.GetBaseConstructorCallInternal isGenerated =
        match baseCall with
        | Some f -> Some(fun ctorArgs -> let c,baseCtorArgExprs = f ctorArgs in c, List.map (transExpr isGenerated) baseCtorArgExprs)
        | None -> None
    member _.IsImplicitCtor with get() = isImplicitCtor and set v = isImplicitCtor <- v

    // Implement overloads
<<<<<<< HEAD
    override __.GetParameters() = parameters |> List.toArray 
    override __.Attributes = ctorAttributes
    override __.Name = if isStatic() then ".cctor" else ".ctor"
    override __.DeclaringType = declaringType |> failIfNull "ProvidedConstructor.DeclaringType"                                   
    override __.IsDefined(_attributeType, _inherit) = true 

    override __.Invoke(_invokeAttr, _binder, _parameters, _culture)      = notRequired "Invoke" (nameText())
    override __.Invoke(_obj, _invokeAttr, _binder, _parameters, _culture) = notRequired "Invoke" (nameText())
    override __.ReflectedType                                        = notRequired "ReflectedType" (nameText())
    override __.GetMethodImplementationFlags()                       = notRequired "GetMethodImplementationFlags" (nameText())
    override __.MethodHandle                                         = notRequired "MethodHandle" (nameText())
    override __.GetCustomAttributes(_inherit)                     = notRequired "GetCustomAttributes" (nameText())
    override __.GetCustomAttributes(_attributeType, _inherit)      = notRequired "GetCustomAttributes" (nameText())
=======
    override _.GetParameters() = parameters |> List.toArray 
    override _.Attributes = ctorAttributes
    override _.Name = if isStatic() then ".cctor" else ".ctor"
    override _.DeclaringType = declaringType |> nonNull "ProvidedConstructor.DeclaringType"                                   
    override _.IsDefined(_attributeType, _inherit) = true 

    override _.Invoke(_invokeAttr, _binder, _parameters, _culture)      = notRequired "Invoke" (nameText())
    override _.Invoke(_obj, _invokeAttr, _binder, _parameters, _culture) = notRequired "Invoke" (nameText())
    override _.ReflectedType                                        = notRequired "ReflectedType" (nameText())
    override _.GetMethodImplementationFlags()                       = notRequired "GetMethodImplementationFlags" (nameText())
    override _.MethodHandle                                         = notRequired "MethodHandle" (nameText())
    override _.GetCustomAttributes(_inherit)                     = notRequired "GetCustomAttributes" (nameText())
    override _.GetCustomAttributes(_attributeType, _inherit)      = notRequired "GetCustomAttributes" (nameText())
>>>>>>> 341121b1

type ProvidedMethod(methodName: string, parameters: ProvidedParameter list, returnType: Type) =
    inherit System.Reflection.MethodInfo()
    let argParams = parameters |> List.map (fun p -> p :> ParameterInfo) 

    // State
    let mutable declaringType : Type = null
    let mutable methodAttrs   = MethodAttributes.Public
    let mutable invokeCode    = None : option<Quotations.Expr list -> Quotations.Expr>
    let mutable staticParams = [ ] 
    let mutable staticParamsApply = None
    let isStatic() = methodAttrs.HasFlag(MethodAttributes.Static)
    let customAttributesImpl = CustomAttributesImpl()

    member _.AddXmlDocComputed xmlDocFunction            = customAttributesImpl.AddXmlDocComputed xmlDocFunction
    member _.AddXmlDocDelayed xmlDocFunction             = customAttributesImpl.AddXmlDocDelayed xmlDocFunction
    member _.AddXmlDoc xmlDoc                            = customAttributesImpl.AddXmlDoc xmlDoc
    member _.AddObsoleteAttribute (message,?isError)     = customAttributesImpl.AddObsolete (message,defaultArg isError false)
    member _.AddDefinitionLocation(line,column,filePath) = customAttributesImpl.AddDefinitionLocation(line, column, filePath)
    member _.AddCustomAttribute(attribute) = customAttributesImpl.AddCustomAttribute(attribute)
    member _.GetCustomAttributesDataImpl() = customAttributesImpl.GetCustomAttributesData()
#if FX_NO_CUSTOMATTRIBUTEDATA
#else
    override _.GetCustomAttributesData()                 = customAttributesImpl.GetCustomAttributesData()
#endif

    member _.SetMethodAttrs m = methodAttrs <- m 
    member _.AddMethodAttrs m = methodAttrs <- methodAttrs ||| m
    member _.DeclaringTypeImpl with set x = declaringType <- x // check: not set twice
    member _.IsStaticMethod 
        with get()  = isStatic()
        and set x = if x then methodAttrs <- methodAttrs ||| MethodAttributes.Static
                    else methodAttrs <- methodAttrs &&& (~~~ MethodAttributes.Static)

    member _.InvokeCode 
        with set  (q:Quotations.Expr list -> Quotations.Expr) = 
            match invokeCode with
            | None -> invokeCode <- Some q
            | Some _ -> failwith (sprintf "ProvidedConstructor: code already given for %s on type %s" methodName (if declaringType=null then "<not yet known type>" else declaringType.FullName))


    /// Abstract a type to a parametric-type. Requires "formal parameters" and "instantiation function".
    member _.DefineStaticParameters(staticParameters : list<ProvidedStaticParameter>, apply    : (string -> obj[] -> ProvidedMethod)) =
        staticParams      <- staticParameters 
        staticParamsApply <- Some apply

    /// Get ParameterInfo[] for the parametric type parameters (//s GetGenericParameters)
    member _.GetStaticParameters() = [| for p in staticParams -> p :> ParameterInfo |]

    /// Instantiate parametrics type
    member _.ApplyStaticArguments(mangledName:string, args:obj[]) =
        if staticParams.Length>0 then
            if staticParams.Length <> args.Length then
                failwith (sprintf "ProvidedTypeDefinition: expecting %d static parameters but given %d for method %s" staticParams.Length args.Length methodName)
            match staticParamsApply with
            | None -> failwith "ProvidedTypeDefinition: DefineStaticParameters was not called"
            | Some f -> f mangledName args
        else
            failwith (sprintf "ProvidedTypeDefinition: static parameters supplied but not expected for method %s" methodName)

    member _.GetInvokeCodeInternal isGenerated =
        match invokeCode with
        | Some f -> 
            // FSharp.Data change: use the real variable names instead of indices, to improve output of Debug.fs
            let paramNames = 
                parameters
                |> List.map (fun p -> p.Name) 
                |> List.append (if isStatic() then [] else ["this"])
                |> Array.ofList
            transQuotationToCode isGenerated f paramNames
        | None -> failwith (sprintf "ProvidedMethod: no invoker for %s on type %s" methodName (if declaringType=null then "<not yet known type>" else declaringType.FullName))

   // Implement overloads
<<<<<<< HEAD
    override __.GetParameters() = argParams |> Array.ofList
    override __.Attributes = methodAttrs
    override __.Name = methodName
    override __.DeclaringType = declaringType |> failIfNull "ProvidedMethod.DeclaringType"                                   
    override __.IsDefined(_attributeType, _inherit) : bool = true
    override __.MemberType = MemberTypes.Method
    override __.CallingConvention = 
=======
    override _.GetParameters() = argParams |> Array.ofList
    override _.Attributes = methodAttrs
    override _.Name = methodName
    override _.DeclaringType = declaringType |> nonNull "ProvidedMethod.DeclaringType"                                   
    override _.IsDefined(_attributeType, _inherit) : bool = true
    override _.MemberType = MemberTypes.Method
    override _.CallingConvention = 
>>>>>>> 341121b1
        let cc = CallingConventions.Standard
        let cc = if not (isStatic()) then cc ||| CallingConventions.HasThis else cc
        cc
    override _.ReturnType = returnType
    override _.ReturnParameter = null // REVIEW: Give it a name and type?
    override _.ToString() = "Method " + methodName
    
    // These don't have to return fully accurate results - they are used 
    // by the F# Quotations library function SpecificCall as a pre-optimization
    // when comparing methods
    override _.MetadataToken = hash declaringType + hash methodName
    override _.MethodHandle = RuntimeMethodHandle()

    override _.ReturnTypeCustomAttributes                           = notRequired "ReturnTypeCustomAttributes" methodName
    override _.GetBaseDefinition()                                  = notRequired "GetBaseDefinition" methodName
    override _.GetMethodImplementationFlags()                       = notRequired "GetMethodImplementationFlags" methodName
    override _.Invoke(_obj, _invokeAttr, _binder, _parameters, _culture) = notRequired "Invoke" methodName
    override _.ReflectedType                                        = notRequired "ReflectedType" methodName
    override _.GetCustomAttributes(_inherit)                        = notRequired "GetCustomAttributes" methodName
    override _.GetCustomAttributes(_attributeType, _inherit)        =  notRequired "GetCustomAttributes" methodName


type ProvidedProperty(propertyName: string, propertyType: Type, ?parameters: ProvidedParameter list) = 
    inherit System.Reflection.PropertyInfo()
    // State

    let parameters = defaultArg parameters []
    let mutable declaringType = null
    let mutable isStatic = false
    let mutable getterCode = None : option<Quotations.Expr list -> Quotations.Expr>
    let mutable setterCode = None : option<Quotations.Expr list -> Quotations.Expr>

    let hasGetter() = getterCode.IsSome
    let hasSetter() = setterCode.IsSome

    // Delay construction - to pick up the latest isStatic
    let markSpecialName (m:ProvidedMethod) = m.AddMethodAttrs(MethodAttributes.SpecialName); m
    let getter = lazy (ProvidedMethod("get_" + propertyName,parameters,propertyType,IsStaticMethod=isStatic,DeclaringTypeImpl=declaringType,InvokeCode=getterCode.Value) |> markSpecialName)  
    let setter = lazy (ProvidedMethod("set_" + propertyName,parameters @ [ProvidedParameter("value",propertyType)],typeof<System.Void>,IsStaticMethod=isStatic,DeclaringTypeImpl=declaringType,InvokeCode=setterCode.Value) |> markSpecialName) 
 
    let customAttributesImpl = CustomAttributesImpl()
    member _.AddXmlDocComputed xmlDocFunction            = customAttributesImpl.AddXmlDocComputed xmlDocFunction
    member _.AddXmlDocDelayed xmlDocFunction             = customAttributesImpl.AddXmlDocDelayed xmlDocFunction
    member _.AddXmlDoc xmlDoc                            = customAttributesImpl.AddXmlDoc xmlDoc
    member _.AddObsoleteAttribute (message,?isError)     = customAttributesImpl.AddObsolete (message,defaultArg isError false)
    member _.AddDefinitionLocation(line,column,filePath) = customAttributesImpl.AddDefinitionLocation(line, column, filePath)
    member _.GetCustomAttributesDataImpl() = customAttributesImpl.GetCustomAttributesData()
    member _.AddCustomAttribute attribute                = customAttributesImpl.AddCustomAttribute attribute
#if FX_NO_CUSTOMATTRIBUTEDATA
#else
    override _.GetCustomAttributesData()                 = customAttributesImpl.GetCustomAttributesData()
#endif

    member _.DeclaringTypeImpl with set x = declaringType <- x // check: not set twice

    member _.IsStatic 
        with get()  = isStatic
        and set x = isStatic <- x

    member _.GetterCode 
        with set  (q:Quotations.Expr list -> Quotations.Expr) = 
            if not getter.IsValueCreated then getterCode <- Some q else failwith "ProvidedProperty: getter MethodInfo has already been created"

    member _.SetterCode 
        with set (q:Quotations.Expr list -> Quotations.Expr) = 
            if not (setter.IsValueCreated) then setterCode <- Some q else failwith "ProvidedProperty: setter MethodInfo has already been created"

    // Implement overloads
<<<<<<< HEAD
    override __.PropertyType = propertyType
    override __.SetValue(_obj, _value, _invokeAttr, _binder, _index, _culture) = notRequired "SetValue" propertyName
    override __.GetAccessors _nonPublic  = notRequired "nonPublic" propertyName
    override __.GetGetMethod _nonPublic = if hasGetter() then getter.Force() :> MethodInfo else null
    override __.GetSetMethod _nonPublic = if hasSetter() then setter.Force() :> MethodInfo else null
    override __.GetIndexParameters() = [| for p in parameters -> upcast p |]
    override __.Attributes = PropertyAttributes.None
    override __.CanRead = hasGetter()
    override __.CanWrite = hasSetter()
    override __.GetValue(_obj, _invokeAttr, _binder, _index, _culture) : obj = notRequired "GetValue" propertyName
    override __.Name = propertyName
    override __.DeclaringType = declaringType |> failIfNull "ProvidedProperty.DeclaringType"
    override __.MemberType : MemberTypes = MemberTypes.Property

    override __.ReflectedType                                     = notRequired "ReflectedType" propertyName
    override __.GetCustomAttributes(_inherit)                  = notRequired "GetCustomAttributes" propertyName
    override __.GetCustomAttributes(_attributeType, _inherit)   = notRequired "GetCustomAttributes" propertyName
    override __.IsDefined(_attributeType, _inherit)             = notRequired "IsDefined" propertyName
=======
    override _.PropertyType = propertyType
    override _.SetValue(_obj, _value, _invokeAttr, _binder, _index, _culture) = notRequired "SetValue" propertyName
    override _.GetAccessors _nonPublic  = notRequired "nonPublic" propertyName
    override _.GetGetMethod _nonPublic = if hasGetter() then getter.Force() :> MethodInfo else null
    override _.GetSetMethod _nonPublic = if hasSetter() then setter.Force() :> MethodInfo else null
    override _.GetIndexParameters() = [| for p in parameters -> upcast p |]
    override _.Attributes = PropertyAttributes.None
    override _.CanRead = hasGetter()
    override _.CanWrite = hasSetter()
    override _.GetValue(_obj, _invokeAttr, _binder, _index, _culture) : obj = notRequired "GetValue" propertyName
    override _.Name = propertyName
    override _.DeclaringType = declaringType |> nonNull "ProvidedProperty.DeclaringType"
    override _.MemberType : MemberTypes = MemberTypes.Property

    override _.ReflectedType                                     = notRequired "ReflectedType" propertyName
    override _.GetCustomAttributes(_inherit)                  = notRequired "GetCustomAttributes" propertyName
    override _.GetCustomAttributes(_attributeType, _inherit)   = notRequired "GetCustomAttributes" propertyName
    override _.IsDefined(_attributeType, _inherit)             = notRequired "IsDefined" propertyName
>>>>>>> 341121b1

type ProvidedEvent(eventName:string,eventHandlerType:Type) = 
    inherit System.Reflection.EventInfo()
    // State

    let mutable declaringType = null
    let mutable isStatic = false
    let mutable adderCode = None : option<Quotations.Expr list -> Quotations.Expr>
    let mutable removerCode = None : option<Quotations.Expr list -> Quotations.Expr>

    // Delay construction - to pick up the latest isStatic
    let markSpecialName (m:ProvidedMethod) = m.AddMethodAttrs(MethodAttributes.SpecialName); m
    let adder = lazy (ProvidedMethod("add_" + eventName, [ProvidedParameter("handler", eventHandlerType)],typeof<System.Void>,IsStaticMethod=isStatic,DeclaringTypeImpl=declaringType,InvokeCode=adderCode.Value) |> markSpecialName)  
    let remover = lazy (ProvidedMethod("remove_" + eventName, [ProvidedParameter("handler", eventHandlerType)],typeof<System.Void>,IsStaticMethod=isStatic,DeclaringTypeImpl=declaringType,InvokeCode=removerCode.Value) |> markSpecialName) 
 
    let customAttributesImpl = CustomAttributesImpl()
    member _.AddXmlDocComputed xmlDocFunction            = customAttributesImpl.AddXmlDocComputed xmlDocFunction
    member _.AddXmlDocDelayed xmlDocFunction             = customAttributesImpl.AddXmlDocDelayed xmlDocFunction
    member _.AddXmlDoc xmlDoc                            = customAttributesImpl.AddXmlDoc xmlDoc
    member _.AddDefinitionLocation(line,column,filePath) = customAttributesImpl.AddDefinitionLocation(line, column, filePath)
    member _.GetCustomAttributesDataImpl() = customAttributesImpl.GetCustomAttributesData()
#if FX_NO_CUSTOMATTRIBUTEDATA
#else
    override _.GetCustomAttributesData()                 = customAttributesImpl.GetCustomAttributesData()
#endif

    member _.DeclaringTypeImpl with set x = declaringType <- x // check: not set twice
    member _.IsStatic 
        with get()  = isStatic
        and set x = isStatic <- x

    member _.AdderCode 
        with get() = adderCode.Value
        and  set f = 
            if not adder.IsValueCreated then adderCode <- Some f else failwith "ProvidedEvent: Add MethodInfo has already been created"                                         

    member _.RemoverCode
        with get() = removerCode.Value
        and  set f = 
            if not (remover.IsValueCreated) then removerCode <- Some f else failwith "ProvidedEvent: Remove MethodInfo has already been created"

    // Implement overloads
<<<<<<< HEAD
    override __.EventHandlerType = eventHandlerType
    override __.GetAddMethod _nonPublic = adder.Force() :> MethodInfo
    override __.GetRemoveMethod _nonPublic = remover.Force() :> MethodInfo
    override __.Attributes = EventAttributes.None
    override __.Name = eventName
    override __.DeclaringType = declaringType |> failIfNull "ProvidedEvent.DeclaringType"
    override __.MemberType : MemberTypes = MemberTypes.Event

    override __.GetRaiseMethod _nonPublic                      = notRequired "GetRaiseMethod" eventName
    override __.ReflectedType                                  = notRequired "ReflectedType" eventName
    override __.GetCustomAttributes(_inherit)                  = notRequired "GetCustomAttributes" eventName
    override __.GetCustomAttributes(_attributeType, _inherit)  = notRequired "GetCustomAttributes" eventName
    override __.IsDefined(_attributeType, _inherit)            = notRequired "IsDefined" eventName
=======
    override _.EventHandlerType = eventHandlerType
    override _.GetAddMethod _nonPublic = adder.Force() :> MethodInfo
    override _.GetRemoveMethod _nonPublic = remover.Force() :> MethodInfo
    override _.Attributes = EventAttributes.None
    override _.Name = eventName
    override _.DeclaringType = declaringType |> nonNull "ProvidedEvent.DeclaringType"
    override _.MemberType : MemberTypes = MemberTypes.Event

    override _.GetRaiseMethod _nonPublic                      = notRequired "GetRaiseMethod" eventName
    override _.ReflectedType                                  = notRequired "ReflectedType" eventName
    override _.GetCustomAttributes(_inherit)                  = notRequired "GetCustomAttributes" eventName
    override _.GetCustomAttributes(_attributeType, _inherit)  = notRequired "GetCustomAttributes" eventName
    override _.IsDefined(_attributeType, _inherit)            = notRequired "IsDefined" eventName
>>>>>>> 341121b1

type ProvidedLiteralField(fieldName:string,fieldType:Type,literalValue:obj) = 
    inherit System.Reflection.FieldInfo()
    // State

    let mutable declaringType = null

    let customAttributesImpl = CustomAttributesImpl()
    member _.AddXmlDocComputed xmlDocFunction            = customAttributesImpl.AddXmlDocComputed xmlDocFunction
    member _.AddXmlDocDelayed xmlDocFunction             = customAttributesImpl.AddXmlDocDelayed xmlDocFunction
    member _.AddXmlDoc xmlDoc                            = customAttributesImpl.AddXmlDoc xmlDoc
    member _.AddObsoleteAttribute (message,?isError)     = customAttributesImpl.AddObsolete (message,defaultArg isError false)
    member _.AddDefinitionLocation(line,column,filePath) = customAttributesImpl.AddDefinitionLocation(line, column, filePath)
    member _.GetCustomAttributesDataImpl() = customAttributesImpl.GetCustomAttributesData()
#if FX_NO_CUSTOMATTRIBUTEDATA
#else
    override _.GetCustomAttributesData()                 = customAttributesImpl.GetCustomAttributesData()
#endif

    member _.DeclaringTypeImpl with set x = declaringType <- x // check: not set twice


    // Implement overloads
<<<<<<< HEAD
    override __.FieldType = fieldType
    override __.GetRawConstantValue()  = literalValue
    override __.Attributes = FieldAttributes.Static ||| FieldAttributes.Literal ||| FieldAttributes.Public
    override __.Name = fieldName
    override __.DeclaringType = declaringType |> failIfNull "ProvidedLiteralField.DeclaringType"
    override __.MemberType : MemberTypes = MemberTypes.Field

    override __.ReflectedType                                     = notRequired "ReflectedType" fieldName
    override __.GetCustomAttributes(_inherit)                  = notRequired "GetCustomAttributes" fieldName
    override __.GetCustomAttributes(_attributeType, _inherit)   = notRequired "GetCustomAttributes" fieldName
    override __.IsDefined(_attributeType, _inherit)             = notRequired "IsDefined" fieldName

    override __.SetValue(_obj, _value, _invokeAttr, _binder, _culture) = notRequired "SetValue" fieldName
    override __.GetValue(_obj) : obj = notRequired "GetValue" fieldName
    override __.FieldHandle = notRequired "FieldHandle" fieldName
=======
    override _.FieldType = fieldType
    override _.GetRawConstantValue()  = literalValue
    override _.Attributes = FieldAttributes.Static ||| FieldAttributes.Literal ||| FieldAttributes.Public
    override _.Name = fieldName
    override _.DeclaringType = declaringType |> nonNull "ProvidedLiteralField.DeclaringType"
    override _.MemberType : MemberTypes = MemberTypes.Field

    override _.ReflectedType                                     = notRequired "ReflectedType" fieldName
    override _.GetCustomAttributes(_inherit)                  = notRequired "GetCustomAttributes" fieldName
    override _.GetCustomAttributes(_attributeType, _inherit)   = notRequired "GetCustomAttributes" fieldName
    override _.IsDefined(_attributeType, _inherit)             = notRequired "IsDefined" fieldName

    override _.SetValue(_obj, _value, _invokeAttr, _binder, _culture) = notRequired "SetValue" fieldName
    override _.GetValue(_obj) : obj = notRequired "GetValue" fieldName
    override _.FieldHandle = notRequired "FieldHandle" fieldName
>>>>>>> 341121b1

type ProvidedField(fieldName:string,fieldType:Type) = 
    inherit System.Reflection.FieldInfo()
    // State

    let mutable declaringType = null

    let customAttributesImpl = CustomAttributesImpl()
    let mutable fieldAttrs = FieldAttributes.Private
    member _.AddXmlDocComputed xmlDocFunction            = customAttributesImpl.AddXmlDocComputed xmlDocFunction
    member _.AddXmlDocDelayed xmlDocFunction             = customAttributesImpl.AddXmlDocDelayed xmlDocFunction
    member _.AddXmlDoc xmlDoc                            = customAttributesImpl.AddXmlDoc xmlDoc
    member _.AddObsoleteAttribute (message,?isError)     = customAttributesImpl.AddObsolete (message,defaultArg isError false)
    member _.AddDefinitionLocation(line,column,filePath) = customAttributesImpl.AddDefinitionLocation(line, column, filePath)
    member _.GetCustomAttributesDataImpl() = customAttributesImpl.GetCustomAttributesData()
#if FX_NO_CUSTOMATTRIBUTEDATA
#else
    override _.GetCustomAttributesData()                 = customAttributesImpl.GetCustomAttributesData()
#endif

    member _.DeclaringTypeImpl with set x = declaringType <- x // check: not set twice

    member _.SetFieldAttributes attrs = fieldAttrs <- attrs
    // Implement overloads
<<<<<<< HEAD
    override __.FieldType = fieldType
    override __.GetRawConstantValue()  = null
    override __.Attributes = fieldAttrs
    override __.Name = fieldName
    override __.DeclaringType = declaringType |> failIfNull "ProvidedField.DeclaringType"
    override __.MemberType : MemberTypes = MemberTypes.Field

    override __.ReflectedType                                     = notRequired "ReflectedType" fieldName
    override __.GetCustomAttributes(_inherit)                  = notRequired "GetCustomAttributes" fieldName
    override __.GetCustomAttributes(_attributeType, _inherit)   = notRequired "GetCustomAttributes" fieldName
    override __.IsDefined(_attributeType, _inherit)             = notRequired "IsDefined" fieldName

    override __.SetValue(_obj, _value, _invokeAttr, _binder, _culture) = notRequired "SetValue" fieldName
    override __.GetValue(_obj) : obj = notRequired "GetValue" fieldName
    override __.FieldHandle = notRequired "FieldHandle" fieldName
=======
    override _.FieldType = fieldType
    override _.GetRawConstantValue()  = null
    override _.Attributes = fieldAttrs
    override _.Name = fieldName
    override _.DeclaringType = declaringType |> nonNull "ProvidedField.DeclaringType"
    override _.MemberType : MemberTypes = MemberTypes.Field

    override _.ReflectedType                                     = notRequired "ReflectedType" fieldName
    override _.GetCustomAttributes(_inherit)                  = notRequired "GetCustomAttributes" fieldName
    override _.GetCustomAttributes(_attributeType, _inherit)   = notRequired "GetCustomAttributes" fieldName
    override _.IsDefined(_attributeType, _inherit)             = notRequired "IsDefined" fieldName

    override _.SetValue(_obj, _value, _invokeAttr, _binder, _culture) = notRequired "SetValue" fieldName
    override _.GetValue(_obj) : obj = notRequired "GetValue" fieldName
    override _.FieldHandle = notRequired "FieldHandle" fieldName
>>>>>>> 341121b1

/// Represents the type constructor in a provided symbol type.
[<NoComparison>]
type SymbolKind = 
    | SDArray 
    | Array of int 
    | Pointer 
    | ByRef 
    | Generic of System.Type 
    | FSharpTypeAbbreviation of (System.Reflection.Assembly * string * string[])


/// Represents an array or other symbolic type involving a provided type as the argument.
/// See the type provider spec for the methods that must be implemented.
/// Note that the type provider specification does not require us to implement pointer-equality for provided types.
type ProvidedSymbolType(kind: SymbolKind, args: Type list) =
    inherit Type()

    let rec isEquivalentTo (thisTy: Type) (otherTy: Type) =
        match thisTy, otherTy with
        | (:? ProvidedSymbolType as thisTy), (:? ProvidedSymbolType as thatTy) -> (thisTy.Kind,thisTy.Args) = (thatTy.Kind, thatTy.Args)
        | (:? ProvidedSymbolType as thisTy), otherTy | otherTy, (:? ProvidedSymbolType as thisTy) ->
            match thisTy.Kind, thisTy.Args with
            | SymbolKind.SDArray, [ty] | SymbolKind.Array _, [ty] when otherTy.IsArray-> ty.Equals(otherTy.GetElementType())
            | SymbolKind.ByRef, [ty] when otherTy.IsByRef -> ty.Equals(otherTy.GetElementType())
            | SymbolKind.Pointer, [ty] when otherTy.IsPointer -> ty.Equals(otherTy.GetElementType())
            | SymbolKind.Generic baseTy, args -> otherTy.IsGenericType && isEquivalentTo baseTy (otherTy.GetGenericTypeDefinition()) && Seq.forall2 isEquivalentTo args (otherTy.GetGenericArguments())
            | _ -> false
        | a, b -> a.Equals b

    let nameText() = 
        match kind,args with 
        | SymbolKind.SDArray,[arg] -> arg.Name + "[]" 
        | SymbolKind.Array _,[arg] -> arg.Name + "[*]" 
        | SymbolKind.Pointer,[arg] -> arg.Name + "*" 
        | SymbolKind.ByRef,[arg] -> arg.Name + "&"
        | SymbolKind.Generic gty, args -> gty.Name + (sprintf "%A" args)
        | SymbolKind.FSharpTypeAbbreviation (_,_,path),_ -> path.[path.Length-1]
        | _ -> failwith "unreachable"

    static member convType (parameters: Type list) (ty:Type) = 
        if ty = null then null
        elif ty.IsGenericType then
            let args = Array.map (ProvidedSymbolType.convType parameters) (ty.GetGenericArguments())
            ProvidedSymbolType(Generic (ty.GetGenericTypeDefinition()), Array.toList args)  :> Type
        elif ty.HasElementType then 
            let ety = ProvidedSymbolType.convType parameters (ty.GetElementType()) 
            if ty.IsArray then 
                let rank = ty.GetArrayRank()
                if rank = 1 then ProvidedSymbolType(SDArray,[ety]) :> Type
                else ProvidedSymbolType(Array rank,[ety]) :> Type
            elif ty.IsPointer then ProvidedSymbolType(Pointer,[ety]) :> Type
            elif ty.IsByRef then ProvidedSymbolType(ByRef,[ety]) :> Type
            else ty
        elif ty.IsGenericParameter then 
            if ty.GenericParameterPosition <= parameters.Length - 1 then 
                parameters.[ty.GenericParameterPosition]
            else
                ty
        else ty

    override _.FullName =   
        match kind,args with 
        | SymbolKind.SDArray,[arg] -> arg.FullName + "[]" 
        | SymbolKind.Array _,[arg] -> arg.FullName + "[*]" 
        | SymbolKind.Pointer,[arg] -> arg.FullName + "*" 
        | SymbolKind.ByRef,[arg] -> arg.FullName + "&"
        | SymbolKind.Generic gty, args -> gty.FullName + "[" + (args |> List.map (fun arg -> arg.ToString()) |> String.concat ",") + "]"
        | SymbolKind.FSharpTypeAbbreviation (_,nsp,path),args -> String.concat "." (Array.append [| nsp |] path) + args.ToString()
        | _ -> failwith "unreachable"
   
    /// Although not strictly required by the type provider specification, this is required when doing basic operations like FullName on
    /// .NET symbolic types made from this type, e.g. when building Nullable<SomeProvidedType[]>.FullName
    override _.DeclaringType =                                                                 
        match kind,args with 
        | SymbolKind.SDArray,[arg] -> arg
        | SymbolKind.Array _,[arg] -> arg
        | SymbolKind.Pointer,[arg] -> arg
        | SymbolKind.ByRef,[arg] -> arg
        | SymbolKind.Generic gty,_ -> gty
        | SymbolKind.FSharpTypeAbbreviation _,_ -> null
        | _ -> failwith "unreachable"

    override _.IsAssignableFrom(otherTy) = 
        match kind with
        | Generic gtd ->
            if otherTy.IsGenericType then
                let otherGtd = otherTy.GetGenericTypeDefinition()
                let otherArgs = otherTy.GetGenericArguments()
                let yes = gtd.Equals(otherGtd) && Seq.forall2 isEquivalentTo args otherArgs
                yes
                else
                    base.IsAssignableFrom(otherTy)
        | _ -> base.IsAssignableFrom(otherTy)

    override _.Name = nameText()

    override _.BaseType =
        match kind with 
        | SymbolKind.SDArray -> typeof<System.Array>
        | SymbolKind.Array _ -> typeof<System.Array>
        | SymbolKind.Pointer -> typeof<System.ValueType>
        | SymbolKind.ByRef -> typeof<System.ValueType>
        | SymbolKind.Generic gty  ->
            if gty.BaseType = null then null else
            ProvidedSymbolType.convType args gty.BaseType
        | SymbolKind.FSharpTypeAbbreviation _ -> typeof<obj>

    override _.GetArrayRank() = (match kind with SymbolKind.Array n -> n | SymbolKind.SDArray -> 1 | _ -> invalidOp "non-array type")
    override _.IsArrayImpl() = (match kind with SymbolKind.Array _ | SymbolKind.SDArray -> true | _ -> false)
    override _.IsByRefImpl() = (match kind with SymbolKind.ByRef _ -> true | _ -> false)
    override _.IsPointerImpl() = (match kind with SymbolKind.Pointer _ -> true | _ -> false)
    override _.IsPrimitiveImpl() = false
    override _.IsGenericType = (match kind with SymbolKind.Generic _ -> true | _ -> false)
    override _.GetGenericArguments() = (match kind with SymbolKind.Generic _ -> args |> List.toArray | _ -> invalidOp "non-generic type")
    override _.GetGenericTypeDefinition() = (match kind with SymbolKind.Generic e -> e | _ -> invalidOp "non-generic type")
    override _.IsCOMObjectImpl() = false
    override _.HasElementTypeImpl() = (match kind with SymbolKind.Generic _ -> false | _ -> true)
    override _.GetElementType() = (match kind,args with (SymbolKind.Array _  | SymbolKind.SDArray | SymbolKind.ByRef | SymbolKind.Pointer),[e] -> e | _ -> invalidOp "not an array, pointer or byref type")
    override this.ToString() = this.FullName

    override _.Assembly = 
        match kind with 
        | SymbolKind.FSharpTypeAbbreviation (assembly,_nsp,_path) -> assembly
        | SymbolKind.Generic gty -> gty.Assembly
        | _ -> notRequired "Assembly" (nameText())

    override _.Namespace = 
        match kind with 
        | SymbolKind.FSharpTypeAbbreviation (_assembly,nsp,_path) -> nsp
        | _ -> notRequired "Namespace" (nameText())

    override _.GetHashCode()                                                                    = 
        match kind,args with 
        | SymbolKind.SDArray,[arg] -> 10 + hash arg
        | SymbolKind.Array _,[arg] -> 163 + hash arg
        | SymbolKind.Pointer,[arg] -> 283 + hash arg
        | SymbolKind.ByRef,[arg] -> 43904 + hash arg
        | SymbolKind.Generic gty,_ -> 9797 + hash gty + List.sumBy hash args
        | SymbolKind.FSharpTypeAbbreviation _,_ -> 3092
        | _ -> failwith "unreachable"
    
    override _.Equals(other: obj) =
        match other with
        | :? ProvidedSymbolType as otherTy -> (kind, args) = (otherTy.Kind, otherTy.Args)
        | _ -> false

    member _.Kind = kind
    member _.Args = args
    
    override _.Module : Module                                                                   = notRequired "Module" (nameText())
    override _.GetConstructors _bindingAttr                                                      = notRequired "GetConstructors" (nameText())
    override _.GetMethodImpl(_name, _bindingAttr, _binderBinder, _callConvention, _types, _modifiers) = 
        match kind with
        | Generic gtd -> 
            let ty = gtd.GetGenericTypeDefinition().MakeGenericType(Array.ofList args)
            ty.GetMethod(_name, _bindingAttr)
        | _ -> notRequired "GetMethodImpl" (nameText())
    override _.GetMembers _bindingAttr                                                           = notRequired "GetMembers" (nameText())
    override _.GetMethods _bindingAttr                                                           = notRequired "GetMethods" (nameText())
    override _.GetField(_name, _bindingAttr)                                                     = notRequired "GetField" (nameText())
    override _.GetFields _bindingAttr                                                            = notRequired "GetFields" (nameText())
    override _.GetInterface(_name, _ignoreCase)                                                  = notRequired "GetInterface" (nameText())
    override _.GetInterfaces()                                                                   = notRequired "GetInterfaces" (nameText())
    override _.GetEvent(_name, _bindingAttr)                                                     = notRequired "GetEvent" (nameText())
    override _.GetEvents _bindingAttr                                                            = notRequired "GetEvents" (nameText())
    override _.GetProperties _bindingAttr                                                        = notRequired "GetProperties" (nameText())
    override _.GetPropertyImpl(_name, _bindingAttr, _binder, _returnType, _types, _modifiers)    = notRequired "GetPropertyImpl" (nameText())
    override _.GetNestedTypes _bindingAttr                                                       = notRequired "GetNestedTypes" (nameText())
    override _.GetNestedType(_name, _bindingAttr)                                                = notRequired "GetNestedType" (nameText())
    override _.GetAttributeFlagsImpl()                                                           = notRequired "GetAttributeFlagsImpl" (nameText())
    override this.UnderlyingSystemType = 
        match kind with 
        | SymbolKind.SDArray
        | SymbolKind.Array _
        | SymbolKind.Pointer
        | SymbolKind.FSharpTypeAbbreviation _
        | SymbolKind.ByRef -> upcast this
        | SymbolKind.Generic gty -> gty.UnderlyingSystemType  
#if FX_NO_CUSTOMATTRIBUTEDATA
#else
    override _.GetCustomAttributesData()                                                        =  ([| |] :> IList<_>)
#endif
    override _.MemberType                                                                       = notRequired "MemberType" (nameText())
    override _.GetMember(_name,_mt,_bindingAttr)                                                = notRequired "GetMember" (nameText())
    override _.GUID                                                                             = notRequired "GUID" (nameText())
    override _.InvokeMember(_name, _invokeAttr, _binder, _target, _args, _modifiers, _culture, _namedParameters) = notRequired "InvokeMember" (nameText())
    override _.AssemblyQualifiedName                                                            = notRequired "AssemblyQualifiedName" (nameText())
    override _.GetConstructorImpl(_bindingAttr, _binder, _callConvention, _types, _modifiers)   = notRequired "GetConstructorImpl" (nameText())
    override _.GetCustomAttributes(_inherit)                                                    = [| |]
    override _.GetCustomAttributes(_attributeType, _inherit)                                    = [| |]
    override _.IsDefined(_attributeType, _inherit)                                              = false
    // FSharp.Data addition: this was added to support arrays of arrays
    override this.MakeArrayType() = ProvidedSymbolType(SymbolKind.SDArray, [this]) :> Type
    override this.MakeArrayType arg = ProvidedSymbolType(SymbolKind.Array arg, [this]) :> Type

type ProvidedSymbolMethod(genericMethodDefinition: MethodInfo, parameters: Type list) =
    inherit System.Reflection.MethodInfo()

    let convParam (p:ParameterInfo) = 
        { new System.Reflection.ParameterInfo() with
              override _.Name = p.Name
              override _.ParameterType = ProvidedSymbolType.convType parameters p.ParameterType
              override _.Attributes = p.Attributes
              override _.RawDefaultValue = p.RawDefaultValue
#if FX_NO_CUSTOMATTRIBUTEDATA
#else
              override _.GetCustomAttributesData() = p.GetCustomAttributesData()
#endif
        } 

    override this.IsGenericMethod = 
        (if this.DeclaringType.IsGenericType then this.DeclaringType.GetGenericArguments().Length else 0) < parameters.Length

    override this.GetGenericArguments() = 
        Seq.skip (if this.DeclaringType.IsGenericType then this.DeclaringType.GetGenericArguments().Length else 0) parameters |> Seq.toArray 

    override _.GetGenericMethodDefinition() = genericMethodDefinition

    override _.DeclaringType = ProvidedSymbolType.convType parameters genericMethodDefinition.DeclaringType
    override _.ToString() = "Method " + genericMethodDefinition.Name
    override _.Name = genericMethodDefinition.Name
    override _.MetadataToken = genericMethodDefinition.MetadataToken
    override _.Attributes = genericMethodDefinition.Attributes
    override _.CallingConvention = genericMethodDefinition.CallingConvention
    override _.MemberType = genericMethodDefinition.MemberType

    override _.IsDefined(_attributeType, _inherit) : bool = notRequired "IsDefined" genericMethodDefinition.Name
    override _.ReturnType = ProvidedSymbolType.convType parameters genericMethodDefinition.ReturnType
    override _.GetParameters() = genericMethodDefinition.GetParameters() |> Array.map convParam
    override _.ReturnParameter = genericMethodDefinition.ReturnParameter |> convParam
    override _.ReturnTypeCustomAttributes                           = notRequired "ReturnTypeCustomAttributes" genericMethodDefinition.Name
    override _.GetBaseDefinition()                                  = notRequired "GetBaseDefinition" genericMethodDefinition.Name
    override _.GetMethodImplementationFlags()                       = notRequired "GetMethodImplementationFlags" genericMethodDefinition.Name
    override _.MethodHandle                                         = notRequired "MethodHandle" genericMethodDefinition.Name
    override _.Invoke(_obj, _invokeAttr, _binder, _parameters, _culture) = notRequired "Invoke" genericMethodDefinition.Name
    override _.ReflectedType                                        = notRequired "ReflectedType" genericMethodDefinition.Name
    override _.GetCustomAttributes(_inherit)                     = notRequired "GetCustomAttributes" genericMethodDefinition.Name
    override _.GetCustomAttributes(_attributeType, _inherit)      =  notRequired "GetCustomAttributes" genericMethodDefinition.Name 



type ProvidedTypeBuilder() =
    static member MakeGenericType(genericTypeDefinition, genericArguments) = ProvidedSymbolType(Generic genericTypeDefinition, genericArguments) :> Type
    static member MakeGenericMethod(genericMethodDefinition, genericArguments) = ProvidedSymbolMethod(genericMethodDefinition, genericArguments) :> MethodInfo

[<Class>]
type ProvidedMeasureBuilder() =

    // TODO: this shouldn't be hardcoded, but without creating a dependency on FSharp.Compiler.Service
    // there seems to be no way to check if a type abbreviation exists
    let unitNamesTypeAbbreviations = 
        [ "meter"; "hertz"; "newton"; "pascal"; "joule"; "watt"; "coulomb"; 
          "volt"; "farad"; "ohm"; "siemens"; "weber"; "tesla"; "henry"
          "lumen"; "lux"; "becquerel"; "gray"; "sievert"; "katal" ]
        |> Set.ofList

    let unitSymbolsTypeAbbreviations = 
        [ "m"; "kg"; "s"; "A"; "K"; "mol"; "cd"; "Hz"; "N"; "Pa"; "J"; "W"; "C"
          "V"; "F"; "S"; "Wb"; "T"; "lm"; "lx"; "Bq"; "Gy"; "Sv"; "kat"; "H" ]
        |> Set.ofList

    static let theBuilder = ProvidedMeasureBuilder()
    static member Default = theBuilder
    member _.One = typeof<Core.CompilerServices.MeasureOne> 
    member _.Product (m1,m2) = typedefof<Core.CompilerServices.MeasureProduct<_,_>>.MakeGenericType [| m1;m2 |] 
    member _.Inverse m = typedefof<Core.CompilerServices.MeasureInverse<_>>.MakeGenericType [| m |] 
    member b.Ratio (m1, m2) = b.Product(m1, b.Inverse m2)
    member b.Square m = b.Product(m, m)

    // FSharp.Data change: if the unit is not a valid type, instead 
    // of assuming it's a type abbreviation, which may not be the case and cause a
    // problem later on, check the list of valid abbreviations
    member _.SI (m:string) = 
        let mLowerCase = m.ToLowerInvariant()
        let abbreviation =            
            if unitNamesTypeAbbreviations.Contains mLowerCase then
                Some ("Microsoft.FSharp.Data.UnitSystems.SI.UnitNames", mLowerCase)
            elif unitSymbolsTypeAbbreviations.Contains m then
                Some ("Microsoft.FSharp.Data.UnitSystems.SI.UnitSymbols", m)
            else
                None
        match abbreviation with
        | Some (ns, unitName) ->
            ProvidedSymbolType
               (SymbolKind.FSharpTypeAbbreviation
                   (typeof<Core.CompilerServices.MeasureOne>.Assembly,
                    ns,
                    [| unitName |]), 
                []) :> Type
        | None ->
            typedefof<list<int>>.Assembly.GetType("Microsoft.FSharp.Data.UnitSystems.SI.UnitNames." + mLowerCase)

    member _.AnnotateType (basicType, annotation) = ProvidedSymbolType(Generic basicType, annotation) :> Type



[<RequireQualifiedAccess; NoComparison>]
type TypeContainer =
  | Namespace of Assembly * string // namespace
  | Type of System.Type
  | TypeToBeDecided

module GlobalProvidedAssemblyElementsTable = 
    let theTable = Dictionary<Assembly, Lazy<byte[]>>()

type ProvidedTypeDefinition(container:TypeContainer,className : string, baseType  : Type option) as this =
    inherit Type()

    do match container, !ProvidedTypeDefinition.Logger with
       | TypeContainer.Namespace _, Some logger -> logger (sprintf "Creating ProvidedTypeDefinition %s [%d]" className (System.Runtime.CompilerServices.RuntimeHelpers.GetHashCode this))
       | _ -> ()

    // state
    let mutable attributes   = 
        TypeAttributes.Public ||| 
        TypeAttributes.Class ||| 
        TypeAttributes.Sealed |||
        enum (int32 TypeProviderTypeAttributes.IsErased)


    let mutable enumUnderlyingType = typeof<int>
    let mutable baseType   =  lazy baseType
    let mutable membersKnown   = ResizeArray<MemberInfo>()
    let mutable membersQueue   = ResizeArray<(unit -> list<MemberInfo>)>()       
    let mutable staticParams = [ ] 
    let mutable staticParamsApply = None
    let mutable container = container
    let mutable interfaceImpls = ResizeArray<Type>()
    let mutable interfaceImplsDelayed = ResizeArray<unit -> list<Type>>()
    let mutable methodOverrides = ResizeArray<ProvidedMethod * MethodInfo>()

    // members API
    let getMembers() = 
        if membersQueue.Count > 0 then 
            let elems = membersQueue |> Seq.toArray // take a copy in case more elements get added
            membersQueue.Clear()
            for  f in elems do
                for i in f() do 
                    membersKnown.Add i       
                    match i with
                    | :? ProvidedProperty    as p -> 
                        if p.CanRead then membersKnown.Add (p.GetGetMethod true)
                        if p.CanWrite then membersKnown.Add (p.GetSetMethod true)
                    | :? ProvidedEvent       as e -> 
                        membersKnown.Add (e.GetAddMethod true)
                        membersKnown.Add (e.GetRemoveMethod true)
                    | _ -> ()
        
        membersKnown.ToArray()

            // members API
    let getInterfaces() = 
        if interfaceImplsDelayed.Count > 0 then 
            let elems = interfaceImplsDelayed |> Seq.toArray // take a copy in case more elements get added
            interfaceImplsDelayed.Clear()
            for  f in elems do
                for i in f() do 
                    interfaceImpls.Add i       
        
        interfaceImpls.ToArray()

    let mutable theAssembly = 
      lazy
        match container with
        | TypeContainer.Namespace (theAssembly, rootNamespace) ->
            if theAssembly = null then failwith "Null assemblies not allowed"
            if rootNamespace<>null && rootNamespace.Length=0 then failwith "Use 'null' for global namespace"
            theAssembly
        | TypeContainer.Type superTy -> superTy.Assembly
        | TypeContainer.TypeToBeDecided -> failwith (sprintf "type '%s' was not added as a member to a declaring type" className)
    
    let rootNamespace =
      lazy 
        match container with
        | TypeContainer.Namespace (_,rootNamespace) -> rootNamespace
        | TypeContainer.Type enclosingTyp           -> enclosingTyp.Namespace
        | TypeContainer.TypeToBeDecided -> failwith (sprintf "type '%s' was not added as a member to a declaring type" className)

    let declaringType =
      lazy
        match container with
        | TypeContainer.Namespace _ -> null
        | TypeContainer.Type enclosingTyp           -> enclosingTyp
        | TypeContainer.TypeToBeDecided -> failwith (sprintf "type '%s' was not added as a member to a declaring type" className)

    let fullName = 
      lazy
        match container with
        | TypeContainer.Type declaringType -> declaringType.FullName + "+" + className
        | TypeContainer.Namespace (_,namespaceName) ->  
            if namespaceName="" then failwith "use null for global namespace"
            match namespaceName with
            | null -> className
            | _    -> namespaceName + "." + className
        | TypeContainer.TypeToBeDecided -> failwith (sprintf "type '%s' was not added as a member to a declaring type" className)
                                                            
    let patchUpAddedMemberInfo (this:Type) (m:MemberInfo) = 
        match m with
        | :? ProvidedConstructor as c -> c.DeclaringTypeImpl <- this // patch up "declaring type" on provided MethodInfo
        | :? ProvidedMethod      as m -> m.DeclaringTypeImpl <- this // patch up "declaring type" on provided MethodInfo
        | :? ProvidedProperty    as p -> p.DeclaringTypeImpl <- this // patch up "declaring type" on provided MethodInfo
        | :? ProvidedEvent       as e -> e.DeclaringTypeImpl <- this // patch up "declaring type" on provided MethodInfo
        | :? ProvidedTypeDefinition  as t -> t.DeclaringTypeImpl <- this 
        | :? ProvidedLiteralField as l -> l.DeclaringTypeImpl <- this
        | :? ProvidedField as l -> l.DeclaringTypeImpl <- this
        | _ -> ()

    let customAttributesImpl = CustomAttributesImpl()

    member _.AddXmlDocComputed xmlDocFunction            = customAttributesImpl.AddXmlDocComputed xmlDocFunction
    member _.AddXmlDocDelayed xmlDocFunction             = customAttributesImpl.AddXmlDocDelayed xmlDocFunction
    member _.AddXmlDoc xmlDoc                            = customAttributesImpl.AddXmlDoc xmlDoc
    member _.AddObsoleteAttribute (message,?isError)     = customAttributesImpl.AddObsolete (message,defaultArg isError false)
    member _.AddDefinitionLocation(line,column,filePath) = customAttributesImpl.AddDefinitionLocation(line, column, filePath)
    member _.HideObjectMethods with set v                = customAttributesImpl.HideObjectMethods <- v
    member _.NonNullable with set v                      = customAttributesImpl.NonNullable <- v
    member _.GetCustomAttributesDataImpl() = customAttributesImpl.GetCustomAttributesData()
    member _.AddCustomAttribute attribute                = customAttributesImpl.AddCustomAttribute attribute
#if FX_NO_CUSTOMATTRIBUTEDATA
#else
    override _.GetCustomAttributesData()                 = customAttributesImpl.GetCustomAttributesData()
#endif

    member _.ResetEnclosingType (ty) = 
        container <- TypeContainer.Type ty
    new (assembly:Assembly,namespaceName,className,baseType) = new ProvidedTypeDefinition(TypeContainer.Namespace (assembly,namespaceName), className, baseType)
    new (className,baseType) = new ProvidedTypeDefinition(TypeContainer.TypeToBeDecided, className, baseType)
    // state ops

    override _.UnderlyingSystemType = typeof<Type>

    member _.SetEnumUnderlyingType(ty) = enumUnderlyingType <- ty

    override _.GetEnumUnderlyingType() = if this.IsEnum then enumUnderlyingType else invalidOp "not enum type"

    member _.SetBaseType t = baseType <- lazy Some t

    member _.SetBaseTypeDelayed baseTypeFunction = baseType <- lazy (Some (baseTypeFunction()))

    member _.SetAttributes x = attributes <- x

    // Add MemberInfos
    member _.AddMembersDelayed(membersFunction : unit -> list<#MemberInfo>) =
        membersQueue.Add (fun () -> membersFunction() |> List.map (fun x -> patchUpAddedMemberInfo this x; x :> MemberInfo ))

    member _.AddMembers(memberInfos:list<#MemberInfo>) = (* strict *)
        memberInfos |> List.iter (patchUpAddedMemberInfo this) // strict: patch up now
        membersQueue.Add (fun () -> memberInfos |> List.map (fun x -> x :> MemberInfo))

    member _.AddMember(memberInfo:MemberInfo) = 
        this.AddMembers [memberInfo]    

    member _.AddMemberDelayed(memberFunction : unit -> #MemberInfo) = 
        this.AddMembersDelayed(fun () -> [memberFunction()])

    member _.AddAssemblyTypesAsNestedTypesDelayed (assemblyf : unit -> System.Reflection.Assembly)  = 
        let bucketByPath nodef tipf (items: (string list * 'Value) list) = 
            // Find all the items with an empty key list and call 'tipf' 
            let tips = 
                [ for (keylist,v) in items do 
                        match keylist with 
                        | [] -> yield tipf v
                        | _ -> () ]

            // Find all the items with a non-empty key list. Bucket them together by
            // the first key. For each bucket, call 'nodef' on that head key and the bucket.
            let nodes = 
                let buckets = new Dictionary<_,_>(10)
                for (keylist,v) in items do
                    match keylist with 
                    | [] -> ()
                    | key::rest -> 
                        buckets.[key] <- (rest,v) :: (if buckets.ContainsKey key then buckets.[key] else []);

                [ for (KeyValue(key,items)) in buckets -> nodef key items ]

            tips @ nodes
        this.AddMembersDelayed (fun _ -> 
            let topTypes = [ for ty in assemblyf().GetTypes() do 
                                    if not ty.IsNested then
                                            let namespaceParts = match ty.Namespace with null -> [] | s -> s.Split '.' |> Array.toList
                                            yield namespaceParts,  ty ]
            let rec loop types = 
                types 
                |> bucketByPath
                    (fun namespaceComponent typesUnderNamespaceComponent -> 
                        let t = ProvidedTypeDefinition(namespaceComponent, baseType = Some typeof<obj>)
                        t.AddMembers (loop typesUnderNamespaceComponent)
                        (t :> Type))
                    (fun ty -> ty)
            loop topTypes)

    /// Abstract a type to a parametric-type. Requires "formal parameters" and "instantiation function".
    member _.DefineStaticParameters(staticParameters : list<ProvidedStaticParameter>, apply    : (string -> obj[] -> ProvidedTypeDefinition)) =
        staticParams      <- staticParameters 
        staticParamsApply <- Some apply

    /// Get ParameterInfo[] for the parametric type parameters (//s GetGenericParameters)
    member _.GetStaticParameters() = [| for p in staticParams -> p :> ParameterInfo |]

    /// Instantiate parametrics type
    member _.MakeParametricType(name:string,args:obj[]) =
        if staticParams.Length>0 then
            if staticParams.Length <> args.Length then
                failwith (sprintf "ProvidedTypeDefinition: expecting %d static parameters but given %d for type %s" staticParams.Length args.Length (fullName.Force()))
            match staticParamsApply with
            | None -> failwith "ProvidedTypeDefinition: DefineStaticParameters was not called"
            | Some f -> f name args

        else
            failwith (sprintf "ProvidedTypeDefinition: static parameters supplied but not expected for %s" (fullName.Force()))

    member _.DeclaringTypeImpl
        with set x = 
            match container with TypeContainer.TypeToBeDecided -> () | _ -> failwith (sprintf "container type for '%s' was already set to '%s'" this.FullName x.FullName); 
            container <- TypeContainer.Type  x

    // Implement overloads
    override _.Assembly = theAssembly.Force()

    member _.SetAssembly assembly = theAssembly <- lazy assembly

    member _.SetAssemblyLazy assembly = theAssembly <- assembly

    override _.FullName = fullName.Force()

    override _.Namespace = rootNamespace.Force()

    override _.BaseType = match baseType.Value with Some ty -> ty | None -> null
    
    // Constructors
    override _.GetConstructors bindingAttr = 
        [| for m in this.GetMembers bindingAttr do                
                if m.MemberType = MemberTypes.Constructor then
                    yield (m :?> ConstructorInfo) |]
    // Methods
    override _.GetMethodImpl(name, bindingAttr, _binderBinder, _callConvention, _types, _modifiers) : MethodInfo = 
        let membersWithName = 
            [ for m in this.GetMembers(bindingAttr) do                
                if m.MemberType.HasFlag(MemberTypes.Method) && m.Name = name then
                    yield  m ]
        match membersWithName with 
        | []        -> null
        | [meth]    -> meth :?> MethodInfo
        | _several   -> failwith "GetMethodImpl. not support overloads"

    override _.GetMethods bindingAttr = 
        this.GetMembers bindingAttr 
        |> Array.filter (fun m -> m.MemberType.HasFlag(MemberTypes.Method)) 
        |> Array.map (fun m -> m :?> MethodInfo)

    // Fields
    override _.GetField(name, bindingAttr) = 
        let fields = [| for m in this.GetMembers bindingAttr do
                            if m.MemberType.HasFlag(MemberTypes.Field) && (name = null || m.Name = name) then // REVIEW: name = null. Is that a valid query?!
                                yield m |] 
        if fields.Length > 0 then fields.[0] :?> FieldInfo else null

    override _.GetFields bindingAttr = 
        [| for m in this.GetMembers bindingAttr do if m.MemberType.HasFlag(MemberTypes.Field) then yield m :?> FieldInfo |]

    override _.GetInterface(_name, _ignoreCase) = notRequired "GetInterface" this.Name

    override _.GetInterfaces() = 
        [| yield! getInterfaces()  |]

    member _.GetInterfaceImplementations() = 
        [| yield! getInterfaces() |]

    member _.AddInterfaceImplementation ityp = interfaceImpls.Add ityp

    member _.AddInterfaceImplementationsDelayed itypf = interfaceImplsDelayed.Add itypf

    member _.GetMethodOverrides() = 
        [| yield! methodOverrides |]

    member _.DefineMethodOverride (bodyMethInfo,declMethInfo) = methodOverrides.Add (bodyMethInfo, declMethInfo)

    // Events
    override _.GetEvent(name, bindingAttr) = 
        let events = this.GetMembers bindingAttr 
                     |> Array.filter(fun m -> m.MemberType.HasFlag(MemberTypes.Event) && (name = null || m.Name = name)) 
        if events.Length > 0 then events.[0] :?> EventInfo else null

    override _.GetEvents bindingAttr = 
        [| for m in this.GetMembers bindingAttr do if m.MemberType.HasFlag(MemberTypes.Event) then yield downcast m |]    

    // Properties
    override _.GetProperties bindingAttr = 
        [| for m in this.GetMembers bindingAttr do if m.MemberType.HasFlag(MemberTypes.Property) then yield downcast m |]

    override _.GetPropertyImpl(name, bindingAttr, binder, returnType, types, modifiers) = 
        if returnType <> null then failwith "Need to handle specified return type in GetPropertyImpl"
        if types      <> null then failwith "Need to handle specified parameter types in GetPropertyImpl"
        if modifiers  <> null then failwith "Need to handle specified modifiers in GetPropertyImpl"
        if binder  <> null then failwith "Need to handle binder in GetPropertyImpl"
        let props = this.GetMembers bindingAttr |> Array.filter(fun m -> m.MemberType.HasFlag(MemberTypes.Property) && (name = null || m.Name = name))  // Review: nam = null, valid query!?
        if props.Length > 0 then
            props.[0] :?> PropertyInfo
        else
            null
    // Nested Types
    override _.MakeArrayType() = ProvidedSymbolType(SymbolKind.SDArray, [this]) :> Type
    override _.MakeArrayType arg = ProvidedSymbolType(SymbolKind.Array arg, [this]) :> Type
    override _.MakePointerType() = ProvidedSymbolType(SymbolKind.Pointer, [this]) :> Type
    override _.MakeByRefType() = ProvidedSymbolType(SymbolKind.ByRef, [this]) :> Type

    // FSharp.Data addition: this method is used by Debug.fs and QuotationBuilder.fs
    // Emulate the F# type provider type erasure mechanism to get the 
    // actual (erased) type. We erase ProvidedTypes to their base type
    // and we erase array of provided type to array of base type. In the
    // case of generics all the generic type arguments are also recursively
    // replaced with the erased-to types
    static member EraseType(t:Type) =
        match t with
        | :? ProvidedTypeDefinition -> ProvidedTypeDefinition.EraseType t.BaseType 
        | :? ProvidedSymbolType as sym ->
            match sym.Kind, sym.Args with
            | SymbolKind.SDArray, [typ] -> 
                let (t:Type) = ProvidedTypeDefinition.EraseType typ
                t.MakeArrayType()
            | SymbolKind.Generic genericTypeDefinition, _ when not genericTypeDefinition.IsGenericTypeDefinition -> 
                // Unit of measure parameters can match here, but not really generic types.
                genericTypeDefinition.UnderlyingSystemType
            | SymbolKind.Generic genericTypeDefinition, typeArgs ->
                let genericArguments =
                  typeArgs
                  |> List.toArray
                  |> Array.map ProvidedTypeDefinition.EraseType
                genericTypeDefinition.MakeGenericType(genericArguments)
            | _ -> failwith "getTypeErasedTo: Unsupported ProvidedSymbolType" 
        | t when t.IsGenericType && not t.IsGenericTypeDefinition ->
            let genericTypeDefinition = t.GetGenericTypeDefinition()
            let genericArguments = 
              t.GetGenericArguments()
              |> Array.map ProvidedTypeDefinition.EraseType
            genericTypeDefinition.MakeGenericType(genericArguments)
        | t -> t

    static member Logger : (string -> unit) option ref = ref None

    // The binding attributes are always set to DeclaredOnly ||| Static ||| Instance ||| Public when GetMembers is called directly by the F# compiler
    // However, it's possible for the framework to generate other sets of flags in some corner cases (e.g. via use of `enum` with a provided type as the target)
    override _.GetMembers bindingAttr = 
        let mems = 
            getMembers() 
            |> Array.filter (fun mem -> 
                                let isStatic, isPublic = 
                                    match mem with
                                    | :? FieldInfo as f -> f.IsStatic, f.IsPublic
                                    | :? MethodInfo as m -> m.IsStatic, m.IsPublic
                                    | :? ConstructorInfo as c -> c.IsStatic, c.IsPublic
                                    | :? PropertyInfo as p -> 
                                        let m = if p.CanRead then p.GetGetMethod() else p.GetSetMethod()
                                        m.IsStatic, m.IsPublic
                                    | :? EventInfo as e -> 
                                        let m = e.GetAddMethod()
                                        m.IsStatic, m.IsPublic
                                    | :? Type as ty -> 
                                        true, ty.IsNestedPublic
                                    | _ -> failwith (sprintf "Member %O is of unexpected type" mem)
                                bindingAttr.HasFlag(if isStatic then BindingFlags.Static else BindingFlags.Instance) &&
                                (
                                    (bindingAttr.HasFlag(BindingFlags.Public) && isPublic) || (bindingAttr.HasFlag(BindingFlags.NonPublic) && not isPublic)
                                ))

        if bindingAttr.HasFlag(BindingFlags.DeclaredOnly) || this.BaseType = null then mems
        else 
            // FSharp.Data change: just using this.BaseType is not enough in the case of CsvProvider,
            // because the base type is CsvRow<RowType>, so we have to erase recursively to CsvRow<TupleType>
            let baseMems = (ProvidedTypeDefinition.EraseType this.BaseType).GetMembers bindingAttr
            Array.append mems baseMems

    override _.GetNestedTypes bindingAttr = 
        this.GetMembers bindingAttr 
        |> Array.filter(fun m -> 
            m.MemberType.HasFlag(MemberTypes.NestedType) || 
            // Allow 'fake' nested types that are actually real .NET types
            m.MemberType.HasFlag(MemberTypes.TypeInfo)) |> Array.map(fun m -> m :?> Type)

    override _.GetMember(name,mt,_bindingAttr) = 
        let mt = 
            if mt &&& MemberTypes.NestedType = MemberTypes.NestedType then 
                mt ||| MemberTypes.TypeInfo 
            else
                mt
        getMembers() |> Array.filter(fun m->0<>(int(m.MemberType &&& mt)) && m.Name = name)
        
    override _.GetNestedType(name, bindingAttr) = 
        let nt = this.GetMember(name, MemberTypes.NestedType ||| MemberTypes.TypeInfo, bindingAttr)
        match nt.Length with
        | 0 -> null
        | 1 -> downcast nt.[0]
        | _ -> failwith (sprintf "There is more than one nested type called '%s' in type '%s'" name this.FullName)

    // Attributes, etc..
    override _.GetAttributeFlagsImpl() = adjustTypeAttributes attributes this.IsNested 
    override _.IsArrayImpl() = false
    override _.IsByRefImpl() = false
    override _.IsPointerImpl() = false
    override _.IsPrimitiveImpl() = false
    override _.IsCOMObjectImpl() = false
    override _.HasElementTypeImpl() = false
    override _.Name = className
    override _.DeclaringType = declaringType.Force()
    override _.MemberType = if this.IsNested then MemberTypes.NestedType else MemberTypes.TypeInfo      
    override _.GetHashCode() = rootNamespace.GetHashCode() ^^^ className.GetHashCode()
    override _.Equals(that:obj) = 
        match that with
        | null              -> false
        | :? ProvidedTypeDefinition as ti -> System.Object.ReferenceEquals(this,ti)
        | _                 -> false

    override _.GetGenericArguments() = [||] 
    override _.ToString() = this.Name
    

    override _.Module : Module = notRequired "Module" this.Name
    override _.GUID                                                                                   = Guid.Empty
    override _.GetConstructorImpl(_bindingAttr, _binder, _callConvention, _types, _modifiers)         = null
    override _.GetCustomAttributes(_inherit)                                                          = [| |]
    override _.GetCustomAttributes(_attributeType, _inherit)                                          = [| |]
    override _.IsDefined(_attributeType: Type, _inherit)                                              = false

    override _.GetElementType()                                                                                  = notRequired "Module" this.Name
    override _.InvokeMember(_name, _invokeAttr, _binder, _target, _args, _modifiers, _culture, _namedParameters) = notRequired "Module" this.Name
    override _.AssemblyQualifiedName                                                                             = notRequired "Module" this.Name
    member _.IsErased 
        with get() = (attributes &&& enum (int32 TypeProviderTypeAttributes.IsErased)) <> enum 0
        and set v = 
           if v then attributes <- attributes ||| enum (int32 TypeProviderTypeAttributes.IsErased)
           else attributes <- attributes &&& ~~~(enum (int32 TypeProviderTypeAttributes.IsErased))

    member _.SuppressRelocation 
        with get() = (attributes &&& enum (int32 TypeProviderTypeAttributes.SuppressRelocate)) <> enum 0
        and set v = 
           if v then attributes <- attributes ||| enum (int32 TypeProviderTypeAttributes.SuppressRelocate)
           else attributes <- attributes &&& ~~~(enum (int32 TypeProviderTypeAttributes.SuppressRelocate))

type AssemblyGenerator(assemblyFileName) = 
    let assemblyShortName = Path.GetFileNameWithoutExtension assemblyFileName
    let assemblyName = AssemblyName assemblyShortName
#if FX_NO_LOCAL_FILESYSTEM
    let assembly = 
        System.AppDomain.CurrentDomain.DefineDynamicAssembly(name=assemblyName,access=AssemblyBuilderAccess.Run)
    let assemblyMainModule = 
        assembly.DefineDynamicModule("MainModule")
#else
    let assembly = 
        System.AppDomain.CurrentDomain.DefineDynamicAssembly(name=assemblyName,access=(AssemblyBuilderAccess.Save ||| AssemblyBuilderAccess.Run),dir=Path.GetDirectoryName assemblyFileName)
    let assemblyMainModule = 
        assembly.DefineDynamicModule("MainModule", Path.GetFileName assemblyFileName)
#endif
    let typeMap = Dictionary<ProvidedTypeDefinition,TypeBuilder>(HashIdentity.Reference)
    let typeMapExtra = Dictionary<string,TypeBuilder>(HashIdentity.Structural)
    let uniqueLambdaTypeName() = 
        // lambda name should be unique across all types that all type provider might contribute in result assembly
        sprintf "Lambda%O" (Guid.NewGuid()) 

    member _.Assembly = assembly :> Assembly

    /// Emit the given provided type definitions into an assembly and adjust 'Assembly' property of all type definitions to return that
    /// assembly.
    member _.Generate(providedTypeDefinitions:(ProvidedTypeDefinition * string list option) list) = 
        let ALL = BindingFlags.Public ||| BindingFlags.NonPublic ||| BindingFlags.Static ||| BindingFlags.Instance
        // phase 1 - set assembly fields and emit type definitions
        begin 
            let rec typeMembers (tb:TypeBuilder)  (td : ProvidedTypeDefinition) = 
                for ntd in td.GetNestedTypes(ALL) do
                    nestedType tb ntd

            and nestedType (tb:TypeBuilder)  (ntd : Type) = 
                match ntd with 
                | :? ProvidedTypeDefinition as pntd -> 
                    if pntd.IsErased then invalidOp ("The nested provided type "+pntd.Name+"is marked as erased and cannot be converted to a generated type. Set 'IsErased' to false on the ProvidedTypeDefinition")
                    // Adjust the attributes - we're codegen'ing this type as nested
                    let attributes = adjustTypeAttributes ntd.Attributes true
                    let ntb = tb.DefineNestedType(pntd.Name,attr=attributes)
                    pntd.SetAssembly null
                    typeMap.[pntd] <- ntb
                    typeMembers ntb pntd
                | _ -> ()
                     
            for (pt,enclosingGeneratedTypeNames) in providedTypeDefinitions do 
              match enclosingGeneratedTypeNames with 
              | None -> 
                // Filter out the additional TypeProviderTypeAttributes flags
                let attributes = pt.Attributes &&& ~~~(enum (int32 TypeProviderTypeAttributes.SuppressRelocate))
                                                &&& ~~~(enum (int32 TypeProviderTypeAttributes.IsErased))
                // Adjust the attributes - we're codegen'ing as non-nested
                let attributes = adjustTypeAttributes attributes false 
                let tb = assemblyMainModule.DefineType(name=pt.FullName,attr=attributes) 
                pt.SetAssembly null
                typeMap.[pt] <- tb
                typeMembers tb pt 
              | Some ns -> 
                let otb,_ = 
                    ((None,""),ns) ||> List.fold (fun (otb:TypeBuilder option,fullName) n -> 
                        let fullName = if fullName = "" then n else fullName + "." + n
                        let priorType = if typeMapExtra.ContainsKey(fullName) then Some typeMapExtra.[fullName]  else None
                        let tb = 
                            match priorType with 
                            | Some tbb -> tbb 
                            | None ->
                            // OK, the implied nested type is not defined, define it now
                            let attributes = 
                                  TypeAttributes.Public ||| 
                                  TypeAttributes.Class ||| 
                                  TypeAttributes.Sealed 
                            // Filter out the additional TypeProviderTypeAttributes flags
                            let attributes = adjustTypeAttributes attributes otb.IsSome
                            let tb = 
                                match otb with 
                                | None -> assemblyMainModule.DefineType(name=n,attr=attributes) 
                                | Some (otb:TypeBuilder) -> otb.DefineNestedType(name=n,attr=attributes)
                            typeMapExtra.[fullName] <- tb
                            tb
                        (Some tb, fullName))
                nestedType otb.Value pt
        end
        let rec convType (ty:Type) = 
            match ty with 
            | :? ProvidedTypeDefinition as ptd ->   
                if typeMap.ContainsKey ptd then typeMap.[ptd] :> Type else ty
            | _ -> 
                if ty.IsGenericType then ty.GetGenericTypeDefinition().MakeGenericType (Array.map convType (ty.GetGenericArguments()))
                elif ty.HasElementType then 
                    let ety = convType (ty.GetElementType()) 
                    if ty.IsArray then 
                        let rank = ty.GetArrayRank()
                        if rank = 1 then ety.MakeArrayType() 
                        else ety.MakeArrayType rank 
                    elif ty.IsPointer then ety.MakePointerType() 
                    elif ty.IsByRef then ety.MakeByRefType()
                    else ty
                else ty

        let ctorMap = Dictionary<ProvidedConstructor, ConstructorBuilder>(HashIdentity.Reference)
        let methMap = Dictionary<ProvidedMethod, MethodBuilder>(HashIdentity.Reference)
        let fieldMap = Dictionary<FieldInfo, FieldBuilder>(HashIdentity.Reference)

        let iterateTypes f = 
            let rec typeMembers (ptd : ProvidedTypeDefinition) = 
                let tb = typeMap.[ptd] 
                f tb (Some ptd)
                for ntd in ptd.GetNestedTypes(ALL) do
                    nestedType ntd

            and nestedType (ntd : Type) = 
                match ntd with 
                | :? ProvidedTypeDefinition as pntd -> typeMembers pntd
                | _ -> ()
                     
            for (pt,enclosingGeneratedTypeNames) in providedTypeDefinitions do 
              match enclosingGeneratedTypeNames with 
              | None -> 
                typeMembers pt 
              | Some ns -> 
                let _fullName  = 
                    ("",ns) ||> List.fold (fun fullName n -> 
                        let fullName = if fullName = "" then n else fullName + "." + n
                        f typeMapExtra.[fullName] None
                        fullName)
                nestedType pt
        
        
        // phase 1b - emit base types
        iterateTypes (fun tb ptd -> 
            match ptd with 
            | None -> ()
            | Some ptd -> 
            match ptd.BaseType with null -> () | bt -> tb.SetParent(convType bt))

        let defineCustomAttrs f (cattrs: IList<CustomAttributeData>) = 
            for attr in cattrs do
                let constructorArgs = [ for x in attr.ConstructorArguments -> x.Value ]
                let namedProps,namedPropVals = [ for x in attr.NamedArguments do match x.MemberInfo with :? PropertyInfo as pi -> yield (pi, x.TypedValue.Value) | _ -> () ] |> List.unzip
                let namedFields,namedFieldVals = [ for x in attr.NamedArguments do match x.MemberInfo with :? FieldInfo as pi -> yield (pi, x.TypedValue.Value) | _ -> () ] |> List.unzip
                let cab = CustomAttributeBuilder(attr.Constructor, Array.ofList constructorArgs, Array.ofList namedProps, Array.ofList namedPropVals, Array.ofList namedFields, Array.ofList namedFieldVals)
                f cab

        // phase 2 - emit member definitions
        iterateTypes (fun tb ptd -> 
            match ptd with 
            | None -> ()
            | Some ptd -> 
            for cinfo in ptd.GetConstructors(ALL) do
                match cinfo with 
                | :? ProvidedConstructor as pcinfo when not (ctorMap.ContainsKey pcinfo)  ->
                    let cb =
                        if pcinfo.IsTypeInitializer then
                            if (cinfo.GetParameters()).Length <> 0 then failwith "Type initializer should not have parameters"
                            tb.DefineTypeInitializer()
                        else 
                            let cb = tb.DefineConstructor(cinfo.Attributes, CallingConventions.Standard, [| for p in cinfo.GetParameters() -> convType p.ParameterType |])
                            for (i,p) in cinfo.GetParameters() |> Seq.mapi (fun i x -> (i,x)) do
                                cb.DefineParameter(i+1, ParameterAttributes.None, p.Name) |> ignore
                            cb
                    ctorMap.[pcinfo] <- cb
                | _ -> () 
                    
            if ptd.IsEnum then
                tb.DefineField("value__", ptd.GetEnumUnderlyingType(), FieldAttributes.Public ||| FieldAttributes.SpecialName ||| FieldAttributes.RTSpecialName)
                |> ignore

            for finfo in ptd.GetFields(ALL) do
                let fieldInfo = 
                    match finfo with 
                        | :? ProvidedField as pinfo -> 
                            Some (pinfo.Name, convType finfo.FieldType, finfo.Attributes, pinfo.GetCustomAttributesDataImpl(), None)
                        | :? ProvidedLiteralField as pinfo ->
                            Some (pinfo.Name, convType finfo.FieldType, finfo.Attributes, pinfo.GetCustomAttributesDataImpl(), Some (pinfo.GetRawConstantValue()))
                        | _ -> None
                match fieldInfo with
                | Some (name, ty, attr, cattr, constantVal) when not (fieldMap.ContainsKey finfo) ->
                    let fb = tb.DefineField(name, ty, attr)
                    if constantVal.IsSome then
                        fb.SetConstant constantVal.Value
                    defineCustomAttrs fb.SetCustomAttribute cattr
                    fieldMap.[finfo] <- fb
                | _ -> () 
            for minfo in ptd.GetMethods(ALL) do
                match minfo with 
                | :? ProvidedMethod as pminfo when not (methMap.ContainsKey pminfo)  -> 
                    let mb = tb.DefineMethod(minfo.Name, minfo.Attributes, convType minfo.ReturnType, [| for p in minfo.GetParameters() -> convType p.ParameterType |])
                    for (i, p) in minfo.GetParameters() |> Seq.mapi (fun i x -> (i,x :?> ProvidedParameter)) do
                        // TODO: check why F# compiler doesn't emit default value when just p.Attributes is used (thus bad metadata is emitted)
//                        let mutable attrs = ParameterAttributes.None
//                        
//                        if p.IsOut then attrs <- attrs ||| ParameterAttributes.Out
//                        if p.HasDefaultParameterValue then attrs <- attrs ||| ParameterAttributes.Optional

                        let pb = mb.DefineParameter(i+1, p.Attributes, p.Name)
                        if p.HasDefaultParameterValue then 
                            do
                                let ctor = typeof<System.Runtime.InteropServices.DefaultParameterValueAttribute>.GetConstructor([|typeof<obj>|])
                                let builder = new CustomAttributeBuilder(ctor, [|p.RawDefaultValue|])
                                pb.SetCustomAttribute builder
                            do
                                let ctor = typeof<System.Runtime.InteropServices.OptionalAttribute>.GetConstructor([||])
                                let builder = new CustomAttributeBuilder(ctor, [||])
                                pb.SetCustomAttribute builder
                            pb.SetConstant p.RawDefaultValue
                    methMap.[pminfo] <- mb
                | _ -> () 

            for ityp in ptd.GetInterfaceImplementations() do
                tb.AddInterfaceImplementation ityp)

        // phase 3 - emit member code
        iterateTypes (fun  tb ptd -> 
            match ptd with 
            | None -> ()
            | Some ptd -> 
            let cattr = ptd.GetCustomAttributesDataImpl() 
            defineCustomAttrs tb.SetCustomAttribute cattr
            // Allow at most one constructor, and use its arguments as the fields of the type
            let ctors =
                ptd.GetConstructors(ALL) // exclude type initializer
                |> Seq.choose (function :? ProvidedConstructor as pcinfo when not pcinfo.IsTypeInitializer -> Some pcinfo | _ -> None) 
                |> Seq.toList
            let implictCtorArgs =
                match ctors  |> List.filter (fun x -> x.IsImplicitCtor)  with
                | [] -> []
                | [ pcinfo ] -> [ for p in pcinfo.GetParameters() -> p ]
                | _ -> failwith "at most one implicit constructor allowed"

            let implicitCtorArgsAsFields = 
                [ for ctorArg in implictCtorArgs -> 
                      tb.DefineField(ctorArg.Name, convType ctorArg.ParameterType, FieldAttributes.Private) ]
            
            let rec emitLambda(callSiteIlg : ILGenerator, v : Quotations.Var, body : Quotations.Expr, freeVars : seq<Quotations.Var>, locals : Dictionary<_, LocalBuilder>, parameters) =
                let lambda = assemblyMainModule.DefineType(uniqueLambdaTypeName(), TypeAttributes.Class)
                let baseType = typedefof<FSharpFunc<_, _>>.MakeGenericType(v.Type, body.Type)
                lambda.SetParent(baseType)
                let ctor = lambda.DefineDefaultConstructor(MethodAttributes.Public)
                let decl = baseType.GetMethod "Invoke"
                let paramTypes = [| for p in decl.GetParameters() -> p.ParameterType |]
                let invoke = lambda.DefineMethod("Invoke", MethodAttributes.Virtual ||| MethodAttributes.Final ||| MethodAttributes.Public, decl.ReturnType, paramTypes)
                lambda.DefineMethodOverride(invoke, decl)

                // promote free vars to fields
                let fields = ResizeArray()
                for v in freeVars do
                    let f = lambda.DefineField(v.Name, v.Type, FieldAttributes.Assembly)
                    fields.Add(v, f)

                let copyOfLocals = Dictionary()
                
                let ilg = invoke.GetILGenerator()
                for (v, f) in fields do
                    let l = ilg.DeclareLocal(v.Type)
                    ilg.Emit(OpCodes.Ldarg_0)
                    ilg.Emit(OpCodes.Ldfld, f)
                    ilg.Emit(OpCodes.Stloc, l)
                    copyOfLocals.[v] <- l

                let expectedState = if (invoke.ReturnType = typeof<System.Void>) then ExpectedStackState.Empty else ExpectedStackState.Value
                emitExpr (ilg, copyOfLocals, [| Quotations.Var("this", lambda); v|]) expectedState body
                ilg.Emit(OpCodes.Ret) 

                lambda.CreateType() |> ignore

                callSiteIlg.Emit(OpCodes.Newobj, ctor)
                for (v, f) in fields do
                    callSiteIlg.Emit(OpCodes.Dup)
                    match locals.TryGetValue v with
                    | true, loc -> 
                        callSiteIlg.Emit(OpCodes.Ldloc, loc)
                    | false, _ -> 
                        let index = parameters |> Array.findIndex ((=) v)
                        callSiteIlg.Emit(OpCodes.Ldarg, index)
                    callSiteIlg.Emit(OpCodes.Stfld, f)

            and emitExpr (ilg: ILGenerator, locals:Dictionary<Quotations.Var,LocalBuilder>, parameterVars) expectedState expr = 
                let pop () = ilg.Emit(OpCodes.Pop)
                let popIfEmptyExpected s = if isEmpty s then pop()
                let emitConvIfNecessary t1 = 
                    if t1 = typeof<int16> then
                        ilg.Emit(OpCodes.Conv_I2)
                    elif t1 = typeof<uint16> then
                        ilg.Emit(OpCodes.Conv_U2)
                    elif t1 = typeof<sbyte> then
                        ilg.Emit(OpCodes.Conv_I1)
                    elif t1 = typeof<byte> then
                        ilg.Emit(OpCodes.Conv_U1)
                /// emits given expression to corresponding IL
                let rec emit (expectedState : ExpectedStackState) (expr: Quotations.Expr) = 
                    match expr with 
                    | Quotations.Patterns.ForIntegerRangeLoop(loopVar, first, last, body) ->
                      // for(loopVar = first..last) body
                      let lb = 
                          match locals.TryGetValue loopVar with
                          | true, lb -> lb
                          | false, _ ->
                              let lb = ilg.DeclareLocal(convType loopVar.Type)
                              locals.Add(loopVar, lb)
                              lb

                      // loopVar = first
                      emit ExpectedStackState.Value first
                      ilg.Emit(OpCodes.Stloc, lb)

                      let before = ilg.DefineLabel()
                      let after = ilg.DefineLabel()

                      ilg.MarkLabel before
                      ilg.Emit(OpCodes.Ldloc, lb)
                            
                      emit ExpectedStackState.Value last
                      ilg.Emit(OpCodes.Bgt, after)

                      emit ExpectedStackState.Empty body

                      // loopVar++
                      ilg.Emit(OpCodes.Ldloc, lb)
                      ilg.Emit(OpCodes.Ldc_I4_1)
                      ilg.Emit(OpCodes.Add)
                      ilg.Emit(OpCodes.Stloc, lb)

                      ilg.Emit(OpCodes.Br, before)
                      ilg.MarkLabel(after)

                    | Quotations.Patterns.NewArray(elementTy, elements) ->
                      ilg.Emit(OpCodes.Ldc_I4, List.length elements)
                      ilg.Emit(OpCodes.Newarr, convType elementTy)

                      elements 
                      |> List.iteri (fun i el ->
                          ilg.Emit(OpCodes.Dup)
                          ilg.Emit(OpCodes.Ldc_I4, i)
                          emit ExpectedStackState.Value el
                          ilg.Emit(OpCodes.Stelem, convType elementTy)
                          )

                      popIfEmptyExpected expectedState

                    | Quotations.Patterns.WhileLoop(cond, body) ->
                      let before = ilg.DefineLabel()
                      let after = ilg.DefineLabel()

                      ilg.MarkLabel before
                      emit ExpectedStackState.Value cond
                      ilg.Emit(OpCodes.Brfalse, after)
                      emit ExpectedStackState.Empty body
                      ilg.Emit(OpCodes.Br, before)

                      ilg.MarkLabel after

                    | Quotations.Patterns.Var v -> 
                        if isEmpty expectedState then () else
                        let methIdx = parameterVars |> Array.tryFindIndex (fun p -> p = v) 
                        match methIdx with 
                        | Some idx -> 
                            ilg.Emit((if isAddress expectedState then OpCodes.Ldarga else OpCodes.Ldarg), idx)
                        | None -> 
                        let implicitCtorArgFieldOpt = implicitCtorArgsAsFields |> List.tryFind (fun f -> f.Name = v.Name) 
                        match implicitCtorArgFieldOpt with 
                        | Some ctorArgField -> 
                            ilg.Emit(OpCodes.Ldarg_0)
                            ilg.Emit(OpCodes.Ldfld, ctorArgField)
                        | None -> 
                        match locals.TryGetValue v with 
                        | true, localBuilder -> 
                            ilg.Emit((if isAddress expectedState  then OpCodes.Ldloca else OpCodes.Ldloc), localBuilder.LocalIndex)
                        | false, _ -> 
                            failwith "unknown parameter/field"

                    | Quotations.Patterns.Coerce (arg,ty) -> 
                        // castClass may lead to observable side-effects - InvalidCastException
                        emit ExpectedStackState.Value arg
                        let argTy = convType arg.Type
                        let targetTy = convType ty
                        if argTy.IsValueType && not targetTy.IsValueType then
                          ilg.Emit(OpCodes.Box, argTy)
                        elif not argTy.IsValueType && targetTy.IsValueType then
                          ilg.Emit(OpCodes.Unbox_Any, targetTy)
                        // emit castclass if 
                        // - targettype is not obj (assume this is always possible for ref types)
                        // AND 
                        // - HACK: targettype is TypeBuilderInstantiationType 
                        //   (its implementation of IsAssignableFrom raises NotSupportedException so it will be safer to always emit castclass)
                        // OR
                        // - not (argTy :> targetTy)
                        elif targetTy <> typeof<obj> && (Misc.TypeBuilderInstantiationType.Equals(targetTy.GetType()) || not (targetTy.IsAssignableFrom(argTy))) then
                          ilg.Emit(OpCodes.Castclass, targetTy)
                              
                        popIfEmptyExpected expectedState
                    | Quotations.DerivedPatterns.SpecificCall <@ (-) @>(None, [t1; t2; _], [a1; a2]) ->
                        assert(t1 = t2)
                        emit ExpectedStackState.Value a1
                        emit ExpectedStackState.Value a2
                        if t1 = typeof<decimal> then
                            ilg.Emit(OpCodes.Call, typeof<decimal>.GetMethod "op_Subtraction")
                        else
                            ilg.Emit(OpCodes.Sub)
                            emitConvIfNecessary t1

                        popIfEmptyExpected expectedState

                    | Quotations.DerivedPatterns.SpecificCall <@ (/) @> (None, [t1; t2; _], [a1; a2]) ->
                        assert (t1 = t2)
                        emit ExpectedStackState.Value a1
                        emit ExpectedStackState.Value a2
                        if t1 = typeof<decimal> then
                            ilg.Emit(OpCodes.Call, typeof<decimal>.GetMethod "op_Division")
                        else
                            match Type.GetTypeCode t1 with
                            | TypeCode.UInt32
                            | TypeCode.UInt64
                            | TypeCode.UInt16
                            | TypeCode.Byte
                            | _ when t1 = typeof<unativeint> -> ilg.Emit (OpCodes.Div_Un)
                            | _ -> ilg.Emit(OpCodes.Div)

                            emitConvIfNecessary t1

                        popIfEmptyExpected expectedState

                    | Quotations.DerivedPatterns.SpecificCall <@ int @>(None, [sourceTy], [v]) ->
                        emit ExpectedStackState.Value v
                        match Type.GetTypeCode(sourceTy) with
                        | TypeCode.String -> 
                            ilg.Emit(OpCodes.Call, Misc.ParseInt32Method)
                        | TypeCode.Single
                        | TypeCode.Double
                        | TypeCode.Int64 
                        | TypeCode.UInt64
                        | TypeCode.UInt16
                        | TypeCode.Char
                        | TypeCode.Byte
                        | _ when sourceTy = typeof<nativeint> || sourceTy = typeof<unativeint> ->
                            ilg.Emit(OpCodes.Conv_I4)
                        | TypeCode.Int32
                        | TypeCode.UInt32
                        | TypeCode.Int16
                        | TypeCode.SByte -> () // no op
                        | _ -> failwith "TODO: search for op_Explicit on sourceTy"

                    | Quotations.DerivedPatterns.SpecificCall <@ LanguagePrimitives.IntrinsicFunctions.GetArray @> (None, [ty], [arr; index]) ->
                        // observable side-effect - IndexOutOfRangeException
                        emit ExpectedStackState.Value arr
                        emit ExpectedStackState.Value index
                        if isAddress expectedState then
                            ilg.Emit(OpCodes.Readonly)
                            ilg.Emit(OpCodes.Ldelema, convType ty)
                        else
                            ilg.Emit(OpCodes.Ldelem, convType ty)

                        popIfEmptyExpected expectedState

                    | Quotations.DerivedPatterns.SpecificCall <@ LanguagePrimitives.IntrinsicFunctions.GetArray2D @> (None, _ty, arr::indices)
                    | Quotations.DerivedPatterns.SpecificCall <@ LanguagePrimitives.IntrinsicFunctions.GetArray3D @> (None, _ty, arr::indices)
                    | Quotations.DerivedPatterns.SpecificCall <@ LanguagePrimitives.IntrinsicFunctions.GetArray4D @> (None, _ty, arr::indices) ->
                              
                        let meth = 
                          let name = if isAddress expectedState then "Address" else "Get"
                          arr.Type.GetMethod(name)

                        // observable side-effect - IndexOutOfRangeException
                        emit ExpectedStackState.Value arr
                        for index in indices do
                          emit ExpectedStackState.Value index
                              
                        if isAddress expectedState then
                          ilg.Emit(OpCodes.Readonly)

                        ilg.Emit(OpCodes.Call, meth)

                        popIfEmptyExpected expectedState

                    | Quotations.Patterns.FieldGet (objOpt,field) -> 
                        match field with
                        | :? ProvidedLiteralField as plf when plf.DeclaringType.IsEnum ->
                            if expectedState <> ExpectedStackState.Empty then
                                emit expectedState (Quotations.Expr.Value(field.GetRawConstantValue(), field.FieldType.GetEnumUnderlyingType()))
                        | _ ->
                        match objOpt with 
                        | None -> () 
                        | Some e -> 
                          let s = if e.Type.IsValueType then ExpectedStackState.Address else ExpectedStackState.Value
                          emit s e
                        let field = 
                            match field with 
                            | :? ProvidedField as pf when fieldMap.ContainsKey pf -> fieldMap.[pf] :> FieldInfo 
                            | m -> m
                        if field.IsStatic then 
                            ilg.Emit(OpCodes.Ldsfld, field)
                        else
                            ilg.Emit(OpCodes.Ldfld, field)

                    | Quotations.Patterns.FieldSet (objOpt,field,v) -> 
                        match objOpt with 
                        | None -> () 
                        | Some e -> 
                          let s = if e.Type.IsValueType then ExpectedStackState.Address else ExpectedStackState.Value
                          emit s e
                        emit ExpectedStackState.Value v
                        let field = match field with :? ProvidedField as pf when fieldMap.ContainsKey pf -> fieldMap.[pf] :> FieldInfo | m -> m
                        if field.IsStatic then 
                            ilg.Emit(OpCodes.Stsfld, field)
                        else
                            ilg.Emit(OpCodes.Stfld, field)
                    | Quotations.Patterns.Call (objOpt,meth,args) -> 
                        match objOpt with 
                        | None -> () 
                        | Some e -> 
                          let s = if e.Type.IsValueType then ExpectedStackState.Address else ExpectedStackState.Value
                          emit s e
                        for pe in args do 
                            emit ExpectedStackState.Value pe
                        let getMeth (m:MethodInfo) = match m with :? ProvidedMethod as pm when methMap.ContainsKey pm -> methMap.[pm] :> MethodInfo | m -> m
                        // Handle the case where this is a generic method instantiated at a type being compiled
                        let mappedMeth = 
                            if meth.IsGenericMethod then 
                                let args = meth.GetGenericArguments() |> Array.map convType
                                let gmd = meth.GetGenericMethodDefinition() |> getMeth
                                gmd.GetGenericMethodDefinition().MakeGenericMethod args
                            elif meth.DeclaringType.IsGenericType then 
                                let gdty = convType (meth.DeclaringType.GetGenericTypeDefinition())
                                let gdtym = gdty.GetMethods() |> Seq.find (fun x -> x.Name = meth.Name)
                                assert (gdtym <> null) // ?? will never happen - if method is not found - KeyNotFoundException will be raised
                                let dtym =
                                    match convType meth.DeclaringType with
                                    | :? TypeBuilder as dty -> TypeBuilder.GetMethod(dty, gdtym)
                                    | dty -> MethodBase.GetMethodFromHandle(meth.MethodHandle, dty.TypeHandle) :?> _
                                
                                assert (dtym <> null)
                                dtym
                            else
                                getMeth meth
                        match objOpt with 
                        | Some obj when mappedMeth.IsAbstract || mappedMeth.IsVirtual  ->
                            if obj.Type.IsValueType then ilg.Emit(OpCodes.Constrained, convType obj.Type)
                            ilg.Emit(OpCodes.Callvirt, mappedMeth)
                        | _ ->
                            ilg.Emit(OpCodes.Call, mappedMeth)

                        let returnTypeIsVoid = mappedMeth.ReturnType = typeof<System.Void>
                        match returnTypeIsVoid, (isEmpty expectedState) with
                        | false, true -> 
                              // method produced something, but we don't need it
                              pop()
                        | true, false when expr.Type = typeof<unit> -> 
                              // if we need result and method produce void and result should be unit - push null as unit value on stack
                              ilg.Emit(OpCodes.Ldnull)
                        | _ -> ()

                    | Quotations.Patterns.NewObject (ctor,args) -> 
                        for pe in args do 
                            emit ExpectedStackState.Value pe
                        let meth = match ctor with :? ProvidedConstructor as pc when ctorMap.ContainsKey pc -> ctorMap.[pc] :> ConstructorInfo | c -> c
                        ilg.Emit(OpCodes.Newobj, meth)
                              
                        popIfEmptyExpected expectedState                              

                    | Quotations.Patterns.Value (obj, _ty) -> 
                        let rec emitC (v:obj) = 
                            match v with 
                            | :? string as x -> ilg.Emit(OpCodes.Ldstr, x)
                            | :? int8 as x -> ilg.Emit(OpCodes.Ldc_I4, int32 x)
                            | :? uint8 as x -> ilg.Emit(OpCodes.Ldc_I4, int32 (int8 x))
                            | :? int16 as x -> ilg.Emit(OpCodes.Ldc_I4, int32 x)
                            | :? uint16 as x -> ilg.Emit(OpCodes.Ldc_I4, int32 (int16 x))
                            | :? int32 as x -> ilg.Emit(OpCodes.Ldc_I4, x)
                            | :? uint32 as x -> ilg.Emit(OpCodes.Ldc_I4, int32 x)
                            | :? int64 as x -> ilg.Emit(OpCodes.Ldc_I8, x)
                            | :? uint64 as x -> ilg.Emit(OpCodes.Ldc_I8, int64 x)
                            | :? char as x -> ilg.Emit(OpCodes.Ldc_I4, int32 x)
                            | :? bool as x -> ilg.Emit(OpCodes.Ldc_I4, if x then 1 else 0)
                            | :? float32 as x -> ilg.Emit(OpCodes.Ldc_R4, x)
                            | :? float as x -> ilg.Emit(OpCodes.Ldc_R8, x)
#if FX_NO_GET_ENUM_UNDERLYING_TYPE
#else
                            | :? System.Enum as x when x.GetType().GetEnumUnderlyingType() = typeof<int32> -> ilg.Emit(OpCodes.Ldc_I4, unbox<int32> v)
#endif
                            | :? Type as ty ->
                                ilg.Emit(OpCodes.Ldtoken, convType ty)
                                ilg.Emit(OpCodes.Call, Misc.GetTypeFromHandleMethod)
                            | :? decimal as x ->
                                let bits = System.Decimal.GetBits x
                                ilg.Emit(OpCodes.Ldc_I4, bits.[0])
                                ilg.Emit(OpCodes.Ldc_I4, bits.[1])
                                ilg.Emit(OpCodes.Ldc_I4, bits.[2])
                                do
                                    let sign = (bits.[3] &&& 0x80000000) <> 0
                                    ilg.Emit(if sign then OpCodes.Ldc_I4_1 else OpCodes.Ldc_I4_0)
                                do
                                    let scale = byte ((bits.[3] >>> 16) &&& 0x7F)
                                    ilg.Emit(OpCodes.Ldc_I4_S, scale)
                                ilg.Emit(OpCodes.Newobj, Misc.DecimalConstructor)
                            | :? DateTime as x ->
                                ilg.Emit(OpCodes.Ldc_I8, x.Ticks)
                                ilg.Emit(OpCodes.Ldc_I4, int x.Kind)
                                ilg.Emit(OpCodes.Newobj, Misc.DateTimeConstructor)
                            | :? DateTimeOffset as x ->
                                ilg.Emit(OpCodes.Ldc_I8, x.Ticks)
                                ilg.Emit(OpCodes.Ldc_I8, x.Offset.Ticks)
                                ilg.Emit(OpCodes.Newobj, Misc.TimeSpanConstructor)
                                ilg.Emit(OpCodes.Newobj, Misc.DateTimeOffsetConstructor)
                            | null -> ilg.Emit(OpCodes.Ldnull)
                            | _ -> failwithf "unknown constant '%A' in generated method" v
                        if isEmpty expectedState then ()
                        else emitC obj

                    | Quotations.Patterns.Let(v,e,b) -> 
                        let lb = ilg.DeclareLocal (convType v.Type)
                        locals.Add (v, lb) 
                        emit ExpectedStackState.Value e
                        ilg.Emit(OpCodes.Stloc, lb.LocalIndex)
                        emit expectedState b
                              
                    | Quotations.Patterns.Sequential(e1, e2) ->
                        emit ExpectedStackState.Empty e1
                        emit expectedState e2                          

                    | Quotations.Patterns.IfThenElse(cond, ifTrue, ifFalse) ->
                        let ifFalseLabel = ilg.DefineLabel()
                        let endLabel = ilg.DefineLabel()

                        emit ExpectedStackState.Value cond

                        ilg.Emit(OpCodes.Brfalse, ifFalseLabel)

                        emit expectedState ifTrue
                        ilg.Emit(OpCodes.Br, endLabel)

                        ilg.MarkLabel(ifFalseLabel)
                        emit expectedState ifFalse

                        ilg.Emit(OpCodes.Nop)
                        ilg.MarkLabel(endLabel)

                    | Quotations.Patterns.TryWith(body, _filterVar, _filterBody, catchVar, catchBody) ->                                                                                      
                              
                        let stres, ldres = 
                            if isEmpty expectedState then ignore, ignore
                            else
                              let local = ilg.DeclareLocal (convType body.Type)
                              let stres = fun () -> ilg.Emit(OpCodes.Stloc, local)
                              let ldres = fun () -> ilg.Emit(OpCodes.Ldloc, local)
                              stres, ldres

                        let exceptionVar = ilg.DeclareLocal(convType catchVar.Type)
                        locals.Add(catchVar, exceptionVar)

                        let _exnBlock = ilg.BeginExceptionBlock()
                              
                        emit expectedState body
                        stres()

                        ilg.BeginCatchBlock(convType  catchVar.Type)
                        ilg.Emit(OpCodes.Stloc, exceptionVar)
                        emit expectedState catchBody
                        stres()
                        ilg.EndExceptionBlock()

                        ldres()

                    | Quotations.Patterns.VarSet(v,e) -> 
                        emit ExpectedStackState.Value e
                        match locals.TryGetValue v with 
                        | true, localBuilder -> 
                            ilg.Emit(OpCodes.Stloc, localBuilder.LocalIndex)
                        | false, _ -> 
                            failwith "unknown parameter/field in assignment. Only assignments to locals are currently supported by TypeProviderEmit"
                    | Quotations.Patterns.Lambda(v, body) ->
                        emitLambda(ilg, v, body, expr.GetFreeVars(), locals, parameterVars)
                        popIfEmptyExpected expectedState
                    | n -> 
                        failwith (sprintf "unknown expression '%A' in generated method" n)
                emit expectedState expr


            // Emit the constructor (if any)
            for pcinfo in ctors do 
                assert ctorMap.ContainsKey pcinfo
                let cb = ctorMap.[pcinfo]
                let cattr = pcinfo.GetCustomAttributesDataImpl() 
                defineCustomAttrs cb.SetCustomAttribute cattr
                let ilg = cb.GetILGenerator()
                let locals = Dictionary<Quotations.Var,LocalBuilder>()
                let parameterVars = 
                    [| yield Quotations.Var("this", pcinfo.DeclaringType)
                       for p in pcinfo.GetParameters() do 
                            yield Quotations.Var(p.Name, p.ParameterType) |]
                let parameters = 
                    [| for v in parameterVars -> Quotations.Expr.Var v |]
                match pcinfo.GetBaseConstructorCallInternal true with
                | None ->  
                    ilg.Emit(OpCodes.Ldarg_0)
                    let cinfo = ptd.BaseType.GetConstructor(BindingFlags.Public ||| BindingFlags.NonPublic ||| BindingFlags.Instance, null, [| |], null)
                    ilg.Emit(OpCodes.Call,cinfo)
                | Some f -> 
                    // argExprs should always include 'this'
                    let (cinfo,argExprs) = f (Array.toList parameters)
                    for argExpr in argExprs do 
                        emitExpr (ilg, locals, parameterVars) ExpectedStackState.Value argExpr
                    ilg.Emit(OpCodes.Call,cinfo)

                if pcinfo.IsImplicitCtor then
                    for ctorArgsAsFieldIdx,ctorArgsAsField in List.mapi (fun i x -> (i,x)) implicitCtorArgsAsFields do 
                        ilg.Emit(OpCodes.Ldarg_0)
                        ilg.Emit(OpCodes.Ldarg, ctorArgsAsFieldIdx+1)
                        ilg.Emit(OpCodes.Stfld, ctorArgsAsField)
                else
                    let code  = pcinfo.GetInvokeCodeInternal true
                    let code = code parameters
                    emitExpr (ilg, locals, parameterVars) ExpectedStackState.Empty code
                ilg.Emit(OpCodes.Ret)
            
            match ptd.GetConstructors(ALL) |> Seq.tryPick (function :? ProvidedConstructor as pc when pc.IsTypeInitializer -> Some pc | _ -> None) with
            | None -> ()
            | Some pc ->
                let cb = ctorMap.[pc]
                let ilg = cb.GetILGenerator()
                let cattr = pc.GetCustomAttributesDataImpl() 
                defineCustomAttrs cb.SetCustomAttribute cattr
                let expr = pc.GetInvokeCodeInternal true [||]
                emitExpr(ilg, new Dictionary<_, _>(), [||]) ExpectedStackState.Empty expr
                ilg.Emit OpCodes.Ret

            // Emit the methods
            for minfo in ptd.GetMethods(ALL) do
              match minfo with 
              | :? ProvidedMethod as pminfo   -> 
                let mb = methMap.[pminfo]
                let ilg = mb.GetILGenerator()
                let cattr = pminfo.GetCustomAttributesDataImpl() 
                defineCustomAttrs mb.SetCustomAttribute cattr

                let parameterVars = 
                    [| if not pminfo.IsStatic then 
                            yield Quotations.Var("this", pminfo.DeclaringType)
                       for p in pminfo.GetParameters() do 
                            yield Quotations.Var(p.Name, p.ParameterType) |]
                let parameters = 
                    [| for v in parameterVars -> Quotations.Expr.Var v |]

                let expr = pminfo.GetInvokeCodeInternal true parameters 

                let locals = Dictionary<Quotations.Var,LocalBuilder>()
                //printfn "Emitting linqCode for %s::%s, code = %s" pminfo.DeclaringType.FullName pminfo.Name (try linqCode.ToString() with _ -> "<error>")


                let expectedState = if (minfo.ReturnType = typeof<System.Void>) then ExpectedStackState.Empty else ExpectedStackState.Value
                emitExpr (ilg, locals, parameterVars) expectedState expr
                ilg.Emit OpCodes.Ret
              | _ -> ()
  
            for (bodyMethInfo,declMethInfo) in ptd.GetMethodOverrides() do 
                let bodyMethBuilder = methMap.[bodyMethInfo]
                tb.DefineMethodOverride(bodyMethBuilder,declMethInfo)

            for evt in ptd.GetEvents(ALL) |> Seq.choose (function :? ProvidedEvent as pe -> Some pe | _ -> None) do
                let eb = tb.DefineEvent(evt.Name, evt.Attributes, evt.EventHandlerType)
                defineCustomAttrs eb.SetCustomAttribute (evt.GetCustomAttributesDataImpl())
                eb.SetAddOnMethod(methMap.[evt.GetAddMethod(true) :?> _])
                eb.SetRemoveOnMethod(methMap.[evt.GetRemoveMethod(true) :?> _])
                // TODO: add raiser
            
            for pinfo in ptd.GetProperties(ALL) |> Seq.choose (function :? ProvidedProperty as pe -> Some pe | _ -> None) do
                let pb = tb.DefineProperty(pinfo.Name, pinfo.Attributes, convType pinfo.PropertyType, [| for p in pinfo.GetIndexParameters() -> convType p.ParameterType |])
                let cattr = pinfo.GetCustomAttributesDataImpl() 
                defineCustomAttrs pb.SetCustomAttribute cattr
                if  pinfo.CanRead then 
                    let minfo = pinfo.GetGetMethod(true)
                    pb.SetGetMethod (methMap.[minfo :?> ProvidedMethod ])
                if  pinfo.CanWrite then 
                    let minfo = pinfo.GetSetMethod(true)
                    pb.SetSetMethod (methMap.[minfo :?> ProvidedMethod ]))


        // phase 4 - complete types
        iterateTypes (fun tb _ptd -> tb.CreateType() |> ignore)

#if FX_NO_LOCAL_FILESYSTEM
#else
        assembly.Save (Path.GetFileName assemblyFileName)
#endif

        let assemblyLoadedInMemory = assemblyMainModule.Assembly 

        iterateTypes (fun _tb ptd -> 
            match ptd with 
            | None -> ()
            | Some ptd -> ptd.SetAssembly assemblyLoadedInMemory)

#if FX_NO_LOCAL_FILESYSTEM
#else
    member _.GetFinalBytes() = 
        let assemblyBytes = File.ReadAllBytes assemblyFileName
        let _assemblyLoadedInMemory = System.Reflection.Assembly.Load(assemblyBytes,null,System.Security.SecurityContextSource.CurrentAppDomain)
        //printfn "final bytes in '%s'" assemblyFileName
        //File.Delete assemblyFileName
        assemblyBytes
#endif

type ProvidedAssembly(assemblyFileName: string) = 
    let theTypes = ResizeArray<_>()
    let assemblyGenerator = AssemblyGenerator(assemblyFileName)
    let assemblyLazy = 
        lazy 
            assemblyGenerator.Generate(theTypes |> Seq.toList)
            assemblyGenerator.Assembly
#if FX_NO_LOCAL_FILESYSTEM
#else
    let theAssemblyBytesLazy = 
      lazy
        assemblyGenerator.GetFinalBytes()

    do
        GlobalProvidedAssemblyElementsTable.theTable.Add(assemblyGenerator.Assembly, theAssemblyBytesLazy) 

#endif

    let add (providedTypeDefinitions:ProvidedTypeDefinition list, enclosingTypeNames: string list option) = 
        for pt in providedTypeDefinitions do 
            if pt.IsErased then invalidOp ("The provided type "+pt.Name+"is marked as erased and cannot be converted to a generated type. Set 'IsErased' to false on the ProvidedTypeDefinition")
            theTypes.Add(pt,enclosingTypeNames)
            pt.SetAssemblyLazy assemblyLazy

    member x.AddNestedTypes (providedTypeDefinitions, enclosingTypeNames) = add (providedTypeDefinitions, Some enclosingTypeNames)
    member x.AddTypes (providedTypeDefinitions) = add (providedTypeDefinitions, None)
#if FX_NO_LOCAL_FILESYSTEM
#else
    static member RegisterGenerated (fileName:string) = 
        //printfn "registered assembly in '%s'" fileName
        let assemblyBytes = System.IO.File.ReadAllBytes fileName
        let assembly = Assembly.Load(assemblyBytes,null,System.Security.SecurityContextSource.CurrentAppDomain)
        GlobalProvidedAssemblyElementsTable.theTable.Add(assembly, Lazy<_>.CreateFromValue assemblyBytes)
        assembly
#endif


module Local = 

    let makeProvidedNamespace (namespaceName:string) (types:ProvidedTypeDefinition list) =
        let types = [| for ty in types -> ty :> Type |]
        {new IProvidedNamespace with
            member _.GetNestedNamespaces() = [| |]
            member _.NamespaceName = namespaceName
            member _.GetTypes() = types |> Array.copy
            member _.ResolveTypeName typeName : System.Type = 
                match types |> Array.tryFind (fun ty -> ty.Name = typeName) with
                | Some ty -> ty
                | None    -> null
        }


#if FX_NO_LOCAL_FILESYSTEM
type TypeProviderForNamespaces(namespacesAndTypes : list<(string * list<ProvidedTypeDefinition>)>) =
#else
type TypeProviderForNamespaces(namespacesAndTypes : list<(string * list<ProvidedTypeDefinition>)>) as this =
#endif
    let otherNamespaces = ResizeArray<string * list<ProvidedTypeDefinition>>()

    let providedNamespaces = 
        lazy [| for (namespaceName,types) in namespacesAndTypes do 
                     yield Local.makeProvidedNamespace namespaceName types 
                for (namespaceName,types) in otherNamespaces do 
                     yield Local.makeProvidedNamespace namespaceName types |]

    let invalidateE = new Event<EventHandler,EventArgs>()    

    let disposing = Event<EventHandler,EventArgs>()

#if FX_NO_LOCAL_FILESYSTEM
#else
    let probingFolders = ResizeArray()
    let handler = ResolveEventHandler(fun _ args -> this.ResolveAssembly(args))
    do AppDomain.CurrentDomain.add_AssemblyResolve handler
#endif

    new (namespaceName:string,types:list<ProvidedTypeDefinition>) = new TypeProviderForNamespaces([(namespaceName,types)])
    new () = new TypeProviderForNamespaces([])

    [<CLIEvent>]
    member _.Disposing = disposing.Publish

#if FX_NO_LOCAL_FILESYSTEM
    interface System.IDisposable with 
        member x.Dispose() = 
            disposing.Trigger(x, EventArgs.Empty)
#else
    abstract member ResolveAssembly : args : System.ResolveEventArgs -> Assembly

    default _.ResolveAssembly(args) = 
        let expectedName = (AssemblyName(args.Name)).Name + ".dll"
        let expectedLocationOpt = 
            probingFolders 
            |> Seq.map (fun f -> IO.Path.Combine(f, expectedName))
            |> Seq.tryFind IO.File.Exists
        match expectedLocationOpt with
        | Some f -> Assembly.LoadFrom f
        | None -> null

    member _.RegisterProbingFolder (folder) = 
        // use GetFullPath to ensure that folder is valid
        ignore(IO.Path.GetFullPath folder)
        probingFolders.Add folder

    member _.RegisterRuntimeAssemblyLocationAsProbingFolder (config : TypeProviderConfig) =  
        config.RuntimeAssembly
        |> IO.Path.GetDirectoryName
        |> this.RegisterProbingFolder

    interface System.IDisposable with 
        member x.Dispose() = 
            disposing.Trigger(x, EventArgs.Empty)
            AppDomain.CurrentDomain.remove_AssemblyResolve handler
#endif

    member _.AddNamespace (namespaceName,types:list<_>) = otherNamespaces.Add (namespaceName,types)

    // FSharp.Data addition: this method is used by Debug.fs
    member _.Namespaces = Seq.readonly otherNamespaces

    member this.Invalidate() = invalidateE.Trigger(this,EventArgs())

    member _.GetStaticParametersForMethod(mb: MethodBase) =
        printfn "In GetStaticParametersForMethod"
        match mb with
        | :? ProvidedMethod as t -> t.GetStaticParameters()
        | _ -> [| |]

    member _.ApplyStaticArgumentsForMethod(mb: MethodBase, mangledName, objs) = 
        printfn "In ApplyStaticArgumentsForMethod"
        match mb with
        | :? ProvidedMethod as t -> t.ApplyStaticArguments(mangledName, objs) :> MethodBase
        | _ -> failwith (sprintf "ApplyStaticArguments: static parameters for method %s are unexpected" mb.Name)

    interface ITypeProvider with

        [<CLIEvent>]
        override _.Invalidate = invalidateE.Publish

        override _.GetNamespaces() = Array.copy providedNamespaces.Value

        member _.GetInvokerExpression(methodBase, parameters) =
            let rec getInvokerExpression (methodBase : MethodBase) parameters =
                match methodBase with
                | :? ProvidedMethod as m when (match methodBase.DeclaringType with :? ProvidedTypeDefinition as pt -> pt.IsErased | _ -> true) ->
                    m.GetInvokeCodeInternal false parameters
                    |> expand
                | :? ProvidedConstructor as m when (match methodBase.DeclaringType with :? ProvidedTypeDefinition as pt -> pt.IsErased | _ -> true) -> 
                    m.GetInvokeCodeInternal false parameters
                    |> expand
                // Otherwise, assume this is a generative assembly and just emit a call to the constructor or method
                | :?  ConstructorInfo as cinfo ->  
                    Quotations.Expr.NewObject(cinfo, Array.toList parameters) 
                | :? System.Reflection.MethodInfo as minfo ->  
                    if minfo.IsStatic then 
                        Quotations.Expr.Call(minfo, Array.toList parameters) 
                    else
                        Quotations.Expr.Call(parameters.[0], minfo, Array.toList parameters.[1..])
                | _ -> failwith ("TypeProviderForNamespaces.GetInvokerExpression: not a ProvidedMethod/ProvidedConstructor/ConstructorInfo/MethodInfo, name=" + methodBase.Name + " class=" + methodBase.GetType().FullName)
            and expand expr = 
                match expr with
                | Quotations.Patterns.NewObject(ctor, args) -> getInvokerExpression ctor [| for arg in args -> expand arg|]
                | Quotations.Patterns.Call(inst, mi, args) ->
                    let args = 
                        [|
                            match inst with
                            | Some inst -> yield expand inst
                            | _ -> ()
                            yield! List.map expand args
                        |]
                    getInvokerExpression mi args
                | Quotations.ExprShape.ShapeVar v -> Quotations.Expr.Var v
                | Quotations.ExprShape.ShapeLambda(v, body) -> Quotations.Expr.Lambda(v, expand body)
                | Quotations.ExprShape.ShapeCombination(shape, args) -> Quotations.ExprShape.RebuildShapeCombination(shape, List.map expand args)
            getInvokerExpression methodBase parameters
#if FX_NO_CUSTOMATTRIBUTEDATA

        member _.GetMemberCustomAttributesData(methodBase) = 
            match methodBase with
            | :? ProvidedTypeDefinition as m  -> m.GetCustomAttributesDataImpl()
            | :? ProvidedMethod as m  -> m.GetCustomAttributesDataImpl()
            | :? ProvidedProperty as m  -> m.GetCustomAttributesDataImpl()
            | :? ProvidedConstructor as m -> m.GetCustomAttributesDataImpl()
            | :? ProvidedEvent as m -> m.GetCustomAttributesDataImpl()
            | :?  ProvidedLiteralField as m -> m.GetCustomAttributesDataImpl()
            | :?  ProvidedField as m -> m.GetCustomAttributesDataImpl()
            | _ -> [| |] :> IList<_>

        member _.GetParameterCustomAttributesData(methodBase) = 
            match methodBase with
            | :? ProvidedParameter as m  -> m.GetCustomAttributesDataImpl()
            | _ -> [| |] :> IList<_>


#endif
        override _.GetStaticParameters(ty) =
            match ty with
            | :? ProvidedTypeDefinition as t ->
                if ty.Name = t.Name (* REVIEW: use equality? *) then
                    t.GetStaticParameters()
                else
                    [| |]
            | _ -> [| |]

        override _.ApplyStaticArguments(ty,typePathAfterArguments:string[],objs) = 
            let typePathAfterArguments = typePathAfterArguments.[typePathAfterArguments.Length-1]
            match ty with
            | :? ProvidedTypeDefinition as t -> (t.MakeParametricType(typePathAfterArguments,objs) :> Type)
            | _ -> failwith (sprintf "ApplyStaticArguments: static params for type %s are unexpected" ty.FullName)

#if FX_NO_LOCAL_FILESYSTEM
        override _.GetGeneratedAssemblyContents(_assembly) = 
            // TODO: this is very fake, we rely on the fact it is never needed
            match System.Windows.Application.GetResourceStream(System.Uri("FSharp.Core.dll",System.UriKind.Relative)) with 
            | null -> failwith "FSharp.Core.dll not found as Manifest Resource, we're just trying to read some random .NET assembly, ok?"
            | resStream ->  
                use stream = resStream.Stream
                let len = stream.Length
                let buf = Array.zeroCreate<byte> (int len)
                let rec loop where rem = 
                    let n = stream.Read(buf, 0, int rem)
                    if n < rem then loop (where  + n) (rem - n)
                loop 0 (int len) 
                buf

            //failwith "no file system"
#else
        override _.GetGeneratedAssemblyContents(assembly:Assembly) = 
            //printfn "looking up assembly '%s'" assembly.FullName
            match GlobalProvidedAssemblyElementsTable.theTable.TryGetValue assembly with 
            | true,bytes -> bytes.Force()
            | _ -> 
                let bytes = System.IO.File.ReadAllBytes assembly.ManifestModule.FullyQualifiedName
                GlobalProvidedAssemblyElementsTable.theTable.[assembly] <- Lazy<_>.CreateFromValue bytes
                bytes
#endif<|MERGE_RESOLUTION|>--- conflicted
+++ resolved
@@ -648,25 +648,10 @@
     member _.IsImplicitCtor with get() = isImplicitCtor and set v = isImplicitCtor <- v
 
     // Implement overloads
-<<<<<<< HEAD
-    override __.GetParameters() = parameters |> List.toArray 
-    override __.Attributes = ctorAttributes
-    override __.Name = if isStatic() then ".cctor" else ".ctor"
-    override __.DeclaringType = declaringType |> failIfNull "ProvidedConstructor.DeclaringType"                                   
-    override __.IsDefined(_attributeType, _inherit) = true 
-
-    override __.Invoke(_invokeAttr, _binder, _parameters, _culture)      = notRequired "Invoke" (nameText())
-    override __.Invoke(_obj, _invokeAttr, _binder, _parameters, _culture) = notRequired "Invoke" (nameText())
-    override __.ReflectedType                                        = notRequired "ReflectedType" (nameText())
-    override __.GetMethodImplementationFlags()                       = notRequired "GetMethodImplementationFlags" (nameText())
-    override __.MethodHandle                                         = notRequired "MethodHandle" (nameText())
-    override __.GetCustomAttributes(_inherit)                     = notRequired "GetCustomAttributes" (nameText())
-    override __.GetCustomAttributes(_attributeType, _inherit)      = notRequired "GetCustomAttributes" (nameText())
-=======
     override _.GetParameters() = parameters |> List.toArray 
     override _.Attributes = ctorAttributes
     override _.Name = if isStatic() then ".cctor" else ".ctor"
-    override _.DeclaringType = declaringType |> nonNull "ProvidedConstructor.DeclaringType"                                   
+    override _.DeclaringType = declaringType |> failIfNull "ProvidedConstructor.DeclaringType"                                   
     override _.IsDefined(_attributeType, _inherit) = true 
 
     override _.Invoke(_invokeAttr, _binder, _parameters, _culture)      = notRequired "Invoke" (nameText())
@@ -676,7 +661,6 @@
     override _.MethodHandle                                         = notRequired "MethodHandle" (nameText())
     override _.GetCustomAttributes(_inherit)                     = notRequired "GetCustomAttributes" (nameText())
     override _.GetCustomAttributes(_attributeType, _inherit)      = notRequired "GetCustomAttributes" (nameText())
->>>>>>> 341121b1
 
 type ProvidedMethod(methodName: string, parameters: ProvidedParameter list, returnType: Type) =
     inherit System.Reflection.MethodInfo()
@@ -750,23 +734,13 @@
         | None -> failwith (sprintf "ProvidedMethod: no invoker for %s on type %s" methodName (if declaringType=null then "<not yet known type>" else declaringType.FullName))
 
    // Implement overloads
-<<<<<<< HEAD
-    override __.GetParameters() = argParams |> Array.ofList
-    override __.Attributes = methodAttrs
-    override __.Name = methodName
-    override __.DeclaringType = declaringType |> failIfNull "ProvidedMethod.DeclaringType"                                   
-    override __.IsDefined(_attributeType, _inherit) : bool = true
-    override __.MemberType = MemberTypes.Method
-    override __.CallingConvention = 
-=======
     override _.GetParameters() = argParams |> Array.ofList
     override _.Attributes = methodAttrs
     override _.Name = methodName
-    override _.DeclaringType = declaringType |> nonNull "ProvidedMethod.DeclaringType"                                   
+    override _.DeclaringType = declaringType |> failIfNull "ProvidedMethod.DeclaringType"                                   
     override _.IsDefined(_attributeType, _inherit) : bool = true
     override _.MemberType = MemberTypes.Method
     override _.CallingConvention = 
->>>>>>> 341121b1
         let cc = CallingConventions.Standard
         let cc = if not (isStatic()) then cc ||| CallingConventions.HasThis else cc
         cc
@@ -835,26 +809,6 @@
             if not (setter.IsValueCreated) then setterCode <- Some q else failwith "ProvidedProperty: setter MethodInfo has already been created"
 
     // Implement overloads
-<<<<<<< HEAD
-    override __.PropertyType = propertyType
-    override __.SetValue(_obj, _value, _invokeAttr, _binder, _index, _culture) = notRequired "SetValue" propertyName
-    override __.GetAccessors _nonPublic  = notRequired "nonPublic" propertyName
-    override __.GetGetMethod _nonPublic = if hasGetter() then getter.Force() :> MethodInfo else null
-    override __.GetSetMethod _nonPublic = if hasSetter() then setter.Force() :> MethodInfo else null
-    override __.GetIndexParameters() = [| for p in parameters -> upcast p |]
-    override __.Attributes = PropertyAttributes.None
-    override __.CanRead = hasGetter()
-    override __.CanWrite = hasSetter()
-    override __.GetValue(_obj, _invokeAttr, _binder, _index, _culture) : obj = notRequired "GetValue" propertyName
-    override __.Name = propertyName
-    override __.DeclaringType = declaringType |> failIfNull "ProvidedProperty.DeclaringType"
-    override __.MemberType : MemberTypes = MemberTypes.Property
-
-    override __.ReflectedType                                     = notRequired "ReflectedType" propertyName
-    override __.GetCustomAttributes(_inherit)                  = notRequired "GetCustomAttributes" propertyName
-    override __.GetCustomAttributes(_attributeType, _inherit)   = notRequired "GetCustomAttributes" propertyName
-    override __.IsDefined(_attributeType, _inherit)             = notRequired "IsDefined" propertyName
-=======
     override _.PropertyType = propertyType
     override _.SetValue(_obj, _value, _invokeAttr, _binder, _index, _culture) = notRequired "SetValue" propertyName
     override _.GetAccessors _nonPublic  = notRequired "nonPublic" propertyName
@@ -866,14 +820,13 @@
     override _.CanWrite = hasSetter()
     override _.GetValue(_obj, _invokeAttr, _binder, _index, _culture) : obj = notRequired "GetValue" propertyName
     override _.Name = propertyName
-    override _.DeclaringType = declaringType |> nonNull "ProvidedProperty.DeclaringType"
+    override _.DeclaringType = declaringType |> failIfNull "ProvidedProperty.DeclaringType"
     override _.MemberType : MemberTypes = MemberTypes.Property
 
     override _.ReflectedType                                     = notRequired "ReflectedType" propertyName
     override _.GetCustomAttributes(_inherit)                  = notRequired "GetCustomAttributes" propertyName
     override _.GetCustomAttributes(_attributeType, _inherit)   = notRequired "GetCustomAttributes" propertyName
     override _.IsDefined(_attributeType, _inherit)             = notRequired "IsDefined" propertyName
->>>>>>> 341121b1
 
 type ProvidedEvent(eventName:string,eventHandlerType:Type) = 
     inherit System.Reflection.EventInfo()
@@ -916,27 +869,12 @@
             if not (remover.IsValueCreated) then removerCode <- Some f else failwith "ProvidedEvent: Remove MethodInfo has already been created"
 
     // Implement overloads
-<<<<<<< HEAD
-    override __.EventHandlerType = eventHandlerType
-    override __.GetAddMethod _nonPublic = adder.Force() :> MethodInfo
-    override __.GetRemoveMethod _nonPublic = remover.Force() :> MethodInfo
-    override __.Attributes = EventAttributes.None
-    override __.Name = eventName
-    override __.DeclaringType = declaringType |> failIfNull "ProvidedEvent.DeclaringType"
-    override __.MemberType : MemberTypes = MemberTypes.Event
-
-    override __.GetRaiseMethod _nonPublic                      = notRequired "GetRaiseMethod" eventName
-    override __.ReflectedType                                  = notRequired "ReflectedType" eventName
-    override __.GetCustomAttributes(_inherit)                  = notRequired "GetCustomAttributes" eventName
-    override __.GetCustomAttributes(_attributeType, _inherit)  = notRequired "GetCustomAttributes" eventName
-    override __.IsDefined(_attributeType, _inherit)            = notRequired "IsDefined" eventName
-=======
     override _.EventHandlerType = eventHandlerType
     override _.GetAddMethod _nonPublic = adder.Force() :> MethodInfo
     override _.GetRemoveMethod _nonPublic = remover.Force() :> MethodInfo
     override _.Attributes = EventAttributes.None
     override _.Name = eventName
-    override _.DeclaringType = declaringType |> nonNull "ProvidedEvent.DeclaringType"
+    override _.DeclaringType = declaringType |> failIfNull "ProvidedEvent.DeclaringType"
     override _.MemberType : MemberTypes = MemberTypes.Event
 
     override _.GetRaiseMethod _nonPublic                      = notRequired "GetRaiseMethod" eventName
@@ -944,7 +882,6 @@
     override _.GetCustomAttributes(_inherit)                  = notRequired "GetCustomAttributes" eventName
     override _.GetCustomAttributes(_attributeType, _inherit)  = notRequired "GetCustomAttributes" eventName
     override _.IsDefined(_attributeType, _inherit)            = notRequired "IsDefined" eventName
->>>>>>> 341121b1
 
 type ProvidedLiteralField(fieldName:string,fieldType:Type,literalValue:obj) = 
     inherit System.Reflection.FieldInfo()
@@ -968,28 +905,11 @@
 
 
     // Implement overloads
-<<<<<<< HEAD
-    override __.FieldType = fieldType
-    override __.GetRawConstantValue()  = literalValue
-    override __.Attributes = FieldAttributes.Static ||| FieldAttributes.Literal ||| FieldAttributes.Public
-    override __.Name = fieldName
-    override __.DeclaringType = declaringType |> failIfNull "ProvidedLiteralField.DeclaringType"
-    override __.MemberType : MemberTypes = MemberTypes.Field
-
-    override __.ReflectedType                                     = notRequired "ReflectedType" fieldName
-    override __.GetCustomAttributes(_inherit)                  = notRequired "GetCustomAttributes" fieldName
-    override __.GetCustomAttributes(_attributeType, _inherit)   = notRequired "GetCustomAttributes" fieldName
-    override __.IsDefined(_attributeType, _inherit)             = notRequired "IsDefined" fieldName
-
-    override __.SetValue(_obj, _value, _invokeAttr, _binder, _culture) = notRequired "SetValue" fieldName
-    override __.GetValue(_obj) : obj = notRequired "GetValue" fieldName
-    override __.FieldHandle = notRequired "FieldHandle" fieldName
-=======
     override _.FieldType = fieldType
     override _.GetRawConstantValue()  = literalValue
     override _.Attributes = FieldAttributes.Static ||| FieldAttributes.Literal ||| FieldAttributes.Public
     override _.Name = fieldName
-    override _.DeclaringType = declaringType |> nonNull "ProvidedLiteralField.DeclaringType"
+    override _.DeclaringType = declaringType |> failIfNull "ProvidedLiteralField.DeclaringType"
     override _.MemberType : MemberTypes = MemberTypes.Field
 
     override _.ReflectedType                                     = notRequired "ReflectedType" fieldName
@@ -1000,7 +920,6 @@
     override _.SetValue(_obj, _value, _invokeAttr, _binder, _culture) = notRequired "SetValue" fieldName
     override _.GetValue(_obj) : obj = notRequired "GetValue" fieldName
     override _.FieldHandle = notRequired "FieldHandle" fieldName
->>>>>>> 341121b1
 
 type ProvidedField(fieldName:string,fieldType:Type) = 
     inherit System.Reflection.FieldInfo()
@@ -1025,28 +944,11 @@
 
     member _.SetFieldAttributes attrs = fieldAttrs <- attrs
     // Implement overloads
-<<<<<<< HEAD
-    override __.FieldType = fieldType
-    override __.GetRawConstantValue()  = null
-    override __.Attributes = fieldAttrs
-    override __.Name = fieldName
-    override __.DeclaringType = declaringType |> failIfNull "ProvidedField.DeclaringType"
-    override __.MemberType : MemberTypes = MemberTypes.Field
-
-    override __.ReflectedType                                     = notRequired "ReflectedType" fieldName
-    override __.GetCustomAttributes(_inherit)                  = notRequired "GetCustomAttributes" fieldName
-    override __.GetCustomAttributes(_attributeType, _inherit)   = notRequired "GetCustomAttributes" fieldName
-    override __.IsDefined(_attributeType, _inherit)             = notRequired "IsDefined" fieldName
-
-    override __.SetValue(_obj, _value, _invokeAttr, _binder, _culture) = notRequired "SetValue" fieldName
-    override __.GetValue(_obj) : obj = notRequired "GetValue" fieldName
-    override __.FieldHandle = notRequired "FieldHandle" fieldName
-=======
     override _.FieldType = fieldType
     override _.GetRawConstantValue()  = null
     override _.Attributes = fieldAttrs
     override _.Name = fieldName
-    override _.DeclaringType = declaringType |> nonNull "ProvidedField.DeclaringType"
+    override _.DeclaringType = declaringType |> failIfNull "ProvidedField.DeclaringType"
     override _.MemberType : MemberTypes = MemberTypes.Field
 
     override _.ReflectedType                                     = notRequired "ReflectedType" fieldName
@@ -1057,7 +959,6 @@
     override _.SetValue(_obj, _value, _invokeAttr, _binder, _culture) = notRequired "SetValue" fieldName
     override _.GetValue(_obj) : obj = notRequired "GetValue" fieldName
     override _.FieldHandle = notRequired "FieldHandle" fieldName
->>>>>>> 341121b1
 
 /// Represents the type constructor in a provided symbol type.
 [<NoComparison>]
