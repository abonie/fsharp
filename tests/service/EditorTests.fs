--- conflicted
+++ resolved
@@ -1115,7 +1115,6 @@
         | None -> 
             ()]
 
-<<<<<<< HEAD
 [<Test>]
 let ``ValidateBreakpointLocation tests for pipe`` () =
     let input =
@@ -1496,388 +1495,6 @@
          ((6, 17), (6, 7, 6, 18, "List.unzip3"))]
 
 [<Test>]
-=======
-[<Test>]
-let ``ValidateBreakpointLocation tests for pipe`` () =
-    let input =
-      """
-let f () =
-    [2]
-    |> List.map (fun b -> b+1)
-    |> List.map (fun b -> b+1)"""
-    let file = "/home/user/Test.fsx"
-    let parseResult, typeCheckResults = parseAndCheckScript(file, input)
-    let results = getBreakpointLocations input parseResult
-    printfn "%A" results
-    results |> shouldEqual
-        [((3, 0), (3, 4, 3, 7, "[2]"));
-         ((3, 1),
-          (3, 4, 5, 30,
-           "[2]$    |> List.map (fun b -> b+1)$    |> List.map (fun b -> b+1)"));
-         ((3, 2),
-          (3, 4, 5, 30,
-           "[2]$    |> List.map (fun b -> b+1)$    |> List.map (fun b -> b+1)"));
-         ((3, 3),
-          (3, 4, 5, 30,
-           "[2]$    |> List.map (fun b -> b+1)$    |> List.map (fun b -> b+1)"));
-         ((3, 4), (3, 4, 3, 7, "[2]")); ((3, 5), (3, 4, 3, 7, "[2]"));
-         ((3, 6), (3, 4, 3, 7, "[2]"));
-         ((4, 0), (4, 7, 4, 30, "List.map (fun b -> b+1)"));
-         ((4, 1),
-          (3, 4, 5, 30,
-           "[2]$    |> List.map (fun b -> b+1)$    |> List.map (fun b -> b+1)"));
-         ((4, 2),
-          (3, 4, 5, 30,
-           "[2]$    |> List.map (fun b -> b+1)$    |> List.map (fun b -> b+1)"));
-         ((4, 3),
-          (3, 4, 5, 30,
-           "[2]$    |> List.map (fun b -> b+1)$    |> List.map (fun b -> b+1)"));
-         ((4, 4),
-          (3, 4, 5, 30,
-           "[2]$    |> List.map (fun b -> b+1)$    |> List.map (fun b -> b+1)"));
-         ((4, 5),
-          (3, 4, 5, 30,
-           "[2]$    |> List.map (fun b -> b+1)$    |> List.map (fun b -> b+1)"));
-         ((4, 6),
-          (3, 4, 5, 30,
-           "[2]$    |> List.map (fun b -> b+1)$    |> List.map (fun b -> b+1)"));
-         ((4, 7), (4, 7, 4, 30, "List.map (fun b -> b+1)"));
-         ((4, 8), (4, 7, 4, 30, "List.map (fun b -> b+1)"));
-         ((4, 9), (4, 7, 4, 30, "List.map (fun b -> b+1)"));
-         ((4, 10), (4, 7, 4, 30, "List.map (fun b -> b+1)"));
-         ((4, 11), (4, 7, 4, 30, "List.map (fun b -> b+1)"));
-         ((4, 12), (4, 7, 4, 30, "List.map (fun b -> b+1)"));
-         ((4, 13), (4, 7, 4, 30, "List.map (fun b -> b+1)"));
-         ((4, 14), (4, 7, 4, 30, "List.map (fun b -> b+1)"));
-         ((4, 15), (4, 7, 4, 30, "List.map (fun b -> b+1)"));
-         ((4, 16), (4, 7, 4, 30, "List.map (fun b -> b+1)"));
-         ((4, 17), (4, 7, 4, 30, "List.map (fun b -> b+1)"));
-         ((4, 18), (4, 7, 4, 30, "List.map (fun b -> b+1)"));
-         ((4, 19), (4, 7, 4, 30, "List.map (fun b -> b+1)"));
-         ((4, 20), (4, 7, 4, 30, "List.map (fun b -> b+1)"));
-         ((4, 21), (4, 7, 4, 30, "List.map (fun b -> b+1)"));
-         ((4, 22), (4, 7, 4, 30, "List.map (fun b -> b+1)"));
-         ((4, 23), (4, 7, 4, 30, "List.map (fun b -> b+1)"));
-         ((4, 24), (4, 7, 4, 30, "List.map (fun b -> b+1)"));
-         ((4, 25), (4, 7, 4, 30, "List.map (fun b -> b+1)"));
-         ((4, 26), (4, 26, 4, 29, "b+1")); ((4, 27), (4, 26, 4, 29, "b+1"));
-         ((4, 28), (4, 26, 4, 29, "b+1")); ((4, 29), (4, 26, 4, 29, "b+1"));
-         ((5, 0), (5, 7, 5, 30, "List.map (fun b -> b+1)"));
-         ((5, 1),
-          (3, 4, 5, 30,
-           "[2]$    |> List.map (fun b -> b+1)$    |> List.map (fun b -> b+1)"));
-         ((5, 2),
-          (3, 4, 5, 30,
-           "[2]$    |> List.map (fun b -> b+1)$    |> List.map (fun b -> b+1)"));
-         ((5, 3),
-          (3, 4, 5, 30,
-           "[2]$    |> List.map (fun b -> b+1)$    |> List.map (fun b -> b+1)"));
-         ((5, 4),
-          (3, 4, 5, 30,
-           "[2]$    |> List.map (fun b -> b+1)$    |> List.map (fun b -> b+1)"));
-         ((5, 5),
-          (3, 4, 5, 30,
-           "[2]$    |> List.map (fun b -> b+1)$    |> List.map (fun b -> b+1)"));
-         ((5, 6),
-          (3, 4, 5, 30,
-           "[2]$    |> List.map (fun b -> b+1)$    |> List.map (fun b -> b+1)"));
-         ((5, 7), (5, 7, 5, 30, "List.map (fun b -> b+1)"));
-         ((5, 8), (5, 7, 5, 30, "List.map (fun b -> b+1)"));
-         ((5, 9), (5, 7, 5, 30, "List.map (fun b -> b+1)"));
-         ((5, 10), (5, 7, 5, 30, "List.map (fun b -> b+1)"));
-         ((5, 11), (5, 7, 5, 30, "List.map (fun b -> b+1)"));
-         ((5, 12), (5, 7, 5, 30, "List.map (fun b -> b+1)"));
-         ((5, 13), (5, 7, 5, 30, "List.map (fun b -> b+1)"));
-         ((5, 14), (5, 7, 5, 30, "List.map (fun b -> b+1)"));
-         ((5, 15), (5, 7, 5, 30, "List.map (fun b -> b+1)"));
-         ((5, 16), (5, 7, 5, 30, "List.map (fun b -> b+1)"));
-         ((5, 17), (5, 7, 5, 30, "List.map (fun b -> b+1)"));
-         ((5, 18), (5, 7, 5, 30, "List.map (fun b -> b+1)"));
-         ((5, 19), (5, 7, 5, 30, "List.map (fun b -> b+1)"));
-         ((5, 20), (5, 7, 5, 30, "List.map (fun b -> b+1)"));
-         ((5, 21), (5, 7, 5, 30, "List.map (fun b -> b+1)"));
-         ((5, 22), (5, 7, 5, 30, "List.map (fun b -> b+1)"));
-         ((5, 23), (5, 7, 5, 30, "List.map (fun b -> b+1)"));
-         ((5, 24), (5, 7, 5, 30, "List.map (fun b -> b+1)"));
-         ((5, 25), (5, 7, 5, 30, "List.map (fun b -> b+1)"));
-         ((5, 26), (5, 26, 5, 29, "b+1")); ((5, 27), (5, 26, 5, 29, "b+1"));
-         ((5, 28), (5, 26, 5, 29, "b+1")); ((5, 29), (5, 26, 5, 29, "b+1"))]
-
-[<Test>]
-let ``ValidateBreakpointLocation tests for pipe2`` () =
-    let input =
-      """
-let f () =
-    ([1],[2]) 
-    ||> List.zip
-    |> List.map (fun (b,c) -> (c,b))
-    |> List.unzip"""
-    let file = "/home/user/Test.fsx"
-    let parseResult, typeCheckResults = parseAndCheckScript(file, input)
-    let results = getBreakpointLocations input parseResult
-    printfn "%A" results
-    results |> shouldEqual 
-        [((3, 0), (3, 5, 3, 8, "[1]"));
-         ((3, 1),
-          (3, 4, 6, 17,
-           "([1],[2]) $    ||> List.zip$    |> List.map (fun (b,c) -> (c,b))$    |> List.unzip"));
-         ((3, 2),
-          (3, 4, 6, 17,
-           "([1],[2]) $    ||> List.zip$    |> List.map (fun (b,c) -> (c,b))$    |> List.unzip"));
-         ((3, 3),
-          (3, 4, 6, 17,
-           "([1],[2]) $    ||> List.zip$    |> List.map (fun (b,c) -> (c,b))$    |> List.unzip"));
-         ((3, 4),
-          (3, 4, 6, 17,
-           "([1],[2]) $    ||> List.zip$    |> List.map (fun (b,c) -> (c,b))$    |> List.unzip"));
-         ((3, 5), (3, 5, 3, 8, "[1]")); ((3, 6), (3, 5, 3, 8, "[1]"));
-         ((3, 7), (3, 5, 3, 8, "[1]")); ((3, 8), (3, 5, 3, 8, "[1]"));
-         ((3, 9), (3, 9, 3, 12, "[2]")); ((3, 10), (3, 9, 3, 12, "[2]"));
-         ((3, 11), (3, 9, 3, 12, "[2]")); ((3, 12), (3, 9, 3, 12, "[2]"));
-         ((3, 13),
-          (3, 4, 6, 17,
-           "([1],[2]) $    ||> List.zip$    |> List.map (fun (b,c) -> (c,b))$    |> List.unzip"));
-         ((4, 0), (4, 8, 4, 16, "List.zip"));
-         ((4, 1),
-          (3, 4, 6, 17,
-           "([1],[2]) $    ||> List.zip$    |> List.map (fun (b,c) -> (c,b))$    |> List.unzip"));
-         ((4, 2),
-          (3, 4, 6, 17,
-           "([1],[2]) $    ||> List.zip$    |> List.map (fun (b,c) -> (c,b))$    |> List.unzip"));
-         ((4, 3),
-          (3, 4, 6, 17,
-           "([1],[2]) $    ||> List.zip$    |> List.map (fun (b,c) -> (c,b))$    |> List.unzip"));
-         ((4, 4),
-          (3, 4, 6, 17,
-           "([1],[2]) $    ||> List.zip$    |> List.map (fun (b,c) -> (c,b))$    |> List.unzip"));
-         ((4, 5),
-          (3, 4, 6, 17,
-           "([1],[2]) $    ||> List.zip$    |> List.map (fun (b,c) -> (c,b))$    |> List.unzip"));
-         ((4, 6),
-          (3, 4, 6, 17,
-           "([1],[2]) $    ||> List.zip$    |> List.map (fun (b,c) -> (c,b))$    |> List.unzip"));
-         ((4, 7),
-          (3, 4, 6, 17,
-           "([1],[2]) $    ||> List.zip$    |> List.map (fun (b,c) -> (c,b))$    |> List.unzip"));
-         ((4, 8), (4, 8, 4, 16, "List.zip")); ((4, 9), (4, 8, 4, 16, "List.zip"));
-         ((4, 10), (4, 8, 4, 16, "List.zip")); ((4, 11), (4, 8, 4, 16, "List.zip"));
-         ((4, 12), (4, 8, 4, 16, "List.zip")); ((4, 13), (4, 8, 4, 16, "List.zip"));
-         ((4, 14), (4, 8, 4, 16, "List.zip")); ((4, 15), (4, 8, 4, 16, "List.zip"));
-         ((5, 0), (5, 7, 5, 36, "List.map (fun (b,c) -> (c,b))"));
-         ((5, 1),
-          (3, 4, 6, 17,
-           "([1],[2]) $    ||> List.zip$    |> List.map (fun (b,c) -> (c,b))$    |> List.unzip"));
-         ((5, 2),
-          (3, 4, 6, 17,
-           "([1],[2]) $    ||> List.zip$    |> List.map (fun (b,c) -> (c,b))$    |> List.unzip"));
-         ((5, 3),
-          (3, 4, 6, 17,
-           "([1],[2]) $    ||> List.zip$    |> List.map (fun (b,c) -> (c,b))$    |> List.unzip"));
-         ((5, 4),
-          (3, 4, 6, 17,
-           "([1],[2]) $    ||> List.zip$    |> List.map (fun (b,c) -> (c,b))$    |> List.unzip"));
-         ((5, 5),
-          (3, 4, 6, 17,
-           "([1],[2]) $    ||> List.zip$    |> List.map (fun (b,c) -> (c,b))$    |> List.unzip"));
-         ((5, 6),
-          (3, 4, 6, 17,
-           "([1],[2]) $    ||> List.zip$    |> List.map (fun (b,c) -> (c,b))$    |> List.unzip"));
-         ((5, 7), (5, 7, 5, 36, "List.map (fun (b,c) -> (c,b))"));
-         ((5, 8), (5, 7, 5, 36, "List.map (fun (b,c) -> (c,b))"));
-         ((5, 9), (5, 7, 5, 36, "List.map (fun (b,c) -> (c,b))"));
-         ((5, 10), (5, 7, 5, 36, "List.map (fun (b,c) -> (c,b))"));
-         ((5, 11), (5, 7, 5, 36, "List.map (fun (b,c) -> (c,b))"));
-         ((5, 12), (5, 7, 5, 36, "List.map (fun (b,c) -> (c,b))"));
-         ((5, 13), (5, 7, 5, 36, "List.map (fun (b,c) -> (c,b))"));
-         ((5, 14), (5, 7, 5, 36, "List.map (fun (b,c) -> (c,b))"));
-         ((5, 15), (5, 7, 5, 36, "List.map (fun (b,c) -> (c,b))"));
-         ((5, 16), (5, 7, 5, 36, "List.map (fun (b,c) -> (c,b))"));
-         ((5, 17), (5, 7, 5, 36, "List.map (fun (b,c) -> (c,b))"));
-         ((5, 18), (5, 7, 5, 36, "List.map (fun (b,c) -> (c,b))"));
-         ((5, 19), (5, 7, 5, 36, "List.map (fun (b,c) -> (c,b))"));
-         ((5, 20), (5, 7, 5, 36, "List.map (fun (b,c) -> (c,b))"));
-         ((5, 21), (5, 7, 5, 36, "List.map (fun (b,c) -> (c,b))"));
-         ((5, 22), (5, 7, 5, 36, "List.map (fun (b,c) -> (c,b))"));
-         ((5, 23), (5, 7, 5, 36, "List.map (fun (b,c) -> (c,b))"));
-         ((5, 24), (5, 7, 5, 36, "List.map (fun (b,c) -> (c,b))"));
-         ((5, 25), (5, 7, 5, 36, "List.map (fun (b,c) -> (c,b))"));
-         ((5, 26), (5, 7, 5, 36, "List.map (fun (b,c) -> (c,b))"));
-         ((5, 27), (5, 7, 5, 36, "List.map (fun (b,c) -> (c,b))"));
-         ((5, 28), (5, 7, 5, 36, "List.map (fun (b,c) -> (c,b))"));
-         ((5, 29), (5, 7, 5, 36, "List.map (fun (b,c) -> (c,b))"));
-         ((5, 30), (5, 30, 5, 35, "(c,b)")); ((5, 31), (5, 30, 5, 35, "(c,b)"));
-         ((5, 32), (5, 30, 5, 35, "(c,b)")); ((5, 33), (5, 30, 5, 35, "(c,b)"));
-         ((5, 34), (5, 30, 5, 35, "(c,b)")); ((5, 35), (5, 30, 5, 35, "(c,b)"));
-         ((6, 0), (6, 7, 6, 17, "List.unzip"));
-         ((6, 1),
-          (3, 4, 6, 17,
-           "([1],[2]) $    ||> List.zip$    |> List.map (fun (b,c) -> (c,b))$    |> List.unzip"));
-         ((6, 2),
-          (3, 4, 6, 17,
-           "([1],[2]) $    ||> List.zip$    |> List.map (fun (b,c) -> (c,b))$    |> List.unzip"));
-         ((6, 3),
-          (3, 4, 6, 17,
-           "([1],[2]) $    ||> List.zip$    |> List.map (fun (b,c) -> (c,b))$    |> List.unzip"));
-         ((6, 4),
-          (3, 4, 6, 17,
-           "([1],[2]) $    ||> List.zip$    |> List.map (fun (b,c) -> (c,b))$    |> List.unzip"));
-         ((6, 5),
-          (3, 4, 6, 17,
-           "([1],[2]) $    ||> List.zip$    |> List.map (fun (b,c) -> (c,b))$    |> List.unzip"));
-         ((6, 6),
-          (3, 4, 6, 17,
-           "([1],[2]) $    ||> List.zip$    |> List.map (fun (b,c) -> (c,b))$    |> List.unzip"));
-         ((6, 7), (6, 7, 6, 17, "List.unzip")); ((6, 8), (6, 7, 6, 17, "List.unzip"));
-         ((6, 9), (6, 7, 6, 17, "List.unzip")); ((6, 10), (6, 7, 6, 17, "List.unzip"));
-         ((6, 11), (6, 7, 6, 17, "List.unzip")); ((6, 12), (6, 7, 6, 17, "List.unzip"));
-         ((6, 13), (6, 7, 6, 17, "List.unzip")); ((6, 14), (6, 7, 6, 17, "List.unzip"));
-         ((6, 15), (6, 7, 6, 17, "List.unzip")); ((6, 16), (6, 7, 6, 17, "List.unzip"))]
-    
-[<Test>]
-let ``ValidateBreakpointLocation tests for pipe3`` () =
-    let input =
-      """
-let f () =
-    ([1],[2],[3]) 
-    |||> List.zip3
-    |> List.map (fun (a,b,c) -> (c,b,a))
-    |> List.unzip3"""
-    let file = "/home/user/Test.fsx"
-    let parseResult, typeCheckResults = parseAndCheckScript(file, input)
-    let results = getBreakpointLocations input parseResult
-    printfn "%A" results
-    results |> shouldEqual 
-        [((3, 0), (3, 5, 3, 8, "[1]"));
-         ((3, 1),
-          (3, 4, 6, 18,
-           "([1],[2],[3]) $    |||> List.zip3$    |> List.map (fun (a,b,c) -> (c,b,a))$    |> List.unzip3"));
-         ((3, 2),
-          (3, 4, 6, 18,
-           "([1],[2],[3]) $    |||> List.zip3$    |> List.map (fun (a,b,c) -> (c,b,a))$    |> List.unzip3"));
-         ((3, 3),
-          (3, 4, 6, 18,
-           "([1],[2],[3]) $    |||> List.zip3$    |> List.map (fun (a,b,c) -> (c,b,a))$    |> List.unzip3"));
-         ((3, 4),
-          (3, 4, 6, 18,
-           "([1],[2],[3]) $    |||> List.zip3$    |> List.map (fun (a,b,c) -> (c,b,a))$    |> List.unzip3"));
-         ((3, 5), (3, 5, 3, 8, "[1]")); ((3, 6), (3, 5, 3, 8, "[1]"));
-         ((3, 7), (3, 5, 3, 8, "[1]")); ((3, 8), (3, 5, 3, 8, "[1]"));
-         ((3, 9), (3, 9, 3, 12, "[2]")); ((3, 10), (3, 9, 3, 12, "[2]"));
-         ((3, 11), (3, 9, 3, 12, "[2]")); ((3, 12), (3, 9, 3, 12, "[2]"));
-         ((3, 13), (3, 13, 3, 16, "[3]")); ((3, 14), (3, 13, 3, 16, "[3]"));
-         ((3, 15), (3, 13, 3, 16, "[3]")); ((3, 16), (3, 13, 3, 16, "[3]"));
-         ((3, 17),
-          (3, 4, 6, 18,
-           "([1],[2],[3]) $    |||> List.zip3$    |> List.map (fun (a,b,c) -> (c,b,a))$    |> List.unzip3"));
-         ((4, 0), (4, 9, 4, 18, "List.zip3"));
-         ((4, 1),
-          (3, 4, 6, 18,
-           "([1],[2],[3]) $    |||> List.zip3$    |> List.map (fun (a,b,c) -> (c,b,a))$    |> List.unzip3"));
-         ((4, 2),
-          (3, 4, 6, 18,
-           "([1],[2],[3]) $    |||> List.zip3$    |> List.map (fun (a,b,c) -> (c,b,a))$    |> List.unzip3"));
-         ((4, 3),
-          (3, 4, 6, 18,
-           "([1],[2],[3]) $    |||> List.zip3$    |> List.map (fun (a,b,c) -> (c,b,a))$    |> List.unzip3"));
-         ((4, 4),
-          (3, 4, 6, 18,
-           "([1],[2],[3]) $    |||> List.zip3$    |> List.map (fun (a,b,c) -> (c,b,a))$    |> List.unzip3"));
-         ((4, 5),
-          (3, 4, 6, 18,
-           "([1],[2],[3]) $    |||> List.zip3$    |> List.map (fun (a,b,c) -> (c,b,a))$    |> List.unzip3"));
-         ((4, 6),
-          (3, 4, 6, 18,
-           "([1],[2],[3]) $    |||> List.zip3$    |> List.map (fun (a,b,c) -> (c,b,a))$    |> List.unzip3"));
-         ((4, 7),
-          (3, 4, 6, 18,
-           "([1],[2],[3]) $    |||> List.zip3$    |> List.map (fun (a,b,c) -> (c,b,a))$    |> List.unzip3"));
-         ((4, 8),
-          (3, 4, 6, 18,
-           "([1],[2],[3]) $    |||> List.zip3$    |> List.map (fun (a,b,c) -> (c,b,a))$    |> List.unzip3"));
-         ((4, 9), (4, 9, 4, 18, "List.zip3")); ((4, 10), (4, 9, 4, 18, "List.zip3"));
-         ((4, 11), (4, 9, 4, 18, "List.zip3")); ((4, 12), (4, 9, 4, 18, "List.zip3"));
-         ((4, 13), (4, 9, 4, 18, "List.zip3")); ((4, 14), (4, 9, 4, 18, "List.zip3"));
-         ((4, 15), (4, 9, 4, 18, "List.zip3")); ((4, 16), (4, 9, 4, 18, "List.zip3"));
-         ((4, 17), (4, 9, 4, 18, "List.zip3"));
-         ((5, 0), (5, 7, 5, 40, "List.map (fun (a,b,c) -> (c,b,a))"));
-         ((5, 1),
-          (3, 4, 6, 18,
-           "([1],[2],[3]) $    |||> List.zip3$    |> List.map (fun (a,b,c) -> (c,b,a))$    |> List.unzip3"));
-         ((5, 2),
-          (3, 4, 6, 18,
-           "([1],[2],[3]) $    |||> List.zip3$    |> List.map (fun (a,b,c) -> (c,b,a))$    |> List.unzip3"));
-         ((5, 3),
-          (3, 4, 6, 18,
-           "([1],[2],[3]) $    |||> List.zip3$    |> List.map (fun (a,b,c) -> (c,b,a))$    |> List.unzip3"));
-         ((5, 4),
-          (3, 4, 6, 18,
-           "([1],[2],[3]) $    |||> List.zip3$    |> List.map (fun (a,b,c) -> (c,b,a))$    |> List.unzip3"));
-         ((5, 5),
-          (3, 4, 6, 18,
-           "([1],[2],[3]) $    |||> List.zip3$    |> List.map (fun (a,b,c) -> (c,b,a))$    |> List.unzip3"));
-         ((5, 6),
-          (3, 4, 6, 18,
-           "([1],[2],[3]) $    |||> List.zip3$    |> List.map (fun (a,b,c) -> (c,b,a))$    |> List.unzip3"));
-         ((5, 7), (5, 7, 5, 40, "List.map (fun (a,b,c) -> (c,b,a))"));
-         ((5, 8), (5, 7, 5, 40, "List.map (fun (a,b,c) -> (c,b,a))"));
-         ((5, 9), (5, 7, 5, 40, "List.map (fun (a,b,c) -> (c,b,a))"));
-         ((5, 10), (5, 7, 5, 40, "List.map (fun (a,b,c) -> (c,b,a))"));
-         ((5, 11), (5, 7, 5, 40, "List.map (fun (a,b,c) -> (c,b,a))"));
-         ((5, 12), (5, 7, 5, 40, "List.map (fun (a,b,c) -> (c,b,a))"));
-         ((5, 13), (5, 7, 5, 40, "List.map (fun (a,b,c) -> (c,b,a))"));
-         ((5, 14), (5, 7, 5, 40, "List.map (fun (a,b,c) -> (c,b,a))"));
-         ((5, 15), (5, 7, 5, 40, "List.map (fun (a,b,c) -> (c,b,a))"));
-         ((5, 16), (5, 7, 5, 40, "List.map (fun (a,b,c) -> (c,b,a))"));
-         ((5, 17), (5, 7, 5, 40, "List.map (fun (a,b,c) -> (c,b,a))"));
-         ((5, 18), (5, 7, 5, 40, "List.map (fun (a,b,c) -> (c,b,a))"));
-         ((5, 19), (5, 7, 5, 40, "List.map (fun (a,b,c) -> (c,b,a))"));
-         ((5, 20), (5, 7, 5, 40, "List.map (fun (a,b,c) -> (c,b,a))"));
-         ((5, 21), (5, 7, 5, 40, "List.map (fun (a,b,c) -> (c,b,a))"));
-         ((5, 22), (5, 7, 5, 40, "List.map (fun (a,b,c) -> (c,b,a))"));
-         ((5, 23), (5, 7, 5, 40, "List.map (fun (a,b,c) -> (c,b,a))"));
-         ((5, 24), (5, 7, 5, 40, "List.map (fun (a,b,c) -> (c,b,a))"));
-         ((5, 25), (5, 7, 5, 40, "List.map (fun (a,b,c) -> (c,b,a))"));
-         ((5, 26), (5, 7, 5, 40, "List.map (fun (a,b,c) -> (c,b,a))"));
-         ((5, 27), (5, 7, 5, 40, "List.map (fun (a,b,c) -> (c,b,a))"));
-         ((5, 28), (5, 7, 5, 40, "List.map (fun (a,b,c) -> (c,b,a))"));
-         ((5, 29), (5, 7, 5, 40, "List.map (fun (a,b,c) -> (c,b,a))"));
-         ((5, 30), (5, 7, 5, 40, "List.map (fun (a,b,c) -> (c,b,a))"));
-         ((5, 31), (5, 7, 5, 40, "List.map (fun (a,b,c) -> (c,b,a))"));
-         ((5, 32), (5, 32, 5, 39, "(c,b,a)")); ((5, 33), (5, 32, 5, 39, "(c,b,a)"));
-         ((5, 34), (5, 32, 5, 39, "(c,b,a)")); ((5, 35), (5, 32, 5, 39, "(c,b,a)"));
-         ((5, 36), (5, 32, 5, 39, "(c,b,a)")); ((5, 37), (5, 32, 5, 39, "(c,b,a)"));
-         ((5, 38), (5, 32, 5, 39, "(c,b,a)")); ((5, 39), (5, 32, 5, 39, "(c,b,a)"));
-         ((6, 0), (6, 7, 6, 18, "List.unzip3"));
-         ((6, 1),
-          (3, 4, 6, 18,
-           "([1],[2],[3]) $    |||> List.zip3$    |> List.map (fun (a,b,c) -> (c,b,a))$    |> List.unzip3"));
-         ((6, 2),
-          (3, 4, 6, 18,
-           "([1],[2],[3]) $    |||> List.zip3$    |> List.map (fun (a,b,c) -> (c,b,a))$    |> List.unzip3"));
-         ((6, 3),
-          (3, 4, 6, 18,
-           "([1],[2],[3]) $    |||> List.zip3$    |> List.map (fun (a,b,c) -> (c,b,a))$    |> List.unzip3"));
-         ((6, 4),
-          (3, 4, 6, 18,
-           "([1],[2],[3]) $    |||> List.zip3$    |> List.map (fun (a,b,c) -> (c,b,a))$    |> List.unzip3"));
-         ((6, 5),
-          (3, 4, 6, 18,
-           "([1],[2],[3]) $    |||> List.zip3$    |> List.map (fun (a,b,c) -> (c,b,a))$    |> List.unzip3"));
-         ((6, 6),
-          (3, 4, 6, 18,
-           "([1],[2],[3]) $    |||> List.zip3$    |> List.map (fun (a,b,c) -> (c,b,a))$    |> List.unzip3"));
-         ((6, 7), (6, 7, 6, 18, "List.unzip3")); ((6, 8), (6, 7, 6, 18, "List.unzip3"));
-         ((6, 9), (6, 7, 6, 18, "List.unzip3")); ((6, 10), (6, 7, 6, 18, "List.unzip3"));
-         ((6, 11), (6, 7, 6, 18, "List.unzip3"));
-         ((6, 12), (6, 7, 6, 18, "List.unzip3"));
-         ((6, 13), (6, 7, 6, 18, "List.unzip3"));
-         ((6, 14), (6, 7, 6, 18, "List.unzip3"));
-         ((6, 15), (6, 7, 6, 18, "List.unzip3"));
-         ((6, 16), (6, 7, 6, 18, "List.unzip3"));
-         ((6, 17), (6, 7, 6, 18, "List.unzip3"))]
-
-[<Test>]
->>>>>>> 97c3d7b4
 let ``ValidateBreakpointLocation tests for lambda with pattern arg`` () =
     let input =
       """
@@ -2293,9 +1910,6 @@
         [|((2, 14, 2, 15), (2, 16, 2, 17)); ((3, 14, 3, 15), (3, 16, 3, 17));
           ((3, 20, 3, 21), (3, 22, 3, 23)); ((4, 16, 4, 17), (4, 18, 4, 19));
           ((4, 22, 4, 23), (4, 24, 4, 25)); ((5, 19, 5, 20), (5, 30, 5, 31));
-<<<<<<< HEAD
-          ((5, 16, 5, 17), (5, 32, 5, 33)); ((5, 36, 5, 37), (5, 38, 5, 39))|]
-=======
           ((5, 16, 5, 17), (5, 32, 5, 33)); ((5, 36, 5, 37), (5, 38, 5, 39))|]
 
 
@@ -2308,5 +1922,4 @@
     match checkResults.GetDescription(su.Symbol, su.GenericArguments, true, su.Range) with
     | ToolTipText [ToolTipElement.Group [data]] ->
         data.MainDescription |> Array.map (fun text -> text.Text) |> String.concat "" |> shouldEqual "val x: int"
-    | elements -> failwith $"Tooltip elements: {elements}"
->>>>>>> 97c3d7b4
+    | elements -> failwith $"Tooltip elements: {elements}"