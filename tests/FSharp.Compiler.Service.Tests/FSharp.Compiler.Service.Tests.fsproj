--- conflicted
+++ resolved
@@ -72,12 +72,9 @@
     <Compile Include="..\service\ParserTests.fs">
       <Link>ParserTests.fs</Link>
     </Compile>
-<<<<<<< HEAD
-=======
     <Compile Include="..\service\XmlDocTests.fs">
       <Link>XmlDocTests.fs</Link>
     </Compile>
->>>>>>> 97c3d7b4
     <Compile Include="..\service\Program.fs">
       <Link>Program.fs</Link>
     </Compile>
