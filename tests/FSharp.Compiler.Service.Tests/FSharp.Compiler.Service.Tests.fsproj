--- conflicted
+++ resolved
@@ -2,14 +2,9 @@
 
   <PropertyGroup>
     <OutputType>Exe</OutputType>
-<<<<<<< HEAD
-    <TargetFrameworks>net472;net5.0</TargetFrameworks>
-    <NoWarn>$(NoWarn);44;75;1182</NoWarn>
-=======
     <TargetFrameworks Condition="'$(OS)' != 'Unix'">net472;net5.0</TargetFrameworks>
     <TargetFrameworks Condition="'$(OS)' == 'Unix'">net5.0</TargetFrameworks>
-    <NoWarn>$(NoWarn);44;75;</NoWarn>
->>>>>>> b831e4f4
+    <NoWarn>$(NoWarn);44;75;1182;</NoWarn>
     <TreatWarningsAsErrors>true</TreatWarningsAsErrors>
     <GenerateProgramFile>false</GenerateProgramFile>
     <DisableImplicitFSharpCoreReference>true</DisableImplicitFSharpCoreReference>
