﻿<?xml version="1.0" encoding="utf-8"?>
<!-- Copyright (c) Microsoft Corporation.  All Rights Reserved.  See License.txt in the project root for license information. -->
<Project ToolsVersion="4.0" DefaultTargets="Build" xmlns="http://schemas.microsoft.com/developer/msbuild/2003">
  <PropertyGroup>
    <FSharpSourcesRoot>$(MSBuildProjectDirectory)\..\..\src</FSharpSourcesRoot>
    <ProjectGuid>{88e2d422-6852-46e3-a740-83e391dc7973}</ProjectGuid>
    <DOTNET_PUBLISH_TEST>true</DOTNET_PUBLISH_TEST>
    <DOTNET_PUBLISH_COMPILERS>false</DOTNET_PUBLISH_COMPILERS>
  </PropertyGroup>
  <Import Project="$(FSharpSourcesRoot)\FSharpSource.Settings.targets" />
  <PropertyGroup>
    <Configuration Condition=" '$(Configuration)' == '' ">Debug</Configuration>
    <Platform Condition=" '$(Platform)' == '' ">AnyCPU</Platform>
    <SchemaVersion>2.0</SchemaVersion>
    <AllowCrossTargeting>true</AllowCrossTargeting>
    <ReferenceVsAssemblies>true</ReferenceVsAssemblies>
    <OutputType>Library</OutputType>
    <StrongNames>false</StrongNames>
    <AssemblyName>FSharp.Core.UnitTests</AssemblyName>
    <!-- Prevent compiler from inlining calls to FSharp.Core to improve code coverage accuracy -->
    <Optimize>false</Optimize>
    <Tailcalls>false</Tailcalls>
    <TargetProfile Condition=" '$(TargetDotnetProfile)' == 'coreclr' ">netcore</TargetProfile>
    <NoWarn>$(NoWarn);217</NoWarn>
  </PropertyGroup>
  <PropertyGroup>
    <DefineConstants>$(DefineConstants);$(TargetDotnetProfile.ToLower())</DefineConstants>
  </PropertyGroup>
  <PropertyGroup Condition=" '$(Configuration)|$(Platform)' == 'Debug|AnyCPU' ">
    <DebugSymbols>true</DebugSymbols>
    <Optimize>false</Optimize>
    <DefineConstants>$(DefineConstants);DEBUG;TRACE</DefineConstants>
    <ErrorReport>prompt</ErrorReport>
    <WarningLevel>3</WarningLevel>
  </PropertyGroup>
  <PropertyGroup Condition=" '$(Configuration)|$(Platform)' == 'Release|AnyCPU' ">
    <Optimize>true</Optimize>
    <DefineConstants>$(DefineConstants);TRACE</DefineConstants>
    <ErrorReport>prompt</ErrorReport>
    <WarningLevel>3</WarningLevel>
  </PropertyGroup>
  <ItemGroup Condition=" '$(TargetDotnetProfile)' != 'coreclr' ">
    <!-- need full name and SpecificVersion = true in order to convince msbuild to allow this reference when targeting portable47 -->
    <Reference Include="nunit.framework, Version=$(NUnitFullVersion), Culture=neutral, PublicKeyToken=2638cd05610744eb">
      <SpecificVersion>true</SpecificVersion>
      <Private>True</Private>
      <HintPath>$(NUnitLibDir)\nunit.framework.dll</HintPath>
    </Reference>
    <Reference Include="FsCheck, Version=$(FsCheckFullVersion)" Condition=" '$(TargetDotnetProfile)' != 'portable47' ">
      <SpecificVersion>true</SpecificVersion>
      <Private>True</Private>
      <HintPath Condition="'$(TargetDotnetProfile)' == 'net40'">$(FsCheckLibDir)\net452\FsCheck.dll</HintPath>
    </Reference>
    <Reference Include="System.ValueTuple">
<<<<<<< HEAD
        <HintPath>..\..\packages\System.ValueTuple.$(SystemValueTuplePackageVersion)\lib\portable-net40+sl4+win8+wp8\System.ValueTuple.dll</HintPath>
=======
        <HintPath>..\..\packages\System.ValueTuple.4.3.0\lib\portable-net40+sl4+win8+wp8\System.ValueTuple.dll</HintPath>
>>>>>>> e406e088
        <Private>True</Private>
    </Reference>
  </ItemGroup>
  <ItemGroup>
    <ProjectReference Include="$(FSharpSourcesRoot)\fsharp\FSharp.Core\FSharp.Core.fsproj">
      <Project>{DED3BBD7-53F4-428A-8C9F-27968E768605}</Project>
      <Name>FSharp.Core</Name>
    </ProjectReference>
  </ItemGroup>
  <ItemGroup Condition=" '$(TargetDotnetProfile)' != 'coreclr'">
    <Reference Include="mscorlib" />
    <Reference Include="System" />
    <Reference Include="System.Numerics" Condition="'$(TargetDotnetProfile)' == 'net40'" />
    <Reference Include="System.Core" />
  </ItemGroup>
  <ItemGroup>
    <Compile Include="LibraryTestFx.fs" />
    <Compile Include="FSharp.Core\Microsoft.FSharp.Collections\Utils.fs" />
    <Compile Include="FSharp.Core\Microsoft.FSharp.Collections\ArrayModule.fs" />
    <Compile Include="FSharp.Core\Microsoft.FSharp.Collections\ArrayModule2.fs" />
    <Compile Include="FSharp.Core\Microsoft.FSharp.Collections\Array2Module.fs" />
    <Compile Include="FSharp.Core\Microsoft.FSharp.Collections\Array3Module.fs" />
    <Compile Include="FSharp.Core\Microsoft.FSharp.Collections\Array4Module.fs" />
    <Compile Include="FSharp.Core\Microsoft.FSharp.Collections\ArrayProperties.fs" />
    <Compile Include="FSharp.Core\Microsoft.FSharp.Collections\ComparisonIdentityModule.fs" />
    <Compile Include="FSharp.Core\Microsoft.FSharp.Collections\HashIdentityModule.fs" />
    <Compile Include="FSharp.Core\Microsoft.FSharp.Collections\ListModule.fs" />
    <Compile Include="FSharp.Core\Microsoft.FSharp.Collections\ListModule2.fs" />
    <Compile Include="FSharp.Core\Microsoft.FSharp.Collections\ObsoleteListFunctions.fs" />
    <Compile Include="FSharp.Core\Microsoft.FSharp.Collections\ListType.fs" />
    <Compile Include="FSharp.Core\Microsoft.FSharp.Collections\ListProperties.fs" />
    <Compile Include="FSharp.Core\Microsoft.FSharp.Collections\MapModule.fs" />
    <Compile Include="FSharp.Core\Microsoft.FSharp.Collections\MapType.fs" />
    <Compile Include="FSharp.Core\Microsoft.FSharp.Collections\SetModule.fs" />
    <Compile Include="FSharp.Core\Microsoft.FSharp.Collections\SetType.fs" />
    <Compile Include="FSharp.Core\Microsoft.FSharp.Collections\SeqModule.fs" />
    <Compile Include="FSharp.Core\Microsoft.FSharp.Collections\SeqModule2.fs" />
    <Compile Include="FSharp.Core\Microsoft.FSharp.Collections\ObsoleteSeqFunctions.fs" />
    <Compile Include="FSharp.Core\Microsoft.FSharp.Collections\SeqProperties.fs" />
    <Compile Include="FSharp.Core\Microsoft.FSharp.Collections\CollectionModulesConsistency.fs" />
    <Compile Include="FSharp.Core\Microsoft.FSharp.Collections\StringModule.fs" />
    <Compile Include="FSharp.Core\PrimTypes.fs" />
    <Compile Include="FSharp.Core\ComparersRegression.fs" />
    <Compile Include="FSharp.Core\DiscrimantedUnionType.fs" />
    <Compile Include="FSharp.Core\RecordTypes.fs" />
    <Compile Include="FSharp.Core\Microsoft.FSharp.Core\BigIntType.fs" />
    <Compile Include="FSharp.Core\Microsoft.FSharp.Core\IntConversions.fs" />
    <Compile Include="FSharp.Core\Microsoft.FSharp.Core\IntConversionsGenerated.fs" />
    <None Include="FSharp.Core\Microsoft.FSharp.Core\IntConversionsTestGenerator.fsx" />
    <Compile Include="FSharp.Core\Microsoft.FSharp.Core\OptionModule.fs" />
    <Compile Include="FSharp.Core\Microsoft.FSharp.Core\PrintfTests.fs" />
    <Compile Include="FSharp.Core\Microsoft.FSharp.Core\ResultTests.fs" />
    <Compile Include="FSharp.Core\Microsoft.FSharp.Core\ExtraTopLevelOperatorsTests.fs" />
    <Compile Include="FSharp.Core\Microsoft.FSharp.Control\Cancellation.fs" />
    <Compile Include="FSharp.Core\Microsoft.FSharp.Control\AsyncType.fs" />
    <Compile Include="FSharp.Core\Microsoft.FSharp.Control\LazyType.fs" />
    <Compile Include="FSharp.Core\Microsoft.FSharp.Control\MailboxProcessorType.fs" />
    <Compile Include="FSharp.Core\Microsoft.FSharp.Control\AsyncModule.fs" />
    <Compile Include="FSharp.Core\Microsoft.FSharp.Control\ObservableModule.fs" />
    <Compile Include="FSharp.Core\Microsoft.FSharp.Control\EventModule.fs" />
    <Compile Include="FSharp.Core\Microsoft.FSharp.Reflection\FSharpReflection.fs" />
    <Compile Include="FSharp.Core\Microsoft.FSharp.Quotations\FSharpQuotations.fs" />
    <Compile Include="TypeForwarding.fs" />
    <Compile Include="StructTuples.fs" />
    <Compile Include="SurfaceArea.$(TargetDotnetProfile).fs" />
    <Compile Include="Program.fs" Condition="'$(TargetDotnetProfile)' == 'coreclr'" />
    <CopyAndSubstituteText Include="FSharp.Core.Unittests.dll.config">
      <TargetFilename>FSharp.Core.Unittests.dll.config</TargetFilename>
      <Pattern1>FSCoreVersion</Pattern1>
      <Replacement1>$(FSCoreVersion)</Replacement1>
    </CopyAndSubstituteText>
  </ItemGroup>
  <Import Project="$(FSharpSourcesRoot)\FSharpSource.targets" />
</Project><|MERGE_RESOLUTION|>--- conflicted
+++ resolved
@@ -52,11 +52,8 @@
       <HintPath Condition="'$(TargetDotnetProfile)' == 'net40'">$(FsCheckLibDir)\net452\FsCheck.dll</HintPath>
     </Reference>
     <Reference Include="System.ValueTuple">
-<<<<<<< HEAD
         <HintPath>..\..\packages\System.ValueTuple.$(SystemValueTuplePackageVersion)\lib\portable-net40+sl4+win8+wp8\System.ValueTuple.dll</HintPath>
-=======
         <HintPath>..\..\packages\System.ValueTuple.4.3.0\lib\portable-net40+sl4+win8+wp8\System.ValueTuple.dll</HintPath>
->>>>>>> e406e088
         <Private>True</Private>
     </Reference>
   </ItemGroup>
