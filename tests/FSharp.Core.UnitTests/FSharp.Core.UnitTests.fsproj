--- conflicted
+++ resolved
@@ -95,12 +95,9 @@
   </ItemGroup>
 
   <ItemGroup Condition="'$(BUILD_IN_FSHARP_REPOSITORY)' != 'true'">
-<<<<<<< HEAD
     <PackageReference Include="Microsoft.NET.Test.Sdk" Version="15.9.0" PrivateAssets="All" />
-=======
     <PackageReference Include="FSharp.Core" Version="4.6.0" />
     <PackageReference Include="FsCheck" Version="3.0.0-alpha4" />
->>>>>>> 4363f4cf
   </ItemGroup>
 
   <ItemGroup Condition="'$(UnitTestType)' == 'xunit'">
