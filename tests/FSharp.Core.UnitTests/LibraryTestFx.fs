--- conflicted
+++ resolved
@@ -64,7 +64,6 @@
 
     // gets string form of public surface area for the currently-loaded FSharp.Core
     let private getActual () =
-<<<<<<< HEAD
 
         // get current FSharp.Core
         let asm = typeof<int list>.GetTypeInfo().Assembly
@@ -72,21 +71,11 @@
 
         // public types only
         let types = asm.ExportedTypes |> Seq.filter (fun ty -> let ti = ty.GetTypeInfo() in ti.IsPublic || ti.IsNestedPublic) |> Array.ofSeq
-=======
-        // get current FSharp.Core
-        let asm = 
-            typeof<int list>.Assembly
-
-        // public types only
-        let types =
-            asm.GetExportedTypes()
->>>>>>> 27be4149
 
         let typenames = new System.Collections.Generic.List<string>()
         // extract canonical string form for every public member of every type
         let getTypeMemberStrings (t : Type) =
             // for System.Runtime-based profiles, need to do lots of manual work
-<<<<<<< HEAD
             let getMembers (t : Type) =
                 let ti = t.GetTypeInfo()
                 let cast (info: #MemberInfo) = (t, info :> MemberInfo)
@@ -104,11 +93,6 @@
             getMembers t
             |> Array.map (fun (ty, m) -> sprintf "%s: %s" (ty.ToString()) (m.ToString()))
 
-=======
-            t.GetMembers()
-            |> Array.map (fun v -> sprintf "%s: %s" (v.ReflectedType.ToString()) (v.ToString()))
-            
->>>>>>> 27be4149
         let actual =
             types |> Array.collect getTypeMemberStrings
 
@@ -172,9 +156,4 @@
             newLine sb
             sb.ToString ()
 
-<<<<<<< HEAD
-        Assert.Fail msg
-=======
-        Assert.Fail msg
-        ()
->>>>>>> 27be4149
+        raise <| Exception(msg)