// Copyright (c) Microsoft Corporation.  All Rights Reserved.  See License.txt in the project root for license information.

namespace Conformance.InferenceProcedures

open Xunit
open FSharp.Test
open FSharp.Test.Compiler

module ByrefSafetyAnalysis =
    let withPrelude =
        withReferences [
            FsFromPath (__SOURCE_DIRECTORY__ ++ "Prelude.fs")
            |> withName "Prelude"
        ]
    
    let verifyCompile compilation =
        compilation
        |> asExe
        |> withNoWarn 3370
        |> withOptions ["--test:ErrorRanges"]
        |> withPrelude
        |> compile
    
    let verifyCompileAndRun compilation =
        compilation
        |> asExe
        |> withNoWarn 3370
        |> withOptions ["--test:ErrorRanges"]
        |> withPrelude
        |> compileAndRun
    
    // SOURCE=Migrated02.fs SCFLAGS="--test:ErrorRanges"                                  # Migrated02.fs
    [<Theory; Directory(__SOURCE_DIRECTORY__, Includes=[|"MigratedTest02.fs"|])>]
    let``MigratedTest02_fs`` compilation =
        compilation |> verifyCompileAndRun |> shouldSucceed
        
    // SOURCE=E_Migrated02.fs SCFLAGS="--test:ErrorRanges"                                # E_Migrated02.fs
    [<Theory; Directory(__SOURCE_DIRECTORY__, Includes=[|"E_MigratedTest02.fs"|])>]
    let``E_Migrated02_fs`` compilation =
        compilation
        |> verifyCompile
        |> shouldFail
        |> withDiagnostics [
            (Warning 193, Line 165, Col 9, Line 165, Col 22, "This expression is a function value, i.e. is missing arguments. Its type is byref<int> -> unit.")
            (Warning 193, Line 183, Col 9, Line 183, Col 20, "This expression is a function value, i.e. is missing arguments. Its type is int -> byref<int> -> unit.")
            (Warning 193, Line 198, Col 9, Line 198, Col 24, "This expression is a function value, i.e. is missing arguments. Its type is inref<int> * int -> unit.")
            (Warning 20, Line 206, Col 9, Line 206, Col 18, "The result of this expression has type 'byref<int> * int' and is implicitly ignored. Consider using 'ignore' to discard this value explicitly, e.g. 'expr |> ignore', or 'let' to bind the result to a name, e.g. 'let result = expr'.")
            (Error 3209, Line 13, Col 18, Line 13, Col 19, "The address of the variable 'y' or a related expression cannot be used at this point. This is to ensure the address of the local value does not escape its scope.")
            (Error 3209, Line 20, Col 18, Line 20, Col 19, "The address of the variable 'z' or a related expression cannot be used at this point. This is to ensure the address of the local value does not escape its scope.")
            (Error 3209, Line 29, Col 14, Line 29, Col 15, "The address of the variable 'x' or a related expression cannot be used at this point. This is to ensure the address of the local value does not escape its scope.")
            (Error 3209, Line 33, Col 14, Line 33, Col 15, "The address of the variable 'y' or a related expression cannot be used at this point. This is to ensure the address of the local value does not escape its scope.")
            (Error 3209, Line 40, Col 14, Line 40, Col 15, "The address of the variable 'x' or a related expression cannot be used at this point. This is to ensure the address of the local value does not escape its scope.")
            (Error 3209, Line 43, Col 14, Line 43, Col 15, "The address of the variable 'y' or a related expression cannot be used at this point. This is to ensure the address of the local value does not escape its scope.")
            (Error 3209, Line 52, Col 18, Line 52, Col 19, "The address of the variable 'z' or a related expression cannot be used at this point. This is to ensure the address of the local value does not escape its scope.")
            (Error 3209, Line 53, Col 10, Line 53, Col 11, "The address of the variable 'y' or a related expression cannot be used at this point. This is to ensure the address of the local value does not escape its scope.")
            (Error 3228, Line 63, Col 14, Line 63, Col 29, "The address of a value returned from the expression cannot be used at this point. This is to ensure the address of the local value does not escape its scope.")
            (Error 3228, Line 71, Col 14, Line 71, Col 29, "The address of a value returned from the expression cannot be used at this point. This is to ensure the address of the local value does not escape its scope.")
            (Error 412, Line 77, Col 13, Line 77, Col 14, "A type instantiation involves a byref type. This is not permitted by the rules of Common IL.")
            (Error 412, Line 77, Col 17, Line 77, Col 29, "A type instantiation involves a byref type. This is not permitted by the rules of Common IL.")
            (Error 421, Line 77, Col 28, Line 77, Col 29, "The address of the variable 'x' cannot be used at this point")
            (Error 425, Line 77, Col 17, Line 77, Col 29, "The type of a first-class function cannot contain byrefs")
            (Error 3209, Line 96, Col 53, Line 96, Col 54, "The address of the variable 'x' or a related expression cannot be used at this point. This is to ensure the address of the local value does not escape its scope.")
            (Error 3209, Line 108, Col 41, Line 108, Col 42, "The address of the variable 'x' or a related expression cannot be used at this point. This is to ensure the address of the local value does not escape its scope.")
            (Error 438, Line 117, Col 23, Line 117, Col 33, "Duplicate method. The method 'TestMethod' has the same name and signature as another method in type 'NegativeTests.TestNegativeOverloading'.")
            (Error 438, Line 115, Col 23, Line 115, Col 33, "Duplicate method. The method 'TestMethod' has the same name and signature as another method in type 'NegativeTests.TestNegativeOverloading'.")
            (Error 438, Line 113, Col 23, Line 113, Col 33, "Duplicate method. The method 'TestMethod' has the same name and signature as another method in type 'NegativeTests.TestNegativeOverloading'.")
            (Error 412, Line 121, Col 18, Line 121, Col 22, "A type instantiation involves a byref type. This is not permitted by the rules of Common IL.")
            (Error 412, Line 123, Col 18, Line 123, Col 23, "A type instantiation involves a byref type. This is not permitted by the rules of Common IL.")
            (Error 3301, Line 125, Col 9, Line 125, Col 14, "The function or method has an invalid return type '(byref<int> * int)'. This is not permitted by the rules of Common IL.")
            (Error 412, Line 125, Col 34, Line 125, Col 39, "A type instantiation involves a byref type. This is not permitted by the rules of Common IL.")
            (Error 418, Line 125, Col 35, Line 125, Col 36, "The byref typed value 'x' cannot be used at this point")
            (Error 3301, Line 127, Col 9, Line 127, Col 14, "The function or method has an invalid return type '(byref<int> -> unit)'. This is not permitted by the rules of Common IL.")
            (Error 412, Line 129, Col 14, Line 129, Col 15, "A type instantiation involves a byref type. This is not permitted by the rules of Common IL.")
            (Error 3300, Line 131, Col 17, Line 131, Col 18, "The parameter 'x' has an invalid type '((byref<int> -> unit) * int)'. This is not permitted by the rules of Common IL.")
            (Error 3300, Line 133, Col 17, Line 133, Col 18, "The parameter 'x' has an invalid type '(byref<int> -> unit)'. This is not permitted by the rules of Common IL.")
            (Error 3300, Line 133, Col 41, Line 133, Col 42, "The parameter 'y' has an invalid type '(byref<int> * int)'. This is not permitted by the rules of Common IL.")
            (Error 3300, Line 139, Col 36, Line 139, Col 39, "The parameter 'tup' has an invalid type '(inref<int> * int)'. This is not permitted by the rules of Common IL.")
            (Error 412, Line 140, Col 13, Line 140, Col 33, "A type instantiation involves a byref type. This is not permitted by the rules of Common IL.")
            (Error 3300, Line 142, Col 37, Line 142, Col 38, "The parameter 'x' has an invalid type '(byref<int> -> unit)'. This is not permitted by the rules of Common IL.")
            (Error 3300, Line 144, Col 37, Line 144, Col 38, "The parameter 'x' has an invalid type 'byref<int> option'. This is not permitted by the rules of Common IL.")
            (Error 3300, Line 146, Col 17, Line 146, Col 18, "The parameter 'x' has an invalid type 'byref<int> option'. This is not permitted by the rules of Common IL.")
            (Error 412, Line 151, Col 13, Line 151, Col 14, "A type instantiation involves a byref type. This is not permitted by the rules of Common IL.")
            (Error 412, Line 151, Col 17, Line 151, Col 30, "A type instantiation involves a byref type. This is not permitted by the rules of Common IL.")
            (Error 3301, Line 154, Col 9, Line 154, Col 15, "The function or method has an invalid return type '(byref<int> -> unit)'. This is not permitted by the rules of Common IL.")
            (Error 412, Line 155, Col 9, Line 155, Col 22, "A type instantiation involves a byref type. This is not permitted by the rules of Common IL.")
            (Error 412, Line 158, Col 13, Line 158, Col 14, "A type instantiation involves a byref type. This is not permitted by the rules of Common IL.")
            (Error 412, Line 160, Col 13, Line 160, Col 26, "A type instantiation involves a byref type. This is not permitted by the rules of Common IL.")
            (Error 412, Line 165, Col 9, Line 165, Col 22, "A type instantiation involves a byref type. This is not permitted by the rules of Common IL.")
            (Error 412, Line 169, Col 13, Line 169, Col 14, "A type instantiation involves a byref type. This is not permitted by the rules of Common IL.")
            (Error 412, Line 169, Col 17, Line 169, Col 28, "A type instantiation involves a byref type. This is not permitted by the rules of Common IL.")
            (Error 3301, Line 172, Col 9, Line 172, Col 15, "The function or method has an invalid return type '(int -> byref<int> -> unit)'. This is not permitted by the rules of Common IL.")
            (Error 412, Line 173, Col 9, Line 173, Col 20, "A type instantiation involves a byref type. This is not permitted by the rules of Common IL.")
            (Error 412, Line 176, Col 13, Line 176, Col 14, "A type instantiation involves a byref type. This is not permitted by the rules of Common IL.")
            (Error 412, Line 178, Col 13, Line 178, Col 24, "A type instantiation involves a byref type. This is not permitted by the rules of Common IL.")
            (Error 412, Line 183, Col 9, Line 183, Col 20, "A type instantiation involves a byref type. This is not permitted by the rules of Common IL.")
            (Error 412, Line 187, Col 13, Line 187, Col 14, "A type instantiation involves a byref type. This is not permitted by the rules of Common IL.")
            (Error 412, Line 187, Col 17, Line 187, Col 32, "A type instantiation involves a byref type. This is not permitted by the rules of Common IL.")
            (Error 425, Line 187, Col 17, Line 187, Col 32, "The type of a first-class function cannot contain byrefs")
            (Error 412, Line 191, Col 13, Line 191, Col 14, "A type instantiation involves a byref type. This is not permitted by the rules of Common IL.")
            (Error 412, Line 193, Col 13, Line 193, Col 28, "A type instantiation involves a byref type. This is not permitted by the rules of Common IL.")
            (Error 412, Line 198, Col 9, Line 198, Col 24, "A type instantiation involves a byref type. This is not permitted by the rules of Common IL.")
            (Error 3301, Line 201, Col 9, Line 201, Col 15, "The function or method has an invalid return type '(byref<int> * int)'. This is not permitted by the rules of Common IL.")
            (Error 412, Line 203, Col 10, Line 203, Col 15, "A type instantiation involves a byref type. This is not permitted by the rules of Common IL.")
            (Error 421, Line 203, Col 11, Line 203, Col 12, "The address of the variable 'x' cannot be used at this point")
            (Error 412, Line 206, Col 9, Line 206, Col 18, "A type instantiation involves a byref type. This is not permitted by the rules of Common IL.")
            (Error 412, Line 210, Col 13, Line 210, Col 14, "A type instantiation involves a byref type. This is not permitted by the rules of Common IL.")
            (Error 412, Line 210, Col 17, Line 210, Col 26, "A type instantiation involves a byref type. This is not permitted by the rules of Common IL.")
        ]
        
    // SOURCE=Migrated03.fs SCFLAGS="--test:ErrorRanges"                                  # Migrated03.fs
    [<Theory; Directory(__SOURCE_DIRECTORY__, Includes=[|"MigratedTest03.fs"|])>]
    let``MigratedTest03_fs`` compilation =
        let csharpLib =
            CSharpFromPath (__SOURCE_DIRECTORY__ ++ "MigratedTest03CSharpLib.cs")
            |> withName "CSharpLib3"
        
        compilation
        |> withReferences [ csharpLib ]
        |> withOptions ["--nowarn:3370"]
        |> compileExeAndRun
        |> shouldSucceed
        
    // SOURCE=E_Migrated03.fs SCFLAGS="--test:ErrorRanges"                                # E_Migrated03.fs
    [<Theory; Directory(__SOURCE_DIRECTORY__, Includes=[|"E_MigratedTest03.fs"|])>]
    let``E_Migrated03_fs`` compilation =
        let csharpLib =
            CSharpFromPath (__SOURCE_DIRECTORY__ ++ "MigratedTest03CSharpLib.cs")
            |> withName "CSharpLib3"
        
        compilation
        |> asExe
        |> withReferences [ csharpLib ]
        |> withNoWarn 52
        |> compile
        |> shouldFail
        |> withDiagnostics [
            (Error 3237, Line 23, Col 18, Line 23, Col 28, "Cannot call the byref extension method 'Test2. The first parameter requires the value to be mutable or a non-readonly byref type.")
            (Error 1, Line 24, Col 9, Line 24, Col 11, "Type mismatch. Expecting a
    'byref<DateTime>'    
but given a
    'inref<DateTime>'    
The type 'ByRefKinds.InOut' does not match the type 'ByRefKinds.In'")
            (Error 3237, Line 28, Col 9, Line 28, Col 20, "Cannot call the byref extension method 'Change. The first parameter requires the value to be mutable or a non-readonly byref type.")
            (Error 3237, Line 33, Col 19, Line 33, Col 30, "Cannot call the byref extension method 'Test2. The first parameter requires the value to be mutable or a non-readonly byref type.")
            (Error 3237, Line 39, Col 9, Line 39, Col 21, "Cannot call the byref extension method 'Change. The first parameter requires the value to be mutable or a non-readonly byref type.")
            (Error 3239, Line 43, Col 17, Line 43, Col 29, "Cannot partially apply the extension method 'NotChange' because the first parameter is a byref type.")
            (Error 3239, Line 44, Col 17, Line 44, Col 24, "Cannot partially apply the extension method 'Test' because the first parameter is a byref type.")
            (Error 3239, Line 45, Col 17, Line 45, Col 26, "Cannot partially apply the extension method 'Change' because the first parameter is a byref type.")
            (Error 3239, Line 46, Col 17, Line 46, Col 25, "Cannot partially apply the extension method 'Test2' because the first parameter is a byref type.")
        ]
    
    [<Theory; Directory(__SOURCE_DIRECTORY__, Includes=[|"TryGetValue.fs"|])>]
    let``TryGetValue_fs`` compilation =
        compilation |> withPrelude |> compileExeAndRun |> shouldSucceed
    
    [<Theory; Directory(__SOURCE_DIRECTORY__, Includes=[|"CompareExchange.fs"|])>]
    let``CompareExchange_fs`` compilation =
        compilation
        |> withPrelude
        |> withOptions ["--nowarn:3370"]
        |> compileExeAndRun
        |> shouldSucceed
        
    [<Theory; Directory(__SOURCE_DIRECTORY__, Includes=[|"ByRefParam.fs"|])>]
    let``ByRefParam_fs`` compilation =
        compilation |> verifyCompileAndRun |> shouldSucceed
        
    [<Theory; Directory(__SOURCE_DIRECTORY__, Includes=[|"ByRefParam_ExplicitOutAttribute.fs"|])>]
    let``ByRefParam_ExplicitOutAttribute_fs`` compilation =
        compilation |> withPrelude |> withOptions ["--nowarn:3370"] |> compileExeAndRun |> shouldSucceed
        
    [<Theory; Directory(__SOURCE_DIRECTORY__, Includes=[|"ByRefParam_ExplicitInAttribute.fs"|])>]
    let``ByRefParam_ExplicitInAttribute_fs`` compilation =
        compilation |> verifyCompileAndRun |> shouldSucceed
        
    [<Theory; Directory(__SOURCE_DIRECTORY__, Includes=[|"ByRefReturn.fs"|])>]
    let``ByRefReturn_fs`` compilation =
        compilation |> verifyCompileAndRun |> shouldSucceed
        
    [<Theory; Directory(__SOURCE_DIRECTORY__, Includes=[|"Slot_ByRefReturn.fs"|])>]
    let``Slot_ByRefReturn_fs`` compilation =
        compilation |> verifyCompileAndRun |> shouldSucceed
        
    [<Theory; Directory(__SOURCE_DIRECTORY__, Includes=[|"InRefReturn.fs"|])>]
    let``InRefReturn_fs`` compilation =
        compilation |> verifyCompileAndRun |> shouldSucceed
        
    [<Theory; Directory(__SOURCE_DIRECTORY__, Includes=[|"Slot_InRefReturn.fs"|])>]
    let``Slot_InRefReturn_fs`` compilation =
        compilation |> verifyCompileAndRun |> shouldSucceed
        
    [<Theory; Directory(__SOURCE_DIRECTORY__, Includes=[|"OutRefParam.fs"|])>]
    let``OutRefParam_fs`` compilation =
        compilation |> verifyCompileAndRun |> shouldSucceed
        
    [<Theory; Directory(__SOURCE_DIRECTORY__, Includes=[|"OutRefParam_ExplicitOutAttribute.fs"|])>]
    let``OutRefParam_ExplicitOutAttribute_fs`` compilation =
        compilation |> verifyCompileAndRun |> shouldSucceed
        
    [<Theory; Directory(__SOURCE_DIRECTORY__, Includes=[|"Slot_OutRefParam.fs"|])>]
    let``Slot_OutRefParam_fs`` compilation =
        compilation |> verifyCompileAndRun |> shouldSucceed
        
    [<Theory; Directory(__SOURCE_DIRECTORY__, Includes=[|"ByRefParam_OverloadedTest_ExplicitOutAttribute.fs"|])>]
    let``ByRefParam_OverloadedTest_ExplicitOutAttribute_fs`` compilation =
        compilation |> verifyCompileAndRun |> shouldSucceed
        
    [<Theory; Directory(__SOURCE_DIRECTORY__, Includes=[|"OutRefParam_Overloaded_ExplicitOutAttribute.fs"|])>]
    let``OutRefParam_Overloaded_ExplicitOutAttribute_fs`` compilation =
        compilation |> verifyCompileAndRun |> shouldSucceed
        
    [<Theory; Directory(__SOURCE_DIRECTORY__, Includes=[|"OutRefParam_Overloaded.fs"|])>]
    let``OutRefParam_Overloaded_fs`` compilation =
        compilation |> verifyCompileAndRun |> shouldSucceed
        
    [<Theory; Directory(__SOURCE_DIRECTORY__, Includes=[|"InRefParam_ExplicitInAttribute.fs"|])>]
    let``InRefParam_ExplicitInAttribute_fs`` compilation =
        compilation |> verifyCompileAndRun |> shouldSucceed
        
    [<Theory; Directory(__SOURCE_DIRECTORY__, Includes=[|"InRefParam_ExplicitInAttributeDateTime.fs"|])>]
    let``InRefParam_ExplicitInAttributeDateTime_fs`` compilation =
        compilation |> verifyCompileAndRun |> shouldSucceed
        
    [<Theory; Directory(__SOURCE_DIRECTORY__, Includes=[|"InRefParam.fs"|])>]
    let``InRefParam`` compilation =
        compilation |> verifyCompileAndRun |> shouldSucceed
        
    [<Theory; Directory(__SOURCE_DIRECTORY__, Includes=[|"InRefParamOverload_ExplicitAddressOfAtCallSite.fs"|])>]
    let``InRefParamOverload_ExplicitAddressOfAtCallSite`` compilation =
        compilation |> withNoWarn 52 |> verifyCompileAndRun |> shouldSucceed
        
    [<Theory; Directory(__SOURCE_DIRECTORY__, Includes=[|"InRefParamOverload_ImplicitAddressOfAtCallSite.fs"|])>]
    let``InRefParamOverload_ImplicitAddressOfAtCallSite`` compilation =
        compilation |> withNoWarn 52 |> verifyCompileAndRun |> shouldSucceed
        
    [<Theory; Directory(__SOURCE_DIRECTORY__, Includes=[|"InRefParamOverload_ImplicitAddressOfAtCallSite2.fs"|])>]
    let``InRefParamOverload_ImplicitAddressOfAtCallSite2`` compilation =
        compilation |> withNoWarn 52 |> verifyCompileAndRun |> shouldSucceed
    
    // TODO: Delete this, move into feature branch, or finish this. See: https://github.com/dotnet/fsharp/pull/7989#discussion_r369841104
#if IMPLICIT_ADDRESS_OF
    module FeatureImplicitAddressOf =
        [<Theory; Directory(__SOURCE_DIRECTORY__ + "/ImplicitAddressOf", Includes=[|"InRefParam_DateTime.fs"|])>]
        let``InRefParam_DateTime`` compilation =
            compilation |> verifyCompileAndRun |> shouldSucceed
            
        [<Theory; Directory(__SOURCE_DIRECTORY__ + "/ImplicitAddressOf", Includes=[|"InRefParam_DateTime_ImplicitAddressOfAtCallSite.fs"|])>]
        let``InRefParam_DateTime_ImplicitAddressOfAtCallSite`` compilation =
            compilation |> verifyCompileAndRun |> shouldSucceed
            
        [<Theory; Directory(__SOURCE_DIRECTORY__ + "/ImplicitAddressOf", Includes=[|"InRefParam_DateTime_ImplicitAddressOfAtCallSite2.fs"|])>]
        let``InRefParam_DateTime_ImplicitAddressOfAtCallSite2`` compilation =
            compilation |> verifyCompileAndRun |> shouldSucceed
            
            
        [<Theory; Directory(__SOURCE_DIRECTORY__ + "/ImplicitAddressOf", Includes=[|"InRefParam_DateTime_ImplicitAddressOfAtCallSite3.fs"|])>]
        let``InRefParam_DateTime_ImplicitAddressOfAtCallSite3`` compilation =
            compilation |> verifyCompileAndRun |> shouldSucceed
            
        [<Theory; Directory(__SOURCE_DIRECTORY__ + "/ImplicitAddressOf", Includes=[|"InRefParam_DateTime_ImplicitAddressOfAtCallSite4.fs"|])>]
        let``InRefParam_DateTime_ImplicitAddressOfAtCallSite4`` compilation =
            compilation |> verifyCompileAndRun |> shouldSucceed
#endif
    
    [<Theory; Directory(__SOURCE_DIRECTORY__, Includes=[|"InRefParam_Generic_ExplicitAddressOfAttCallSite1.fs"|])>]
    let``InRefParam_Generic_ExplicitAddressOfAttCallSite1`` compilation =
        compilation |> verifyCompileAndRun |> shouldSucceed
        
    [<Theory; Directory(__SOURCE_DIRECTORY__, Includes=[|"InRefParam_Generic_ExplicitAddressOfAttCallSite2.fs"|])>]
    let``InRefParam_Generic_ExplicitAddressOfAttCallSite2`` compilation =
        compilation |> verifyCompileAndRun |> shouldSucceed
    
    module ByrefReturn =
        [<Theory; Directory(__SOURCE_DIRECTORY__, "ByrefReturn", Includes=[|"TestImmediateReturn.fs"|])>]
        let``TestImmediateReturn`` compilation =
            compilation |> verifyCompileAndRun |> shouldSucceed
            
        [<Theory; Directory(__SOURCE_DIRECTORY__, "ByrefReturn", Includes=[|"TestMatchReturn.fs"|])>]
        let``TestMatchReturn`` compilation =
            compilation |> verifyCompileAndRun |> shouldSucceed
        
        [<Theory; Directory(__SOURCE_DIRECTORY__, "ByrefReturn", Includes=[|"TestConditionalReturn.fs"|])>]
        let``TestConditionalReturn`` compilation =
            compilation |> verifyCompileAndRun |> shouldSucceed
        
        [<Theory; Directory(__SOURCE_DIRECTORY__, "ByrefReturn", Includes=[|"TestTryWithReturn.fs"|])>]
        let``TestTryWithReturn`` compilation =
            compilation |> verifyCompileAndRun |> shouldSucceed
        
        [<Theory; Directory(__SOURCE_DIRECTORY__, "ByrefReturn", Includes=[|"TestTryFinallyReturn.fs"|])>]
        let``TestTryFinallyReturn`` compilation =
            compilation |> verifyCompileAndRun |> shouldSucceed
        
        [<Theory; Directory(__SOURCE_DIRECTORY__, "ByrefReturn", Includes=[|"TestOneArgument.fs"|])>]
        let``TestOneArgument`` compilation =
            compilation |> verifyCompileAndRun |> shouldSucceed
        
        [<Theory; Directory(__SOURCE_DIRECTORY__, "ByrefReturn", Includes=[|"TestTwoArguments.fs"|])>]
        let``TestTwoArguments`` compilation =
            compilation |> verifyCompileAndRun |> shouldSucceed
        
        [<Theory; Directory(__SOURCE_DIRECTORY__, "ByrefReturn", Includes=[|"TestRecordParam.fs"|])>]
        let``TestRecordParam`` compilation =
            compilation |> verifyCompileAndRun |> shouldSucceed
            
        [<Theory; Directory(__SOURCE_DIRECTORY__, "ByrefReturn", Includes=[|"TestRecordParam2.fs"|])>]
        let``TestRecordParam2`` compilation =
            compilation |> verifyCompileAndRun |> shouldSucceed
        
        [<Theory; Directory(__SOURCE_DIRECTORY__, "ByrefReturn", Includes=[|"TestClassParamMutableField.fs"|])>]
        let``TestClassParamMutableField`` compilation =
            compilation |> verifyCompileAndRun |> shouldSucceed
        
        [<Theory; Directory(__SOURCE_DIRECTORY__, "ByrefReturn", Includes=[|"TestArrayParam.fs"|])>]
        let``TestArrayParam`` compilation =
            compilation |> verifyCompileAndRun |> shouldSucceed
        
        [<Theory; Directory(__SOURCE_DIRECTORY__, "ByrefReturn", Includes=[|"TestStructParam.fs"|])>]
        let``TestStructParam`` compilation =
            compilation |> verifyCompileAndRun |> shouldSucceed
        
        [<Theory; Directory(__SOURCE_DIRECTORY__, "ByrefReturn", Includes=[|"TestInterfaceMethod.fs"|])>]
        let``TestInterfaceMethod`` compilation =
            compilation |> verifyCompileAndRun |> shouldSucceed
        
        [<Theory; Directory(__SOURCE_DIRECTORY__, "ByrefReturn", Includes=[|"TestInterfaceProperty.fs"|])>]
        let``TestInterfaceProperty`` compilation =
            compilation |> verifyCompileAndRun |> shouldSucceed
        
        [<Theory; Directory(__SOURCE_DIRECTORY__, "ByrefReturn", Includes=[|"TestDelegateMethod.fs"|])>]
        let``TestDelegateMethod`` compilation =
            compilation |> verifyCompileAndRun |> shouldSucceed
        
        [<Theory; Directory(__SOURCE_DIRECTORY__, "ByrefReturn", Includes=[|"TestBaseCall.fs"|])>]
        let``TestBaseCall`` compilation =
            compilation |> withNoWarn 988 |> verifyCompileAndRun |> shouldSucceed
        
        [<Theory; Directory(__SOURCE_DIRECTORY__, "ByrefReturn", Includes=[|"TestDelegateMethod2.fs"|])>]
        let``TestDelegateMethod2`` compilation =
            compilation |> verifyCompileAndRun |> shouldSucceed
        
    module ByrefReturnMember =
        [<Theory; Directory(__SOURCE_DIRECTORY__, "ByrefReturnMember", Includes=[|"TestImmediateReturn.fs"|])>]
        let``TestImmediateReturn`` compilation =
            compilation |> verifyCompileAndRun |> shouldSucceed
        
        [<Theory; Directory(__SOURCE_DIRECTORY__, "ByrefReturnMember", Includes=[|"TestMatchReturn.fs"|])>]
        let``TestMatchReturn`` compilation =
            compilation |> verifyCompileAndRun |> shouldSucceed
        
        [<Theory; Directory(__SOURCE_DIRECTORY__, "ByrefReturnMember", Includes=[|"TestConditionalReturn.fs"|])>]
        let``TestConditionalReturn`` compilation =
            compilation |> verifyCompileAndRun |> shouldSucceed
        
        [<Theory; Directory(__SOURCE_DIRECTORY__, "ByrefReturnMember", Includes=[|"TestTryWithReturn.fs"|])>]
        let``TestTryWithReturn`` compilation =
            compilation |> verifyCompileAndRun |> shouldSucceed
        
        [<Theory; Directory(__SOURCE_DIRECTORY__, "ByrefReturnMember", Includes=[|"TestOneArgument.fs"|])>]
        let``TestOneArgument`` compilation =
            compilation |> verifyCompileAndRun |> shouldSucceed
        
        [<Theory; Directory(__SOURCE_DIRECTORY__, "ByrefReturnMember", Includes=[|"TestOneArgumentInRefReturned.fs"|])>]
        let``TestOneArgumentInRefReturned`` compilation =
            compilation |> verifyCompileAndRun |> shouldSucceed
        
        [<Theory; Directory(__SOURCE_DIRECTORY__, "ByrefReturnMember", Includes=[|"TestOneArgumentOutRef.fs"|])>]
        let``TestOneArgumentOutRef`` compilation =
            compilation |> verifyCompileAndRun |> shouldSucceed
        
        [<Theory; Directory(__SOURCE_DIRECTORY__, "ByrefReturnMember", Includes=[|"TestTwoArguments.fs"|])>]
        let``TestTwoArguments`` compilation =
            compilation |> verifyCompileAndRun |> shouldSucceed
        
        [<Theory; Directory(__SOURCE_DIRECTORY__, "ByrefReturnMember", Includes=[|"TestRecordParam.fs"|])>]
        let``TestRecordParam`` compilation =
            compilation |> verifyCompileAndRun |> shouldSucceed
        
        [<Theory; Directory(__SOURCE_DIRECTORY__, "ByrefReturnMember", Includes=[|"TestRecordParam2.fs"|])>]
        let``TestRecordParam2`` compilation =
            compilation |> verifyCompileAndRun |> shouldSucceed
        
        [<Theory; Directory(__SOURCE_DIRECTORY__, "ByrefReturnMember", Includes=[|"TestClassParamMutableField.fs"|])>]
        let``TestClassParamMutableField`` compilation =
            compilation |> verifyCompileAndRun |> shouldSucceed
        
        [<Theory; Directory(__SOURCE_DIRECTORY__, "ByrefReturnMember", Includes=[|"TestArrayParam.fs"|])>]
        let``TestArrayParam`` compilation =
            compilation |> verifyCompileAndRun |> shouldSucceed
        
        [<Theory; Directory(__SOURCE_DIRECTORY__, "ByrefReturnMember", Includes=[|"TestArrayParam.fs"|])>]
        let``TestStructParam`` compilation =
            compilation |> verifyCompileAndRun |> shouldSucceed
        
        [<Theory; Directory(__SOURCE_DIRECTORY__, "ByrefReturnMember", Includes=[|"TestInterfaceMethod.fs"|])>]
        let``TestInterfaceMethod`` compilation =
            compilation |> verifyCompileAndRun |> shouldSucceed
        
        [<Theory; Directory(__SOURCE_DIRECTORY__, "ByrefReturnMember", Includes=[|"TestInterfaceProperty.fs"|])>]
        let``TestInterfaceProperty`` compilation =
            compilation |> verifyCompileAndRun |> shouldSucceed
        
        [<Theory; Directory(__SOURCE_DIRECTORY__, "ByrefReturnMember", Includes=[|"TestDelegateMethod.fs"|])>]
        let``TestDelegateMethod`` compilation =
            compilation |> verifyCompileAndRun |> shouldSucceed
        
        [<Theory; Directory(__SOURCE_DIRECTORY__, "ByrefReturnMember", Includes=[|"TestBaseCall.fs"|])>]
        let``TestBaseCall`` compilation =
            compilation |> withNoWarn 988 |> verifyCompileAndRun |> shouldSucceed
        
        [<Theory; Directory(__SOURCE_DIRECTORY__, "ByrefReturnMember", Includes=[|"TestDelegateMethod2.fs"|])>]
        let``TestDelegateMethod2`` compilation =
            compilation |> verifyCompileAndRun |> shouldSucceed
        
        [<Theory; Directory(__SOURCE_DIRECTORY__, "ByrefReturnMember", Includes=[|"ByRefExtensionMethods1.fs"|])>]
        let``ByRefExtensionMethods1`` compilation =
            compilation |> withNoWarn 52 |> verifyCompileAndRun |> shouldSucceed
        
        // [<Theory; Directory(__SOURCE_DIRECTORY__, "ByrefReturnMember", Includes=[|"ByRefExtensionMethodsOverloading.fs"|])>]
        // let``ByRefExtensionMethodsOverloading`` compilation =
        //     compilation |> verifyCompileAndRun |> shouldSucceed
        
        [<Theory; Directory(__SOURCE_DIRECTORY__, "ByrefReturnMember", Includes=[|"TestReadOnlyAddressOfStaticField.fs"|])>]
        let``TestReadOnlyAddressOfStaticField`` compilation =
            compilation |> verifyCompileAndRun |> shouldSucceed
        
        [<Theory; Directory(__SOURCE_DIRECTORY__, "ByrefReturnMember", Includes=[|"TestAssignToReturnByref.fs"|])>]
        let``TestAssignToReturnByref`` compilation =
            compilation |> withNoWarn 52 |> verifyCompileAndRun |> shouldSucceed
        
        [<Theory; Directory(__SOURCE_DIRECTORY__, "ByrefReturnMember", Includes=[|"TestAssignToReturnByref2.fs"|])>]
        let``TestAssignToReturnByref2`` compilation =
            compilation |> withNoWarn 52 |> verifyCompileAndRun |> shouldSucceed
        
        [<Theory; Directory(__SOURCE_DIRECTORY__, "ByrefReturnMember", Includes=[|"BaseCallByref.fs"|])>]
        let``BaseCallByref`` compilation =
            compilation |> withNoWarn 988 |> verifyCompileAndRun |> shouldSucceed
        
        [<Theory; Directory(__SOURCE_DIRECTORY__, "ByrefReturnMember", Includes=[|"Bug820.fs"|])>]
        let``Bug820`` compilation =
            compilation |> verifyCompileAndRun |> shouldSucceed
        
        [<Theory; Directory(__SOURCE_DIRECTORY__, "ByrefReturnMember", Includes=[|"Bug820b.fs"|])>]
        let``Bug820b`` compilation =
            compilation |> withNoWarn 988 |> verifyCompileAndRun |> shouldSucceed
        
        [<Theory; Directory(__SOURCE_DIRECTORY__, "ByrefReturnMember", Includes=[|"TestNameModuleGeneric.fs"|])>]
        let``TestNameModuleGeneric`` compilation =
            compilation |> verifyCompileAndRun |> shouldSucceed
        
        [<Theory; Directory(__SOURCE_DIRECTORY__, "ByrefReturnMember", Includes=[|"TestNameModuleNonGeneric.fs"|])>]
        let``TestNameModuleNonGeneric`` compilation =
            compilation |> verifyCompileAndRun |> shouldSucceed
        
        [<Theory; Directory(__SOURCE_DIRECTORY__, "ByrefReturnMember", Includes=[|"TestNameModuleNonGenericSubsume.fs"|])>]
        let``TestNameModuleNonGenericSubsume`` compilation =
            compilation |> verifyCompileAndRun |> shouldSucceed
        
        [<Theory; Directory(__SOURCE_DIRECTORY__, "ByrefReturnMember", Includes=[|"GenericTestNameRecursive.fs"|])>]
        let``GenericTestNameRecursive`` compilation =
            compilation |> verifyCompileAndRun |> shouldSucceed
        
        [<Theory; Directory(__SOURCE_DIRECTORY__, "ByrefReturnMember", Includes=[|"NonGenericTestNameRecursiveInClass.fs"|])>]
        let``NonGenericTestNameRecursiveInClass`` compilation =
            compilation |> verifyCompileAndRun |> shouldSucceed
        
        [<Theory; Directory(__SOURCE_DIRECTORY__, "ByrefReturnMember", Includes=[|"NonGenericTestNameRecursiveInClassSubsume.fs"|])>]
        let``NonGenericTestNameRecursiveInClassSubsume`` compilation =
            compilation |> verifyCompileAndRun |> shouldSucceed
        
        [<Theory; Directory(__SOURCE_DIRECTORY__, "ByrefReturnMember", Includes=[|"StaticGenericTestNameRecursiveInClass.fs"|])>]
        let``StaticGenericTestNameRecursiveInClass`` compilation =
            compilation |> verifyCompileAndRun |> shouldSucceed
        
        [<Theory; Directory(__SOURCE_DIRECTORY__, "ByrefReturnMember", Includes=[|"StaticNonGenericTestNameRecursiveInClass.fs"|])>]
        let``StaticNonGenericTestNameRecursiveInClass`` compilation =
            compilation |> verifyCompileAndRun |> shouldSucceed
        
        [<Theory; Directory(__SOURCE_DIRECTORY__, "ByrefReturnMember", Includes=[|"TestInRefMutation.fs"|])>]
        let``TestInRefMutation`` compilation =
            compilation |> withNoWarn 52 |> withNoWarn 20 |> verifyCompileAndRun |> shouldSucceed
        
        [<Theory; Directory(__SOURCE_DIRECTORY__, "ByrefReturnMember", Includes=[|"MutateInRef3.fs"|])>]
        let``MutateInRef3`` compilation =
            compilation |> verifyCompileAndRun |> shouldSucceed
        
        [<Theory; Directory(__SOURCE_DIRECTORY__, "ByrefReturnMember", Includes=[|"MatrixOfTests.fs"|])>]
        let``MatrixOfTests`` compilation =
            compilation |> withNoWarn 988 |> verifyCompileAndRun |> shouldSucceed
        
        [<Theory; Directory(__SOURCE_DIRECTORY__, "ByrefReturnMember", Includes=[|"TestStructRecord.fs"|])>]
        let``TestStructRecord`` compilation =
<<<<<<< HEAD
            compilation |> withNoWarn 988 |> verifyCompileAndRun |> shouldSucceed
=======
            compilation |> withNoWarn 988 |> withNoWarn 3560 |> verifyCompileAndRun |> shouldSucceed
>>>>>>> 2c7c1ebb
    
    [<Theory; Directory(__SOURCE_DIRECTORY__, Includes=[|"NoTailcallToByrefsWithModReq.fs"|])>]
    let``NoTailcallToByrefsWithModReq`` compilation =
        compilation |> withNoWarn 20 |> verifyCompileAndRun |> shouldSucceed
    
    [<Theory; Directory(__SOURCE_DIRECTORY__, Includes=[|"E_CantTakeAddressOfExpressionReturningReferenceType.fs"|])>]
    let``E_CantTakeAddressOfExpressionReturningReferenceType`` compilation =
        compilation
        |> asExe
        |> compile
        |> shouldFail
        |> withDiagnostics [
            (Error 3236, Line 15, Col 17, Line 15, Col 32, "Cannot take the address of the value returned from the expression. Assign the returned value to a let-bound value before taking the address.")
            (Error 1, Line 15, Col 17, Line 15, Col 32, "Type mismatch. Expecting a
    'byref<float array>'    
but given a
    'inref<float array>'    
The type 'ByRefKinds.InOut' does not match the type 'ByRefKinds.In'")
            (Error 3236, Line 20, Col 17, Line 20, Col 25, "Cannot take the address of the value returned from the expression. Assign the returned value to a let-bound value before taking the address.")
        ]
    
    
    
    [<Fact>]
    let ``E_WriteToInRef`` () =
        FSharp """let f1 (x: inref<int>) = x <- 1"""
        |> asExe
        |> compile
        |> shouldFail
        |> withDiagnostics [
            (Error 3224, Line 1, Col 26, Line 1, Col 32, "The byref pointer is readonly, so this write is not permitted.")
        ]
    
    [<Fact>]
    let ``E_WriteToInRefStructInner`` () =
        FSharp """let f1 (x: inref<S>) = x.X <- 1"""
        |> asExe
        |> compile
        |> shouldFail
        |> withDiagnostics [
            (Error 39, Line 1, Col 18, Line 1, Col 19, "The type 'S' is not defined.")
            (Error 72, Line 1, Col 24, Line 1, Col 27, "Lookup on object of indeterminate type based on information prior to this program point. A type annotation may be needed prior to this program point to constrain the type of the object. This may allow the lookup to be resolved.")
        ]
    
    [<Fact>]
    let ``E_InRefToByRef`` () =
        FSharp """
let f1 (x: byref<'T>) = 1
let f2 (x: inref<'T>) = f1 &x    // not allowed 
"""
        |> asExe
        |> compile
        |> shouldFail
        |> withDiagnostics [
            (Error 1, Line 3, Col 28, Line 3, Col 30, "Type mismatch. Expecting a
    'byref<'T>'    
but given a
    'inref<'T>'    
The type 'ByRefKinds.InOut' does not match the type 'ByRefKinds.In'")
        ]
    
    [<Fact>]
    let ``E_InRefToOutRef`` () =
        FSharp """
let f1 (x: outref<'T>) = 1
let f2 (x: inref<'T>) = f1 &x     // not allowed
"""
        |> asExe
        |> compile
        |> shouldFail
        |> withDiagnostics [
            (Error 1, Line 3, Col 28, Line 3, Col 30, "Type mismatch. Expecting a
    'outref<'T>'    
but given a
    'inref<'T>'    
The type 'ByRefKinds.Out' does not match the type 'ByRefKinds.In'")
        ]
    
    [<Fact>]
    let ``E_InRefToByRefClassMethod`` () =
        FSharp """
type C() = 
    static member f1 (x: byref<'T>) = 1
let f2 (x: inref<'T>) = C.f1 &x // not allowed
"""
        |> asExe
        |> compile
        |> shouldFail
        |> withDiagnostics [
            (Error 1, Line 4, Col 30, Line 4, Col 32, "Type mismatch. Expecting a
    'byref<'T>'    
but given a
    'inref<'T>'    
The type 'ByRefKinds.InOut' does not match the type 'ByRefKinds.In'")
        ]
    
    [<Fact>]
    let ``E_InRefToOutRefClassMethod`` () =
        FSharp """
type C() = 
    static member f1 (x: byref<'T>) = 1
let f2 (x: inref<'T>) = C.f1 &x // not allowed
"""
        |> asExe
        |> compile
        |> shouldFail
        |> withDiagnostics [
            (Error 1, Line 4, Col 30, Line 4, Col 32, "Type mismatch. Expecting a
    'byref<'T>'    
but given a
    'inref<'T>'    
The type 'ByRefKinds.InOut' does not match the type 'ByRefKinds.In'")
        ]
    
    [<Fact>]
    let ``E_InRefToByRefClassMethod2`` () =
        FSharp """
type C() = 
    static member f1 (x: byref<'T>) = 1
let f2 (x: inref<'T>) = C.f1(&x) // not allowed
"""
        |> asExe
        |> compile
        |> shouldFail
        |> withDiagnostics [
            (Error 1, Line 4, Col 30, Line 4, Col 32, "Type mismatch. Expecting a
    'byref<'T>'    
but given a
    'inref<'T>'    
The type 'ByRefKinds.InOut' does not match the type 'ByRefKinds.In'")
        ]
    
    [<Fact>]
    let ``E_InRefToOutRefClassMethod2`` () =
        FSharp """
type C() = 
    static member f1 (x: outref<'T>) = 1 // not allowed (not yet)
let f2 (x: inref<'T>) = C.f1(&x) // not allowed
"""
        |> asExe
        |> compile
        |> shouldFail
        |> withDiagnostics [
            (Error 1, Line 4, Col 30, Line 4, Col 32, "Type mismatch. Expecting a
    'outref<'T>'    
but given a
    'inref<'T>'    
The type 'ByRefKinds.Out' does not match the type 'ByRefKinds.In'")
        ]
    
    [<Fact>]
    let ``E_UseOfLibraryOnly`` () =
        FSharp """
type C() = 
    static member f1 (x: byref<'T, 'U>) = 1
"""
        |> asExe
        |> compile
        |> shouldFail
        |> withDiagnostics [
            (Error 1204, Line 3, Col 26, Line 3, Col 39, "This construct is for use in the FSharp.Core library and should not be used directly")
        ]
    
    [<Fact>]
    let ``E_CantTakeAddress`` () =
        FSharp """
let test1 () =
    let x = &1 // not allowed
    let y = &2 // not allowed
    x + y

let test2_helper (x: byref<int>) = x
let test2 () =
    let mutable x = 1
    let y = &test2_helper &x // not allowed
    ()
"""
        |> asExe
        |> compile
        |> shouldFail
        |> withDiagnostics [
            (Error 3236, Line 3, Col 13, Line 3, Col 15, "Cannot take the address of the value returned from the expression. Assign the returned value to a let-bound value before taking the address.");
            (Error 3236, Line 4, Col 13, Line 4, Col 15, "Cannot take the address of the value returned from the expression. Assign the returned value to a let-bound value before taking the address.");
            (Error 3236, Line 10, Col 13, Line 10, Col 29, "Cannot take the address of the value returned from the expression. Assign the returned value to a let-bound value before taking the address.")
        ]
    
    [<Fact>]
    let ``E_InRefParam_DateTime`` () =
        FSharp """
type C() = 
    static member M(x: inref<System.DateTime>) = x
let w = System.DateTime.Now
let v =  C.M(w) // not allowed
check "cweweoiwe51btw" v w
"""
        |> asExe
        |> compile
        |> shouldFail
        |> withDiagnostics [
            (Error 1, Line 5, Col 14, Line 5, Col 15, "This expression was expected to have type
    'inref<System.DateTime>'    
but here has type
    'System.DateTime'    ");
            (Error 39, Line 6, Col 1, Line 6, Col 6, "The value or constructor 'check' is not defined. Maybe you want one of the following:
   Checked
   Unchecked")
        ]
    
    [<Fact>]
    let ``E_ExtensionMethodOnByrefType`` () =
        FSharp """
type byref<'T> with
    member this.Test() = 1

type inref<'T> with
    member this.Test() = 1

type outref<'T> with
    member this.Test() = 1
"""
        |> asExe
        |> compile
        |> shouldFail
        |> withDiagnostics [
            (Error 3238, Line 2, Col 6, Line 2, Col 11, "Byref types are not allowed to have optional type extensions.")
            (Error 3238, Line 5, Col 6, Line 5, Col 11, "Byref types are not allowed to have optional type extensions.")
            (Error 3238, Line 8, Col 6, Line 8, Col 12, "Byref types are not allowed to have optional type extensions.")
        ]
    
    
    // SOURCE=E_ByrefAsArrayElement.fs SCFLAGS="--test:ErrorRanges"                       # E_ByrefAsArrayElement.fs
    [<Theory; Directory(__SOURCE_DIRECTORY__, Includes=[|"E_ByrefAsArrayElement.fs"|])>]
    let``E_ByrefAsArrayElement_fs`` compilation =
        compilation
        |> asExe
        |> compile
        |> shouldFail
        |> withDiagnostics [
            (Error 3300, Line 5, Col 18, Line 5, Col 19, "The parameter 'f' has an invalid type '(byref<int> -> 'a)'. This is not permitted by the rules of Common IL.")
            (Error 424, Line 7, Col 6, Line 7, Col 13, "The address of an array element cannot be used at this point")
            (Error 412, Line 9, Col 19, Line 9, Col 20, "A type instantiation involves a byref type. This is not permitted by the rules of Common IL.")
            (Error 412, Line 11, Col 19, Line 11, Col 20, "A type instantiation involves a byref type. This is not permitted by the rules of Common IL.")
        ]

    // SOURCE=E_ByrefAsGenericArgument01.fs SCFLAGS="--test:ErrorRanges"                  # E_ByrefAsGenericArgument01.fs
    [<Theory; Directory(__SOURCE_DIRECTORY__, Includes=[|"E_ByrefAsGenericArgument01.fs"|])>]
    let``E_ByrefAsGenericArgument01_fs`` compilation =
        compilation
        |> asExe
        |> compile
        |> shouldFail
        |> withDiagnostics [
            (Error 431, Line 9, Col 5, Line 9, Col 9, "A byref typed value would be stored here. Top-level let-bound byref values are not permitted.")
            (Error 412, Line 9, Col 5, Line 9, Col 9, "A type instantiation involves a byref type. This is not permitted by the rules of Common IL.")
            (Error 412, Line 9, Col 30, Line 9, Col 32, "A type instantiation involves a byref type. This is not permitted by the rules of Common IL.")
        ]

    // NoMT SOURCE=ByrefInFSI1.fsx FSIMODE=PIPE COMPILE_ONLY=1                            # ByrefInFSI1.fsx
    [<Theory; Directory(__SOURCE_DIRECTORY__, Includes=[|"ByrefInFSI1.fsx"|])>]
    let``ByrefInFSI1_fsx`` compilation =
        compilation
        |> asExe
        |> withOptions ["--warnaserror+"; "--nowarn:988"]
        |> compileExeAndRun
        |> shouldSucceed

    // SOURCE=E_ByrefUsedInInnerLambda01.fs SCFLAGS="--test:ErrorRanges"                  # E_ByrefUsedInInnerLambda01.fs
    [<Theory; Directory(__SOURCE_DIRECTORY__, Includes=[|"E_ByrefUsedInInnerLambda01.fs"|])>]
    let``E_ByrefUsedInInnerLambda01_fs`` compilation =
        compilation
        |> asExe
        |> compile
        |> shouldFail
        |> withDiagnostics [
            (Error 406, Line 12, Col 34, Line 12, Col 48, "The byref-typed variable 'byrefValue' is used in an invalid way. Byrefs cannot be captured by closures or passed to inner functions.")
        ]

    // SOURCE=E_ByrefUsedInInnerLambda02.fs SCFLAGS="--test:ErrorRanges"                  # E_ByrefUsedInInnerLambda02.fs
    [<Theory; Directory(__SOURCE_DIRECTORY__, Includes=[|"E_ByrefUsedInInnerLambda02.fs"|])>]
    let``E_ByrefUsedInInnerLambda02_fs`` compilation =
        compilation
        |> asExe
        |> compile
        |> shouldFail
        |> withDiagnostics [
            (Error 406, Line 11, Col 24, Line 11, Col 55, "The byref-typed variable 'byrefValue' is used in an invalid way. Byrefs cannot be captured by closures or passed to inner functions.")
        ]

    // SOURCE=E_ByrefUsedInInnerLambda03.fs SCFLAGS="--test:ErrorRanges"                  # E_ByrefUsedInInnerLambda03.fs
    [<Theory; Directory(__SOURCE_DIRECTORY__, Includes=[|"E_ByrefUsedInInnerLambda03.fs"|])>]
    let``E_ByrefUsedInInnerLambda03_fs`` compilation =
        compilation
        |> asExe
        |> compile
        |> shouldFail
        |> withDiagnostics [
            (Error 406, Line 11, Col 24, Line 11, Col 60, "The byref-typed variable 'byrefValue' is used in an invalid way. Byrefs cannot be captured by closures or passed to inner functions.")
        ]

    // SOURCE=E_SetFieldToByref01.fs        SCFLAGS="--test:ErrorRanges"                  # E_SetFieldToByref01.fs
    [<Theory; Directory(__SOURCE_DIRECTORY__, Includes=[|"E_SetFieldToByref01.fs"|])>]
    let``E_SetFieldToByref01_fs`` compilation =
        compilation
        |> asExe
        |> compile
        |> shouldFail
        |> withDiagnostics [
            (Error 412, Line 11, Col 17, Line 11, Col 27, "A type instantiation involves a byref type. This is not permitted by the rules of Common IL.")
            (Error 437, Line 10, Col 6, Line 10, Col 9, "A type would store a byref typed value. This is not permitted by Common IL.")
            (Error 412, Line 11, Col 50, Line 11, Col 54, "A type instantiation involves a byref type. This is not permitted by the rules of Common IL.")
        ]

    // SOURCE=E_SetFieldToByref02.fs        SCFLAGS="--test:ErrorRanges"                  # E_SetFieldToByref02.fs
    [<Theory; Directory(__SOURCE_DIRECTORY__, Includes=[|"E_SetFieldToByref02.fs"|])>]
    let``E_SetFieldToByref02_fs`` compilation =
        compilation
        |> asExe
        |> compile
        |> shouldFail
        |> withDiagnostics [
            (Error 431, Line 8, Col 9, Line 8, Col 17, "A byref typed value would be stored here. Top-level let-bound byref values are not permitted.")
        ]
    // SOURCE=E_SetFieldToByref03.fs        SCFLAGS="--test:ErrorRanges"                  # E_SetFieldToByref03.fs
    [<Theory; Directory(__SOURCE_DIRECTORY__, Includes=[|"E_SetFieldToByref03.fs"|])>]
    let``E_SetFieldToByref03_fs`` compilation =
        compilation
        |> asExe
        |> compile
        |> shouldFail
        |> withDiagnostics [
            (Warning 1178, Line 8, Col 6, Line 8, Col 21, "The struct, record or union type 'RecordWithByref' is not structurally comparable because the type 'byref<int>' does not satisfy the 'comparison' constraint. Consider adding the 'NoComparison' attribute to the type 'RecordWithByref' to clarify that the type is not comparable")
            (Error 412, Line 8, Col 25, Line 8, Col 26, "A type instantiation involves a byref type. This is not permitted by the rules of Common IL.")
            (Error 437, Line 8, Col 6, Line 8, Col 21, "A type would store a byref typed value. This is not permitted by Common IL.")
        ]

    // SOURCE=E_SetFieldToByref04.fs        SCFLAGS="--test:ErrorRanges"                  # E_SetFieldToByref04.fs
    [<Theory; Directory(__SOURCE_DIRECTORY__, Includes=[|"E_SetFieldToByref04.fs"|])>]
    let``E_SetFieldToByref04_fs`` compilation =
        compilation
        |> asExe
        |> compile
        |> shouldFail
        |> withDiagnostics [
            (Error 412, Line 14, Col 28, Line 14, Col 37, "A type instantiation involves a byref type. This is not permitted by the rules of Common IL.")
            (Error 421, Line 14, Col 29, Line 14, Col 30, "The address of the variable 'x' cannot be used at this point")
            (Error 412, Line 19, Col 20, Line 19, Col 53, "A type instantiation involves a byref type. This is not permitted by the rules of Common IL.")
        ]

    // SOURCE=E_SetFieldToByref05.fs        SCFLAGS="--test:ErrorRanges"                  # E_SetFieldToByref05.fs
    [<Theory; Directory(__SOURCE_DIRECTORY__, Includes=[|"E_SetFieldToByref05.fs"|])>]
    let``E_SetFieldToByref05_fs`` compilation =
        compilation
        |> asExe
        |> compile
        |> shouldFail
        |> withDiagnostics [
            (Warning 1178, Line 8, Col 6, Line 8, Col 17, "The struct, record or union type 'DUWithByref' is not structurally comparable because the type 'byref<int>' does not satisfy the 'comparison' constraint. Consider adding the 'NoComparison' attribute to the type 'DUWithByref' to clarify that the type is not comparable")
            (Error 412, Line 9, Col 18, Line 9, Col 28, "A type instantiation involves a byref type. This is not permitted by the rules of Common IL.")
            (Error 437, Line 8, Col 6, Line 8, Col 17, "A type would store a byref typed value. This is not permitted by Common IL.")
            (Error 412, Line 9, Col 7, Line 9, Col 8, "A type instantiation involves a byref type. This is not permitted by the rules of Common IL.")
        ]

    // SOURCE=E_FirstClassFuncTakesByref.fs SCFLAGS="--test:ErrorRanges --flaterrors"     # E_FirstClassFuncTakesByref.fs
    [<Theory; Directory(__SOURCE_DIRECTORY__, Includes=[|"E_FirstClassFuncTakesByref.fs"|])>]
    let``E_FirstClassFuncTakesByref_fs`` compilation =
        compilation
        |> asExe
        |> compile
        |> shouldFail
        |> withDiagnostics [
            (Error 1, Line 8, Col 12, Line 8, Col 16, "This expression was expected to have type\n    'byref<'a>'    \nbut here has type\n    'int ref'    ")
        ]

    // SOURCE=E_StaticallyResolvedByRef01.fs SCFLAGS="--test:ErrorRanges"                 # E_StaticallyResolvedByRef01.fs
    [<Theory; Directory(__SOURCE_DIRECTORY__, Includes=[|"E_StaticallyResolvedByRef01.fs"|])>]
    let``E_StaticallyResolvedByRef01_fs`` compilation =
        compilation
        |> asExe
        |> compile
        |> shouldFail
        |> withDiagnostics [
#if NETCOREAPP
            (Error 43, Line 11, Col 11, Line 11, Col 12, "The member or object constructor 'TryParse' does not take 1 argument(s). An overload was found taking 4 arguments.")
#else
            (Error 43, Line 11, Col 11, Line 11, Col 12, "The member or object constructor 'TryParse' does not take 1 argument(s). An overload was found taking 2 arguments.")
#endif
        ]

    // SOURCE=UseByrefInLambda01.fs                                                       # UseByrefInLambda01.fs
    [<Theory; Directory(__SOURCE_DIRECTORY__, Includes=[|"UseByrefInLambda01.fs"|])>]
    let``UseByrefInLambda01_fs`` compilation =
        compilation
        |> asExe
        |> withOptions ["--warnaserror+"; "--nowarn:988"]
        |> compileExeAndRun
        |> shouldSucceed
        
#if NET7_0_OR_GREATER
// This constructor added in .NET 7: https://learn.microsoft.com/en-us/dotnet/api/system.span-1.-ctor?view=net-7.0#system-span-1-ctor(-0@)
    [<Theory; Directory(__SOURCE_DIRECTORY__, Includes=[|"ReturnFieldSetBySpan.fs"|])>]
    let``ReturnFieldSetBySpan_fs`` compilation =
        compilation
        |> asExe
        |> withOptions ["--warnaserror+"; "--nowarn:988"]
        |> compileExeAndRun
        |> shouldSucceed
        
    [<Theory; Directory(__SOURCE_DIRECTORY__, Includes=[|"ReturnSpan01.fs"|])>]
    let``ReturnSpan01_fs`` compilation =
        compilation
        |> asExe
        |> withOptions ["--warnaserror+"; "--nowarn:988"]
        |> compileExeAndRun
        |> shouldSucceed
#endif

#if NETSTANDARD2_1_OR_GREATER
    [<Theory; Directory(__SOURCE_DIRECTORY__, Includes=[|"E_TopLevelByref.fs"|])>]
    let``E_TopLevelByref_fs`` compilation =
        compilation
        |> asExe
        |> compile
        |> shouldFail
        |> withDiagnostics [
            (Error 431, Line 6, Col 5, Line 6, Col 13, "A byref typed value would be stored here. Top-level let-bound byref values are not permitted.")
        ]
        
    [<Theory; Directory(__SOURCE_DIRECTORY__, Includes=[|"E_SpanUsedInInnerLambda01.fs"|])>]
    let``E_SpanUsedInInnerLambda01_fs`` compilation =
        compilation
        |> asExe
        |> compile
        |> shouldFail
        |> withDiagnostics [
            (Error 406, Line 8, Col 34, Line 8, Col 45, "The byref-typed variable 'span' is used in an invalid way. Byrefs cannot be captured by closures or passed to inner functions.")
        ]
        
    [<Theory; Directory(__SOURCE_DIRECTORY__, Includes=[|"E_SpanUsedInInnerLambda02.fs"|])>]
    let``E_SpanUsedInInnerLambda02_fs`` compilation =
        compilation
        |> asExe
        |> compile
        |> shouldFail
        |> withDiagnostics [
            (Error 406, Line 8, Col 34, Line 8, Col 45, "The byref-typed variable 'span' is used in an invalid way. Byrefs cannot be captured by closures or passed to inner functions.")
        ]
#endif<|MERGE_RESOLUTION|>--- conflicted
+++ resolved
@@ -490,11 +490,7 @@
         
         [<Theory; Directory(__SOURCE_DIRECTORY__, "ByrefReturnMember", Includes=[|"TestStructRecord.fs"|])>]
         let``TestStructRecord`` compilation =
-<<<<<<< HEAD
-            compilation |> withNoWarn 988 |> verifyCompileAndRun |> shouldSucceed
-=======
             compilation |> withNoWarn 988 |> withNoWarn 3560 |> verifyCompileAndRun |> shouldSucceed
->>>>>>> 2c7c1ebb
     
     [<Theory; Directory(__SOURCE_DIRECTORY__, Includes=[|"NoTailcallToByrefsWithModReq.fs"|])>]
     let``NoTailcallToByrefsWithModReq`` compilation =
