	SOURCE=WrongNumericLiteral.fs # WrongNumericLiteral.fs
	SOURCE=TupleInAbstractMethod.fs # TupleInAbstractMethod.fs
	SOURCE=FS0988AtEndOfFile.fs # FS0988AtEndOfFile.fs
	SOURCE=WrongArity.fs # WrongArity.fs
	SOURCE=MethodIsNotStatic.fs # MethodIsNotStatic.fs
	SOURCE=EqualsInsteadOfInInForLoop.fs # EqualsInsteadOfInInForLoop.fs
	SOURCE=DontWarnExternalFunctionAsUnused.fs SCFLAGS="--warnon:1182 --warnaserror+" # DontWarnExternalFunctionAsUnused.fs
	SOURCE=SuggestTypesInModule.fs # SuggestTypesInModule.fs
	SOURCE=SuggestGenericType.fs # SuggestGenericType.fs
	SOURCE=SuggestTypeParameters.fs # SuggestTypeParameters.fs
	SOURCE=SuggestNamespaces.fs # SuggestNamespaces.fs
	SOURCE=SuggestModules.fs # SuggestModules.fs
	SOURCE=SuggestMethods.fs # SuggestMethods.fs
	SOURCE=SuggestAttributes.fs # SuggestAttributes.fs
	SOURCE=SuggestUnionsInPatternMatch.fs SCFLAGS="--vserrors" # SuggestUnionsInPatternMatch.fs
	SOURCE=SuggestUnionTypeForRQAUnions.fs SCFLAGS="--vserrors" # SuggestUnionTypeForRQAUnions.fs
	SOURCE=SuggestRecordTypeForRQARecords.fs SCFLAGS="--vserrors" # SuggestRecordTypeForRQARecords.fs
	SOURCE=SuggestRecordLabels.fs SCFLAGS="--vserrors" # SuggestRecordLabels.fs
	SOURCE=SuggestUnionCases.fs SCFLAGS="--vserrors" # SuggestUnionCases.fs
	SOURCE=SuggestArrayModuleFunctions.fs SCFLAGS="--vserrors" # SuggestArrayModuleFunctions.fs
	SOURCE=SuggestTypesInNamespace.fs # SuggestTypesInNamespace.fs
	SOURCE=DontSuggestCompletelyWrongStuff.fs SCFLAGS="--vserrors" # DontSuggestCompletelyWrongStuff.fs
	SOURCE=SuggestTypesInNamespaceVS.fs SCFLAGS="--vserrors" # SuggestTypesInNamespaceVS.fs
	SOURCE=SuggestAsyncModule.fs SCFLAGS="--vserrors" # SuggestAsyncModule.fs
	SOURCE=DontSuggestWhenThingsAreOpen.fs SCFLAGS="--vserrors" # DontSuggestWhenThingsAreOpen.fs
	SOURCE=SuggestDoubleBacktickIdentifiers.fs SCFLAGS="--vserrors" # SuggestDoubleBacktickIdentifiers.fs
	SOURCE=SuggestDoubleBacktickUnions.fs SCFLAGS="--vserrors" # SuggestDoubleBacktickUnions.fs
	SOURCE=MatchingMethodWithSameNameIsNotAbstract.fs # MatchingMethodWithSameNameIsNotAbstract.fs
	SOURCE=NoMatchingAbstractMethodWithSameName.fs # NoMatchingAbstractMethodWithSameName.fs
	SOURCE=MissingExpressionAfterLet.fs # MissingExpressionAfterLet.fs
	SOURCE=SuggestFieldsInCtor.fs # SuggestFieldsInCtor.fs
	SOURCE=FieldSuggestion.fs # FieldSuggestion.fs
	SOURCE=SuggestToUseIndexer.fs # SuggestToUseIndexer.fs
	SOURCE=MemberHasMultiplePossibleDispatchSlots.fs # MemberHasMultiplePossibleDispatchSlots.fs
	SOURCE=Repro1548.fs SCFLAGS="-r:Repro1548.dll"				# Repro1548.fs
<<<<<<< HEAD
	SOURCE=WarnIfPossibleAssignment.fs
	SOURCE=WarnIfPossibleAssignmentToMutable.fs
	SOURCE=WarnIfPossibleDotNetPropertySetter.fs
	SOURCE=DontWarnIfPropertyWithoutSetter.fs
	SOURCE=WarnIfImplicitlyDiscarded.fs
	SOURCE=version46/WarnIfDiscardedInList.fs       SCFLAGS="--langversion:4.6"     #version46/WarnIfDiscardedInList
	SOURCE=version46/WarnIfDiscardedInList2.fs      SCFLAGS="--langversion:4.6"     #version46/WarnIfDiscardedInList2
	SOURCE=version46/WarnIfDiscardedInList3.fs      SCFLAGS="--langversion:4.6"     #version46/WarnIfDiscardedInList3
	SOURCE=version47/WarnIfDiscardedInList.fs                                       #version47/WarnIfDiscardedInList
	SOURCE=version47/WarnIfDiscardedInList2.fs                                      #version47/WarnIfDiscardedInList2
	SOURCE=version47/WarnIfDiscardedInList3.fs                                      #version47/WarnIfDiscardedInList3
	SOURCE=WarnOnlyOnLastExpression.fs
	SOURCE=WarnIfPossiblePropertySetter.fs
=======
>>>>>>> 969a9c46
	SOURCE=DoCannotHaveVisibilityDeclarations.fs
	SOURCE=ModuleAbbreviationsArePrivate.fs
	SOURCE=DontSuggestIntentionallyUnusedVariables.fs SCFLAGS="--vserrors" # DontSuggestIntentionallyUnusedVariables.fs<|MERGE_RESOLUTION|>--- conflicted
+++ resolved
@@ -33,22 +33,6 @@
 	SOURCE=SuggestToUseIndexer.fs # SuggestToUseIndexer.fs
 	SOURCE=MemberHasMultiplePossibleDispatchSlots.fs # MemberHasMultiplePossibleDispatchSlots.fs
 	SOURCE=Repro1548.fs SCFLAGS="-r:Repro1548.dll"				# Repro1548.fs
-<<<<<<< HEAD
-	SOURCE=WarnIfPossibleAssignment.fs
-	SOURCE=WarnIfPossibleAssignmentToMutable.fs
-	SOURCE=WarnIfPossibleDotNetPropertySetter.fs
-	SOURCE=DontWarnIfPropertyWithoutSetter.fs
-	SOURCE=WarnIfImplicitlyDiscarded.fs
-	SOURCE=version46/WarnIfDiscardedInList.fs       SCFLAGS="--langversion:4.6"     #version46/WarnIfDiscardedInList
-	SOURCE=version46/WarnIfDiscardedInList2.fs      SCFLAGS="--langversion:4.6"     #version46/WarnIfDiscardedInList2
-	SOURCE=version46/WarnIfDiscardedInList3.fs      SCFLAGS="--langversion:4.6"     #version46/WarnIfDiscardedInList3
-	SOURCE=version47/WarnIfDiscardedInList.fs                                       #version47/WarnIfDiscardedInList
-	SOURCE=version47/WarnIfDiscardedInList2.fs                                      #version47/WarnIfDiscardedInList2
-	SOURCE=version47/WarnIfDiscardedInList3.fs                                      #version47/WarnIfDiscardedInList3
-	SOURCE=WarnOnlyOnLastExpression.fs
-	SOURCE=WarnIfPossiblePropertySetter.fs
-=======
->>>>>>> 969a9c46
 	SOURCE=DoCannotHaveVisibilityDeclarations.fs
 	SOURCE=ModuleAbbreviationsArePrivate.fs
 	SOURCE=DontSuggestIntentionallyUnusedVariables.fs SCFLAGS="--vserrors" # DontSuggestIntentionallyUnusedVariables.fs