
//  Microsoft (R) .NET Framework IL Disassembler.  Version 4.8.3928.0
//  Copyright (c) Microsoft Corporation.  All rights reserved.



// Metadata version: v4.0.30319
.assembly extern mscorlib
{
  .publickeytoken = (B7 7A 5C 56 19 34 E0 89 )                         // .z\V.4..
  .ver 4:0:0:0
}
.assembly extern FSharp.Core
{
  .publickeytoken = (B0 3F 5F 7F 11 D5 0A 3A )                         // .?_....:
  .ver 5:0:0:0
}
.assembly SteppingMatch09
{
  .custom instance void [FSharp.Core]Microsoft.FSharp.Core.FSharpInterfaceDataVersionAttribute::.ctor(int32,
                                                                                                      int32,
                                                                                                      int32) = ( 01 00 02 00 00 00 00 00 00 00 00 00 00 00 00 00 ) 

  // --- The following custom attribute is added automatically, do not uncomment -------
  //  .custom instance void [mscorlib]System.Diagnostics.DebuggableAttribute::.ctor(valuetype [mscorlib]System.Diagnostics.DebuggableAttribute/DebuggingModes) = ( 01 00 01 01 00 00 00 00 ) 

  .hash algorithm 0x00008004
  .ver 0:0:0:0
}
.mresource public FSharpSignatureData.SteppingMatch09
{
  // Offset: 0x00000000 Length: 0x0000030C
<<<<<<< HEAD
}
.mresource public FSharpSignatureDataB.SteppingMatch09
{
  // Offset: 0x00000310 Length: 0x00000001
}
.mresource public FSharpOptimizationData.SteppingMatch09
{
  // Offset: 0x00000318 Length: 0x000000EB
}
.module SteppingMatch09.dll
// MVID: {5F972A68-4935-D6AC-A745-0383682A975F}
=======
}
.mresource public FSharpOptimizationData.SteppingMatch09
{
  // Offset: 0x00000310 Length: 0x000000EB
}
.module SteppingMatch09.dll
// MVID: {5FCFFD1E-4935-D6AC-A745-03831EFDCF5F}
>>>>>>> 645ed210
.imagebase 0x00400000
.file alignment 0x00000200
.stackreserve 0x00100000
.subsystem 0x0003       // WINDOWS_CUI
.corflags 0x00000001    //  ILONLY
<<<<<<< HEAD
// Image base: 0x09560000
=======
// Image base: 0x05580000
>>>>>>> 645ed210


// =============== CLASS MEMBERS DECLARATION ===================

.class public abstract auto ansi sealed SteppingMatch09
       extends [mscorlib]System.Object
{
  .custom instance void [FSharp.Core]Microsoft.FSharp.Core.CompilationMappingAttribute::.ctor(valuetype [FSharp.Core]Microsoft.FSharp.Core.SourceConstructFlags) = ( 01 00 07 00 00 00 00 00 ) 
  .class auto ansi serializable sealed nested assembly beforefieldinit GenericInner@15
         extends [FSharp.Core]Microsoft.FSharp.Core.FSharpTypeFunc
  {
    .field static assembly initonly class SteppingMatch09/GenericInner@15 @_instance
    .method assembly specialname rtspecialname 
            instance void  .ctor() cil managed
    {
      .custom instance void [mscorlib]System.Runtime.CompilerServices.CompilerGeneratedAttribute::.ctor() = ( 01 00 00 00 ) 
      .custom instance void [mscorlib]System.Diagnostics.DebuggerNonUserCodeAttribute::.ctor() = ( 01 00 00 00 ) 
      .custom instance void [mscorlib]System.Runtime.CompilerServices.CompilerGeneratedAttribute::.ctor() = ( 01 00 00 00 ) 
      .custom instance void [mscorlib]System.Diagnostics.DebuggerNonUserCodeAttribute::.ctor() = ( 01 00 00 00 ) 
      // Code size       7 (0x7)
      .maxstack  8
      IL_0000:  ldarg.0
      IL_0001:  call       instance void [FSharp.Core]Microsoft.FSharp.Core.FSharpTypeFunc::.ctor()
      IL_0006:  ret
    } // end of method GenericInner@15::.ctor

    .method public strict virtual instance object 
            Specialize<T>() cil managed
    {
      .custom instance void [mscorlib]System.Runtime.CompilerServices.CompilerGeneratedAttribute::.ctor() = ( 01 00 00 00 ) 
      .custom instance void [mscorlib]System.Diagnostics.DebuggerNonUserCodeAttribute::.ctor() = ( 01 00 00 00 ) 
      // Code size       12 (0xc)
      .maxstack  8
      IL_0000:  ldarg.0
      IL_0001:  newobj     instance void class SteppingMatch09/GenericInner@15T<!!T>::.ctor(class SteppingMatch09/GenericInner@15)
      IL_0006:  box        class [FSharp.Core]Microsoft.FSharp.Core.FSharpFunc`2<class [FSharp.Core]Microsoft.FSharp.Collections.FSharpList`1<!!T>,int32>
      IL_000b:  ret
    } // end of method GenericInner@15::Specialize

    .method private specialname rtspecialname static 
            void  .cctor() cil managed
    {
      .custom instance void [mscorlib]System.Runtime.CompilerServices.CompilerGeneratedAttribute::.ctor() = ( 01 00 00 00 ) 
      .custom instance void [mscorlib]System.Diagnostics.DebuggerNonUserCodeAttribute::.ctor() = ( 01 00 00 00 ) 
      // Code size       11 (0xb)
      .maxstack  10
      IL_0000:  newobj     instance void SteppingMatch09/GenericInner@15::.ctor()
      IL_0005:  stsfld     class SteppingMatch09/GenericInner@15 SteppingMatch09/GenericInner@15::@_instance
      IL_000a:  ret
    } // end of method GenericInner@15::.cctor

  } // end of class GenericInner@15

  .class auto ansi serializable sealed nested assembly beforefieldinit GenericInner@15T<T>
         extends class [FSharp.Core]Microsoft.FSharp.Core.FSharpFunc`2<class [FSharp.Core]Microsoft.FSharp.Collections.FSharpList`1<!T>,int32>
  {
    .field public class SteppingMatch09/GenericInner@15 self0@
    .custom instance void [mscorlib]System.Diagnostics.DebuggerBrowsableAttribute::.ctor(valuetype [mscorlib]System.Diagnostics.DebuggerBrowsableState) = ( 01 00 00 00 00 00 00 00 ) 
    .custom instance void [mscorlib]System.Runtime.CompilerServices.CompilerGeneratedAttribute::.ctor() = ( 01 00 00 00 ) 
    .custom instance void [mscorlib]System.Diagnostics.DebuggerNonUserCodeAttribute::.ctor() = ( 01 00 00 00 ) 
    .method assembly specialname rtspecialname 
            instance void  .ctor(class SteppingMatch09/GenericInner@15 self0@) cil managed
    {
      .custom instance void [mscorlib]System.Runtime.CompilerServices.CompilerGeneratedAttribute::.ctor() = ( 01 00 00 00 ) 
      .custom instance void [mscorlib]System.Diagnostics.DebuggerNonUserCodeAttribute::.ctor() = ( 01 00 00 00 ) 
      // Code size       14 (0xe)
      .maxstack  8
      IL_0000:  ldarg.0
      IL_0001:  call       instance void class [FSharp.Core]Microsoft.FSharp.Core.FSharpFunc`2<class [FSharp.Core]Microsoft.FSharp.Collections.FSharpList`1<!T>,int32>::.ctor()
      IL_0006:  ldarg.0
      IL_0007:  ldarg.1
      IL_0008:  stfld      class SteppingMatch09/GenericInner@15 class SteppingMatch09/GenericInner@15T<!T>::self0@
      IL_000d:  ret
    } // end of method GenericInner@15T::.ctor

    .method public strict virtual instance int32 
            Invoke(class [FSharp.Core]Microsoft.FSharp.Collections.FSharpList`1<!T> list) cil managed
    {
      // Code size       23 (0x17)
      .maxstack  6
      .locals init ([0] class SteppingMatch09/GenericInner@15 V_0)
      .language '{AB4F38C9-B6E6-43BA-BE3B-58080B2CCCE3}', '{994B45C4-E6E9-11D2-903F-00C04FA302A1}', '{5A869D0B-6611-11D3-BD2A-0000F80849BD}'
      .line 16,16 : 6,21 'C:\\GitHub\\dsyme\\fsharp\\tests\\fsharpqa\\source\\CodeGen\\EmittedIL\\SteppingMatch\\SteppingMatch09.fs'
      IL_0000:  ldarg.0
      IL_0001:  ldfld      class SteppingMatch09/GenericInner@15 class SteppingMatch09/GenericInner@15T<!T>::self0@
      IL_0006:  stloc.0
      IL_0007:  ldarg.1
      IL_0008:  call       instance class [FSharp.Core]Microsoft.FSharp.Collections.FSharpList`1<!0> class [FSharp.Core]Microsoft.FSharp.Collections.FSharpList`1<!T>::get_TailOrNull()
      IL_000d:  brtrue.s   IL_0011

      IL_000f:  br.s       IL_0013

      IL_0011:  br.s       IL_0015

      .line 17,17 : 14,15 ''
      IL_0013:  ldc.i4.1
      IL_0014:  ret

      .line 18,18 : 13,14 ''
      IL_0015:  ldc.i4.2
      IL_0016:  ret
    } // end of method GenericInner@15T::Invoke

  } // end of class GenericInner@15T

  .class auto ansi serializable sealed nested assembly beforefieldinit NonGenericInner@25
         extends class [FSharp.Core]Microsoft.FSharp.Core.FSharpFunc`2<class [FSharp.Core]Microsoft.FSharp.Collections.FSharpList`1<int32>,int32>
  {
    .field static assembly initonly class SteppingMatch09/NonGenericInner@25 @_instance
    .method assembly specialname rtspecialname 
            instance void  .ctor() cil managed
    {
      .custom instance void [mscorlib]System.Runtime.CompilerServices.CompilerGeneratedAttribute::.ctor() = ( 01 00 00 00 ) 
      .custom instance void [mscorlib]System.Diagnostics.DebuggerNonUserCodeAttribute::.ctor() = ( 01 00 00 00 ) 
      // Code size       7 (0x7)
      .maxstack  8
      IL_0000:  ldarg.0
      IL_0001:  call       instance void class [FSharp.Core]Microsoft.FSharp.Core.FSharpFunc`2<class [FSharp.Core]Microsoft.FSharp.Collections.FSharpList`1<int32>,int32>::.ctor()
      IL_0006:  ret
    } // end of method NonGenericInner@25::.ctor

    .method public strict virtual instance int32 
            Invoke(class [FSharp.Core]Microsoft.FSharp.Collections.FSharpList`1<int32> list) cil managed
    {
      // Code size       16 (0x10)
      .maxstack  8
      .line 25,25 : 6,21 ''
      IL_0000:  ldarg.1
      IL_0001:  call       instance class [FSharp.Core]Microsoft.FSharp.Collections.FSharpList`1<!0> class [FSharp.Core]Microsoft.FSharp.Collections.FSharpList`1<int32>::get_TailOrNull()
      IL_0006:  brtrue.s   IL_000a

      IL_0008:  br.s       IL_000c

      IL_000a:  br.s       IL_000e

      .line 26,26 : 14,15 ''
      IL_000c:  ldc.i4.1
      IL_000d:  ret

      .line 27,27 : 13,14 ''
      IL_000e:  ldc.i4.2
      IL_000f:  ret
    } // end of method NonGenericInner@25::Invoke

    .method private specialname rtspecialname static 
            void  .cctor() cil managed
    {
      // Code size       11 (0xb)
      .maxstack  10
      IL_0000:  newobj     instance void SteppingMatch09/NonGenericInner@25::.ctor()
      IL_0005:  stsfld     class SteppingMatch09/NonGenericInner@25 SteppingMatch09/NonGenericInner@25::@_instance
      IL_000a:  ret
    } // end of method NonGenericInner@25::.cctor

  } // end of class NonGenericInner@25

  .class auto ansi serializable sealed nested assembly beforefieldinit NonGenericInnerWithCapture@34
         extends class [FSharp.Core]Microsoft.FSharp.Core.FSharpFunc`2<class [FSharp.Core]Microsoft.FSharp.Collections.FSharpList`1<int32>,int32>
  {
    .field public int32 x
    .method assembly specialname rtspecialname 
            instance void  .ctor(int32 x) cil managed
    {
      .custom instance void [mscorlib]System.Runtime.CompilerServices.CompilerGeneratedAttribute::.ctor() = ( 01 00 00 00 ) 
      .custom instance void [mscorlib]System.Diagnostics.DebuggerNonUserCodeAttribute::.ctor() = ( 01 00 00 00 ) 
      // Code size       14 (0xe)
      .maxstack  8
      IL_0000:  ldarg.0
      IL_0001:  call       instance void class [FSharp.Core]Microsoft.FSharp.Core.FSharpFunc`2<class [FSharp.Core]Microsoft.FSharp.Collections.FSharpList`1<int32>,int32>::.ctor()
      IL_0006:  ldarg.0
      IL_0007:  ldarg.1
      IL_0008:  stfld      int32 SteppingMatch09/NonGenericInnerWithCapture@34::x
      IL_000d:  ret
    } // end of method NonGenericInnerWithCapture@34::.ctor

    .method public strict virtual instance int32 
            Invoke(class [FSharp.Core]Microsoft.FSharp.Collections.FSharpList`1<int32> list) cil managed
    {
      // Code size       21 (0x15)
      .maxstack  8
      .line 34,34 : 6,21 ''
      IL_0000:  ldarg.1
      IL_0001:  call       instance class [FSharp.Core]Microsoft.FSharp.Collections.FSharpList`1<!0> class [FSharp.Core]Microsoft.FSharp.Collections.FSharpList`1<int32>::get_TailOrNull()
      IL_0006:  brtrue.s   IL_000a

      IL_0008:  br.s       IL_000c

      IL_000a:  br.s       IL_000e

      .line 35,35 : 14,15 ''
      IL_000c:  ldc.i4.1
      IL_000d:  ret

      .line 36,36 : 13,14 ''
      IL_000e:  ldarg.0
      IL_000f:  ldfld      int32 SteppingMatch09/NonGenericInnerWithCapture@34::x
      IL_0014:  ret
    } // end of method NonGenericInnerWithCapture@34::Invoke

  } // end of class NonGenericInnerWithCapture@34

  .method public static class [FSharp.Core]Microsoft.FSharp.Core.FSharpOption`1<int32> 
          funcA(int32 n) cil managed
  {
    // Code size       40 (0x28)
    .maxstack  8
    .line 5,5 : 9,21 ''
    IL_0000:  ldarg.0
    IL_0001:  ldc.i4.1
    IL_0002:  sub
    IL_0003:  switch     ( 
                          IL_0012,
                          IL_0014)
    IL_0010:  br.s       IL_0020

    IL_0012:  br.s       IL_0016

    IL_0014:  br.s       IL_001e

    .line 7,7 : 13,21 ''
    IL_0016:  ldc.i4.s   10
    IL_0018:  call       class [FSharp.Core]Microsoft.FSharp.Core.FSharpOption`1<!0> class [FSharp.Core]Microsoft.FSharp.Core.FSharpOption`1<int32>::Some(!0)
    IL_001d:  ret

    .line 9,9 : 13,17 ''
    IL_001e:  ldnull
    IL_001f:  ret

    .line 11,11 : 20,34 ''
    IL_0020:  ldc.i4.s   22
    IL_0022:  call       class [FSharp.Core]Microsoft.FSharp.Core.FSharpOption`1<!0> class [FSharp.Core]Microsoft.FSharp.Core.FSharpOption`1<int32>::Some(!0)
    IL_0027:  ret
  } // end of method SteppingMatch09::funcA

  .method public static int32  OuterWithGenericInner<a>(class [FSharp.Core]Microsoft.FSharp.Collections.FSharpList`1<!!a> list) cil managed
  {
    // Code size       28 (0x1c)
    .maxstack  4
    .locals init ([0] class [FSharp.Core]Microsoft.FSharp.Core.FSharpTypeFunc GenericInner,
             [1] class [FSharp.Core]Microsoft.FSharp.Collections.FSharpList`1<!!a> V_1)
    .line 100001,100001 : 0,0 ''
    IL_0000:  ldsfld     class SteppingMatch09/GenericInner@15 SteppingMatch09/GenericInner@15::@_instance
    IL_0005:  stloc.0
    .line 20,20 : 3,20 ''
    IL_0006:  ldloc.0
    IL_0007:  ldarg.0
    IL_0008:  stloc.1
    IL_0009:  callvirt   instance object [FSharp.Core]Microsoft.FSharp.Core.FSharpTypeFunc::Specialize<!!0>()
    IL_000e:  unbox.any  class [FSharp.Core]Microsoft.FSharp.Core.FSharpFunc`2<class [FSharp.Core]Microsoft.FSharp.Collections.FSharpList`1<!!a>,int32>
    IL_0013:  ldloc.1
    IL_0014:  tail.
    IL_0016:  callvirt   instance !1 class [FSharp.Core]Microsoft.FSharp.Core.FSharpFunc`2<class [FSharp.Core]Microsoft.FSharp.Collections.FSharpList`1<!!a>,int32>::Invoke(!0)
    IL_001b:  ret
  } // end of method SteppingMatch09::OuterWithGenericInner

  .method public static int32  OuterWithNonGenericInner(class [FSharp.Core]Microsoft.FSharp.Collections.FSharpList`1<int32> list) cil managed
  {
    // Code size       16 (0x10)
    .maxstack  4
    .locals init ([0] class [FSharp.Core]Microsoft.FSharp.Core.FSharpFunc`2<class [FSharp.Core]Microsoft.FSharp.Collections.FSharpList`1<int32>,int32> NonGenericInner)
    .line 100001,100001 : 0,0 ''
    IL_0000:  ldsfld     class SteppingMatch09/NonGenericInner@25 SteppingMatch09/NonGenericInner@25::@_instance
    IL_0005:  stloc.0
    .line 29,29 : 3,23 ''
    IL_0006:  ldloc.0
    IL_0007:  ldarg.0
    IL_0008:  tail.
    IL_000a:  callvirt   instance !1 class [FSharp.Core]Microsoft.FSharp.Core.FSharpFunc`2<class [FSharp.Core]Microsoft.FSharp.Collections.FSharpList`1<int32>,int32>::Invoke(!0)
    IL_000f:  ret
  } // end of method SteppingMatch09::OuterWithNonGenericInner

  .method public static int32  OuterWithNonGenericInnerWithCapture(int32 x,
                                                                   class [FSharp.Core]Microsoft.FSharp.Collections.FSharpList`1<int32> list) cil managed
  {
    .custom instance void [FSharp.Core]Microsoft.FSharp.Core.CompilationArgumentCountsAttribute::.ctor(int32[]) = ( 01 00 02 00 00 00 01 00 00 00 01 00 00 00 00 00 ) 
    // Code size       17 (0x11)
    .maxstack  4
    .locals init ([0] class [FSharp.Core]Microsoft.FSharp.Core.FSharpFunc`2<class [FSharp.Core]Microsoft.FSharp.Collections.FSharpList`1<int32>,int32> NonGenericInnerWithCapture)
    .line 100001,100001 : 0,0 ''
    IL_0000:  ldarg.0
    IL_0001:  newobj     instance void SteppingMatch09/NonGenericInnerWithCapture@34::.ctor(int32)
    IL_0006:  stloc.0
    .line 38,38 : 3,34 ''
    IL_0007:  ldloc.0
    IL_0008:  ldarg.1
    IL_0009:  tail.
    IL_000b:  callvirt   instance !1 class [FSharp.Core]Microsoft.FSharp.Core.FSharpFunc`2<class [FSharp.Core]Microsoft.FSharp.Collections.FSharpList`1<int32>,int32>::Invoke(!0)
    IL_0010:  ret
  } // end of method SteppingMatch09::OuterWithNonGenericInnerWithCapture

} // end of class SteppingMatch09

.class private abstract auto ansi sealed '<StartupCode$SteppingMatch09>'.$SteppingMatch09
       extends [mscorlib]System.Object
{
} // end of class '<StartupCode$SteppingMatch09>'.$SteppingMatch09


// =============================================================

// *********** DISASSEMBLY COMPLETE ***********************<|MERGE_RESOLUTION|>--- conflicted
+++ resolved
@@ -30,19 +30,6 @@
 .mresource public FSharpSignatureData.SteppingMatch09
 {
   // Offset: 0x00000000 Length: 0x0000030C
-<<<<<<< HEAD
-}
-.mresource public FSharpSignatureDataB.SteppingMatch09
-{
-  // Offset: 0x00000310 Length: 0x00000001
-}
-.mresource public FSharpOptimizationData.SteppingMatch09
-{
-  // Offset: 0x00000318 Length: 0x000000EB
-}
-.module SteppingMatch09.dll
-// MVID: {5F972A68-4935-D6AC-A745-0383682A975F}
-=======
 }
 .mresource public FSharpOptimizationData.SteppingMatch09
 {
@@ -50,17 +37,12 @@
 }
 .module SteppingMatch09.dll
 // MVID: {5FCFFD1E-4935-D6AC-A745-03831EFDCF5F}
->>>>>>> 645ed210
 .imagebase 0x00400000
 .file alignment 0x00000200
 .stackreserve 0x00100000
 .subsystem 0x0003       // WINDOWS_CUI
 .corflags 0x00000001    //  ILONLY
-<<<<<<< HEAD
-// Image base: 0x09560000
-=======
 // Image base: 0x05580000
->>>>>>> 645ed210
 
 
 // =============== CLASS MEMBERS DECLARATION ===================
