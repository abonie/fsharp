--- conflicted
+++ resolved
@@ -30,34 +30,23 @@
 .mresource public FSharpSignatureData.DoNotBoxStruct_ArrayOfArray_FSInterface
 {
   // Offset: 0x00000000 Length: 0x0000026E
-<<<<<<< HEAD
 }
 .mresource public FSharpSignatureDataB.DoNotBoxStruct_ArrayOfArray_FSInterface
 {
   // Offset: 0x00000278 Length: 0x00000001
-=======
->>>>>>> 645ed210
 }
 .mresource public FSharpOptimizationData.DoNotBoxStruct_ArrayOfArray_FSInterface
 {
   // Offset: 0x00000280 Length: 0x000000A6
 }
 .module DoNotBoxStruct_ArrayOfArray_FSInterface.exe
-<<<<<<< HEAD
-// MVID: {5F972A55-8A45-C8A0-A745-0383552A975F}
-=======
 // MVID: {5FCFFD0B-8A45-C8A0-A745-03830BFDCF5F}
->>>>>>> 645ed210
 .imagebase 0x00400000
 .file alignment 0x00000200
 .stackreserve 0x00100000
 .subsystem 0x0003       // WINDOWS_CUI
 .corflags 0x00000001    //  ILONLY
-<<<<<<< HEAD
-// Image base: 0x092B0000
-=======
 // Image base: 0x06B80000
->>>>>>> 645ed210
 
 
 // =============== CLASS MEMBERS DECLARATION ===================
@@ -93,8 +82,6 @@
       IL_0001:  ret
     } // end of method F@5::Invoke
 
-<<<<<<< HEAD
-=======
     .method private specialname rtspecialname static 
             void  .cctor() cil managed
     {
@@ -105,7 +92,6 @@
       IL_000a:  ret
     } // end of method F@5::.cctor
 
->>>>>>> 645ed210
   } // end of class F@5
 
   .method public static void  F<(class [FSharp.Core]Microsoft.FSharp.Control.IEvent`2<class [FSharp.Core]Microsoft.FSharp.Control.FSharpHandler`1<int32>,int32>) T>(!!T[][] x) cil managed
@@ -120,11 +106,7 @@
     IL_0008:  ldelem     !!T
     IL_000d:  box        !!T
     IL_0012:  unbox.any  class [mscorlib]System.IObservable`1<int32>
-<<<<<<< HEAD
-    IL_0017:  newobj     instance void DoNotBoxStruct_ArrayOfArray_FSInterface/F@5::.ctor()
-=======
     IL_0017:  ldsfld     class DoNotBoxStruct_ArrayOfArray_FSInterface/F@5 DoNotBoxStruct_ArrayOfArray_FSInterface/F@5::@_instance
->>>>>>> 645ed210
     IL_001c:  tail.
     IL_001e:  call       void [FSharp.Core]Microsoft.FSharp.Control.CommonExtensions::AddToObservable<int32>(class [mscorlib]System.IObservable`1<!!0>,
                                                                                                              class [FSharp.Core]Microsoft.FSharp.Core.FSharpFunc`2<!!0,class [FSharp.Core]Microsoft.FSharp.Core.Unit>)
