
//  Microsoft (R) .NET Framework IL Disassembler.  Version 4.8.3928.0
//  Copyright (c) Microsoft Corporation.  All rights reserved.



// Metadata version: v4.0.30319
.assembly extern mscorlib
{
  .publickeytoken = (B7 7A 5C 56 19 34 E0 89 )                         // .z\V.4..
  .ver 4:0:0:0
}
.assembly extern FSharp.Core
{
  .publickeytoken = (B0 3F 5F 7F 11 D5 0A 3A )                         // .?_....:
  .ver 5:0:0:0
}
.assembly ListExpressionSteppingTest5
{
  .custom instance void [FSharp.Core]Microsoft.FSharp.Core.FSharpInterfaceDataVersionAttribute::.ctor(int32,
                                                                                                      int32,
                                                                                                      int32) = ( 01 00 02 00 00 00 00 00 00 00 00 00 00 00 00 00 ) 

  // --- The following custom attribute is added automatically, do not uncomment -------
  //  .custom instance void [mscorlib]System.Diagnostics.DebuggableAttribute::.ctor(valuetype [mscorlib]System.Diagnostics.DebuggableAttribute/DebuggingModes) = ( 01 00 01 01 00 00 00 00 ) 

  .hash algorithm 0x00008004
  .ver 0:0:0:0
}
.mresource public FSharpSignatureData.ListExpressionSteppingTest5
{
  // Offset: 0x00000000 Length: 0x00000269
}
.mresource public FSharpOptimizationData.ListExpressionSteppingTest5
{
  // Offset: 0x00000270 Length: 0x000000AF
}
.module ListExpressionSteppingTest5.exe
<<<<<<< HEAD
// MVID: {60B68B7E-CBE3-BFEA-A745-03837E8BB660}
=======
// MVID: {60A8401C-CBE3-BFEA-A745-03831C40A860}
>>>>>>> 0cafa211
.imagebase 0x00400000
.file alignment 0x00000200
.stackreserve 0x00100000
.subsystem 0x0003       // WINDOWS_CUI
.corflags 0x00000001    //  ILONLY
<<<<<<< HEAD
// Image base: 0x06910000
=======
// Image base: 0x04F10000
>>>>>>> 0cafa211


// =============== CLASS MEMBERS DECLARATION ===================

.class public abstract auto ansi sealed ListExpressionSteppingTest5
       extends [mscorlib]System.Object
{
  .custom instance void [FSharp.Core]Microsoft.FSharp.Core.CompilationMappingAttribute::.ctor(valuetype [FSharp.Core]Microsoft.FSharp.Core.SourceConstructFlags) = ( 01 00 07 00 00 00 00 00 ) 
  .class abstract auto ansi sealed nested public ListExpressionSteppingTest5
         extends [mscorlib]System.Object
  {
    .custom instance void [FSharp.Core]Microsoft.FSharp.Core.CompilationMappingAttribute::.ctor(valuetype [FSharp.Core]Microsoft.FSharp.Core.SourceConstructFlags) = ( 01 00 07 00 00 00 00 00 ) 
    .method public static class [FSharp.Core]Microsoft.FSharp.Collections.FSharpList`1<int32> 
            f4() cil managed
    {
      // Code size       100 (0x64)
      .maxstack  4
      .locals init ([0] valuetype [FSharp.Core]Microsoft.FSharp.Core.CompilerServices.ListCollector`1<int32> V_0,
               [1] class [FSharp.Core]Microsoft.FSharp.Core.FSharpRef`1<int32> x,
               [2] class [mscorlib]System.Collections.Generic.IEnumerable`1<int32> V_2,
               [3] class [FSharp.Core]Microsoft.FSharp.Core.FSharpRef`1<int32> y,
               [4] int32 z)
      .language '{AB4F38C9-B6E6-43BA-BE3B-58080B2CCCE3}', '{994B45C4-E6E9-11D2-903F-00C04FA302A1}', '{5A869D0B-6611-11D3-BD2A-0000F80849BD}'
      .line 6,6 : 11,24 'C:\\GitHub\\dsyme\\fsharp\\tests\\fsharpqa\\source\\CodeGen\\EmittedIL\\ListExpressionStepping\\ListExpressionSteppingTest5.fs'
      IL_0000:  ldc.i4.0
      IL_0001:  call       class [FSharp.Core]Microsoft.FSharp.Core.FSharpRef`1<!!0> [FSharp.Core]Microsoft.FSharp.Core.Operators::Ref<int32>(!!0)
      IL_0006:  stloc.1
      .line 7,7 : 11,14 ''
      .try
      {
<<<<<<< HEAD
        // Code size       224 (0xe0)
        .maxstack  6
        .locals init ([0] int32 z)
        .language '{AB4F38C9-B6E6-43BA-BE3B-58080B2CCCE3}', '{994B45C4-E6E9-11D2-903F-00C04FA302A1}', '{5A869D0B-6611-11D3-BD2A-0000F80849BD}'
        .line 100001,100001 : 0,0 'C:\\GitHub\\dsyme\\fsharp\\tests\\fsharpqa\\source\\CodeGen\\EmittedIL\\ListExpressionStepping\\ListExpressionSteppingTest5.fs'
        IL_0000:  ldarg.0
        IL_0001:  ldfld      int32 ListExpressionSteppingTest5/ListExpressionSteppingTest5/f4@6::pc
        IL_0006:  ldc.i4.1
        IL_0007:  sub
        IL_0008:  switch     ( 
                              IL_001f,
                              IL_0025,
                              IL_0028,
                              IL_002b)
        IL_001d:  br.s       IL_0031

        .line 100001,100001 : 0,0 ''
        IL_001f:  nop
        IL_0020:  br         IL_00a6

        .line 100001,100001 : 0,0 ''
        IL_0025:  nop
        IL_0026:  br.s       IL_0077

        .line 100001,100001 : 0,0 ''
        IL_0028:  nop
        IL_0029:  br.s       IL_009f

        .line 100001,100001 : 0,0 ''
        IL_002b:  nop
        IL_002c:  br         IL_00d7

        .line 100001,100001 : 0,0 ''
        IL_0031:  nop
        .line 6,6 : 11,24 ''
        IL_0032:  ldarg.0
        IL_0033:  ldc.i4.0
        IL_0034:  call       class [FSharp.Core]Microsoft.FSharp.Core.FSharpRef`1<!!0> [FSharp.Core]Microsoft.FSharp.Core.Operators::Ref<int32>(!!0)
        IL_0039:  stfld      class [FSharp.Core]Microsoft.FSharp.Core.FSharpRef`1<int32> ListExpressionSteppingTest5/ListExpressionSteppingTest5/f4@6::x
        IL_003e:  ldarg.0
        IL_003f:  ldc.i4.1
        IL_0040:  stfld      int32 ListExpressionSteppingTest5/ListExpressionSteppingTest5/f4@6::pc
        .line 8,8 : 15,28 ''
        IL_0045:  ldarg.0
        IL_0046:  ldc.i4.0
        IL_0047:  call       class [FSharp.Core]Microsoft.FSharp.Core.FSharpRef`1<!!0> [FSharp.Core]Microsoft.FSharp.Core.Operators::Ref<int32>(!!0)
        IL_004c:  stfld      class [FSharp.Core]Microsoft.FSharp.Core.FSharpRef`1<int32> ListExpressionSteppingTest5/ListExpressionSteppingTest5/f4@6::y
        .line 9,9 : 15,21 ''
        IL_0051:  ldarg.0
        IL_0052:  ldfld      class [FSharp.Core]Microsoft.FSharp.Core.FSharpRef`1<int32> ListExpressionSteppingTest5/ListExpressionSteppingTest5/f4@6::y
        IL_0057:  call       void [FSharp.Core]Microsoft.FSharp.Core.Operators::Increment(class [FSharp.Core]Microsoft.FSharp.Core.FSharpRef`1<int32>)
        IL_005c:  nop
        IL_005d:  ldarg.0
        IL_005e:  ldc.i4.2
        IL_005f:  stfld      int32 ListExpressionSteppingTest5/ListExpressionSteppingTest5/f4@6::pc
        .line 10,10 : 15,23 ''
        IL_0064:  ldarg.0
        IL_0065:  ldarg.0
        IL_0066:  ldfld      class [FSharp.Core]Microsoft.FSharp.Core.FSharpRef`1<int32> ListExpressionSteppingTest5/ListExpressionSteppingTest5/f4@6::x
        IL_006b:  call       !!0 [FSharp.Core]Microsoft.FSharp.Core.Operators::op_Dereference<int32>(class [FSharp.Core]Microsoft.FSharp.Core.FSharpRef`1<!!0>)
        IL_0070:  stfld      int32 ListExpressionSteppingTest5/ListExpressionSteppingTest5/f4@6::current
        IL_0075:  ldc.i4.1
        IL_0076:  ret

        .line 11,11 : 15,30 ''
        IL_0077:  ldarg.0
        IL_0078:  ldfld      class [FSharp.Core]Microsoft.FSharp.Core.FSharpRef`1<int32> ListExpressionSteppingTest5/ListExpressionSteppingTest5/f4@6::x
        IL_007d:  call       !!0 [FSharp.Core]Microsoft.FSharp.Core.Operators::op_Dereference<int32>(class [FSharp.Core]Microsoft.FSharp.Core.FSharpRef`1<!!0>)
        IL_0082:  ldarg.0
        IL_0083:  ldfld      class [FSharp.Core]Microsoft.FSharp.Core.FSharpRef`1<int32> ListExpressionSteppingTest5/ListExpressionSteppingTest5/f4@6::y
        IL_0088:  call       !!0 [FSharp.Core]Microsoft.FSharp.Core.Operators::op_Dereference<int32>(class [FSharp.Core]Microsoft.FSharp.Core.FSharpRef`1<!!0>)
        IL_008d:  add
        IL_008e:  stloc.0
        IL_008f:  ldarg.0
        IL_0090:  ldc.i4.3
        IL_0091:  stfld      int32 ListExpressionSteppingTest5/ListExpressionSteppingTest5/f4@6::pc
        .line 12,12 : 15,22 ''
        IL_0096:  ldarg.0
        IL_0097:  ldloc.0
        IL_0098:  stfld      int32 ListExpressionSteppingTest5/ListExpressionSteppingTest5/f4@6::current
        IL_009d:  ldc.i4.1
        IL_009e:  ret

        IL_009f:  ldarg.0
        IL_00a0:  ldnull
        IL_00a1:  stfld      class [FSharp.Core]Microsoft.FSharp.Core.FSharpRef`1<int32> ListExpressionSteppingTest5/ListExpressionSteppingTest5/f4@6::y
        IL_00a6:  ldarg.0
        IL_00a7:  ldc.i4.4
        IL_00a8:  stfld      int32 ListExpressionSteppingTest5/ListExpressionSteppingTest5/f4@6::pc
        .line 14,14 : 14,20 ''
        IL_00ad:  ldarg.0
        IL_00ae:  ldfld      class [FSharp.Core]Microsoft.FSharp.Core.FSharpRef`1<int32> ListExpressionSteppingTest5/ListExpressionSteppingTest5/f4@6::x
        IL_00b3:  call       void [FSharp.Core]Microsoft.FSharp.Core.Operators::Increment(class [FSharp.Core]Microsoft.FSharp.Core.FSharpRef`1<int32>)
        IL_00b8:  nop
        .line 15,15 : 14,28 ''
        IL_00b9:  ldstr      "done"
        IL_00be:  newobj     instance void class [FSharp.Core]Microsoft.FSharp.Core.PrintfFormat`5<class [FSharp.Core]Microsoft.FSharp.Core.Unit,class [mscorlib]System.IO.TextWriter,class [FSharp.Core]Microsoft.FSharp.Core.Unit,class [FSharp.Core]Microsoft.FSharp.Core.Unit,class [FSharp.Core]Microsoft.FSharp.Core.Unit>::.ctor(string)
        IL_00c3:  call       !!0 [FSharp.Core]Microsoft.FSharp.Core.ExtraTopLevelOperators::PrintFormatLine<class [FSharp.Core]Microsoft.FSharp.Core.Unit>(class [FSharp.Core]Microsoft.FSharp.Core.PrintfFormat`4<!!0,class [mscorlib]System.IO.TextWriter,class [FSharp.Core]Microsoft.FSharp.Core.Unit,class [FSharp.Core]Microsoft.FSharp.Core.Unit>)
        IL_00c8:  pop
        IL_00c9:  ldarg.0
        IL_00ca:  ldnull
        IL_00cb:  stfld      class [FSharp.Core]Microsoft.FSharp.Core.FSharpRef`1<int32> ListExpressionSteppingTest5/ListExpressionSteppingTest5/f4@6::x
        IL_00d0:  ldarg.0
        IL_00d1:  ldc.i4.4
        IL_00d2:  stfld      int32 ListExpressionSteppingTest5/ListExpressionSteppingTest5/f4@6::pc
        IL_00d7:  ldarg.0
        IL_00d8:  ldc.i4.0
        IL_00d9:  stfld      int32 ListExpressionSteppingTest5/ListExpressionSteppingTest5/f4@6::current
        IL_00de:  ldc.i4.0
        IL_00df:  ret
      } // end of method f4@6::GenerateNext

      .method public strict virtual instance void 
              Close() cil managed
      {
        // Code size       162 (0xa2)
        .maxstack  6
        .locals init ([0] class [mscorlib]System.Exception V_0,
                 [1] class [FSharp.Core]Microsoft.FSharp.Core.Unit V_1,
                 [2] class [mscorlib]System.Exception e)
        .line 100001,100001 : 0,0 ''
        IL_0000:  ldarg.0
        IL_0001:  ldfld      int32 ListExpressionSteppingTest5/ListExpressionSteppingTest5/f4@6::pc
        IL_0006:  ldc.i4.4
        IL_0007:  sub
        IL_0008:  switch     ( 
                              IL_0013)
        IL_0011:  br.s       IL_0019

        .line 100001,100001 : 0,0 ''
        IL_0013:  nop
        IL_0014:  br         IL_0099

        .line 100001,100001 : 0,0 ''
        IL_0019:  nop
        .try
        {
          IL_001a:  ldarg.0
          IL_001b:  ldfld      int32 ListExpressionSteppingTest5/ListExpressionSteppingTest5/f4@6::pc
          IL_0020:  switch     ( 
                                IL_003b,
                                IL_003e,
                                IL_0041,
                                IL_0044,
                                IL_0047)
          IL_0039:  br.s       IL_004a

          .line 100001,100001 : 0,0 ''
          IL_003b:  nop
          IL_003c:  br.s       IL_0073

          .line 100001,100001 : 0,0 ''
          IL_003e:  nop
          IL_003f:  br.s       IL_004f

          .line 100001,100001 : 0,0 ''
          IL_0041:  nop
          IL_0042:  br.s       IL_004e

          .line 100001,100001 : 0,0 ''
          IL_0044:  nop
          IL_0045:  br.s       IL_004b

          .line 100001,100001 : 0,0 ''
          IL_0047:  nop
          IL_0048:  br.s       IL_0073

          .line 100001,100001 : 0,0 ''
          IL_004a:  nop
          .line 100001,100001 : 0,0 ''
          IL_004b:  nop
          IL_004c:  br.s       IL_004f

          .line 100001,100001 : 0,0 ''
          IL_004e:  nop
          IL_004f:  ldarg.0
          IL_0050:  ldc.i4.4
          IL_0051:  stfld      int32 ListExpressionSteppingTest5/ListExpressionSteppingTest5/f4@6::pc
          .line 14,14 : 14,20 ''
          IL_0056:  ldarg.0
          IL_0057:  ldfld      class [FSharp.Core]Microsoft.FSharp.Core.FSharpRef`1<int32> ListExpressionSteppingTest5/ListExpressionSteppingTest5/f4@6::x
          IL_005c:  call       void [FSharp.Core]Microsoft.FSharp.Core.Operators::Increment(class [FSharp.Core]Microsoft.FSharp.Core.FSharpRef`1<int32>)
          IL_0061:  nop
          .line 15,15 : 14,28 ''
          IL_0062:  ldstr      "done"
          IL_0067:  newobj     instance void class [FSharp.Core]Microsoft.FSharp.Core.PrintfFormat`5<class [FSharp.Core]Microsoft.FSharp.Core.Unit,class [mscorlib]System.IO.TextWriter,class [FSharp.Core]Microsoft.FSharp.Core.Unit,class [FSharp.Core]Microsoft.FSharp.Core.Unit,class [FSharp.Core]Microsoft.FSharp.Core.Unit>::.ctor(string)
          IL_006c:  call       !!0 [FSharp.Core]Microsoft.FSharp.Core.ExtraTopLevelOperators::PrintFormatLine<class [FSharp.Core]Microsoft.FSharp.Core.Unit>(class [FSharp.Core]Microsoft.FSharp.Core.PrintfFormat`4<!!0,class [mscorlib]System.IO.TextWriter,class [FSharp.Core]Microsoft.FSharp.Core.Unit,class [FSharp.Core]Microsoft.FSharp.Core.Unit>)
          IL_0071:  pop
          .line 100001,100001 : 0,0 ''
          IL_0072:  nop
          IL_0073:  ldarg.0
          IL_0074:  ldc.i4.4
          IL_0075:  stfld      int32 ListExpressionSteppingTest5/ListExpressionSteppingTest5/f4@6::pc
          IL_007a:  ldarg.0
          IL_007b:  ldc.i4.0
          IL_007c:  stfld      int32 ListExpressionSteppingTest5/ListExpressionSteppingTest5/f4@6::current
          IL_0081:  ldnull
          IL_0082:  stloc.1
          IL_0083:  leave.s    IL_0091

        }  // end .try
        catch [mscorlib]System.Object 
        {
          IL_0085:  castclass  [mscorlib]System.Exception
          IL_008a:  stloc.2
          .line 6,6 : 15,16 ''
          IL_008b:  ldloc.2
          IL_008c:  stloc.0
          IL_008d:  ldnull
          IL_008e:  stloc.1
          IL_008f:  leave.s    IL_0091

          .line 100001,100001 : 0,0 ''
        }  // end handler
        IL_0091:  ldloc.1
        IL_0092:  pop
        .line 100001,100001 : 0,0 ''
        IL_0093:  nop
        IL_0094:  br         IL_0000

        IL_0099:  ldloc.0
        IL_009a:  ldnull
        IL_009b:  cgt.un
        IL_009d:  brfalse.s  IL_00a1

        .line 100001,100001 : 0,0 ''
        IL_009f:  ldloc.0
        IL_00a0:  throw

        .line 100001,100001 : 0,0 ''
        IL_00a1:  ret
      } // end of method f4@6::Close

      .method public strict virtual instance bool 
              get_CheckClose() cil managed
      {
        // Code size       57 (0x39)
        .maxstack  8
        .line 100001,100001 : 0,0 ''
        IL_0000:  ldarg.0
        IL_0001:  ldfld      int32 ListExpressionSteppingTest5/ListExpressionSteppingTest5/f4@6::pc
        IL_0006:  switch     ( 
                              IL_0021,
                              IL_0024,
                              IL_0027,
                              IL_002a,
                              IL_002d)
        IL_001f:  br.s       IL_0030

        .line 100001,100001 : 0,0 ''
        IL_0021:  nop
        IL_0022:  br.s       IL_0037

        .line 100001,100001 : 0,0 ''
        IL_0024:  nop
        IL_0025:  br.s       IL_0035

        .line 100001,100001 : 0,0 ''
        IL_0027:  nop
        IL_0028:  br.s       IL_0033

        .line 100001,100001 : 0,0 ''
        IL_002a:  nop
        IL_002b:  br.s       IL_0031

        .line 100001,100001 : 0,0 ''
        IL_002d:  nop
        IL_002e:  br.s       IL_0037

        .line 100001,100001 : 0,0 ''
        IL_0030:  nop
        IL_0031:  ldc.i4.1
        IL_0032:  ret

        IL_0033:  ldc.i4.1
        IL_0034:  ret

        IL_0035:  ldc.i4.1
        IL_0036:  ret

        IL_0037:  ldc.i4.0
        IL_0038:  ret
      } // end of method f4@6::get_CheckClose

      .method public strict virtual instance int32 
              get_LastGenerated() cil managed
      {
        .custom instance void [mscorlib]System.Runtime.CompilerServices.CompilerGeneratedAttribute::.ctor() = ( 01 00 00 00 ) 
        .custom instance void [mscorlib]System.Diagnostics.DebuggerNonUserCodeAttribute::.ctor() = ( 01 00 00 00 ) 
        // Code size       7 (0x7)
        .maxstack  8
        IL_0000:  ldarg.0
        IL_0001:  ldfld      int32 ListExpressionSteppingTest5/ListExpressionSteppingTest5/f4@6::current
        IL_0006:  ret
      } // end of method f4@6::get_LastGenerated

      .method public strict virtual instance class [mscorlib]System.Collections.Generic.IEnumerator`1<int32> 
              GetFreshEnumerator() cil managed
      {
        .custom instance void [mscorlib]System.Runtime.CompilerServices.CompilerGeneratedAttribute::.ctor() = ( 01 00 00 00 ) 
        .custom instance void [mscorlib]System.Diagnostics.DebuggerNonUserCodeAttribute::.ctor() = ( 01 00 00 00 ) 
        // Code size       10 (0xa)
        .maxstack  8
        IL_0000:  ldnull
        IL_0001:  ldnull
        IL_0002:  ldc.i4.0
        IL_0003:  ldc.i4.0
        IL_0004:  newobj     instance void ListExpressionSteppingTest5/ListExpressionSteppingTest5/f4@6::.ctor(class [FSharp.Core]Microsoft.FSharp.Core.FSharpRef`1<int32>,
                                                                                                               class [FSharp.Core]Microsoft.FSharp.Core.FSharpRef`1<int32>,
                                                                                                               int32,
                                                                                                               int32)
        IL_0009:  ret
      } // end of method f4@6::GetFreshEnumerator

    } // end of class f4@6

    .method public static class [FSharp.Core]Microsoft.FSharp.Collections.FSharpList`1<int32> 
            f4() cil managed
    {
      // Code size       17 (0x11)
      .maxstack  8
=======
        IL_0007:  nop
        .line 8,8 : 15,28 ''
        IL_0008:  ldc.i4.0
        IL_0009:  call       class [FSharp.Core]Microsoft.FSharp.Core.FSharpRef`1<!!0> [FSharp.Core]Microsoft.FSharp.Core.Operators::Ref<int32>(!!0)
        IL_000e:  stloc.3
        .line 9,9 : 15,21 ''
        IL_000f:  ldloc.3
        IL_0010:  call       void [FSharp.Core]Microsoft.FSharp.Core.Operators::Increment(class [FSharp.Core]Microsoft.FSharp.Core.FSharpRef`1<int32>)
        IL_0015:  nop
        .line 10,10 : 15,23 ''
        IL_0016:  ldloca.s   V_0
        IL_0018:  ldloc.1
        IL_0019:  call       !!0 [FSharp.Core]Microsoft.FSharp.Core.Operators::op_Dereference<int32>(class [FSharp.Core]Microsoft.FSharp.Core.FSharpRef`1<!!0>)
        IL_001e:  call       instance void valuetype [FSharp.Core]Microsoft.FSharp.Core.CompilerServices.ListCollector`1<int32>::Add(!0)
        IL_0023:  nop
        .line 11,11 : 15,30 ''
        IL_0024:  ldloc.1
        IL_0025:  call       !!0 [FSharp.Core]Microsoft.FSharp.Core.Operators::op_Dereference<int32>(class [FSharp.Core]Microsoft.FSharp.Core.FSharpRef`1<!!0>)
        IL_002a:  ldloc.3
        IL_002b:  call       !!0 [FSharp.Core]Microsoft.FSharp.Core.Operators::op_Dereference<int32>(class [FSharp.Core]Microsoft.FSharp.Core.FSharpRef`1<!!0>)
        IL_0030:  add
        IL_0031:  stloc.s    z
        .line 12,12 : 15,22 ''
        IL_0033:  ldloca.s   V_0
        IL_0035:  ldloc.s    z
        IL_0037:  call       instance void valuetype [FSharp.Core]Microsoft.FSharp.Core.CompilerServices.ListCollector`1<int32>::Add(!0)
        IL_003c:  nop
        IL_003d:  ldnull
        IL_003e:  stloc.2
        IL_003f:  leave.s    IL_005a

        .line 13,13 : 11,18 ''
      }  // end .try
      finally
      {
        IL_0041:  nop
        .line 14,14 : 14,20 ''
        IL_0042:  ldloc.1
        IL_0043:  call       void [FSharp.Core]Microsoft.FSharp.Core.Operators::Increment(class [FSharp.Core]Microsoft.FSharp.Core.FSharpRef`1<int32>)
        IL_0048:  nop
        .line 15,15 : 14,28 ''
        IL_0049:  ldstr      "done"
        IL_004e:  newobj     instance void class [FSharp.Core]Microsoft.FSharp.Core.PrintfFormat`5<class [FSharp.Core]Microsoft.FSharp.Core.Unit,class [mscorlib]System.IO.TextWriter,class [FSharp.Core]Microsoft.FSharp.Core.Unit,class [FSharp.Core]Microsoft.FSharp.Core.Unit,class [FSharp.Core]Microsoft.FSharp.Core.Unit>::.ctor(string)
        IL_0053:  call       !!0 [FSharp.Core]Microsoft.FSharp.Core.ExtraTopLevelOperators::PrintFormatLine<class [FSharp.Core]Microsoft.FSharp.Core.Unit>(class [FSharp.Core]Microsoft.FSharp.Core.PrintfFormat`4<!!0,class [mscorlib]System.IO.TextWriter,class [FSharp.Core]Microsoft.FSharp.Core.Unit,class [FSharp.Core]Microsoft.FSharp.Core.Unit>)
        IL_0058:  pop
        IL_0059:  endfinally
        .line 100001,100001 : 0,0 ''
      }  // end handler
      IL_005a:  ldloc.2
      IL_005b:  pop
>>>>>>> 0cafa211
      .line 6,15 : 9,30 ''
      IL_005c:  ldloca.s   V_0
      IL_005e:  call       instance class [FSharp.Core]Microsoft.FSharp.Collections.FSharpList`1<!0> valuetype [FSharp.Core]Microsoft.FSharp.Core.CompilerServices.ListCollector`1<int32>::Close()
      IL_0063:  ret
    } // end of method ListExpressionSteppingTest5::f4

  } // end of class ListExpressionSteppingTest5

} // end of class ListExpressionSteppingTest5

.class private abstract auto ansi sealed '<StartupCode$ListExpressionSteppingTest5>'.$ListExpressionSteppingTest5
       extends [mscorlib]System.Object
{
  .field static assembly int32 init@
  .custom instance void [mscorlib]System.Diagnostics.DebuggerBrowsableAttribute::.ctor(valuetype [mscorlib]System.Diagnostics.DebuggerBrowsableState) = ( 01 00 00 00 00 00 00 00 ) 
  .custom instance void [mscorlib]System.Runtime.CompilerServices.CompilerGeneratedAttribute::.ctor() = ( 01 00 00 00 ) 
  .custom instance void [mscorlib]System.Diagnostics.DebuggerNonUserCodeAttribute::.ctor() = ( 01 00 00 00 ) 
  .method public static void  main@() cil managed
  {
    .entrypoint
    // Code size       7 (0x7)
    .maxstack  8
    .line 17,17 : 13,17 ''
    IL_0000:  call       class [FSharp.Core]Microsoft.FSharp.Collections.FSharpList`1<int32> ListExpressionSteppingTest5/ListExpressionSteppingTest5::f4()
    IL_0005:  pop
    IL_0006:  ret
  } // end of method $ListExpressionSteppingTest5::main@

} // end of class '<StartupCode$ListExpressionSteppingTest5>'.$ListExpressionSteppingTest5


// =============================================================

// *********** DISASSEMBLY COMPLETE ***********************<|MERGE_RESOLUTION|>--- conflicted
+++ resolved
@@ -36,21 +36,13 @@
   // Offset: 0x00000270 Length: 0x000000AF
 }
 .module ListExpressionSteppingTest5.exe
-<<<<<<< HEAD
-// MVID: {60B68B7E-CBE3-BFEA-A745-03837E8BB660}
-=======
-// MVID: {60A8401C-CBE3-BFEA-A745-03831C40A860}
->>>>>>> 0cafa211
+// MVID: {60B78A57-CBE3-BFEA-A745-0383578AB760}
 .imagebase 0x00400000
 .file alignment 0x00000200
 .stackreserve 0x00100000
 .subsystem 0x0003       // WINDOWS_CUI
 .corflags 0x00000001    //  ILONLY
-<<<<<<< HEAD
-// Image base: 0x06910000
-=======
-// Image base: 0x04F10000
->>>>>>> 0cafa211
+// Image base: 0x06C00000
 
 
 // =============== CLASS MEMBERS DECLARATION ===================
@@ -81,329 +73,6 @@
       .line 7,7 : 11,14 ''
       .try
       {
-<<<<<<< HEAD
-        // Code size       224 (0xe0)
-        .maxstack  6
-        .locals init ([0] int32 z)
-        .language '{AB4F38C9-B6E6-43BA-BE3B-58080B2CCCE3}', '{994B45C4-E6E9-11D2-903F-00C04FA302A1}', '{5A869D0B-6611-11D3-BD2A-0000F80849BD}'
-        .line 100001,100001 : 0,0 'C:\\GitHub\\dsyme\\fsharp\\tests\\fsharpqa\\source\\CodeGen\\EmittedIL\\ListExpressionStepping\\ListExpressionSteppingTest5.fs'
-        IL_0000:  ldarg.0
-        IL_0001:  ldfld      int32 ListExpressionSteppingTest5/ListExpressionSteppingTest5/f4@6::pc
-        IL_0006:  ldc.i4.1
-        IL_0007:  sub
-        IL_0008:  switch     ( 
-                              IL_001f,
-                              IL_0025,
-                              IL_0028,
-                              IL_002b)
-        IL_001d:  br.s       IL_0031
-
-        .line 100001,100001 : 0,0 ''
-        IL_001f:  nop
-        IL_0020:  br         IL_00a6
-
-        .line 100001,100001 : 0,0 ''
-        IL_0025:  nop
-        IL_0026:  br.s       IL_0077
-
-        .line 100001,100001 : 0,0 ''
-        IL_0028:  nop
-        IL_0029:  br.s       IL_009f
-
-        .line 100001,100001 : 0,0 ''
-        IL_002b:  nop
-        IL_002c:  br         IL_00d7
-
-        .line 100001,100001 : 0,0 ''
-        IL_0031:  nop
-        .line 6,6 : 11,24 ''
-        IL_0032:  ldarg.0
-        IL_0033:  ldc.i4.0
-        IL_0034:  call       class [FSharp.Core]Microsoft.FSharp.Core.FSharpRef`1<!!0> [FSharp.Core]Microsoft.FSharp.Core.Operators::Ref<int32>(!!0)
-        IL_0039:  stfld      class [FSharp.Core]Microsoft.FSharp.Core.FSharpRef`1<int32> ListExpressionSteppingTest5/ListExpressionSteppingTest5/f4@6::x
-        IL_003e:  ldarg.0
-        IL_003f:  ldc.i4.1
-        IL_0040:  stfld      int32 ListExpressionSteppingTest5/ListExpressionSteppingTest5/f4@6::pc
-        .line 8,8 : 15,28 ''
-        IL_0045:  ldarg.0
-        IL_0046:  ldc.i4.0
-        IL_0047:  call       class [FSharp.Core]Microsoft.FSharp.Core.FSharpRef`1<!!0> [FSharp.Core]Microsoft.FSharp.Core.Operators::Ref<int32>(!!0)
-        IL_004c:  stfld      class [FSharp.Core]Microsoft.FSharp.Core.FSharpRef`1<int32> ListExpressionSteppingTest5/ListExpressionSteppingTest5/f4@6::y
-        .line 9,9 : 15,21 ''
-        IL_0051:  ldarg.0
-        IL_0052:  ldfld      class [FSharp.Core]Microsoft.FSharp.Core.FSharpRef`1<int32> ListExpressionSteppingTest5/ListExpressionSteppingTest5/f4@6::y
-        IL_0057:  call       void [FSharp.Core]Microsoft.FSharp.Core.Operators::Increment(class [FSharp.Core]Microsoft.FSharp.Core.FSharpRef`1<int32>)
-        IL_005c:  nop
-        IL_005d:  ldarg.0
-        IL_005e:  ldc.i4.2
-        IL_005f:  stfld      int32 ListExpressionSteppingTest5/ListExpressionSteppingTest5/f4@6::pc
-        .line 10,10 : 15,23 ''
-        IL_0064:  ldarg.0
-        IL_0065:  ldarg.0
-        IL_0066:  ldfld      class [FSharp.Core]Microsoft.FSharp.Core.FSharpRef`1<int32> ListExpressionSteppingTest5/ListExpressionSteppingTest5/f4@6::x
-        IL_006b:  call       !!0 [FSharp.Core]Microsoft.FSharp.Core.Operators::op_Dereference<int32>(class [FSharp.Core]Microsoft.FSharp.Core.FSharpRef`1<!!0>)
-        IL_0070:  stfld      int32 ListExpressionSteppingTest5/ListExpressionSteppingTest5/f4@6::current
-        IL_0075:  ldc.i4.1
-        IL_0076:  ret
-
-        .line 11,11 : 15,30 ''
-        IL_0077:  ldarg.0
-        IL_0078:  ldfld      class [FSharp.Core]Microsoft.FSharp.Core.FSharpRef`1<int32> ListExpressionSteppingTest5/ListExpressionSteppingTest5/f4@6::x
-        IL_007d:  call       !!0 [FSharp.Core]Microsoft.FSharp.Core.Operators::op_Dereference<int32>(class [FSharp.Core]Microsoft.FSharp.Core.FSharpRef`1<!!0>)
-        IL_0082:  ldarg.0
-        IL_0083:  ldfld      class [FSharp.Core]Microsoft.FSharp.Core.FSharpRef`1<int32> ListExpressionSteppingTest5/ListExpressionSteppingTest5/f4@6::y
-        IL_0088:  call       !!0 [FSharp.Core]Microsoft.FSharp.Core.Operators::op_Dereference<int32>(class [FSharp.Core]Microsoft.FSharp.Core.FSharpRef`1<!!0>)
-        IL_008d:  add
-        IL_008e:  stloc.0
-        IL_008f:  ldarg.0
-        IL_0090:  ldc.i4.3
-        IL_0091:  stfld      int32 ListExpressionSteppingTest5/ListExpressionSteppingTest5/f4@6::pc
-        .line 12,12 : 15,22 ''
-        IL_0096:  ldarg.0
-        IL_0097:  ldloc.0
-        IL_0098:  stfld      int32 ListExpressionSteppingTest5/ListExpressionSteppingTest5/f4@6::current
-        IL_009d:  ldc.i4.1
-        IL_009e:  ret
-
-        IL_009f:  ldarg.0
-        IL_00a0:  ldnull
-        IL_00a1:  stfld      class [FSharp.Core]Microsoft.FSharp.Core.FSharpRef`1<int32> ListExpressionSteppingTest5/ListExpressionSteppingTest5/f4@6::y
-        IL_00a6:  ldarg.0
-        IL_00a7:  ldc.i4.4
-        IL_00a8:  stfld      int32 ListExpressionSteppingTest5/ListExpressionSteppingTest5/f4@6::pc
-        .line 14,14 : 14,20 ''
-        IL_00ad:  ldarg.0
-        IL_00ae:  ldfld      class [FSharp.Core]Microsoft.FSharp.Core.FSharpRef`1<int32> ListExpressionSteppingTest5/ListExpressionSteppingTest5/f4@6::x
-        IL_00b3:  call       void [FSharp.Core]Microsoft.FSharp.Core.Operators::Increment(class [FSharp.Core]Microsoft.FSharp.Core.FSharpRef`1<int32>)
-        IL_00b8:  nop
-        .line 15,15 : 14,28 ''
-        IL_00b9:  ldstr      "done"
-        IL_00be:  newobj     instance void class [FSharp.Core]Microsoft.FSharp.Core.PrintfFormat`5<class [FSharp.Core]Microsoft.FSharp.Core.Unit,class [mscorlib]System.IO.TextWriter,class [FSharp.Core]Microsoft.FSharp.Core.Unit,class [FSharp.Core]Microsoft.FSharp.Core.Unit,class [FSharp.Core]Microsoft.FSharp.Core.Unit>::.ctor(string)
-        IL_00c3:  call       !!0 [FSharp.Core]Microsoft.FSharp.Core.ExtraTopLevelOperators::PrintFormatLine<class [FSharp.Core]Microsoft.FSharp.Core.Unit>(class [FSharp.Core]Microsoft.FSharp.Core.PrintfFormat`4<!!0,class [mscorlib]System.IO.TextWriter,class [FSharp.Core]Microsoft.FSharp.Core.Unit,class [FSharp.Core]Microsoft.FSharp.Core.Unit>)
-        IL_00c8:  pop
-        IL_00c9:  ldarg.0
-        IL_00ca:  ldnull
-        IL_00cb:  stfld      class [FSharp.Core]Microsoft.FSharp.Core.FSharpRef`1<int32> ListExpressionSteppingTest5/ListExpressionSteppingTest5/f4@6::x
-        IL_00d0:  ldarg.0
-        IL_00d1:  ldc.i4.4
-        IL_00d2:  stfld      int32 ListExpressionSteppingTest5/ListExpressionSteppingTest5/f4@6::pc
-        IL_00d7:  ldarg.0
-        IL_00d8:  ldc.i4.0
-        IL_00d9:  stfld      int32 ListExpressionSteppingTest5/ListExpressionSteppingTest5/f4@6::current
-        IL_00de:  ldc.i4.0
-        IL_00df:  ret
-      } // end of method f4@6::GenerateNext
-
-      .method public strict virtual instance void 
-              Close() cil managed
-      {
-        // Code size       162 (0xa2)
-        .maxstack  6
-        .locals init ([0] class [mscorlib]System.Exception V_0,
-                 [1] class [FSharp.Core]Microsoft.FSharp.Core.Unit V_1,
-                 [2] class [mscorlib]System.Exception e)
-        .line 100001,100001 : 0,0 ''
-        IL_0000:  ldarg.0
-        IL_0001:  ldfld      int32 ListExpressionSteppingTest5/ListExpressionSteppingTest5/f4@6::pc
-        IL_0006:  ldc.i4.4
-        IL_0007:  sub
-        IL_0008:  switch     ( 
-                              IL_0013)
-        IL_0011:  br.s       IL_0019
-
-        .line 100001,100001 : 0,0 ''
-        IL_0013:  nop
-        IL_0014:  br         IL_0099
-
-        .line 100001,100001 : 0,0 ''
-        IL_0019:  nop
-        .try
-        {
-          IL_001a:  ldarg.0
-          IL_001b:  ldfld      int32 ListExpressionSteppingTest5/ListExpressionSteppingTest5/f4@6::pc
-          IL_0020:  switch     ( 
-                                IL_003b,
-                                IL_003e,
-                                IL_0041,
-                                IL_0044,
-                                IL_0047)
-          IL_0039:  br.s       IL_004a
-
-          .line 100001,100001 : 0,0 ''
-          IL_003b:  nop
-          IL_003c:  br.s       IL_0073
-
-          .line 100001,100001 : 0,0 ''
-          IL_003e:  nop
-          IL_003f:  br.s       IL_004f
-
-          .line 100001,100001 : 0,0 ''
-          IL_0041:  nop
-          IL_0042:  br.s       IL_004e
-
-          .line 100001,100001 : 0,0 ''
-          IL_0044:  nop
-          IL_0045:  br.s       IL_004b
-
-          .line 100001,100001 : 0,0 ''
-          IL_0047:  nop
-          IL_0048:  br.s       IL_0073
-
-          .line 100001,100001 : 0,0 ''
-          IL_004a:  nop
-          .line 100001,100001 : 0,0 ''
-          IL_004b:  nop
-          IL_004c:  br.s       IL_004f
-
-          .line 100001,100001 : 0,0 ''
-          IL_004e:  nop
-          IL_004f:  ldarg.0
-          IL_0050:  ldc.i4.4
-          IL_0051:  stfld      int32 ListExpressionSteppingTest5/ListExpressionSteppingTest5/f4@6::pc
-          .line 14,14 : 14,20 ''
-          IL_0056:  ldarg.0
-          IL_0057:  ldfld      class [FSharp.Core]Microsoft.FSharp.Core.FSharpRef`1<int32> ListExpressionSteppingTest5/ListExpressionSteppingTest5/f4@6::x
-          IL_005c:  call       void [FSharp.Core]Microsoft.FSharp.Core.Operators::Increment(class [FSharp.Core]Microsoft.FSharp.Core.FSharpRef`1<int32>)
-          IL_0061:  nop
-          .line 15,15 : 14,28 ''
-          IL_0062:  ldstr      "done"
-          IL_0067:  newobj     instance void class [FSharp.Core]Microsoft.FSharp.Core.PrintfFormat`5<class [FSharp.Core]Microsoft.FSharp.Core.Unit,class [mscorlib]System.IO.TextWriter,class [FSharp.Core]Microsoft.FSharp.Core.Unit,class [FSharp.Core]Microsoft.FSharp.Core.Unit,class [FSharp.Core]Microsoft.FSharp.Core.Unit>::.ctor(string)
-          IL_006c:  call       !!0 [FSharp.Core]Microsoft.FSharp.Core.ExtraTopLevelOperators::PrintFormatLine<class [FSharp.Core]Microsoft.FSharp.Core.Unit>(class [FSharp.Core]Microsoft.FSharp.Core.PrintfFormat`4<!!0,class [mscorlib]System.IO.TextWriter,class [FSharp.Core]Microsoft.FSharp.Core.Unit,class [FSharp.Core]Microsoft.FSharp.Core.Unit>)
-          IL_0071:  pop
-          .line 100001,100001 : 0,0 ''
-          IL_0072:  nop
-          IL_0073:  ldarg.0
-          IL_0074:  ldc.i4.4
-          IL_0075:  stfld      int32 ListExpressionSteppingTest5/ListExpressionSteppingTest5/f4@6::pc
-          IL_007a:  ldarg.0
-          IL_007b:  ldc.i4.0
-          IL_007c:  stfld      int32 ListExpressionSteppingTest5/ListExpressionSteppingTest5/f4@6::current
-          IL_0081:  ldnull
-          IL_0082:  stloc.1
-          IL_0083:  leave.s    IL_0091
-
-        }  // end .try
-        catch [mscorlib]System.Object 
-        {
-          IL_0085:  castclass  [mscorlib]System.Exception
-          IL_008a:  stloc.2
-          .line 6,6 : 15,16 ''
-          IL_008b:  ldloc.2
-          IL_008c:  stloc.0
-          IL_008d:  ldnull
-          IL_008e:  stloc.1
-          IL_008f:  leave.s    IL_0091
-
-          .line 100001,100001 : 0,0 ''
-        }  // end handler
-        IL_0091:  ldloc.1
-        IL_0092:  pop
-        .line 100001,100001 : 0,0 ''
-        IL_0093:  nop
-        IL_0094:  br         IL_0000
-
-        IL_0099:  ldloc.0
-        IL_009a:  ldnull
-        IL_009b:  cgt.un
-        IL_009d:  brfalse.s  IL_00a1
-
-        .line 100001,100001 : 0,0 ''
-        IL_009f:  ldloc.0
-        IL_00a0:  throw
-
-        .line 100001,100001 : 0,0 ''
-        IL_00a1:  ret
-      } // end of method f4@6::Close
-
-      .method public strict virtual instance bool 
-              get_CheckClose() cil managed
-      {
-        // Code size       57 (0x39)
-        .maxstack  8
-        .line 100001,100001 : 0,0 ''
-        IL_0000:  ldarg.0
-        IL_0001:  ldfld      int32 ListExpressionSteppingTest5/ListExpressionSteppingTest5/f4@6::pc
-        IL_0006:  switch     ( 
-                              IL_0021,
-                              IL_0024,
-                              IL_0027,
-                              IL_002a,
-                              IL_002d)
-        IL_001f:  br.s       IL_0030
-
-        .line 100001,100001 : 0,0 ''
-        IL_0021:  nop
-        IL_0022:  br.s       IL_0037
-
-        .line 100001,100001 : 0,0 ''
-        IL_0024:  nop
-        IL_0025:  br.s       IL_0035
-
-        .line 100001,100001 : 0,0 ''
-        IL_0027:  nop
-        IL_0028:  br.s       IL_0033
-
-        .line 100001,100001 : 0,0 ''
-        IL_002a:  nop
-        IL_002b:  br.s       IL_0031
-
-        .line 100001,100001 : 0,0 ''
-        IL_002d:  nop
-        IL_002e:  br.s       IL_0037
-
-        .line 100001,100001 : 0,0 ''
-        IL_0030:  nop
-        IL_0031:  ldc.i4.1
-        IL_0032:  ret
-
-        IL_0033:  ldc.i4.1
-        IL_0034:  ret
-
-        IL_0035:  ldc.i4.1
-        IL_0036:  ret
-
-        IL_0037:  ldc.i4.0
-        IL_0038:  ret
-      } // end of method f4@6::get_CheckClose
-
-      .method public strict virtual instance int32 
-              get_LastGenerated() cil managed
-      {
-        .custom instance void [mscorlib]System.Runtime.CompilerServices.CompilerGeneratedAttribute::.ctor() = ( 01 00 00 00 ) 
-        .custom instance void [mscorlib]System.Diagnostics.DebuggerNonUserCodeAttribute::.ctor() = ( 01 00 00 00 ) 
-        // Code size       7 (0x7)
-        .maxstack  8
-        IL_0000:  ldarg.0
-        IL_0001:  ldfld      int32 ListExpressionSteppingTest5/ListExpressionSteppingTest5/f4@6::current
-        IL_0006:  ret
-      } // end of method f4@6::get_LastGenerated
-
-      .method public strict virtual instance class [mscorlib]System.Collections.Generic.IEnumerator`1<int32> 
-              GetFreshEnumerator() cil managed
-      {
-        .custom instance void [mscorlib]System.Runtime.CompilerServices.CompilerGeneratedAttribute::.ctor() = ( 01 00 00 00 ) 
-        .custom instance void [mscorlib]System.Diagnostics.DebuggerNonUserCodeAttribute::.ctor() = ( 01 00 00 00 ) 
-        // Code size       10 (0xa)
-        .maxstack  8
-        IL_0000:  ldnull
-        IL_0001:  ldnull
-        IL_0002:  ldc.i4.0
-        IL_0003:  ldc.i4.0
-        IL_0004:  newobj     instance void ListExpressionSteppingTest5/ListExpressionSteppingTest5/f4@6::.ctor(class [FSharp.Core]Microsoft.FSharp.Core.FSharpRef`1<int32>,
-                                                                                                               class [FSharp.Core]Microsoft.FSharp.Core.FSharpRef`1<int32>,
-                                                                                                               int32,
-                                                                                                               int32)
-        IL_0009:  ret
-      } // end of method f4@6::GetFreshEnumerator
-
-    } // end of class f4@6
-
-    .method public static class [FSharp.Core]Microsoft.FSharp.Collections.FSharpList`1<int32> 
-            f4() cil managed
-    {
-      // Code size       17 (0x11)
-      .maxstack  8
-=======
         IL_0007:  nop
         .line 8,8 : 15,28 ''
         IL_0008:  ldc.i4.0
@@ -454,7 +123,6 @@
       }  // end handler
       IL_005a:  ldloc.2
       IL_005b:  pop
->>>>>>> 0cafa211
       .line 6,15 : 9,30 ''
       IL_005c:  ldloca.s   V_0
       IL_005e:  call       instance class [FSharp.Core]Microsoft.FSharp.Collections.FSharpList`1<!0> valuetype [FSharp.Core]Microsoft.FSharp.Core.CompilerServices.ListCollector`1<int32>::Close()
