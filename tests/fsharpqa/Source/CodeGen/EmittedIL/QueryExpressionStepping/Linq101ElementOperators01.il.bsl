
//  Microsoft (R) .NET Framework IL Disassembler.  Version 4.8.3928.0
//  Copyright (c) Microsoft Corporation.  All rights reserved.



// Metadata version: v4.0.30319
.assembly extern mscorlib
{
  .publickeytoken = (B7 7A 5C 56 19 34 E0 89 )                         // .z\V.4..
  .ver 4:0:0:0
}
.assembly extern FSharp.Core
{
  .publickeytoken = (B0 3F 5F 7F 11 D5 0A 3A )                         // .?_....:
  .ver 5:0:0:0
}
.assembly extern Utils
{
  .ver 0:0:0:0
}
.assembly extern netstandard
{
  .publickeytoken = (CC 7B 13 FF CD 2D DD 51 )                         // .{...-.Q
  .ver 2:0:0:0
}
.assembly Linq101ElementOperators01
{
  .custom instance void [FSharp.Core]Microsoft.FSharp.Core.FSharpInterfaceDataVersionAttribute::.ctor(int32,
                                                                                                      int32,
                                                                                                      int32) = ( 01 00 02 00 00 00 00 00 00 00 00 00 00 00 00 00 ) 

  // --- The following custom attribute is added automatically, do not uncomment -------
  //  .custom instance void [mscorlib]System.Diagnostics.DebuggableAttribute::.ctor(valuetype [mscorlib]System.Diagnostics.DebuggableAttribute/DebuggingModes) = ( 01 00 01 01 00 00 00 00 ) 

  .hash algorithm 0x00008004
  .ver 0:0:0:0
}
.mresource public FSharpSignatureData.Linq101ElementOperators01
{
  // Offset: 0x00000000 Length: 0x0000037E
}
.mresource public FSharpOptimizationData.Linq101ElementOperators01
{
  // Offset: 0x00000388 Length: 0x00000127
}
.module Linq101ElementOperators01.exe
<<<<<<< HEAD
// MVID: {5F972A56-19D7-C20D-A745-0383562A975F}
=======
// MVID: {5FCFFD0D-19D7-C20D-A745-03830DFDCF5F}
>>>>>>> 645ed210
.imagebase 0x00400000
.file alignment 0x00000200
.stackreserve 0x00100000
.subsystem 0x0003       // WINDOWS_CUI
.corflags 0x00000001    //  ILONLY
<<<<<<< HEAD
// Image base: 0x06C00000
=======
// Image base: 0x05A30000
>>>>>>> 645ed210


// =============== CLASS MEMBERS DECLARATION ===================

.class public abstract auto ansi sealed Linq101ElementOperators01
       extends [mscorlib]System.Object
{
  .custom instance void [FSharp.Core]Microsoft.FSharp.Core.CompilationMappingAttribute::.ctor(valuetype [FSharp.Core]Microsoft.FSharp.Core.SourceConstructFlags) = ( 01 00 07 00 00 00 00 00 ) 
  .class auto autochar serializable sealed nested assembly beforefieldinit specialname products12@12
         extends class [FSharp.Core]Microsoft.FSharp.Core.CompilerServices.GeneratedSequenceBase`1<class [Utils]Utils/Product>
  {
    .custom instance void [FSharp.Core]Microsoft.FSharp.Core.CompilationMappingAttribute::.ctor(valuetype [FSharp.Core]Microsoft.FSharp.Core.SourceConstructFlags) = ( 01 00 06 00 00 00 00 00 ) 
    .field public class [mscorlib]System.Collections.Generic.IEnumerator`1<class [Utils]Utils/Product> 'enum'
    .custom instance void [mscorlib]System.Diagnostics.DebuggerBrowsableAttribute::.ctor(valuetype [mscorlib]System.Diagnostics.DebuggerBrowsableState) = ( 01 00 00 00 00 00 00 00 ) 
    .custom instance void [mscorlib]System.Runtime.CompilerServices.CompilerGeneratedAttribute::.ctor() = ( 01 00 00 00 ) 
    .custom instance void [mscorlib]System.Diagnostics.DebuggerNonUserCodeAttribute::.ctor() = ( 01 00 00 00 ) 
    .field public int32 pc
    .custom instance void [mscorlib]System.Diagnostics.DebuggerBrowsableAttribute::.ctor(valuetype [mscorlib]System.Diagnostics.DebuggerBrowsableState) = ( 01 00 00 00 00 00 00 00 ) 
    .custom instance void [mscorlib]System.Runtime.CompilerServices.CompilerGeneratedAttribute::.ctor() = ( 01 00 00 00 ) 
    .custom instance void [mscorlib]System.Diagnostics.DebuggerNonUserCodeAttribute::.ctor() = ( 01 00 00 00 ) 
    .field public class [Utils]Utils/Product current
    .custom instance void [mscorlib]System.Diagnostics.DebuggerBrowsableAttribute::.ctor(valuetype [mscorlib]System.Diagnostics.DebuggerBrowsableState) = ( 01 00 00 00 00 00 00 00 ) 
    .custom instance void [mscorlib]System.Runtime.CompilerServices.CompilerGeneratedAttribute::.ctor() = ( 01 00 00 00 ) 
    .custom instance void [mscorlib]System.Diagnostics.DebuggerNonUserCodeAttribute::.ctor() = ( 01 00 00 00 ) 
    .method public specialname rtspecialname 
            instance void  .ctor(class [mscorlib]System.Collections.Generic.IEnumerator`1<class [Utils]Utils/Product> 'enum',
                                 int32 pc,
                                 class [Utils]Utils/Product current) cil managed
    {
      // Code size       28 (0x1c)
      .maxstack  8
      IL_0000:  ldarg.0
      IL_0001:  ldarg.1
      IL_0002:  stfld      class [mscorlib]System.Collections.Generic.IEnumerator`1<class [Utils]Utils/Product> Linq101ElementOperators01/products12@12::'enum'
      IL_0007:  ldarg.0
      IL_0008:  ldarg.2
      IL_0009:  stfld      int32 Linq101ElementOperators01/products12@12::pc
      IL_000e:  ldarg.0
      IL_000f:  ldarg.3
      IL_0010:  stfld      class [Utils]Utils/Product Linq101ElementOperators01/products12@12::current
      IL_0015:  ldarg.0
      IL_0016:  call       instance void class [FSharp.Core]Microsoft.FSharp.Core.CompilerServices.GeneratedSequenceBase`1<class [Utils]Utils/Product>::.ctor()
      IL_001b:  ret
    } // end of method products12@12::.ctor

    .method public strict virtual instance int32 
            GenerateNext(class [mscorlib]System.Collections.Generic.IEnumerable`1<class [Utils]Utils/Product>& next) cil managed
    {
      // Code size       154 (0x9a)
      .maxstack  6
      .locals init ([0] class [Utils]Utils/Product V_0,
               [1] class [Utils]Utils/Product p)
      .language '{AB4F38C9-B6E6-43BA-BE3B-58080B2CCCE3}', '{994B45C4-E6E9-11D2-903F-00C04FA302A1}', '{5A869D0B-6611-11D3-BD2A-0000F80849BD}'
      .line 100001,100001 : 0,0 'C:\\GitHub\\dsyme\\fsharp\\tests\\fsharpqa\\source\\CodeGen\\EmittedIL\\QueryExpressionStepping\\Linq101ElementOperators01.fs'
      IL_0000:  ldarg.0
      IL_0001:  ldfld      int32 Linq101ElementOperators01/products12@12::pc
      IL_0006:  ldc.i4.1
      IL_0007:  sub
      IL_0008:  switch     ( 
                            IL_001b,
                            IL_001d,
                            IL_001f)
      IL_0019:  br.s       IL_002a

      IL_001b:  br.s       IL_0021

      IL_001d:  br.s       IL_0024

      IL_001f:  br.s       IL_0027

      .line 100001,100001 : 0,0 ''
      IL_0021:  nop
      IL_0022:  br.s       IL_0070

      .line 100001,100001 : 0,0 ''
      IL_0024:  nop
      IL_0025:  br.s       IL_006d

      .line 100001,100001 : 0,0 ''
      IL_0027:  nop
      IL_0028:  br.s       IL_0091

      .line 100001,100001 : 0,0 ''
      IL_002a:  nop
      .line 12,12 : 9,29 ''
      IL_002b:  ldarg.0
      IL_002c:  call       class [FSharp.Core]Microsoft.FSharp.Collections.FSharpList`1<class [Utils]Utils/Product> Linq101ElementOperators01::get_products()
      IL_0031:  callvirt   instance class [mscorlib]System.Collections.Generic.IEnumerator`1<!0> class [mscorlib]System.Collections.Generic.IEnumerable`1<class [Utils]Utils/Product>::GetEnumerator()
      IL_0036:  stfld      class [mscorlib]System.Collections.Generic.IEnumerator`1<class [Utils]Utils/Product> Linq101ElementOperators01/products12@12::'enum'
      IL_003b:  ldarg.0
      IL_003c:  ldc.i4.1
      IL_003d:  stfld      int32 Linq101ElementOperators01/products12@12::pc
      .line 12,12 : 9,29 ''
      IL_0042:  ldarg.0
      IL_0043:  ldfld      class [mscorlib]System.Collections.Generic.IEnumerator`1<class [Utils]Utils/Product> Linq101ElementOperators01/products12@12::'enum'
      IL_0048:  callvirt   instance bool [mscorlib]System.Collections.IEnumerator::MoveNext()
      IL_004d:  brfalse.s  IL_0070

      IL_004f:  ldarg.0
      IL_0050:  ldfld      class [mscorlib]System.Collections.Generic.IEnumerator`1<class [Utils]Utils/Product> Linq101ElementOperators01/products12@12::'enum'
      IL_0055:  callvirt   instance !0 class [mscorlib]System.Collections.Generic.IEnumerator`1<class [Utils]Utils/Product>::get_Current()
      IL_005a:  stloc.0
      .line 12,12 : 9,29 ''
      IL_005b:  ldloc.0
      IL_005c:  stloc.1
      IL_005d:  ldarg.0
      IL_005e:  ldc.i4.2
      IL_005f:  stfld      int32 Linq101ElementOperators01/products12@12::pc
      .line 13,13 : 9,33 ''
      IL_0064:  ldarg.0
      IL_0065:  ldloc.1
      IL_0066:  stfld      class [Utils]Utils/Product Linq101ElementOperators01/products12@12::current
      IL_006b:  ldc.i4.1
      IL_006c:  ret

      .line 100001,100001 : 0,0 ''
      IL_006d:  nop
      IL_006e:  br.s       IL_0042

      IL_0070:  ldarg.0
      IL_0071:  ldc.i4.3
      IL_0072:  stfld      int32 Linq101ElementOperators01/products12@12::pc
      .line 12,12 : 9,29 ''
      IL_0077:  ldarg.0
      IL_0078:  ldfld      class [mscorlib]System.Collections.Generic.IEnumerator`1<class [Utils]Utils/Product> Linq101ElementOperators01/products12@12::'enum'
      IL_007d:  call       void [FSharp.Core]Microsoft.FSharp.Core.LanguagePrimitives/IntrinsicFunctions::Dispose<class [mscorlib]System.Collections.Generic.IEnumerator`1<class [Utils]Utils/Product>>(!!0)
      IL_0082:  nop
      IL_0083:  ldarg.0
      IL_0084:  ldnull
      IL_0085:  stfld      class [mscorlib]System.Collections.Generic.IEnumerator`1<class [Utils]Utils/Product> Linq101ElementOperators01/products12@12::'enum'
      IL_008a:  ldarg.0
      IL_008b:  ldc.i4.3
      IL_008c:  stfld      int32 Linq101ElementOperators01/products12@12::pc
      IL_0091:  ldarg.0
      IL_0092:  ldnull
      IL_0093:  stfld      class [Utils]Utils/Product Linq101ElementOperators01/products12@12::current
      IL_0098:  ldc.i4.0
      IL_0099:  ret
    } // end of method products12@12::GenerateNext

    .method public strict virtual instance void 
            Close() cil managed
    {
      // Code size       148 (0x94)
      .maxstack  6
      .locals init ([0] class [mscorlib]System.Exception V_0,
               [1] class [FSharp.Core]Microsoft.FSharp.Core.Unit V_1,
               [2] class [mscorlib]System.Exception e)
      .line 100001,100001 : 0,0 ''
      IL_0000:  ldarg.0
      IL_0001:  ldfld      int32 Linq101ElementOperators01/products12@12::pc
      IL_0006:  ldc.i4.3
      IL_0007:  sub
      IL_0008:  switch     ( 
                            IL_0013)
      IL_0011:  br.s       IL_0019

      .line 100001,100001 : 0,0 ''
      IL_0013:  nop
      IL_0014:  br         IL_0087

      .line 100001,100001 : 0,0 ''
      IL_0019:  nop
      .try
      {
        IL_001a:  ldarg.0
        IL_001b:  ldfld      int32 Linq101ElementOperators01/products12@12::pc
        IL_0020:  switch     ( 
                              IL_0037,
                              IL_0039,
                              IL_003b,
                              IL_003d)
        IL_0035:  br.s       IL_004b

        IL_0037:  br.s       IL_003f

        IL_0039:  br.s       IL_0042

        IL_003b:  br.s       IL_0045

        IL_003d:  br.s       IL_0048

        .line 100001,100001 : 0,0 ''
        IL_003f:  nop
        IL_0040:  br.s       IL_0061

        .line 100001,100001 : 0,0 ''
        IL_0042:  nop
        IL_0043:  br.s       IL_004d

        .line 100001,100001 : 0,0 ''
        IL_0045:  nop
        IL_0046:  br.s       IL_004c

        .line 100001,100001 : 0,0 ''
        IL_0048:  nop
        IL_0049:  br.s       IL_0061

        .line 100001,100001 : 0,0 ''
        IL_004b:  nop
        .line 100001,100001 : 0,0 ''
        IL_004c:  nop
        IL_004d:  ldarg.0
        IL_004e:  ldc.i4.3
        IL_004f:  stfld      int32 Linq101ElementOperators01/products12@12::pc
        IL_0054:  ldarg.0
        IL_0055:  ldfld      class [mscorlib]System.Collections.Generic.IEnumerator`1<class [Utils]Utils/Product> Linq101ElementOperators01/products12@12::'enum'
        IL_005a:  call       void [FSharp.Core]Microsoft.FSharp.Core.LanguagePrimitives/IntrinsicFunctions::Dispose<class [mscorlib]System.Collections.Generic.IEnumerator`1<class [Utils]Utils/Product>>(!!0)
        IL_005f:  nop
        .line 100001,100001 : 0,0 ''
        IL_0060:  nop
        IL_0061:  ldarg.0
        IL_0062:  ldc.i4.3
        IL_0063:  stfld      int32 Linq101ElementOperators01/products12@12::pc
        IL_0068:  ldarg.0
        IL_0069:  ldnull
        IL_006a:  stfld      class [Utils]Utils/Product Linq101ElementOperators01/products12@12::current
        IL_006f:  ldnull
        IL_0070:  stloc.1
        IL_0071:  leave.s    IL_007f

      }  // end .try
      catch [mscorlib]System.Object 
      {
        IL_0073:  castclass  [mscorlib]System.Exception
        IL_0078:  stloc.2
        .line 12,12 : 9,29 ''
        IL_0079:  ldloc.2
        IL_007a:  stloc.0
        IL_007b:  ldnull
        IL_007c:  stloc.1
        IL_007d:  leave.s    IL_007f

        .line 100001,100001 : 0,0 ''
      }  // end handler
      IL_007f:  ldloc.1
      IL_0080:  pop
      .line 100001,100001 : 0,0 ''
      IL_0081:  nop
      IL_0082:  br         IL_0000

      IL_0087:  ldloc.0
      IL_0088:  ldnull
      IL_0089:  cgt.un
      IL_008b:  brfalse.s  IL_008f

      IL_008d:  br.s       IL_0091

      IL_008f:  br.s       IL_0093

      .line 100001,100001 : 0,0 ''
      IL_0091:  ldloc.0
      IL_0092:  throw

      .line 100001,100001 : 0,0 ''
      IL_0093:  ret
    } // end of method products12@12::Close

    .method public strict virtual instance bool 
            get_CheckClose() cil managed
    {
      // Code size       56 (0x38)
      .maxstack  8
      .line 100001,100001 : 0,0 ''
      IL_0000:  ldarg.0
      IL_0001:  ldfld      int32 Linq101ElementOperators01/products12@12::pc
      IL_0006:  switch     ( 
                            IL_001d,
                            IL_001f,
                            IL_0021,
                            IL_0023)
      IL_001b:  br.s       IL_0031

      IL_001d:  br.s       IL_0025

      IL_001f:  br.s       IL_0028

      IL_0021:  br.s       IL_002b

      IL_0023:  br.s       IL_002e

      .line 100001,100001 : 0,0 ''
      IL_0025:  nop
      IL_0026:  br.s       IL_0036

      .line 100001,100001 : 0,0 ''
      IL_0028:  nop
      IL_0029:  br.s       IL_0034

      .line 100001,100001 : 0,0 ''
      IL_002b:  nop
      IL_002c:  br.s       IL_0032

      .line 100001,100001 : 0,0 ''
      IL_002e:  nop
      IL_002f:  br.s       IL_0036

      .line 100001,100001 : 0,0 ''
      IL_0031:  nop
      IL_0032:  ldc.i4.1
      IL_0033:  ret

      IL_0034:  ldc.i4.1
      IL_0035:  ret

      IL_0036:  ldc.i4.0
      IL_0037:  ret
    } // end of method products12@12::get_CheckClose

    .method public strict virtual instance class [Utils]Utils/Product 
            get_LastGenerated() cil managed
    {
      .custom instance void [mscorlib]System.Runtime.CompilerServices.CompilerGeneratedAttribute::.ctor() = ( 01 00 00 00 ) 
      .custom instance void [mscorlib]System.Diagnostics.DebuggerNonUserCodeAttribute::.ctor() = ( 01 00 00 00 ) 
      // Code size       7 (0x7)
      .maxstack  8
      IL_0000:  ldarg.0
      IL_0001:  ldfld      class [Utils]Utils/Product Linq101ElementOperators01/products12@12::current
      IL_0006:  ret
    } // end of method products12@12::get_LastGenerated

    .method public strict virtual instance class [mscorlib]System.Collections.Generic.IEnumerator`1<class [Utils]Utils/Product> 
            GetFreshEnumerator() cil managed
    {
      .custom instance void [mscorlib]System.Runtime.CompilerServices.CompilerGeneratedAttribute::.ctor() = ( 01 00 00 00 ) 
      .custom instance void [mscorlib]System.Diagnostics.DebuggerNonUserCodeAttribute::.ctor() = ( 01 00 00 00 ) 
      // Code size       9 (0x9)
      .maxstack  8
      IL_0000:  ldnull
      IL_0001:  ldc.i4.0
      IL_0002:  ldnull
      IL_0003:  newobj     instance void Linq101ElementOperators01/products12@12::.ctor(class [mscorlib]System.Collections.Generic.IEnumerator`1<class [Utils]Utils/Product>,
                                                                                        int32,
                                                                                        class [Utils]Utils/Product)
      IL_0008:  ret
    } // end of method products12@12::GetFreshEnumerator

  } // end of class products12@12

  .class auto ansi serializable sealed nested assembly beforefieldinit 'products12@13-1'
         extends class [FSharp.Core]Microsoft.FSharp.Core.FSharpFunc`2<class [Utils]Utils/Product,bool>
  {
    .field static assembly initonly class Linq101ElementOperators01/'products12@13-1' @_instance
    .method assembly specialname rtspecialname 
            instance void  .ctor() cil managed
    {
      .custom instance void [mscorlib]System.Runtime.CompilerServices.CompilerGeneratedAttribute::.ctor() = ( 01 00 00 00 ) 
      .custom instance void [mscorlib]System.Diagnostics.DebuggerNonUserCodeAttribute::.ctor() = ( 01 00 00 00 ) 
      // Code size       7 (0x7)
      .maxstack  8
      IL_0000:  ldarg.0
      IL_0001:  call       instance void class [FSharp.Core]Microsoft.FSharp.Core.FSharpFunc`2<class [Utils]Utils/Product,bool>::.ctor()
      IL_0006:  ret
    } // end of method 'products12@13-1'::.ctor

    .method public strict virtual instance bool 
            Invoke(class [Utils]Utils/Product p) cil managed
    {
      // Code size       11 (0xb)
      .maxstack  8
      .line 13,13 : 16,32 ''
      IL_0000:  ldarg.1
      IL_0001:  callvirt   instance int32 [Utils]Utils/Product::get_ProductID()
      IL_0006:  ldc.i4.s   12
      IL_0008:  ceq
      IL_000a:  ret
    } // end of method 'products12@13-1'::Invoke

    .method private specialname rtspecialname static 
            void  .cctor() cil managed
    {
      // Code size       11 (0xb)
      .maxstack  10
      IL_0000:  newobj     instance void Linq101ElementOperators01/'products12@13-1'::.ctor()
      IL_0005:  stsfld     class Linq101ElementOperators01/'products12@13-1' Linq101ElementOperators01/'products12@13-1'::@_instance
      IL_000a:  ret
    } // end of method 'products12@13-1'::.cctor

  } // end of class 'products12@13-1'

  .class auto autochar serializable sealed nested assembly beforefieldinit specialname startsWithO@22
         extends class [FSharp.Core]Microsoft.FSharp.Core.CompilerServices.GeneratedSequenceBase`1<string>
  {
    .custom instance void [FSharp.Core]Microsoft.FSharp.Core.CompilationMappingAttribute::.ctor(valuetype [FSharp.Core]Microsoft.FSharp.Core.SourceConstructFlags) = ( 01 00 06 00 00 00 00 00 ) 
    .field public class [mscorlib]System.Collections.Generic.IEnumerator`1<string> 'enum'
    .custom instance void [mscorlib]System.Diagnostics.DebuggerBrowsableAttribute::.ctor(valuetype [mscorlib]System.Diagnostics.DebuggerBrowsableState) = ( 01 00 00 00 00 00 00 00 ) 
    .custom instance void [mscorlib]System.Runtime.CompilerServices.CompilerGeneratedAttribute::.ctor() = ( 01 00 00 00 ) 
    .custom instance void [mscorlib]System.Diagnostics.DebuggerNonUserCodeAttribute::.ctor() = ( 01 00 00 00 ) 
    .field public int32 pc
    .custom instance void [mscorlib]System.Diagnostics.DebuggerBrowsableAttribute::.ctor(valuetype [mscorlib]System.Diagnostics.DebuggerBrowsableState) = ( 01 00 00 00 00 00 00 00 ) 
    .custom instance void [mscorlib]System.Runtime.CompilerServices.CompilerGeneratedAttribute::.ctor() = ( 01 00 00 00 ) 
    .custom instance void [mscorlib]System.Diagnostics.DebuggerNonUserCodeAttribute::.ctor() = ( 01 00 00 00 ) 
    .field public string current
    .custom instance void [mscorlib]System.Diagnostics.DebuggerBrowsableAttribute::.ctor(valuetype [mscorlib]System.Diagnostics.DebuggerBrowsableState) = ( 01 00 00 00 00 00 00 00 ) 
    .custom instance void [mscorlib]System.Runtime.CompilerServices.CompilerGeneratedAttribute::.ctor() = ( 01 00 00 00 ) 
    .custom instance void [mscorlib]System.Diagnostics.DebuggerNonUserCodeAttribute::.ctor() = ( 01 00 00 00 ) 
    .method public specialname rtspecialname 
            instance void  .ctor(class [mscorlib]System.Collections.Generic.IEnumerator`1<string> 'enum',
                                 int32 pc,
                                 string current) cil managed
    {
      // Code size       28 (0x1c)
      .maxstack  8
      IL_0000:  ldarg.0
      IL_0001:  ldarg.1
      IL_0002:  stfld      class [mscorlib]System.Collections.Generic.IEnumerator`1<string> Linq101ElementOperators01/startsWithO@22::'enum'
      IL_0007:  ldarg.0
      IL_0008:  ldarg.2
      IL_0009:  stfld      int32 Linq101ElementOperators01/startsWithO@22::pc
      IL_000e:  ldarg.0
      IL_000f:  ldarg.3
      IL_0010:  stfld      string Linq101ElementOperators01/startsWithO@22::current
      IL_0015:  ldarg.0
      IL_0016:  call       instance void class [FSharp.Core]Microsoft.FSharp.Core.CompilerServices.GeneratedSequenceBase`1<string>::.ctor()
      IL_001b:  ret
    } // end of method startsWithO@22::.ctor

    .method public strict virtual instance int32 
            GenerateNext(class [mscorlib]System.Collections.Generic.IEnumerable`1<string>& next) cil managed
    {
      // Code size       154 (0x9a)
      .maxstack  6
      .locals init ([0] string V_0,
               [1] string s)
      .line 100001,100001 : 0,0 ''
      IL_0000:  ldarg.0
      IL_0001:  ldfld      int32 Linq101ElementOperators01/startsWithO@22::pc
      IL_0006:  ldc.i4.1
      IL_0007:  sub
      IL_0008:  switch     ( 
                            IL_001b,
                            IL_001d,
                            IL_001f)
      IL_0019:  br.s       IL_002a

      IL_001b:  br.s       IL_0021

      IL_001d:  br.s       IL_0024

      IL_001f:  br.s       IL_0027

      .line 100001,100001 : 0,0 ''
      IL_0021:  nop
      IL_0022:  br.s       IL_0070

      .line 100001,100001 : 0,0 ''
      IL_0024:  nop
      IL_0025:  br.s       IL_006d

      .line 100001,100001 : 0,0 ''
      IL_0027:  nop
      IL_0028:  br.s       IL_0091

      .line 100001,100001 : 0,0 ''
      IL_002a:  nop
      .line 22,22 : 9,28 ''
      IL_002b:  ldarg.0
      IL_002c:  call       class [FSharp.Core]Microsoft.FSharp.Collections.FSharpList`1<string> Linq101ElementOperators01::get_strings()
      IL_0031:  callvirt   instance class [mscorlib]System.Collections.Generic.IEnumerator`1<!0> class [mscorlib]System.Collections.Generic.IEnumerable`1<string>::GetEnumerator()
      IL_0036:  stfld      class [mscorlib]System.Collections.Generic.IEnumerator`1<string> Linq101ElementOperators01/startsWithO@22::'enum'
      IL_003b:  ldarg.0
      IL_003c:  ldc.i4.1
      IL_003d:  stfld      int32 Linq101ElementOperators01/startsWithO@22::pc
      .line 22,22 : 9,28 ''
      IL_0042:  ldarg.0
      IL_0043:  ldfld      class [mscorlib]System.Collections.Generic.IEnumerator`1<string> Linq101ElementOperators01/startsWithO@22::'enum'
      IL_0048:  callvirt   instance bool [mscorlib]System.Collections.IEnumerator::MoveNext()
      IL_004d:  brfalse.s  IL_0070

      IL_004f:  ldarg.0
      IL_0050:  ldfld      class [mscorlib]System.Collections.Generic.IEnumerator`1<string> Linq101ElementOperators01/startsWithO@22::'enum'
      IL_0055:  callvirt   instance !0 class [mscorlib]System.Collections.Generic.IEnumerator`1<string>::get_Current()
      IL_005a:  stloc.0
      .line 22,22 : 9,28 ''
      IL_005b:  ldloc.0
      IL_005c:  stloc.1
      IL_005d:  ldarg.0
      IL_005e:  ldc.i4.2
      IL_005f:  stfld      int32 Linq101ElementOperators01/startsWithO@22::pc
      .line 23,23 : 9,28 ''
      IL_0064:  ldarg.0
      IL_0065:  ldloc.1
      IL_0066:  stfld      string Linq101ElementOperators01/startsWithO@22::current
      IL_006b:  ldc.i4.1
      IL_006c:  ret

      .line 100001,100001 : 0,0 ''
      IL_006d:  nop
      IL_006e:  br.s       IL_0042

      IL_0070:  ldarg.0
      IL_0071:  ldc.i4.3
      IL_0072:  stfld      int32 Linq101ElementOperators01/startsWithO@22::pc
      .line 22,22 : 9,28 ''
      IL_0077:  ldarg.0
      IL_0078:  ldfld      class [mscorlib]System.Collections.Generic.IEnumerator`1<string> Linq101ElementOperators01/startsWithO@22::'enum'
      IL_007d:  call       void [FSharp.Core]Microsoft.FSharp.Core.LanguagePrimitives/IntrinsicFunctions::Dispose<class [mscorlib]System.Collections.Generic.IEnumerator`1<string>>(!!0)
      IL_0082:  nop
      IL_0083:  ldarg.0
      IL_0084:  ldnull
      IL_0085:  stfld      class [mscorlib]System.Collections.Generic.IEnumerator`1<string> Linq101ElementOperators01/startsWithO@22::'enum'
      IL_008a:  ldarg.0
      IL_008b:  ldc.i4.3
      IL_008c:  stfld      int32 Linq101ElementOperators01/startsWithO@22::pc
      IL_0091:  ldarg.0
      IL_0092:  ldnull
      IL_0093:  stfld      string Linq101ElementOperators01/startsWithO@22::current
      IL_0098:  ldc.i4.0
      IL_0099:  ret
    } // end of method startsWithO@22::GenerateNext

    .method public strict virtual instance void 
            Close() cil managed
    {
      // Code size       148 (0x94)
      .maxstack  6
      .locals init ([0] class [mscorlib]System.Exception V_0,
               [1] class [FSharp.Core]Microsoft.FSharp.Core.Unit V_1,
               [2] class [mscorlib]System.Exception e)
      .line 100001,100001 : 0,0 ''
      IL_0000:  ldarg.0
      IL_0001:  ldfld      int32 Linq101ElementOperators01/startsWithO@22::pc
      IL_0006:  ldc.i4.3
      IL_0007:  sub
      IL_0008:  switch     ( 
                            IL_0013)
      IL_0011:  br.s       IL_0019

      .line 100001,100001 : 0,0 ''
      IL_0013:  nop
      IL_0014:  br         IL_0087

      .line 100001,100001 : 0,0 ''
      IL_0019:  nop
      .try
      {
        IL_001a:  ldarg.0
        IL_001b:  ldfld      int32 Linq101ElementOperators01/startsWithO@22::pc
        IL_0020:  switch     ( 
                              IL_0037,
                              IL_0039,
                              IL_003b,
                              IL_003d)
        IL_0035:  br.s       IL_004b

        IL_0037:  br.s       IL_003f

        IL_0039:  br.s       IL_0042

        IL_003b:  br.s       IL_0045

        IL_003d:  br.s       IL_0048

        .line 100001,100001 : 0,0 ''
        IL_003f:  nop
        IL_0040:  br.s       IL_0061

        .line 100001,100001 : 0,0 ''
        IL_0042:  nop
        IL_0043:  br.s       IL_004d

        .line 100001,100001 : 0,0 ''
        IL_0045:  nop
        IL_0046:  br.s       IL_004c

        .line 100001,100001 : 0,0 ''
        IL_0048:  nop
        IL_0049:  br.s       IL_0061

        .line 100001,100001 : 0,0 ''
        IL_004b:  nop
        .line 100001,100001 : 0,0 ''
        IL_004c:  nop
        IL_004d:  ldarg.0
        IL_004e:  ldc.i4.3
        IL_004f:  stfld      int32 Linq101ElementOperators01/startsWithO@22::pc
        IL_0054:  ldarg.0
        IL_0055:  ldfld      class [mscorlib]System.Collections.Generic.IEnumerator`1<string> Linq101ElementOperators01/startsWithO@22::'enum'
        IL_005a:  call       void [FSharp.Core]Microsoft.FSharp.Core.LanguagePrimitives/IntrinsicFunctions::Dispose<class [mscorlib]System.Collections.Generic.IEnumerator`1<string>>(!!0)
        IL_005f:  nop
        .line 100001,100001 : 0,0 ''
        IL_0060:  nop
        IL_0061:  ldarg.0
        IL_0062:  ldc.i4.3
        IL_0063:  stfld      int32 Linq101ElementOperators01/startsWithO@22::pc
        IL_0068:  ldarg.0
        IL_0069:  ldnull
        IL_006a:  stfld      string Linq101ElementOperators01/startsWithO@22::current
        IL_006f:  ldnull
        IL_0070:  stloc.1
        IL_0071:  leave.s    IL_007f

      }  // end .try
      catch [mscorlib]System.Object 
      {
        IL_0073:  castclass  [mscorlib]System.Exception
        IL_0078:  stloc.2
        .line 22,22 : 9,28 ''
        IL_0079:  ldloc.2
        IL_007a:  stloc.0
        IL_007b:  ldnull
        IL_007c:  stloc.1
        IL_007d:  leave.s    IL_007f

        .line 100001,100001 : 0,0 ''
      }  // end handler
      IL_007f:  ldloc.1
      IL_0080:  pop
      .line 100001,100001 : 0,0 ''
      IL_0081:  nop
      IL_0082:  br         IL_0000

      IL_0087:  ldloc.0
      IL_0088:  ldnull
      IL_0089:  cgt.un
      IL_008b:  brfalse.s  IL_008f

      IL_008d:  br.s       IL_0091

      IL_008f:  br.s       IL_0093

      .line 100001,100001 : 0,0 ''
      IL_0091:  ldloc.0
      IL_0092:  throw

      .line 100001,100001 : 0,0 ''
      IL_0093:  ret
    } // end of method startsWithO@22::Close

    .method public strict virtual instance bool 
            get_CheckClose() cil managed
    {
      // Code size       56 (0x38)
      .maxstack  8
      .line 100001,100001 : 0,0 ''
      IL_0000:  ldarg.0
      IL_0001:  ldfld      int32 Linq101ElementOperators01/startsWithO@22::pc
      IL_0006:  switch     ( 
                            IL_001d,
                            IL_001f,
                            IL_0021,
                            IL_0023)
      IL_001b:  br.s       IL_0031

      IL_001d:  br.s       IL_0025

      IL_001f:  br.s       IL_0028

      IL_0021:  br.s       IL_002b

      IL_0023:  br.s       IL_002e

      .line 100001,100001 : 0,0 ''
      IL_0025:  nop
      IL_0026:  br.s       IL_0036

      .line 100001,100001 : 0,0 ''
      IL_0028:  nop
      IL_0029:  br.s       IL_0034

      .line 100001,100001 : 0,0 ''
      IL_002b:  nop
      IL_002c:  br.s       IL_0032

      .line 100001,100001 : 0,0 ''
      IL_002e:  nop
      IL_002f:  br.s       IL_0036

      .line 100001,100001 : 0,0 ''
      IL_0031:  nop
      IL_0032:  ldc.i4.1
      IL_0033:  ret

      IL_0034:  ldc.i4.1
      IL_0035:  ret

      IL_0036:  ldc.i4.0
      IL_0037:  ret
    } // end of method startsWithO@22::get_CheckClose

    .method public strict virtual instance string 
            get_LastGenerated() cil managed
    {
      .custom instance void [mscorlib]System.Runtime.CompilerServices.CompilerGeneratedAttribute::.ctor() = ( 01 00 00 00 ) 
      .custom instance void [mscorlib]System.Diagnostics.DebuggerNonUserCodeAttribute::.ctor() = ( 01 00 00 00 ) 
      // Code size       7 (0x7)
      .maxstack  8
      IL_0000:  ldarg.0
      IL_0001:  ldfld      string Linq101ElementOperators01/startsWithO@22::current
      IL_0006:  ret
    } // end of method startsWithO@22::get_LastGenerated

    .method public strict virtual instance class [mscorlib]System.Collections.Generic.IEnumerator`1<string> 
            GetFreshEnumerator() cil managed
    {
      .custom instance void [mscorlib]System.Runtime.CompilerServices.CompilerGeneratedAttribute::.ctor() = ( 01 00 00 00 ) 
      .custom instance void [mscorlib]System.Diagnostics.DebuggerNonUserCodeAttribute::.ctor() = ( 01 00 00 00 ) 
      // Code size       9 (0x9)
      .maxstack  8
      IL_0000:  ldnull
      IL_0001:  ldc.i4.0
      IL_0002:  ldnull
      IL_0003:  newobj     instance void Linq101ElementOperators01/startsWithO@22::.ctor(class [mscorlib]System.Collections.Generic.IEnumerator`1<string>,
                                                                                         int32,
                                                                                         string)
      IL_0008:  ret
    } // end of method startsWithO@22::GetFreshEnumerator

  } // end of class startsWithO@22

  .class auto ansi serializable sealed nested assembly beforefieldinit 'startsWithO@23-1'
         extends class [FSharp.Core]Microsoft.FSharp.Core.FSharpFunc`2<string,bool>
  {
    .field static assembly initonly class Linq101ElementOperators01/'startsWithO@23-1' @_instance
    .method assembly specialname rtspecialname 
            instance void  .ctor() cil managed
    {
      .custom instance void [mscorlib]System.Runtime.CompilerServices.CompilerGeneratedAttribute::.ctor() = ( 01 00 00 00 ) 
      .custom instance void [mscorlib]System.Diagnostics.DebuggerNonUserCodeAttribute::.ctor() = ( 01 00 00 00 ) 
      // Code size       7 (0x7)
      .maxstack  8
      IL_0000:  ldarg.0
      IL_0001:  call       instance void class [FSharp.Core]Microsoft.FSharp.Core.FSharpFunc`2<string,bool>::.ctor()
      IL_0006:  ret
    } // end of method 'startsWithO@23-1'::.ctor

    .method public strict virtual instance bool 
            Invoke(string s) cil managed
    {
      // Code size       12 (0xc)
      .maxstack  8
      .line 23,23 : 16,27 ''
      IL_0000:  ldarg.1
      IL_0001:  ldc.i4.0
      IL_0002:  callvirt   instance char [netstandard]System.String::get_Chars(int32)
      IL_0007:  ldc.i4.s   111
      IL_0009:  ceq
      IL_000b:  ret
    } // end of method 'startsWithO@23-1'::Invoke

    .method private specialname rtspecialname static 
            void  .cctor() cil managed
    {
      // Code size       11 (0xb)
      .maxstack  10
      IL_0000:  newobj     instance void Linq101ElementOperators01/'startsWithO@23-1'::.ctor()
      IL_0005:  stsfld     class Linq101ElementOperators01/'startsWithO@23-1' Linq101ElementOperators01/'startsWithO@23-1'::@_instance
      IL_000a:  ret
    } // end of method 'startsWithO@23-1'::.cctor

  } // end of class 'startsWithO@23-1'

  .class auto autochar serializable sealed nested assembly beforefieldinit specialname firstNumOrDefault@31
         extends class [FSharp.Core]Microsoft.FSharp.Core.CompilerServices.GeneratedSequenceBase`1<int32>
  {
    .custom instance void [FSharp.Core]Microsoft.FSharp.Core.CompilationMappingAttribute::.ctor(valuetype [FSharp.Core]Microsoft.FSharp.Core.SourceConstructFlags) = ( 01 00 06 00 00 00 00 00 ) 
    .field public class [mscorlib]System.Collections.Generic.IEnumerator`1<int32> 'enum'
    .custom instance void [mscorlib]System.Diagnostics.DebuggerBrowsableAttribute::.ctor(valuetype [mscorlib]System.Diagnostics.DebuggerBrowsableState) = ( 01 00 00 00 00 00 00 00 ) 
    .custom instance void [mscorlib]System.Runtime.CompilerServices.CompilerGeneratedAttribute::.ctor() = ( 01 00 00 00 ) 
    .custom instance void [mscorlib]System.Diagnostics.DebuggerNonUserCodeAttribute::.ctor() = ( 01 00 00 00 ) 
    .field public int32 pc
    .custom instance void [mscorlib]System.Diagnostics.DebuggerBrowsableAttribute::.ctor(valuetype [mscorlib]System.Diagnostics.DebuggerBrowsableState) = ( 01 00 00 00 00 00 00 00 ) 
    .custom instance void [mscorlib]System.Runtime.CompilerServices.CompilerGeneratedAttribute::.ctor() = ( 01 00 00 00 ) 
    .custom instance void [mscorlib]System.Diagnostics.DebuggerNonUserCodeAttribute::.ctor() = ( 01 00 00 00 ) 
    .field public int32 current
    .custom instance void [mscorlib]System.Diagnostics.DebuggerBrowsableAttribute::.ctor(valuetype [mscorlib]System.Diagnostics.DebuggerBrowsableState) = ( 01 00 00 00 00 00 00 00 ) 
    .custom instance void [mscorlib]System.Runtime.CompilerServices.CompilerGeneratedAttribute::.ctor() = ( 01 00 00 00 ) 
    .custom instance void [mscorlib]System.Diagnostics.DebuggerNonUserCodeAttribute::.ctor() = ( 01 00 00 00 ) 
    .method public specialname rtspecialname 
            instance void  .ctor(class [mscorlib]System.Collections.Generic.IEnumerator`1<int32> 'enum',
                                 int32 pc,
                                 int32 current) cil managed
    {
      // Code size       28 (0x1c)
      .maxstack  8
      IL_0000:  ldarg.0
      IL_0001:  ldarg.1
      IL_0002:  stfld      class [mscorlib]System.Collections.Generic.IEnumerator`1<int32> Linq101ElementOperators01/firstNumOrDefault@31::'enum'
      IL_0007:  ldarg.0
      IL_0008:  ldarg.2
      IL_0009:  stfld      int32 Linq101ElementOperators01/firstNumOrDefault@31::pc
      IL_000e:  ldarg.0
      IL_000f:  ldarg.3
      IL_0010:  stfld      int32 Linq101ElementOperators01/firstNumOrDefault@31::current
      IL_0015:  ldarg.0
      IL_0016:  call       instance void class [FSharp.Core]Microsoft.FSharp.Core.CompilerServices.GeneratedSequenceBase`1<int32>::.ctor()
      IL_001b:  ret
    } // end of method firstNumOrDefault@31::.ctor

    .method public strict virtual instance int32 
            GenerateNext(class [mscorlib]System.Collections.Generic.IEnumerable`1<int32>& next) cil managed
    {
      // Code size       154 (0x9a)
      .maxstack  6
      .locals init ([0] int32 V_0,
               [1] int32 n)
      .line 100001,100001 : 0,0 ''
      IL_0000:  ldarg.0
      IL_0001:  ldfld      int32 Linq101ElementOperators01/firstNumOrDefault@31::pc
      IL_0006:  ldc.i4.1
      IL_0007:  sub
      IL_0008:  switch     ( 
                            IL_001b,
                            IL_001d,
                            IL_001f)
      IL_0019:  br.s       IL_002a

      IL_001b:  br.s       IL_0021

      IL_001d:  br.s       IL_0024

      IL_001f:  br.s       IL_0027

      .line 100001,100001 : 0,0 ''
      IL_0021:  nop
      IL_0022:  br.s       IL_0070

      .line 100001,100001 : 0,0 ''
      IL_0024:  nop
      IL_0025:  br.s       IL_006d

      .line 100001,100001 : 0,0 ''
      IL_0027:  nop
      IL_0028:  br.s       IL_0091

      .line 100001,100001 : 0,0 ''
      IL_002a:  nop
      .line 31,31 : 9,28 ''
      IL_002b:  ldarg.0
      IL_002c:  call       class [FSharp.Core]Microsoft.FSharp.Collections.FSharpList`1<int32> Linq101ElementOperators01::get_numbers()
      IL_0031:  callvirt   instance class [mscorlib]System.Collections.Generic.IEnumerator`1<!0> class [mscorlib]System.Collections.Generic.IEnumerable`1<int32>::GetEnumerator()
      IL_0036:  stfld      class [mscorlib]System.Collections.Generic.IEnumerator`1<int32> Linq101ElementOperators01/firstNumOrDefault@31::'enum'
      IL_003b:  ldarg.0
      IL_003c:  ldc.i4.1
      IL_003d:  stfld      int32 Linq101ElementOperators01/firstNumOrDefault@31::pc
      .line 31,31 : 9,28 ''
      IL_0042:  ldarg.0
      IL_0043:  ldfld      class [mscorlib]System.Collections.Generic.IEnumerator`1<int32> Linq101ElementOperators01/firstNumOrDefault@31::'enum'
      IL_0048:  callvirt   instance bool [mscorlib]System.Collections.IEnumerator::MoveNext()
      IL_004d:  brfalse.s  IL_0070

      IL_004f:  ldarg.0
      IL_0050:  ldfld      class [mscorlib]System.Collections.Generic.IEnumerator`1<int32> Linq101ElementOperators01/firstNumOrDefault@31::'enum'
      IL_0055:  callvirt   instance !0 class [mscorlib]System.Collections.Generic.IEnumerator`1<int32>::get_Current()
      IL_005a:  stloc.0
      .line 31,31 : 9,28 ''
      IL_005b:  ldloc.0
      IL_005c:  stloc.1
      IL_005d:  ldarg.0
      IL_005e:  ldc.i4.2
      IL_005f:  stfld      int32 Linq101ElementOperators01/firstNumOrDefault@31::pc
      .line 32,32 : 9,22 ''
      IL_0064:  ldarg.0
      IL_0065:  ldloc.1
      IL_0066:  stfld      int32 Linq101ElementOperators01/firstNumOrDefault@31::current
      IL_006b:  ldc.i4.1
      IL_006c:  ret

      .line 100001,100001 : 0,0 ''
      IL_006d:  nop
      IL_006e:  br.s       IL_0042

      IL_0070:  ldarg.0
      IL_0071:  ldc.i4.3
      IL_0072:  stfld      int32 Linq101ElementOperators01/firstNumOrDefault@31::pc
      .line 31,31 : 9,28 ''
      IL_0077:  ldarg.0
      IL_0078:  ldfld      class [mscorlib]System.Collections.Generic.IEnumerator`1<int32> Linq101ElementOperators01/firstNumOrDefault@31::'enum'
      IL_007d:  call       void [FSharp.Core]Microsoft.FSharp.Core.LanguagePrimitives/IntrinsicFunctions::Dispose<class [mscorlib]System.Collections.Generic.IEnumerator`1<int32>>(!!0)
      IL_0082:  nop
      IL_0083:  ldarg.0
      IL_0084:  ldnull
      IL_0085:  stfld      class [mscorlib]System.Collections.Generic.IEnumerator`1<int32> Linq101ElementOperators01/firstNumOrDefault@31::'enum'
      IL_008a:  ldarg.0
      IL_008b:  ldc.i4.3
      IL_008c:  stfld      int32 Linq101ElementOperators01/firstNumOrDefault@31::pc
      IL_0091:  ldarg.0
      IL_0092:  ldc.i4.0
      IL_0093:  stfld      int32 Linq101ElementOperators01/firstNumOrDefault@31::current
      IL_0098:  ldc.i4.0
      IL_0099:  ret
    } // end of method firstNumOrDefault@31::GenerateNext

    .method public strict virtual instance void 
            Close() cil managed
    {
      // Code size       148 (0x94)
      .maxstack  6
      .locals init ([0] class [mscorlib]System.Exception V_0,
               [1] class [FSharp.Core]Microsoft.FSharp.Core.Unit V_1,
               [2] class [mscorlib]System.Exception e)
      .line 100001,100001 : 0,0 ''
      IL_0000:  ldarg.0
      IL_0001:  ldfld      int32 Linq101ElementOperators01/firstNumOrDefault@31::pc
      IL_0006:  ldc.i4.3
      IL_0007:  sub
      IL_0008:  switch     ( 
                            IL_0013)
      IL_0011:  br.s       IL_0019

      .line 100001,100001 : 0,0 ''
      IL_0013:  nop
      IL_0014:  br         IL_0087

      .line 100001,100001 : 0,0 ''
      IL_0019:  nop
      .try
      {
        IL_001a:  ldarg.0
        IL_001b:  ldfld      int32 Linq101ElementOperators01/firstNumOrDefault@31::pc
        IL_0020:  switch     ( 
                              IL_0037,
                              IL_0039,
                              IL_003b,
                              IL_003d)
        IL_0035:  br.s       IL_004b

        IL_0037:  br.s       IL_003f

        IL_0039:  br.s       IL_0042

        IL_003b:  br.s       IL_0045

        IL_003d:  br.s       IL_0048

        .line 100001,100001 : 0,0 ''
        IL_003f:  nop
        IL_0040:  br.s       IL_0061

        .line 100001,100001 : 0,0 ''
        IL_0042:  nop
        IL_0043:  br.s       IL_004d

        .line 100001,100001 : 0,0 ''
        IL_0045:  nop
        IL_0046:  br.s       IL_004c

        .line 100001,100001 : 0,0 ''
        IL_0048:  nop
        IL_0049:  br.s       IL_0061

        .line 100001,100001 : 0,0 ''
        IL_004b:  nop
        .line 100001,100001 : 0,0 ''
        IL_004c:  nop
        IL_004d:  ldarg.0
        IL_004e:  ldc.i4.3
        IL_004f:  stfld      int32 Linq101ElementOperators01/firstNumOrDefault@31::pc
        IL_0054:  ldarg.0
        IL_0055:  ldfld      class [mscorlib]System.Collections.Generic.IEnumerator`1<int32> Linq101ElementOperators01/firstNumOrDefault@31::'enum'
        IL_005a:  call       void [FSharp.Core]Microsoft.FSharp.Core.LanguagePrimitives/IntrinsicFunctions::Dispose<class [mscorlib]System.Collections.Generic.IEnumerator`1<int32>>(!!0)
        IL_005f:  nop
        .line 100001,100001 : 0,0 ''
        IL_0060:  nop
        IL_0061:  ldarg.0
        IL_0062:  ldc.i4.3
        IL_0063:  stfld      int32 Linq101ElementOperators01/firstNumOrDefault@31::pc
        IL_0068:  ldarg.0
        IL_0069:  ldc.i4.0
        IL_006a:  stfld      int32 Linq101ElementOperators01/firstNumOrDefault@31::current
        IL_006f:  ldnull
        IL_0070:  stloc.1
        IL_0071:  leave.s    IL_007f

      }  // end .try
      catch [mscorlib]System.Object 
      {
        IL_0073:  castclass  [mscorlib]System.Exception
        IL_0078:  stloc.2
        .line 31,31 : 9,28 ''
        IL_0079:  ldloc.2
        IL_007a:  stloc.0
        IL_007b:  ldnull
        IL_007c:  stloc.1
        IL_007d:  leave.s    IL_007f

        .line 100001,100001 : 0,0 ''
      }  // end handler
      IL_007f:  ldloc.1
      IL_0080:  pop
      .line 100001,100001 : 0,0 ''
      IL_0081:  nop
      IL_0082:  br         IL_0000

      IL_0087:  ldloc.0
      IL_0088:  ldnull
      IL_0089:  cgt.un
      IL_008b:  brfalse.s  IL_008f

      IL_008d:  br.s       IL_0091

      IL_008f:  br.s       IL_0093

      .line 100001,100001 : 0,0 ''
      IL_0091:  ldloc.0
      IL_0092:  throw

      .line 100001,100001 : 0,0 ''
      IL_0093:  ret
    } // end of method firstNumOrDefault@31::Close

    .method public strict virtual instance bool 
            get_CheckClose() cil managed
    {
      // Code size       56 (0x38)
      .maxstack  8
      .line 100001,100001 : 0,0 ''
      IL_0000:  ldarg.0
      IL_0001:  ldfld      int32 Linq101ElementOperators01/firstNumOrDefault@31::pc
      IL_0006:  switch     ( 
                            IL_001d,
                            IL_001f,
                            IL_0021,
                            IL_0023)
      IL_001b:  br.s       IL_0031

      IL_001d:  br.s       IL_0025

      IL_001f:  br.s       IL_0028

      IL_0021:  br.s       IL_002b

      IL_0023:  br.s       IL_002e

      .line 100001,100001 : 0,0 ''
      IL_0025:  nop
      IL_0026:  br.s       IL_0036

      .line 100001,100001 : 0,0 ''
      IL_0028:  nop
      IL_0029:  br.s       IL_0034

      .line 100001,100001 : 0,0 ''
      IL_002b:  nop
      IL_002c:  br.s       IL_0032

      .line 100001,100001 : 0,0 ''
      IL_002e:  nop
      IL_002f:  br.s       IL_0036

      .line 100001,100001 : 0,0 ''
      IL_0031:  nop
      IL_0032:  ldc.i4.1
      IL_0033:  ret

      IL_0034:  ldc.i4.1
      IL_0035:  ret

      IL_0036:  ldc.i4.0
      IL_0037:  ret
    } // end of method firstNumOrDefault@31::get_CheckClose

    .method public strict virtual instance int32 
            get_LastGenerated() cil managed
    {
      .custom instance void [mscorlib]System.Runtime.CompilerServices.CompilerGeneratedAttribute::.ctor() = ( 01 00 00 00 ) 
      .custom instance void [mscorlib]System.Diagnostics.DebuggerNonUserCodeAttribute::.ctor() = ( 01 00 00 00 ) 
      // Code size       7 (0x7)
      .maxstack  8
      IL_0000:  ldarg.0
      IL_0001:  ldfld      int32 Linq101ElementOperators01/firstNumOrDefault@31::current
      IL_0006:  ret
    } // end of method firstNumOrDefault@31::get_LastGenerated

    .method public strict virtual instance class [mscorlib]System.Collections.Generic.IEnumerator`1<int32> 
            GetFreshEnumerator() cil managed
    {
      .custom instance void [mscorlib]System.Runtime.CompilerServices.CompilerGeneratedAttribute::.ctor() = ( 01 00 00 00 ) 
      .custom instance void [mscorlib]System.Diagnostics.DebuggerNonUserCodeAttribute::.ctor() = ( 01 00 00 00 ) 
      // Code size       9 (0x9)
      .maxstack  8
      IL_0000:  ldnull
      IL_0001:  ldc.i4.0
      IL_0002:  ldc.i4.0
      IL_0003:  newobj     instance void Linq101ElementOperators01/firstNumOrDefault@31::.ctor(class [mscorlib]System.Collections.Generic.IEnumerator`1<int32>,
                                                                                               int32,
                                                                                               int32)
      IL_0008:  ret
    } // end of method firstNumOrDefault@31::GetFreshEnumerator

  } // end of class firstNumOrDefault@31

  .class auto autochar serializable sealed nested assembly beforefieldinit specialname fourthLowNum@52
         extends class [FSharp.Core]Microsoft.FSharp.Core.CompilerServices.GeneratedSequenceBase`1<int32>
  {
    .custom instance void [FSharp.Core]Microsoft.FSharp.Core.CompilationMappingAttribute::.ctor(valuetype [FSharp.Core]Microsoft.FSharp.Core.SourceConstructFlags) = ( 01 00 06 00 00 00 00 00 ) 
    .field public class [mscorlib]System.Collections.Generic.IEnumerator`1<int32> 'enum'
    .custom instance void [mscorlib]System.Diagnostics.DebuggerBrowsableAttribute::.ctor(valuetype [mscorlib]System.Diagnostics.DebuggerBrowsableState) = ( 01 00 00 00 00 00 00 00 ) 
    .custom instance void [mscorlib]System.Runtime.CompilerServices.CompilerGeneratedAttribute::.ctor() = ( 01 00 00 00 ) 
    .custom instance void [mscorlib]System.Diagnostics.DebuggerNonUserCodeAttribute::.ctor() = ( 01 00 00 00 ) 
    .field public int32 pc
    .custom instance void [mscorlib]System.Diagnostics.DebuggerBrowsableAttribute::.ctor(valuetype [mscorlib]System.Diagnostics.DebuggerBrowsableState) = ( 01 00 00 00 00 00 00 00 ) 
    .custom instance void [mscorlib]System.Runtime.CompilerServices.CompilerGeneratedAttribute::.ctor() = ( 01 00 00 00 ) 
    .custom instance void [mscorlib]System.Diagnostics.DebuggerNonUserCodeAttribute::.ctor() = ( 01 00 00 00 ) 
    .field public int32 current
    .custom instance void [mscorlib]System.Diagnostics.DebuggerBrowsableAttribute::.ctor(valuetype [mscorlib]System.Diagnostics.DebuggerBrowsableState) = ( 01 00 00 00 00 00 00 00 ) 
    .custom instance void [mscorlib]System.Runtime.CompilerServices.CompilerGeneratedAttribute::.ctor() = ( 01 00 00 00 ) 
    .custom instance void [mscorlib]System.Diagnostics.DebuggerNonUserCodeAttribute::.ctor() = ( 01 00 00 00 ) 
    .method public specialname rtspecialname 
            instance void  .ctor(class [mscorlib]System.Collections.Generic.IEnumerator`1<int32> 'enum',
                                 int32 pc,
                                 int32 current) cil managed
    {
      // Code size       28 (0x1c)
      .maxstack  8
      IL_0000:  ldarg.0
      IL_0001:  ldarg.1
      IL_0002:  stfld      class [mscorlib]System.Collections.Generic.IEnumerator`1<int32> Linq101ElementOperators01/fourthLowNum@52::'enum'
      IL_0007:  ldarg.0
      IL_0008:  ldarg.2
      IL_0009:  stfld      int32 Linq101ElementOperators01/fourthLowNum@52::pc
      IL_000e:  ldarg.0
      IL_000f:  ldarg.3
      IL_0010:  stfld      int32 Linq101ElementOperators01/fourthLowNum@52::current
      IL_0015:  ldarg.0
      IL_0016:  call       instance void class [FSharp.Core]Microsoft.FSharp.Core.CompilerServices.GeneratedSequenceBase`1<int32>::.ctor()
      IL_001b:  ret
    } // end of method fourthLowNum@52::.ctor

    .method public strict virtual instance int32 
            GenerateNext(class [mscorlib]System.Collections.Generic.IEnumerable`1<int32>& next) cil managed
    {
      // Code size       154 (0x9a)
      .maxstack  6
      .locals init ([0] int32 V_0,
               [1] int32 n)
      .line 100001,100001 : 0,0 ''
      IL_0000:  ldarg.0
      IL_0001:  ldfld      int32 Linq101ElementOperators01/fourthLowNum@52::pc
      IL_0006:  ldc.i4.1
      IL_0007:  sub
      IL_0008:  switch     ( 
                            IL_001b,
                            IL_001d,
                            IL_001f)
      IL_0019:  br.s       IL_002a

      IL_001b:  br.s       IL_0021

      IL_001d:  br.s       IL_0024

      IL_001f:  br.s       IL_0027

      .line 100001,100001 : 0,0 ''
      IL_0021:  nop
      IL_0022:  br.s       IL_0070

      .line 100001,100001 : 0,0 ''
      IL_0024:  nop
      IL_0025:  br.s       IL_006d

      .line 100001,100001 : 0,0 ''
      IL_0027:  nop
      IL_0028:  br.s       IL_0091

      .line 100001,100001 : 0,0 ''
      IL_002a:  nop
      .line 52,52 : 9,29 ''
      IL_002b:  ldarg.0
      IL_002c:  call       class [FSharp.Core]Microsoft.FSharp.Collections.FSharpList`1<int32> Linq101ElementOperators01::get_numbers2()
      IL_0031:  callvirt   instance class [mscorlib]System.Collections.Generic.IEnumerator`1<!0> class [mscorlib]System.Collections.Generic.IEnumerable`1<int32>::GetEnumerator()
      IL_0036:  stfld      class [mscorlib]System.Collections.Generic.IEnumerator`1<int32> Linq101ElementOperators01/fourthLowNum@52::'enum'
      IL_003b:  ldarg.0
      IL_003c:  ldc.i4.1
      IL_003d:  stfld      int32 Linq101ElementOperators01/fourthLowNum@52::pc
      .line 52,52 : 9,29 ''
      IL_0042:  ldarg.0
      IL_0043:  ldfld      class [mscorlib]System.Collections.Generic.IEnumerator`1<int32> Linq101ElementOperators01/fourthLowNum@52::'enum'
      IL_0048:  callvirt   instance bool [mscorlib]System.Collections.IEnumerator::MoveNext()
      IL_004d:  brfalse.s  IL_0070

      IL_004f:  ldarg.0
      IL_0050:  ldfld      class [mscorlib]System.Collections.Generic.IEnumerator`1<int32> Linq101ElementOperators01/fourthLowNum@52::'enum'
      IL_0055:  callvirt   instance !0 class [mscorlib]System.Collections.Generic.IEnumerator`1<int32>::get_Current()
      IL_005a:  stloc.0
      .line 52,52 : 9,29 ''
      IL_005b:  ldloc.0
      IL_005c:  stloc.1
      IL_005d:  ldarg.0
      IL_005e:  ldc.i4.2
      IL_005f:  stfld      int32 Linq101ElementOperators01/fourthLowNum@52::pc
      .line 53,53 : 9,22 ''
      IL_0064:  ldarg.0
      IL_0065:  ldloc.1
      IL_0066:  stfld      int32 Linq101ElementOperators01/fourthLowNum@52::current
      IL_006b:  ldc.i4.1
      IL_006c:  ret

      .line 100001,100001 : 0,0 ''
      IL_006d:  nop
      IL_006e:  br.s       IL_0042

      IL_0070:  ldarg.0
      IL_0071:  ldc.i4.3
      IL_0072:  stfld      int32 Linq101ElementOperators01/fourthLowNum@52::pc
      .line 52,52 : 9,29 ''
      IL_0077:  ldarg.0
      IL_0078:  ldfld      class [mscorlib]System.Collections.Generic.IEnumerator`1<int32> Linq101ElementOperators01/fourthLowNum@52::'enum'
      IL_007d:  call       void [FSharp.Core]Microsoft.FSharp.Core.LanguagePrimitives/IntrinsicFunctions::Dispose<class [mscorlib]System.Collections.Generic.IEnumerator`1<int32>>(!!0)
      IL_0082:  nop
      IL_0083:  ldarg.0
      IL_0084:  ldnull
      IL_0085:  stfld      class [mscorlib]System.Collections.Generic.IEnumerator`1<int32> Linq101ElementOperators01/fourthLowNum@52::'enum'
      IL_008a:  ldarg.0
      IL_008b:  ldc.i4.3
      IL_008c:  stfld      int32 Linq101ElementOperators01/fourthLowNum@52::pc
      IL_0091:  ldarg.0
      IL_0092:  ldc.i4.0
      IL_0093:  stfld      int32 Linq101ElementOperators01/fourthLowNum@52::current
      IL_0098:  ldc.i4.0
      IL_0099:  ret
    } // end of method fourthLowNum@52::GenerateNext

    .method public strict virtual instance void 
            Close() cil managed
    {
      // Code size       148 (0x94)
      .maxstack  6
      .locals init ([0] class [mscorlib]System.Exception V_0,
               [1] class [FSharp.Core]Microsoft.FSharp.Core.Unit V_1,
               [2] class [mscorlib]System.Exception e)
      .line 100001,100001 : 0,0 ''
      IL_0000:  ldarg.0
      IL_0001:  ldfld      int32 Linq101ElementOperators01/fourthLowNum@52::pc
      IL_0006:  ldc.i4.3
      IL_0007:  sub
      IL_0008:  switch     ( 
                            IL_0013)
      IL_0011:  br.s       IL_0019

      .line 100001,100001 : 0,0 ''
      IL_0013:  nop
      IL_0014:  br         IL_0087

      .line 100001,100001 : 0,0 ''
      IL_0019:  nop
      .try
      {
        IL_001a:  ldarg.0
        IL_001b:  ldfld      int32 Linq101ElementOperators01/fourthLowNum@52::pc
        IL_0020:  switch     ( 
                              IL_0037,
                              IL_0039,
                              IL_003b,
                              IL_003d)
        IL_0035:  br.s       IL_004b

        IL_0037:  br.s       IL_003f

        IL_0039:  br.s       IL_0042

        IL_003b:  br.s       IL_0045

        IL_003d:  br.s       IL_0048

        .line 100001,100001 : 0,0 ''
        IL_003f:  nop
        IL_0040:  br.s       IL_0061

        .line 100001,100001 : 0,0 ''
        IL_0042:  nop
        IL_0043:  br.s       IL_004d

        .line 100001,100001 : 0,0 ''
        IL_0045:  nop
        IL_0046:  br.s       IL_004c

        .line 100001,100001 : 0,0 ''
        IL_0048:  nop
        IL_0049:  br.s       IL_0061

        .line 100001,100001 : 0,0 ''
        IL_004b:  nop
        .line 100001,100001 : 0,0 ''
        IL_004c:  nop
        IL_004d:  ldarg.0
        IL_004e:  ldc.i4.3
        IL_004f:  stfld      int32 Linq101ElementOperators01/fourthLowNum@52::pc
        IL_0054:  ldarg.0
        IL_0055:  ldfld      class [mscorlib]System.Collections.Generic.IEnumerator`1<int32> Linq101ElementOperators01/fourthLowNum@52::'enum'
        IL_005a:  call       void [FSharp.Core]Microsoft.FSharp.Core.LanguagePrimitives/IntrinsicFunctions::Dispose<class [mscorlib]System.Collections.Generic.IEnumerator`1<int32>>(!!0)
        IL_005f:  nop
        .line 100001,100001 : 0,0 ''
        IL_0060:  nop
        IL_0061:  ldarg.0
        IL_0062:  ldc.i4.3
        IL_0063:  stfld      int32 Linq101ElementOperators01/fourthLowNum@52::pc
        IL_0068:  ldarg.0
        IL_0069:  ldc.i4.0
        IL_006a:  stfld      int32 Linq101ElementOperators01/fourthLowNum@52::current
        IL_006f:  ldnull
        IL_0070:  stloc.1
        IL_0071:  leave.s    IL_007f

      }  // end .try
      catch [mscorlib]System.Object 
      {
        IL_0073:  castclass  [mscorlib]System.Exception
        IL_0078:  stloc.2
        .line 52,52 : 9,29 ''
        IL_0079:  ldloc.2
        IL_007a:  stloc.0
        IL_007b:  ldnull
        IL_007c:  stloc.1
        IL_007d:  leave.s    IL_007f

        .line 100001,100001 : 0,0 ''
      }  // end handler
      IL_007f:  ldloc.1
      IL_0080:  pop
      .line 100001,100001 : 0,0 ''
      IL_0081:  nop
      IL_0082:  br         IL_0000

      IL_0087:  ldloc.0
      IL_0088:  ldnull
      IL_0089:  cgt.un
      IL_008b:  brfalse.s  IL_008f

      IL_008d:  br.s       IL_0091

      IL_008f:  br.s       IL_0093

      .line 100001,100001 : 0,0 ''
      IL_0091:  ldloc.0
      IL_0092:  throw

      .line 100001,100001 : 0,0 ''
      IL_0093:  ret
    } // end of method fourthLowNum@52::Close

    .method public strict virtual instance bool 
            get_CheckClose() cil managed
    {
      // Code size       56 (0x38)
      .maxstack  8
      .line 100001,100001 : 0,0 ''
      IL_0000:  ldarg.0
      IL_0001:  ldfld      int32 Linq101ElementOperators01/fourthLowNum@52::pc
      IL_0006:  switch     ( 
                            IL_001d,
                            IL_001f,
                            IL_0021,
                            IL_0023)
      IL_001b:  br.s       IL_0031

      IL_001d:  br.s       IL_0025

      IL_001f:  br.s       IL_0028

      IL_0021:  br.s       IL_002b

      IL_0023:  br.s       IL_002e

      .line 100001,100001 : 0,0 ''
      IL_0025:  nop
      IL_0026:  br.s       IL_0036

      .line 100001,100001 : 0,0 ''
      IL_0028:  nop
      IL_0029:  br.s       IL_0034

      .line 100001,100001 : 0,0 ''
      IL_002b:  nop
      IL_002c:  br.s       IL_0032

      .line 100001,100001 : 0,0 ''
      IL_002e:  nop
      IL_002f:  br.s       IL_0036

      .line 100001,100001 : 0,0 ''
      IL_0031:  nop
      IL_0032:  ldc.i4.1
      IL_0033:  ret

      IL_0034:  ldc.i4.1
      IL_0035:  ret

      IL_0036:  ldc.i4.0
      IL_0037:  ret
    } // end of method fourthLowNum@52::get_CheckClose

    .method public strict virtual instance int32 
            get_LastGenerated() cil managed
    {
      .custom instance void [mscorlib]System.Runtime.CompilerServices.CompilerGeneratedAttribute::.ctor() = ( 01 00 00 00 ) 
      .custom instance void [mscorlib]System.Diagnostics.DebuggerNonUserCodeAttribute::.ctor() = ( 01 00 00 00 ) 
      // Code size       7 (0x7)
      .maxstack  8
      IL_0000:  ldarg.0
      IL_0001:  ldfld      int32 Linq101ElementOperators01/fourthLowNum@52::current
      IL_0006:  ret
    } // end of method fourthLowNum@52::get_LastGenerated

    .method public strict virtual instance class [mscorlib]System.Collections.Generic.IEnumerator`1<int32> 
            GetFreshEnumerator() cil managed
    {
      .custom instance void [mscorlib]System.Runtime.CompilerServices.CompilerGeneratedAttribute::.ctor() = ( 01 00 00 00 ) 
      .custom instance void [mscorlib]System.Diagnostics.DebuggerNonUserCodeAttribute::.ctor() = ( 01 00 00 00 ) 
      // Code size       9 (0x9)
      .maxstack  8
      IL_0000:  ldnull
      IL_0001:  ldc.i4.0
      IL_0002:  ldc.i4.0
      IL_0003:  newobj     instance void Linq101ElementOperators01/fourthLowNum@52::.ctor(class [mscorlib]System.Collections.Generic.IEnumerator`1<int32>,
                                                                                          int32,
                                                                                          int32)
      IL_0008:  ret
    } // end of method fourthLowNum@52::GetFreshEnumerator

  } // end of class fourthLowNum@52

  .class auto ansi serializable sealed nested assembly beforefieldinit 'fourthLowNum@53-1'
         extends class [FSharp.Core]Microsoft.FSharp.Core.FSharpFunc`2<int32,bool>
  {
    .field static assembly initonly class Linq101ElementOperators01/'fourthLowNum@53-1' @_instance
    .method assembly specialname rtspecialname 
            instance void  .ctor() cil managed
    {
      .custom instance void [mscorlib]System.Runtime.CompilerServices.CompilerGeneratedAttribute::.ctor() = ( 01 00 00 00 ) 
      .custom instance void [mscorlib]System.Diagnostics.DebuggerNonUserCodeAttribute::.ctor() = ( 01 00 00 00 ) 
      // Code size       7 (0x7)
      .maxstack  8
      IL_0000:  ldarg.0
      IL_0001:  call       instance void class [FSharp.Core]Microsoft.FSharp.Core.FSharpFunc`2<int32,bool>::.ctor()
      IL_0006:  ret
    } // end of method 'fourthLowNum@53-1'::.ctor

    .method public strict virtual instance bool 
            Invoke(int32 n) cil managed
    {
      // Code size       5 (0x5)
      .maxstack  8
      .line 53,53 : 16,21 ''
      IL_0000:  ldarg.1
      IL_0001:  ldc.i4.5
      IL_0002:  cgt
      IL_0004:  ret
    } // end of method 'fourthLowNum@53-1'::Invoke

    .method private specialname rtspecialname static 
            void  .cctor() cil managed
    {
      // Code size       11 (0xb)
      .maxstack  10
      IL_0000:  newobj     instance void Linq101ElementOperators01/'fourthLowNum@53-1'::.ctor()
      IL_0005:  stsfld     class Linq101ElementOperators01/'fourthLowNum@53-1' Linq101ElementOperators01/'fourthLowNum@53-1'::@_instance
      IL_000a:  ret
    } // end of method 'fourthLowNum@53-1'::.cctor

  } // end of class 'fourthLowNum@53-1'

  .method public specialname static class [FSharp.Core]Microsoft.FSharp.Collections.FSharpList`1<class [Utils]Utils/Product> 
          get_products() cil managed
  {
    // Code size       6 (0x6)
    .maxstack  8
    IL_0000:  ldsfld     class [FSharp.Core]Microsoft.FSharp.Collections.FSharpList`1<class [Utils]Utils/Product> '<StartupCode$Linq101ElementOperators01>'.$Linq101ElementOperators01::products@8
    IL_0005:  ret
  } // end of method Linq101ElementOperators01::get_products

  .method public specialname static class [Utils]Utils/Product 
          get_products12() cil managed
  {
    // Code size       6 (0x6)
    .maxstack  8
    IL_0000:  ldsfld     class [Utils]Utils/Product '<StartupCode$Linq101ElementOperators01>'.$Linq101ElementOperators01::products12@10
    IL_0005:  ret
  } // end of method Linq101ElementOperators01::get_products12

  .method public specialname static class [FSharp.Core]Microsoft.FSharp.Collections.FSharpList`1<string> 
          get_strings() cil managed
  {
    // Code size       6 (0x6)
    .maxstack  8
    IL_0000:  ldsfld     class [FSharp.Core]Microsoft.FSharp.Collections.FSharpList`1<string> '<StartupCode$Linq101ElementOperators01>'.$Linq101ElementOperators01::strings@18
    IL_0005:  ret
  } // end of method Linq101ElementOperators01::get_strings

  .method public specialname static string 
          get_startsWithO() cil managed
  {
    // Code size       6 (0x6)
    .maxstack  8
    IL_0000:  ldsfld     string '<StartupCode$Linq101ElementOperators01>'.$Linq101ElementOperators01::startsWithO@20
    IL_0005:  ret
  } // end of method Linq101ElementOperators01::get_startsWithO

  .method public specialname static class [FSharp.Core]Microsoft.FSharp.Collections.FSharpList`1<int32> 
          get_numbers() cil managed
  {
    .custom instance void [mscorlib]System.Runtime.CompilerServices.CompilerGeneratedAttribute::.ctor() = ( 01 00 00 00 ) 
    .custom instance void [mscorlib]System.Diagnostics.DebuggerNonUserCodeAttribute::.ctor() = ( 01 00 00 00 ) 
    // Code size       6 (0x6)
    .maxstack  8
    IL_0000:  call       class [FSharp.Core]Microsoft.FSharp.Collections.FSharpList`1<!0> class [FSharp.Core]Microsoft.FSharp.Collections.FSharpList`1<int32>::get_Empty()
    IL_0005:  ret
  } // end of method Linq101ElementOperators01::get_numbers

  .method public specialname static int32 
          get_firstNumOrDefault() cil managed
  {
    // Code size       6 (0x6)
    .maxstack  8
    IL_0000:  ldsfld     int32 '<StartupCode$Linq101ElementOperators01>'.$Linq101ElementOperators01::firstNumOrDefault@29
    IL_0005:  ret
  } // end of method Linq101ElementOperators01::get_firstNumOrDefault

  .method public specialname static class [FSharp.Core]Microsoft.FSharp.Collections.FSharpList`1<int32> 
          get_numbers2() cil managed
  {
    // Code size       6 (0x6)
    .maxstack  8
    IL_0000:  ldsfld     class [FSharp.Core]Microsoft.FSharp.Collections.FSharpList`1<int32> '<StartupCode$Linq101ElementOperators01>'.$Linq101ElementOperators01::numbers2@48
    IL_0005:  ret
  } // end of method Linq101ElementOperators01::get_numbers2

  .method public specialname static int32 
          get_fourthLowNum() cil managed
  {
    // Code size       6 (0x6)
    .maxstack  8
    IL_0000:  ldsfld     int32 '<StartupCode$Linq101ElementOperators01>'.$Linq101ElementOperators01::fourthLowNum@50
    IL_0005:  ret
  } // end of method Linq101ElementOperators01::get_fourthLowNum

  .property class [FSharp.Core]Microsoft.FSharp.Collections.FSharpList`1<class [Utils]Utils/Product>
          products()
  {
    .custom instance void [FSharp.Core]Microsoft.FSharp.Core.CompilationMappingAttribute::.ctor(valuetype [FSharp.Core]Microsoft.FSharp.Core.SourceConstructFlags) = ( 01 00 09 00 00 00 00 00 ) 
    .get class [FSharp.Core]Microsoft.FSharp.Collections.FSharpList`1<class [Utils]Utils/Product> Linq101ElementOperators01::get_products()
  } // end of property Linq101ElementOperators01::products
  .property class [Utils]Utils/Product products12()
  {
    .custom instance void [FSharp.Core]Microsoft.FSharp.Core.CompilationMappingAttribute::.ctor(valuetype [FSharp.Core]Microsoft.FSharp.Core.SourceConstructFlags) = ( 01 00 09 00 00 00 00 00 ) 
    .get class [Utils]Utils/Product Linq101ElementOperators01::get_products12()
  } // end of property Linq101ElementOperators01::products12
  .property class [FSharp.Core]Microsoft.FSharp.Collections.FSharpList`1<string>
          strings()
  {
    .custom instance void [FSharp.Core]Microsoft.FSharp.Core.CompilationMappingAttribute::.ctor(valuetype [FSharp.Core]Microsoft.FSharp.Core.SourceConstructFlags) = ( 01 00 09 00 00 00 00 00 ) 
    .get class [FSharp.Core]Microsoft.FSharp.Collections.FSharpList`1<string> Linq101ElementOperators01::get_strings()
  } // end of property Linq101ElementOperators01::strings
  .property string startsWithO()
  {
    .custom instance void [FSharp.Core]Microsoft.FSharp.Core.CompilationMappingAttribute::.ctor(valuetype [FSharp.Core]Microsoft.FSharp.Core.SourceConstructFlags) = ( 01 00 09 00 00 00 00 00 ) 
    .get string Linq101ElementOperators01::get_startsWithO()
  } // end of property Linq101ElementOperators01::startsWithO
  .property class [FSharp.Core]Microsoft.FSharp.Collections.FSharpList`1<int32>
          numbers()
  {
    .get class [FSharp.Core]Microsoft.FSharp.Collections.FSharpList`1<int32> Linq101ElementOperators01::get_numbers()
  } // end of property Linq101ElementOperators01::numbers
  .property int32 firstNumOrDefault()
  {
    .custom instance void [FSharp.Core]Microsoft.FSharp.Core.CompilationMappingAttribute::.ctor(valuetype [FSharp.Core]Microsoft.FSharp.Core.SourceConstructFlags) = ( 01 00 09 00 00 00 00 00 ) 
    .get int32 Linq101ElementOperators01::get_firstNumOrDefault()
  } // end of property Linq101ElementOperators01::firstNumOrDefault
  .property class [FSharp.Core]Microsoft.FSharp.Collections.FSharpList`1<int32>
          numbers2()
  {
    .custom instance void [FSharp.Core]Microsoft.FSharp.Core.CompilationMappingAttribute::.ctor(valuetype [FSharp.Core]Microsoft.FSharp.Core.SourceConstructFlags) = ( 01 00 09 00 00 00 00 00 ) 
    .get class [FSharp.Core]Microsoft.FSharp.Collections.FSharpList`1<int32> Linq101ElementOperators01::get_numbers2()
  } // end of property Linq101ElementOperators01::numbers2
  .property int32 fourthLowNum()
  {
    .custom instance void [FSharp.Core]Microsoft.FSharp.Core.CompilationMappingAttribute::.ctor(valuetype [FSharp.Core]Microsoft.FSharp.Core.SourceConstructFlags) = ( 01 00 09 00 00 00 00 00 ) 
    .get int32 Linq101ElementOperators01::get_fourthLowNum()
  } // end of property Linq101ElementOperators01::fourthLowNum
} // end of class Linq101ElementOperators01

.class private abstract auto ansi sealed '<StartupCode$Linq101ElementOperators01>'.$Linq101ElementOperators01
       extends [mscorlib]System.Object
{
  .field static assembly class [FSharp.Core]Microsoft.FSharp.Collections.FSharpList`1<class [Utils]Utils/Product> products@8
  .custom instance void [mscorlib]System.Diagnostics.DebuggerBrowsableAttribute::.ctor(valuetype [mscorlib]System.Diagnostics.DebuggerBrowsableState) = ( 01 00 00 00 00 00 00 00 ) 
  .field static assembly class [Utils]Utils/Product products12@10
  .custom instance void [mscorlib]System.Diagnostics.DebuggerBrowsableAttribute::.ctor(valuetype [mscorlib]System.Diagnostics.DebuggerBrowsableState) = ( 01 00 00 00 00 00 00 00 ) 
  .field static assembly class [FSharp.Core]Microsoft.FSharp.Collections.FSharpList`1<string> strings@18
  .custom instance void [mscorlib]System.Diagnostics.DebuggerBrowsableAttribute::.ctor(valuetype [mscorlib]System.Diagnostics.DebuggerBrowsableState) = ( 01 00 00 00 00 00 00 00 ) 
  .field static assembly string startsWithO@20
  .custom instance void [mscorlib]System.Diagnostics.DebuggerBrowsableAttribute::.ctor(valuetype [mscorlib]System.Diagnostics.DebuggerBrowsableState) = ( 01 00 00 00 00 00 00 00 ) 
  .field static assembly int32 firstNumOrDefault@29
  .custom instance void [mscorlib]System.Diagnostics.DebuggerBrowsableAttribute::.ctor(valuetype [mscorlib]System.Diagnostics.DebuggerBrowsableState) = ( 01 00 00 00 00 00 00 00 ) 
  .field static assembly class [FSharp.Core]Microsoft.FSharp.Collections.FSharpList`1<int32> numbers2@48
  .custom instance void [mscorlib]System.Diagnostics.DebuggerBrowsableAttribute::.ctor(valuetype [mscorlib]System.Diagnostics.DebuggerBrowsableState) = ( 01 00 00 00 00 00 00 00 ) 
  .field static assembly int32 fourthLowNum@50
  .custom instance void [mscorlib]System.Diagnostics.DebuggerBrowsableAttribute::.ctor(valuetype [mscorlib]System.Diagnostics.DebuggerBrowsableState) = ( 01 00 00 00 00 00 00 00 ) 
  .field static assembly int32 init@
  .custom instance void [mscorlib]System.Diagnostics.DebuggerBrowsableAttribute::.ctor(valuetype [mscorlib]System.Diagnostics.DebuggerBrowsableState) = ( 01 00 00 00 00 00 00 00 ) 
  .custom instance void [mscorlib]System.Runtime.CompilerServices.CompilerGeneratedAttribute::.ctor() = ( 01 00 00 00 ) 
  .custom instance void [mscorlib]System.Diagnostics.DebuggerNonUserCodeAttribute::.ctor() = ( 01 00 00 00 ) 
  .method public static void  main@() cil managed
  {
    .entrypoint
    // Code size       377 (0x179)
    .maxstack  13
    .locals init ([0] class [FSharp.Core]Microsoft.FSharp.Collections.FSharpList`1<class [Utils]Utils/Product> products,
             [1] class [Utils]Utils/Product products12,
             [2] class [FSharp.Core]Microsoft.FSharp.Collections.FSharpList`1<string> strings,
             [3] string startsWithO,
             [4] class [FSharp.Core]Microsoft.FSharp.Collections.FSharpList`1<int32> numbers,
             [5] int32 firstNumOrDefault,
             [6] class [FSharp.Core]Microsoft.FSharp.Collections.FSharpList`1<int32> numbers2,
             [7] int32 fourthLowNum,
             [8] class [FSharp.Core]Microsoft.FSharp.Linq.QueryBuilder V_8,
             [9] class [FSharp.Core]Microsoft.FSharp.Linq.QueryBuilder V_9,
             [10] class [FSharp.Core]Microsoft.FSharp.Linq.QueryBuilder V_10)
    .line 8,8 : 1,32 ''
    IL_0000:  call       class [FSharp.Core]Microsoft.FSharp.Collections.FSharpList`1<class [Utils]Utils/Product> [Utils]Utils::getProductList()
    IL_0005:  dup
    IL_0006:  stsfld     class [FSharp.Core]Microsoft.FSharp.Collections.FSharpList`1<class [Utils]Utils/Product> '<StartupCode$Linq101ElementOperators01>'.$Linq101ElementOperators01::products@8
    IL_000b:  stloc.0
    IL_000c:  call       class [FSharp.Core]Microsoft.FSharp.Linq.QueryBuilder [FSharp.Core]Microsoft.FSharp.Core.ExtraTopLevelOperators::get_query()
    IL_0011:  stloc.s    V_8
    IL_0013:  ldloc.s    V_8
    IL_0015:  ldloc.s    V_8
    IL_0017:  ldnull
    IL_0018:  ldc.i4.0
    IL_0019:  ldnull
    IL_001a:  newobj     instance void Linq101ElementOperators01/products12@12::.ctor(class [mscorlib]System.Collections.Generic.IEnumerator`1<class [Utils]Utils/Product>,
                                                                                      int32,
                                                                                      class [Utils]Utils/Product)
    IL_001f:  newobj     instance void class [FSharp.Core]Microsoft.FSharp.Linq.QuerySource`2<class [Utils]Utils/Product,class [mscorlib]System.Collections.IEnumerable>::.ctor(class [mscorlib]System.Collections.Generic.IEnumerable`1<!0>)
    IL_0024:  ldsfld     class Linq101ElementOperators01/'products12@13-1' Linq101ElementOperators01/'products12@13-1'::@_instance
    IL_0029:  callvirt   instance class [FSharp.Core]Microsoft.FSharp.Linq.QuerySource`2<!!0,!!1> [FSharp.Core]Microsoft.FSharp.Linq.QueryBuilder::Where<class [Utils]Utils/Product,class [mscorlib]System.Collections.IEnumerable>(class [FSharp.Core]Microsoft.FSharp.Linq.QuerySource`2<!!0,!!1>,
                                                                                                                                                                                                                                    class [FSharp.Core]Microsoft.FSharp.Core.FSharpFunc`2<!!0,bool>)
    IL_002e:  callvirt   instance !!0 [FSharp.Core]Microsoft.FSharp.Linq.QueryBuilder::Head<class [Utils]Utils/Product,class [mscorlib]System.Collections.IEnumerable>(class [FSharp.Core]Microsoft.FSharp.Linq.QuerySource`2<!!0,!!1>)
    IL_0033:  dup
    IL_0034:  stsfld     class [Utils]Utils/Product '<StartupCode$Linq101ElementOperators01>'.$Linq101ElementOperators01::products12@10
    IL_0039:  stloc.1
    .line 18,18 : 1,97 ''
    IL_003a:  ldstr      "zero"
    IL_003f:  ldstr      "one"
    IL_0044:  ldstr      "two"
    IL_0049:  ldstr      "three"
    IL_004e:  ldstr      "four"
    IL_0053:  ldstr      "five"
    IL_0058:  ldstr      "six"
    IL_005d:  ldstr      "seven"
    IL_0062:  ldstr      "eight"
    IL_0067:  ldstr      "nine"
    IL_006c:  call       class [FSharp.Core]Microsoft.FSharp.Collections.FSharpList`1<!0> class [FSharp.Core]Microsoft.FSharp.Collections.FSharpList`1<string>::get_Empty()
    IL_0071:  call       class [FSharp.Core]Microsoft.FSharp.Collections.FSharpList`1<!0> class [FSharp.Core]Microsoft.FSharp.Collections.FSharpList`1<string>::Cons(!0,
                                                                                                                                                                     class [FSharp.Core]Microsoft.FSharp.Collections.FSharpList`1<!0>)
    IL_0076:  call       class [FSharp.Core]Microsoft.FSharp.Collections.FSharpList`1<!0> class [FSharp.Core]Microsoft.FSharp.Collections.FSharpList`1<string>::Cons(!0,
                                                                                                                                                                     class [FSharp.Core]Microsoft.FSharp.Collections.FSharpList`1<!0>)
    IL_007b:  call       class [FSharp.Core]Microsoft.FSharp.Collections.FSharpList`1<!0> class [FSharp.Core]Microsoft.FSharp.Collections.FSharpList`1<string>::Cons(!0,
                                                                                                                                                                     class [FSharp.Core]Microsoft.FSharp.Collections.FSharpList`1<!0>)
    IL_0080:  call       class [FSharp.Core]Microsoft.FSharp.Collections.FSharpList`1<!0> class [FSharp.Core]Microsoft.FSharp.Collections.FSharpList`1<string>::Cons(!0,
                                                                                                                                                                     class [FSharp.Core]Microsoft.FSharp.Collections.FSharpList`1<!0>)
    IL_0085:  call       class [FSharp.Core]Microsoft.FSharp.Collections.FSharpList`1<!0> class [FSharp.Core]Microsoft.FSharp.Collections.FSharpList`1<string>::Cons(!0,
                                                                                                                                                                     class [FSharp.Core]Microsoft.FSharp.Collections.FSharpList`1<!0>)
    IL_008a:  call       class [FSharp.Core]Microsoft.FSharp.Collections.FSharpList`1<!0> class [FSharp.Core]Microsoft.FSharp.Collections.FSharpList`1<string>::Cons(!0,
                                                                                                                                                                     class [FSharp.Core]Microsoft.FSharp.Collections.FSharpList`1<!0>)
    IL_008f:  call       class [FSharp.Core]Microsoft.FSharp.Collections.FSharpList`1<!0> class [FSharp.Core]Microsoft.FSharp.Collections.FSharpList`1<string>::Cons(!0,
                                                                                                                                                                     class [FSharp.Core]Microsoft.FSharp.Collections.FSharpList`1<!0>)
    IL_0094:  call       class [FSharp.Core]Microsoft.FSharp.Collections.FSharpList`1<!0> class [FSharp.Core]Microsoft.FSharp.Collections.FSharpList`1<string>::Cons(!0,
                                                                                                                                                                     class [FSharp.Core]Microsoft.FSharp.Collections.FSharpList`1<!0>)
    IL_0099:  call       class [FSharp.Core]Microsoft.FSharp.Collections.FSharpList`1<!0> class [FSharp.Core]Microsoft.FSharp.Collections.FSharpList`1<string>::Cons(!0,
                                                                                                                                                                     class [FSharp.Core]Microsoft.FSharp.Collections.FSharpList`1<!0>)
    IL_009e:  call       class [FSharp.Core]Microsoft.FSharp.Collections.FSharpList`1<!0> class [FSharp.Core]Microsoft.FSharp.Collections.FSharpList`1<string>::Cons(!0,
                                                                                                                                                                     class [FSharp.Core]Microsoft.FSharp.Collections.FSharpList`1<!0>)
    IL_00a3:  dup
    IL_00a4:  stsfld     class [FSharp.Core]Microsoft.FSharp.Collections.FSharpList`1<string> '<StartupCode$Linq101ElementOperators01>'.$Linq101ElementOperators01::strings@18
    IL_00a9:  stloc.2
    IL_00aa:  call       class [FSharp.Core]Microsoft.FSharp.Linq.QueryBuilder [FSharp.Core]Microsoft.FSharp.Core.ExtraTopLevelOperators::get_query()
    IL_00af:  stloc.s    V_9
    IL_00b1:  ldloc.s    V_9
    IL_00b3:  ldloc.s    V_9
    IL_00b5:  ldnull
    IL_00b6:  ldc.i4.0
    IL_00b7:  ldnull
    IL_00b8:  newobj     instance void Linq101ElementOperators01/startsWithO@22::.ctor(class [mscorlib]System.Collections.Generic.IEnumerator`1<string>,
                                                                                       int32,
                                                                                       string)
    IL_00bd:  newobj     instance void class [FSharp.Core]Microsoft.FSharp.Linq.QuerySource`2<string,class [mscorlib]System.Collections.IEnumerable>::.ctor(class [mscorlib]System.Collections.Generic.IEnumerable`1<!0>)
    IL_00c2:  ldsfld     class Linq101ElementOperators01/'startsWithO@23-1' Linq101ElementOperators01/'startsWithO@23-1'::@_instance
    IL_00c7:  callvirt   instance class [FSharp.Core]Microsoft.FSharp.Linq.QuerySource`2<!!0,!!1> [FSharp.Core]Microsoft.FSharp.Linq.QueryBuilder::Where<string,class [mscorlib]System.Collections.IEnumerable>(class [FSharp.Core]Microsoft.FSharp.Linq.QuerySource`2<!!0,!!1>,
                                                                                                                                                                                                                class [FSharp.Core]Microsoft.FSharp.Core.FSharpFunc`2<!!0,bool>)
    IL_00cc:  callvirt   instance !!0 [FSharp.Core]Microsoft.FSharp.Linq.QueryBuilder::Head<string,class [mscorlib]System.Collections.IEnumerable>(class [FSharp.Core]Microsoft.FSharp.Linq.QuerySource`2<!!0,!!1>)
    IL_00d1:  dup
    IL_00d2:  stsfld     string '<StartupCode$Linq101ElementOperators01>'.$Linq101ElementOperators01::startsWithO@20
    IL_00d7:  stloc.3
    .line 28,28 : 1,28 ''
    IL_00d8:  call       class [FSharp.Core]Microsoft.FSharp.Collections.FSharpList`1<int32> Linq101ElementOperators01::get_numbers()
    IL_00dd:  stloc.s    numbers
    IL_00df:  call       class [FSharp.Core]Microsoft.FSharp.Linq.QueryBuilder [FSharp.Core]Microsoft.FSharp.Core.ExtraTopLevelOperators::get_query()
    IL_00e4:  ldnull
    IL_00e5:  ldc.i4.0
    IL_00e6:  ldc.i4.0
    IL_00e7:  newobj     instance void Linq101ElementOperators01/firstNumOrDefault@31::.ctor(class [mscorlib]System.Collections.Generic.IEnumerator`1<int32>,
                                                                                             int32,
                                                                                             int32)
    IL_00ec:  newobj     instance void class [FSharp.Core]Microsoft.FSharp.Linq.QuerySource`2<int32,class [mscorlib]System.Collections.IEnumerable>::.ctor(class [mscorlib]System.Collections.Generic.IEnumerable`1<!0>)
    IL_00f1:  callvirt   instance !!0 [FSharp.Core]Microsoft.FSharp.Linq.QueryBuilder::HeadOrDefault<int32,class [mscorlib]System.Collections.IEnumerable>(class [FSharp.Core]Microsoft.FSharp.Linq.QuerySource`2<!!0,!!1>)
    IL_00f6:  dup
    IL_00f7:  stsfld     int32 '<StartupCode$Linq101ElementOperators01>'.$Linq101ElementOperators01::firstNumOrDefault@29
    IL_00fc:  stloc.s    firstNumOrDefault
    .line 48,48 : 1,48 ''
    IL_00fe:  ldc.i4.5
    IL_00ff:  ldc.i4.4
    IL_0100:  ldc.i4.1
    IL_0101:  ldc.i4.3
    IL_0102:  ldc.i4.s   9
    IL_0104:  ldc.i4.8
    IL_0105:  ldc.i4.6
    IL_0106:  ldc.i4.7
    IL_0107:  ldc.i4.2
    IL_0108:  ldc.i4.0
    IL_0109:  call       class [FSharp.Core]Microsoft.FSharp.Collections.FSharpList`1<!0> class [FSharp.Core]Microsoft.FSharp.Collections.FSharpList`1<int32>::get_Empty()
    IL_010e:  call       class [FSharp.Core]Microsoft.FSharp.Collections.FSharpList`1<!0> class [FSharp.Core]Microsoft.FSharp.Collections.FSharpList`1<int32>::Cons(!0,
                                                                                                                                                                    class [FSharp.Core]Microsoft.FSharp.Collections.FSharpList`1<!0>)
    IL_0113:  call       class [FSharp.Core]Microsoft.FSharp.Collections.FSharpList`1<!0> class [FSharp.Core]Microsoft.FSharp.Collections.FSharpList`1<int32>::Cons(!0,
                                                                                                                                                                    class [FSharp.Core]Microsoft.FSharp.Collections.FSharpList`1<!0>)
    IL_0118:  call       class [FSharp.Core]Microsoft.FSharp.Collections.FSharpList`1<!0> class [FSharp.Core]Microsoft.FSharp.Collections.FSharpList`1<int32>::Cons(!0,
                                                                                                                                                                    class [FSharp.Core]Microsoft.FSharp.Collections.FSharpList`1<!0>)
    IL_011d:  call       class [FSharp.Core]Microsoft.FSharp.Collections.FSharpList`1<!0> class [FSharp.Core]Microsoft.FSharp.Collections.FSharpList`1<int32>::Cons(!0,
                                                                                                                                                                    class [FSharp.Core]Microsoft.FSharp.Collections.FSharpList`1<!0>)
    IL_0122:  call       class [FSharp.Core]Microsoft.FSharp.Collections.FSharpList`1<!0> class [FSharp.Core]Microsoft.FSharp.Collections.FSharpList`1<int32>::Cons(!0,
                                                                                                                                                                    class [FSharp.Core]Microsoft.FSharp.Collections.FSharpList`1<!0>)
    IL_0127:  call       class [FSharp.Core]Microsoft.FSharp.Collections.FSharpList`1<!0> class [FSharp.Core]Microsoft.FSharp.Collections.FSharpList`1<int32>::Cons(!0,
                                                                                                                                                                    class [FSharp.Core]Microsoft.FSharp.Collections.FSharpList`1<!0>)
    IL_012c:  call       class [FSharp.Core]Microsoft.FSharp.Collections.FSharpList`1<!0> class [FSharp.Core]Microsoft.FSharp.Collections.FSharpList`1<int32>::Cons(!0,
                                                                                                                                                                    class [FSharp.Core]Microsoft.FSharp.Collections.FSharpList`1<!0>)
    IL_0131:  call       class [FSharp.Core]Microsoft.FSharp.Collections.FSharpList`1<!0> class [FSharp.Core]Microsoft.FSharp.Collections.FSharpList`1<int32>::Cons(!0,
                                                                                                                                                                    class [FSharp.Core]Microsoft.FSharp.Collections.FSharpList`1<!0>)
    IL_0136:  call       class [FSharp.Core]Microsoft.FSharp.Collections.FSharpList`1<!0> class [FSharp.Core]Microsoft.FSharp.Collections.FSharpList`1<int32>::Cons(!0,
                                                                                                                                                                    class [FSharp.Core]Microsoft.FSharp.Collections.FSharpList`1<!0>)
    IL_013b:  call       class [FSharp.Core]Microsoft.FSharp.Collections.FSharpList`1<!0> class [FSharp.Core]Microsoft.FSharp.Collections.FSharpList`1<int32>::Cons(!0,
                                                                                                                                                                    class [FSharp.Core]Microsoft.FSharp.Collections.FSharpList`1<!0>)
    IL_0140:  dup
    IL_0141:  stsfld     class [FSharp.Core]Microsoft.FSharp.Collections.FSharpList`1<int32> '<StartupCode$Linq101ElementOperators01>'.$Linq101ElementOperators01::numbers2@48
    IL_0146:  stloc.s    numbers2
    IL_0148:  call       class [FSharp.Core]Microsoft.FSharp.Linq.QueryBuilder [FSharp.Core]Microsoft.FSharp.Core.ExtraTopLevelOperators::get_query()
    IL_014d:  stloc.s    V_10
    IL_014f:  ldloc.s    V_10
    IL_0151:  ldloc.s    V_10
    IL_0153:  ldnull
    IL_0154:  ldc.i4.0
    IL_0155:  ldc.i4.0
    IL_0156:  newobj     instance void Linq101ElementOperators01/fourthLowNum@52::.ctor(class [mscorlib]System.Collections.Generic.IEnumerator`1<int32>,
                                                                                        int32,
                                                                                        int32)
    IL_015b:  newobj     instance void class [FSharp.Core]Microsoft.FSharp.Linq.QuerySource`2<int32,class [mscorlib]System.Collections.IEnumerable>::.ctor(class [mscorlib]System.Collections.Generic.IEnumerable`1<!0>)
    IL_0160:  ldsfld     class Linq101ElementOperators01/'fourthLowNum@53-1' Linq101ElementOperators01/'fourthLowNum@53-1'::@_instance
    IL_0165:  callvirt   instance class [FSharp.Core]Microsoft.FSharp.Linq.QuerySource`2<!!0,!!1> [FSharp.Core]Microsoft.FSharp.Linq.QueryBuilder::Where<int32,class [mscorlib]System.Collections.IEnumerable>(class [FSharp.Core]Microsoft.FSharp.Linq.QuerySource`2<!!0,!!1>,
                                                                                                                                                                                                               class [FSharp.Core]Microsoft.FSharp.Core.FSharpFunc`2<!!0,bool>)
    IL_016a:  ldc.i4.1
    IL_016b:  callvirt   instance !!0 [FSharp.Core]Microsoft.FSharp.Linq.QueryBuilder::Nth<int32,class [mscorlib]System.Collections.IEnumerable>(class [FSharp.Core]Microsoft.FSharp.Linq.QuerySource`2<!!0,!!1>,
                                                                                                                                                 int32)
    IL_0170:  dup
    IL_0171:  stsfld     int32 '<StartupCode$Linq101ElementOperators01>'.$Linq101ElementOperators01::fourthLowNum@50
    IL_0176:  stloc.s    fourthLowNum
    IL_0178:  ret
  } // end of method $Linq101ElementOperators01::main@

} // end of class '<StartupCode$Linq101ElementOperators01>'.$Linq101ElementOperators01


// =============================================================

// *********** DISASSEMBLY COMPLETE ***********************<|MERGE_RESOLUTION|>--- conflicted
+++ resolved
@@ -45,21 +45,13 @@
   // Offset: 0x00000388 Length: 0x00000127
 }
 .module Linq101ElementOperators01.exe
-<<<<<<< HEAD
-// MVID: {5F972A56-19D7-C20D-A745-0383562A975F}
-=======
 // MVID: {5FCFFD0D-19D7-C20D-A745-03830DFDCF5F}
->>>>>>> 645ed210
 .imagebase 0x00400000
 .file alignment 0x00000200
 .stackreserve 0x00100000
 .subsystem 0x0003       // WINDOWS_CUI
 .corflags 0x00000001    //  ILONLY
-<<<<<<< HEAD
-// Image base: 0x06C00000
-=======
 // Image base: 0x05A30000
->>>>>>> 645ed210
 
 
 // =============== CLASS MEMBERS DECLARATION ===================
