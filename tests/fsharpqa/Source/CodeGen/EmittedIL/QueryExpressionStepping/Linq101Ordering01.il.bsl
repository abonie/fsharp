
//  Microsoft (R) .NET Framework IL Disassembler.  Version 4.8.3928.0
//  Copyright (c) Microsoft Corporation.  All rights reserved.



// Metadata version: v4.0.30319
.assembly extern mscorlib
{
  .publickeytoken = (B7 7A 5C 56 19 34 E0 89 )                         // .z\V.4..
  .ver 4:0:0:0
}
.assembly extern FSharp.Core
{
  .publickeytoken = (B0 3F 5F 7F 11 D5 0A 3A )                         // .?_....:
  .ver 5:0:0:0
}
.assembly extern Utils
{
  .ver 0:0:0:0
}
.assembly Linq101Ordering01
{
  .custom instance void [FSharp.Core]Microsoft.FSharp.Core.FSharpInterfaceDataVersionAttribute::.ctor(int32,
                                                                                                      int32,
                                                                                                      int32) = ( 01 00 02 00 00 00 00 00 00 00 00 00 00 00 00 00 ) 

  // --- The following custom attribute is added automatically, do not uncomment -------
  //  .custom instance void [mscorlib]System.Diagnostics.DebuggableAttribute::.ctor(valuetype [mscorlib]System.Diagnostics.DebuggableAttribute/DebuggingModes) = ( 01 00 01 01 00 00 00 00 ) 

  .hash algorithm 0x00008004
  .ver 0:0:0:0
}
.mresource public FSharpSignatureData.Linq101Ordering01
{
  // Offset: 0x00000000 Length: 0x000003AE
}
.mresource public FSharpOptimizationData.Linq101Ordering01
{
  // Offset: 0x000003B8 Length: 0x00000134
}
.module Linq101Ordering01.exe
<<<<<<< HEAD
// MVID: {5F972A56-649A-6956-A745-0383562A975F}
=======
// MVID: {5FCFFD0D-649A-6956-A745-03830DFDCF5F}
>>>>>>> 645ed210
.imagebase 0x00400000
.file alignment 0x00000200
.stackreserve 0x00100000
.subsystem 0x0003       // WINDOWS_CUI
.corflags 0x00000001    //  ILONLY
<<<<<<< HEAD
// Image base: 0x09620000
=======
// Image base: 0x06F50000
>>>>>>> 645ed210


// =============== CLASS MEMBERS DECLARATION ===================

.class public abstract auto ansi sealed Linq101Ordering01
       extends [mscorlib]System.Object
{
  .custom instance void [FSharp.Core]Microsoft.FSharp.Core.CompilationMappingAttribute::.ctor(valuetype [FSharp.Core]Microsoft.FSharp.Core.SourceConstructFlags) = ( 01 00 07 00 00 00 00 00 ) 
  .class auto autochar serializable sealed nested assembly beforefieldinit specialname sortedWords@11
         extends class [FSharp.Core]Microsoft.FSharp.Core.CompilerServices.GeneratedSequenceBase`1<string>
  {
    .custom instance void [FSharp.Core]Microsoft.FSharp.Core.CompilationMappingAttribute::.ctor(valuetype [FSharp.Core]Microsoft.FSharp.Core.SourceConstructFlags) = ( 01 00 06 00 00 00 00 00 ) 
    .field public class [mscorlib]System.Collections.Generic.IEnumerator`1<string> 'enum'
    .custom instance void [mscorlib]System.Diagnostics.DebuggerBrowsableAttribute::.ctor(valuetype [mscorlib]System.Diagnostics.DebuggerBrowsableState) = ( 01 00 00 00 00 00 00 00 ) 
    .custom instance void [mscorlib]System.Runtime.CompilerServices.CompilerGeneratedAttribute::.ctor() = ( 01 00 00 00 ) 
    .custom instance void [mscorlib]System.Diagnostics.DebuggerNonUserCodeAttribute::.ctor() = ( 01 00 00 00 ) 
    .field public int32 pc
    .custom instance void [mscorlib]System.Diagnostics.DebuggerBrowsableAttribute::.ctor(valuetype [mscorlib]System.Diagnostics.DebuggerBrowsableState) = ( 01 00 00 00 00 00 00 00 ) 
    .custom instance void [mscorlib]System.Runtime.CompilerServices.CompilerGeneratedAttribute::.ctor() = ( 01 00 00 00 ) 
    .custom instance void [mscorlib]System.Diagnostics.DebuggerNonUserCodeAttribute::.ctor() = ( 01 00 00 00 ) 
    .field public string current
    .custom instance void [mscorlib]System.Diagnostics.DebuggerBrowsableAttribute::.ctor(valuetype [mscorlib]System.Diagnostics.DebuggerBrowsableState) = ( 01 00 00 00 00 00 00 00 ) 
    .custom instance void [mscorlib]System.Runtime.CompilerServices.CompilerGeneratedAttribute::.ctor() = ( 01 00 00 00 ) 
    .custom instance void [mscorlib]System.Diagnostics.DebuggerNonUserCodeAttribute::.ctor() = ( 01 00 00 00 ) 
    .method public specialname rtspecialname 
            instance void  .ctor(class [mscorlib]System.Collections.Generic.IEnumerator`1<string> 'enum',
                                 int32 pc,
                                 string current) cil managed
    {
      // Code size       28 (0x1c)
      .maxstack  8
      IL_0000:  ldarg.0
      IL_0001:  ldarg.1
      IL_0002:  stfld      class [mscorlib]System.Collections.Generic.IEnumerator`1<string> Linq101Ordering01/sortedWords@11::'enum'
      IL_0007:  ldarg.0
      IL_0008:  ldarg.2
      IL_0009:  stfld      int32 Linq101Ordering01/sortedWords@11::pc
      IL_000e:  ldarg.0
      IL_000f:  ldarg.3
      IL_0010:  stfld      string Linq101Ordering01/sortedWords@11::current
      IL_0015:  ldarg.0
      IL_0016:  call       instance void class [FSharp.Core]Microsoft.FSharp.Core.CompilerServices.GeneratedSequenceBase`1<string>::.ctor()
      IL_001b:  ret
    } // end of method sortedWords@11::.ctor

    .method public strict virtual instance int32 
            GenerateNext(class [mscorlib]System.Collections.Generic.IEnumerable`1<string>& next) cil managed
    {
      // Code size       154 (0x9a)
      .maxstack  6
      .locals init ([0] string V_0,
               [1] string w)
      .language '{AB4F38C9-B6E6-43BA-BE3B-58080B2CCCE3}', '{994B45C4-E6E9-11D2-903F-00C04FA302A1}', '{5A869D0B-6611-11D3-BD2A-0000F80849BD}'
      .line 100001,100001 : 0,0 'C:\\GitHub\\dsyme\\fsharp\\tests\\fsharpqa\\source\\CodeGen\\EmittedIL\\QueryExpressionStepping\\Linq101Ordering01.fs'
      IL_0000:  ldarg.0
      IL_0001:  ldfld      int32 Linq101Ordering01/sortedWords@11::pc
      IL_0006:  ldc.i4.1
      IL_0007:  sub
      IL_0008:  switch     ( 
                            IL_001b,
                            IL_001d,
                            IL_001f)
      IL_0019:  br.s       IL_002a

      IL_001b:  br.s       IL_0021

      IL_001d:  br.s       IL_0024

      IL_001f:  br.s       IL_0027

      .line 100001,100001 : 0,0 ''
      IL_0021:  nop
      IL_0022:  br.s       IL_0070

      .line 100001,100001 : 0,0 ''
      IL_0024:  nop
      IL_0025:  br.s       IL_006d

      .line 100001,100001 : 0,0 ''
      IL_0027:  nop
      IL_0028:  br.s       IL_0091

      .line 100001,100001 : 0,0 ''
      IL_002a:  nop
      .line 11,11 : 9,26 ''
      IL_002b:  ldarg.0
      IL_002c:  call       class [FSharp.Core]Microsoft.FSharp.Collections.FSharpList`1<string> Linq101Ordering01::get_words()
      IL_0031:  callvirt   instance class [mscorlib]System.Collections.Generic.IEnumerator`1<!0> class [mscorlib]System.Collections.Generic.IEnumerable`1<string>::GetEnumerator()
      IL_0036:  stfld      class [mscorlib]System.Collections.Generic.IEnumerator`1<string> Linq101Ordering01/sortedWords@11::'enum'
      IL_003b:  ldarg.0
      IL_003c:  ldc.i4.1
      IL_003d:  stfld      int32 Linq101Ordering01/sortedWords@11::pc
      .line 11,11 : 9,26 ''
      IL_0042:  ldarg.0
      IL_0043:  ldfld      class [mscorlib]System.Collections.Generic.IEnumerator`1<string> Linq101Ordering01/sortedWords@11::'enum'
      IL_0048:  callvirt   instance bool [mscorlib]System.Collections.IEnumerator::MoveNext()
      IL_004d:  brfalse.s  IL_0070

      IL_004f:  ldarg.0
      IL_0050:  ldfld      class [mscorlib]System.Collections.Generic.IEnumerator`1<string> Linq101Ordering01/sortedWords@11::'enum'
      IL_0055:  callvirt   instance !0 class [mscorlib]System.Collections.Generic.IEnumerator`1<string>::get_Current()
      IL_005a:  stloc.0
      .line 11,11 : 9,26 ''
      IL_005b:  ldloc.0
      IL_005c:  stloc.1
      IL_005d:  ldarg.0
      IL_005e:  ldc.i4.2
      IL_005f:  stfld      int32 Linq101Ordering01/sortedWords@11::pc
      .line 12,12 : 9,17 ''
      IL_0064:  ldarg.0
      IL_0065:  ldloc.1
      IL_0066:  stfld      string Linq101Ordering01/sortedWords@11::current
      IL_006b:  ldc.i4.1
      IL_006c:  ret

      .line 100001,100001 : 0,0 ''
      IL_006d:  nop
      IL_006e:  br.s       IL_0042

      IL_0070:  ldarg.0
      IL_0071:  ldc.i4.3
      IL_0072:  stfld      int32 Linq101Ordering01/sortedWords@11::pc
      .line 11,11 : 9,26 ''
      IL_0077:  ldarg.0
      IL_0078:  ldfld      class [mscorlib]System.Collections.Generic.IEnumerator`1<string> Linq101Ordering01/sortedWords@11::'enum'
      IL_007d:  call       void [FSharp.Core]Microsoft.FSharp.Core.LanguagePrimitives/IntrinsicFunctions::Dispose<class [mscorlib]System.Collections.Generic.IEnumerator`1<string>>(!!0)
      IL_0082:  nop
      IL_0083:  ldarg.0
      IL_0084:  ldnull
      IL_0085:  stfld      class [mscorlib]System.Collections.Generic.IEnumerator`1<string> Linq101Ordering01/sortedWords@11::'enum'
      IL_008a:  ldarg.0
      IL_008b:  ldc.i4.3
      IL_008c:  stfld      int32 Linq101Ordering01/sortedWords@11::pc
      IL_0091:  ldarg.0
      IL_0092:  ldnull
      IL_0093:  stfld      string Linq101Ordering01/sortedWords@11::current
      IL_0098:  ldc.i4.0
      IL_0099:  ret
    } // end of method sortedWords@11::GenerateNext

    .method public strict virtual instance void 
            Close() cil managed
    {
      // Code size       148 (0x94)
      .maxstack  6
      .locals init ([0] class [mscorlib]System.Exception V_0,
               [1] class [FSharp.Core]Microsoft.FSharp.Core.Unit V_1,
               [2] class [mscorlib]System.Exception e)
      .line 100001,100001 : 0,0 ''
      IL_0000:  ldarg.0
      IL_0001:  ldfld      int32 Linq101Ordering01/sortedWords@11::pc
      IL_0006:  ldc.i4.3
      IL_0007:  sub
      IL_0008:  switch     ( 
                            IL_0013)
      IL_0011:  br.s       IL_0019

      .line 100001,100001 : 0,0 ''
      IL_0013:  nop
      IL_0014:  br         IL_0087

      .line 100001,100001 : 0,0 ''
      IL_0019:  nop
      .try
      {
        IL_001a:  ldarg.0
        IL_001b:  ldfld      int32 Linq101Ordering01/sortedWords@11::pc
        IL_0020:  switch     ( 
                              IL_0037,
                              IL_0039,
                              IL_003b,
                              IL_003d)
        IL_0035:  br.s       IL_004b

        IL_0037:  br.s       IL_003f

        IL_0039:  br.s       IL_0042

        IL_003b:  br.s       IL_0045

        IL_003d:  br.s       IL_0048

        .line 100001,100001 : 0,0 ''
        IL_003f:  nop
        IL_0040:  br.s       IL_0061

        .line 100001,100001 : 0,0 ''
        IL_0042:  nop
        IL_0043:  br.s       IL_004d

        .line 100001,100001 : 0,0 ''
        IL_0045:  nop
        IL_0046:  br.s       IL_004c

        .line 100001,100001 : 0,0 ''
        IL_0048:  nop
        IL_0049:  br.s       IL_0061

        .line 100001,100001 : 0,0 ''
        IL_004b:  nop
        .line 100001,100001 : 0,0 ''
        IL_004c:  nop
        IL_004d:  ldarg.0
        IL_004e:  ldc.i4.3
        IL_004f:  stfld      int32 Linq101Ordering01/sortedWords@11::pc
        IL_0054:  ldarg.0
        IL_0055:  ldfld      class [mscorlib]System.Collections.Generic.IEnumerator`1<string> Linq101Ordering01/sortedWords@11::'enum'
        IL_005a:  call       void [FSharp.Core]Microsoft.FSharp.Core.LanguagePrimitives/IntrinsicFunctions::Dispose<class [mscorlib]System.Collections.Generic.IEnumerator`1<string>>(!!0)
        IL_005f:  nop
        .line 100001,100001 : 0,0 ''
        IL_0060:  nop
        IL_0061:  ldarg.0
        IL_0062:  ldc.i4.3
        IL_0063:  stfld      int32 Linq101Ordering01/sortedWords@11::pc
        IL_0068:  ldarg.0
        IL_0069:  ldnull
        IL_006a:  stfld      string Linq101Ordering01/sortedWords@11::current
        IL_006f:  ldnull
        IL_0070:  stloc.1
        IL_0071:  leave.s    IL_007f

      }  // end .try
      catch [mscorlib]System.Object 
      {
        IL_0073:  castclass  [mscorlib]System.Exception
        IL_0078:  stloc.2
        .line 11,11 : 9,26 ''
        IL_0079:  ldloc.2
        IL_007a:  stloc.0
        IL_007b:  ldnull
        IL_007c:  stloc.1
        IL_007d:  leave.s    IL_007f

        .line 100001,100001 : 0,0 ''
      }  // end handler
      IL_007f:  ldloc.1
      IL_0080:  pop
      .line 100001,100001 : 0,0 ''
      IL_0081:  nop
      IL_0082:  br         IL_0000

      IL_0087:  ldloc.0
      IL_0088:  ldnull
      IL_0089:  cgt.un
      IL_008b:  brfalse.s  IL_008f

      IL_008d:  br.s       IL_0091

      IL_008f:  br.s       IL_0093

      .line 100001,100001 : 0,0 ''
      IL_0091:  ldloc.0
      IL_0092:  throw

      .line 100001,100001 : 0,0 ''
      IL_0093:  ret
    } // end of method sortedWords@11::Close

    .method public strict virtual instance bool 
            get_CheckClose() cil managed
    {
      // Code size       56 (0x38)
      .maxstack  8
      .line 100001,100001 : 0,0 ''
      IL_0000:  ldarg.0
      IL_0001:  ldfld      int32 Linq101Ordering01/sortedWords@11::pc
      IL_0006:  switch     ( 
                            IL_001d,
                            IL_001f,
                            IL_0021,
                            IL_0023)
      IL_001b:  br.s       IL_0031

      IL_001d:  br.s       IL_0025

      IL_001f:  br.s       IL_0028

      IL_0021:  br.s       IL_002b

      IL_0023:  br.s       IL_002e

      .line 100001,100001 : 0,0 ''
      IL_0025:  nop
      IL_0026:  br.s       IL_0036

      .line 100001,100001 : 0,0 ''
      IL_0028:  nop
      IL_0029:  br.s       IL_0034

      .line 100001,100001 : 0,0 ''
      IL_002b:  nop
      IL_002c:  br.s       IL_0032

      .line 100001,100001 : 0,0 ''
      IL_002e:  nop
      IL_002f:  br.s       IL_0036

      .line 100001,100001 : 0,0 ''
      IL_0031:  nop
      IL_0032:  ldc.i4.1
      IL_0033:  ret

      IL_0034:  ldc.i4.1
      IL_0035:  ret

      IL_0036:  ldc.i4.0
      IL_0037:  ret
    } // end of method sortedWords@11::get_CheckClose

    .method public strict virtual instance string 
            get_LastGenerated() cil managed
    {
      .custom instance void [mscorlib]System.Runtime.CompilerServices.CompilerGeneratedAttribute::.ctor() = ( 01 00 00 00 ) 
      .custom instance void [mscorlib]System.Diagnostics.DebuggerNonUserCodeAttribute::.ctor() = ( 01 00 00 00 ) 
      // Code size       7 (0x7)
      .maxstack  8
      IL_0000:  ldarg.0
      IL_0001:  ldfld      string Linq101Ordering01/sortedWords@11::current
      IL_0006:  ret
    } // end of method sortedWords@11::get_LastGenerated

    .method public strict virtual instance class [mscorlib]System.Collections.Generic.IEnumerator`1<string> 
            GetFreshEnumerator() cil managed
    {
      .custom instance void [mscorlib]System.Runtime.CompilerServices.CompilerGeneratedAttribute::.ctor() = ( 01 00 00 00 ) 
      .custom instance void [mscorlib]System.Diagnostics.DebuggerNonUserCodeAttribute::.ctor() = ( 01 00 00 00 ) 
      // Code size       9 (0x9)
      .maxstack  8
      IL_0000:  ldnull
      IL_0001:  ldc.i4.0
      IL_0002:  ldnull
      IL_0003:  newobj     instance void Linq101Ordering01/sortedWords@11::.ctor(class [mscorlib]System.Collections.Generic.IEnumerator`1<string>,
                                                                                 int32,
                                                                                 string)
      IL_0008:  ret
    } // end of method sortedWords@11::GetFreshEnumerator

  } // end of class sortedWords@11

  .class auto ansi serializable sealed nested assembly beforefieldinit 'sortedWords@12-1'
         extends class [FSharp.Core]Microsoft.FSharp.Core.FSharpFunc`2<string,string>
  {
    .field static assembly initonly class Linq101Ordering01/'sortedWords@12-1' @_instance
    .method assembly specialname rtspecialname 
            instance void  .ctor() cil managed
    {
      .custom instance void [mscorlib]System.Runtime.CompilerServices.CompilerGeneratedAttribute::.ctor() = ( 01 00 00 00 ) 
      .custom instance void [mscorlib]System.Diagnostics.DebuggerNonUserCodeAttribute::.ctor() = ( 01 00 00 00 ) 
      // Code size       7 (0x7)
      .maxstack  8
      IL_0000:  ldarg.0
      IL_0001:  call       instance void class [FSharp.Core]Microsoft.FSharp.Core.FSharpFunc`2<string,string>::.ctor()
      IL_0006:  ret
    } // end of method 'sortedWords@12-1'::.ctor

    .method public strict virtual instance string 
            Invoke(string w) cil managed
    {
      // Code size       2 (0x2)
      .maxstack  8
      .line 12,12 : 16,17 ''
      IL_0000:  ldarg.1
      IL_0001:  ret
    } // end of method 'sortedWords@12-1'::Invoke

    .method private specialname rtspecialname static 
            void  .cctor() cil managed
    {
      // Code size       11 (0xb)
      .maxstack  10
      IL_0000:  newobj     instance void Linq101Ordering01/'sortedWords@12-1'::.ctor()
      IL_0005:  stsfld     class Linq101Ordering01/'sortedWords@12-1' Linq101Ordering01/'sortedWords@12-1'::@_instance
      IL_000a:  ret
    } // end of method 'sortedWords@12-1'::.cctor

  } // end of class 'sortedWords@12-1'

  .class auto autochar serializable sealed nested assembly beforefieldinit specialname sortedWords2@18
         extends class [FSharp.Core]Microsoft.FSharp.Core.CompilerServices.GeneratedSequenceBase`1<string>
  {
    .custom instance void [FSharp.Core]Microsoft.FSharp.Core.CompilationMappingAttribute::.ctor(valuetype [FSharp.Core]Microsoft.FSharp.Core.SourceConstructFlags) = ( 01 00 06 00 00 00 00 00 ) 
    .field public class [mscorlib]System.Collections.Generic.IEnumerator`1<string> 'enum'
    .custom instance void [mscorlib]System.Diagnostics.DebuggerBrowsableAttribute::.ctor(valuetype [mscorlib]System.Diagnostics.DebuggerBrowsableState) = ( 01 00 00 00 00 00 00 00 ) 
    .custom instance void [mscorlib]System.Runtime.CompilerServices.CompilerGeneratedAttribute::.ctor() = ( 01 00 00 00 ) 
    .custom instance void [mscorlib]System.Diagnostics.DebuggerNonUserCodeAttribute::.ctor() = ( 01 00 00 00 ) 
    .field public int32 pc
    .custom instance void [mscorlib]System.Diagnostics.DebuggerBrowsableAttribute::.ctor(valuetype [mscorlib]System.Diagnostics.DebuggerBrowsableState) = ( 01 00 00 00 00 00 00 00 ) 
    .custom instance void [mscorlib]System.Runtime.CompilerServices.CompilerGeneratedAttribute::.ctor() = ( 01 00 00 00 ) 
    .custom instance void [mscorlib]System.Diagnostics.DebuggerNonUserCodeAttribute::.ctor() = ( 01 00 00 00 ) 
    .field public string current
    .custom instance void [mscorlib]System.Diagnostics.DebuggerBrowsableAttribute::.ctor(valuetype [mscorlib]System.Diagnostics.DebuggerBrowsableState) = ( 01 00 00 00 00 00 00 00 ) 
    .custom instance void [mscorlib]System.Runtime.CompilerServices.CompilerGeneratedAttribute::.ctor() = ( 01 00 00 00 ) 
    .custom instance void [mscorlib]System.Diagnostics.DebuggerNonUserCodeAttribute::.ctor() = ( 01 00 00 00 ) 
    .method public specialname rtspecialname 
            instance void  .ctor(class [mscorlib]System.Collections.Generic.IEnumerator`1<string> 'enum',
                                 int32 pc,
                                 string current) cil managed
    {
      // Code size       28 (0x1c)
      .maxstack  8
      IL_0000:  ldarg.0
      IL_0001:  ldarg.1
      IL_0002:  stfld      class [mscorlib]System.Collections.Generic.IEnumerator`1<string> Linq101Ordering01/sortedWords2@18::'enum'
      IL_0007:  ldarg.0
      IL_0008:  ldarg.2
      IL_0009:  stfld      int32 Linq101Ordering01/sortedWords2@18::pc
      IL_000e:  ldarg.0
      IL_000f:  ldarg.3
      IL_0010:  stfld      string Linq101Ordering01/sortedWords2@18::current
      IL_0015:  ldarg.0
      IL_0016:  call       instance void class [FSharp.Core]Microsoft.FSharp.Core.CompilerServices.GeneratedSequenceBase`1<string>::.ctor()
      IL_001b:  ret
    } // end of method sortedWords2@18::.ctor

    .method public strict virtual instance int32 
            GenerateNext(class [mscorlib]System.Collections.Generic.IEnumerable`1<string>& next) cil managed
    {
      // Code size       154 (0x9a)
      .maxstack  6
      .locals init ([0] string V_0,
               [1] string w)
      .line 100001,100001 : 0,0 ''
      IL_0000:  ldarg.0
      IL_0001:  ldfld      int32 Linq101Ordering01/sortedWords2@18::pc
      IL_0006:  ldc.i4.1
      IL_0007:  sub
      IL_0008:  switch     ( 
                            IL_001b,
                            IL_001d,
                            IL_001f)
      IL_0019:  br.s       IL_002a

      IL_001b:  br.s       IL_0021

      IL_001d:  br.s       IL_0024

      IL_001f:  br.s       IL_0027

      .line 100001,100001 : 0,0 ''
      IL_0021:  nop
      IL_0022:  br.s       IL_0070

      .line 100001,100001 : 0,0 ''
      IL_0024:  nop
      IL_0025:  br.s       IL_006d

      .line 100001,100001 : 0,0 ''
      IL_0027:  nop
      IL_0028:  br.s       IL_0091

      .line 100001,100001 : 0,0 ''
      IL_002a:  nop
      .line 18,18 : 9,26 ''
      IL_002b:  ldarg.0
      IL_002c:  call       class [FSharp.Core]Microsoft.FSharp.Collections.FSharpList`1<string> Linq101Ordering01::get_words()
      IL_0031:  callvirt   instance class [mscorlib]System.Collections.Generic.IEnumerator`1<!0> class [mscorlib]System.Collections.Generic.IEnumerable`1<string>::GetEnumerator()
      IL_0036:  stfld      class [mscorlib]System.Collections.Generic.IEnumerator`1<string> Linq101Ordering01/sortedWords2@18::'enum'
      IL_003b:  ldarg.0
      IL_003c:  ldc.i4.1
      IL_003d:  stfld      int32 Linq101Ordering01/sortedWords2@18::pc
      .line 18,18 : 9,26 ''
      IL_0042:  ldarg.0
      IL_0043:  ldfld      class [mscorlib]System.Collections.Generic.IEnumerator`1<string> Linq101Ordering01/sortedWords2@18::'enum'
      IL_0048:  callvirt   instance bool [mscorlib]System.Collections.IEnumerator::MoveNext()
      IL_004d:  brfalse.s  IL_0070

      IL_004f:  ldarg.0
      IL_0050:  ldfld      class [mscorlib]System.Collections.Generic.IEnumerator`1<string> Linq101Ordering01/sortedWords2@18::'enum'
      IL_0055:  callvirt   instance !0 class [mscorlib]System.Collections.Generic.IEnumerator`1<string>::get_Current()
      IL_005a:  stloc.0
      .line 18,18 : 9,26 ''
      IL_005b:  ldloc.0
      IL_005c:  stloc.1
      IL_005d:  ldarg.0
      IL_005e:  ldc.i4.2
      IL_005f:  stfld      int32 Linq101Ordering01/sortedWords2@18::pc
      .line 19,19 : 9,26 ''
      IL_0064:  ldarg.0
      IL_0065:  ldloc.1
      IL_0066:  stfld      string Linq101Ordering01/sortedWords2@18::current
      IL_006b:  ldc.i4.1
      IL_006c:  ret

      .line 100001,100001 : 0,0 ''
      IL_006d:  nop
      IL_006e:  br.s       IL_0042

      IL_0070:  ldarg.0
      IL_0071:  ldc.i4.3
      IL_0072:  stfld      int32 Linq101Ordering01/sortedWords2@18::pc
      .line 18,18 : 9,26 ''
      IL_0077:  ldarg.0
      IL_0078:  ldfld      class [mscorlib]System.Collections.Generic.IEnumerator`1<string> Linq101Ordering01/sortedWords2@18::'enum'
      IL_007d:  call       void [FSharp.Core]Microsoft.FSharp.Core.LanguagePrimitives/IntrinsicFunctions::Dispose<class [mscorlib]System.Collections.Generic.IEnumerator`1<string>>(!!0)
      IL_0082:  nop
      IL_0083:  ldarg.0
      IL_0084:  ldnull
      IL_0085:  stfld      class [mscorlib]System.Collections.Generic.IEnumerator`1<string> Linq101Ordering01/sortedWords2@18::'enum'
      IL_008a:  ldarg.0
      IL_008b:  ldc.i4.3
      IL_008c:  stfld      int32 Linq101Ordering01/sortedWords2@18::pc
      IL_0091:  ldarg.0
      IL_0092:  ldnull
      IL_0093:  stfld      string Linq101Ordering01/sortedWords2@18::current
      IL_0098:  ldc.i4.0
      IL_0099:  ret
    } // end of method sortedWords2@18::GenerateNext

    .method public strict virtual instance void 
            Close() cil managed
    {
      // Code size       148 (0x94)
      .maxstack  6
      .locals init ([0] class [mscorlib]System.Exception V_0,
               [1] class [FSharp.Core]Microsoft.FSharp.Core.Unit V_1,
               [2] class [mscorlib]System.Exception e)
      .line 100001,100001 : 0,0 ''
      IL_0000:  ldarg.0
      IL_0001:  ldfld      int32 Linq101Ordering01/sortedWords2@18::pc
      IL_0006:  ldc.i4.3
      IL_0007:  sub
      IL_0008:  switch     ( 
                            IL_0013)
      IL_0011:  br.s       IL_0019

      .line 100001,100001 : 0,0 ''
      IL_0013:  nop
      IL_0014:  br         IL_0087

      .line 100001,100001 : 0,0 ''
      IL_0019:  nop
      .try
      {
        IL_001a:  ldarg.0
        IL_001b:  ldfld      int32 Linq101Ordering01/sortedWords2@18::pc
        IL_0020:  switch     ( 
                              IL_0037,
                              IL_0039,
                              IL_003b,
                              IL_003d)
        IL_0035:  br.s       IL_004b

        IL_0037:  br.s       IL_003f

        IL_0039:  br.s       IL_0042

        IL_003b:  br.s       IL_0045

        IL_003d:  br.s       IL_0048

        .line 100001,100001 : 0,0 ''
        IL_003f:  nop
        IL_0040:  br.s       IL_0061

        .line 100001,100001 : 0,0 ''
        IL_0042:  nop
        IL_0043:  br.s       IL_004d

        .line 100001,100001 : 0,0 ''
        IL_0045:  nop
        IL_0046:  br.s       IL_004c

        .line 100001,100001 : 0,0 ''
        IL_0048:  nop
        IL_0049:  br.s       IL_0061

        .line 100001,100001 : 0,0 ''
        IL_004b:  nop
        .line 100001,100001 : 0,0 ''
        IL_004c:  nop
        IL_004d:  ldarg.0
        IL_004e:  ldc.i4.3
        IL_004f:  stfld      int32 Linq101Ordering01/sortedWords2@18::pc
        IL_0054:  ldarg.0
        IL_0055:  ldfld      class [mscorlib]System.Collections.Generic.IEnumerator`1<string> Linq101Ordering01/sortedWords2@18::'enum'
        IL_005a:  call       void [FSharp.Core]Microsoft.FSharp.Core.LanguagePrimitives/IntrinsicFunctions::Dispose<class [mscorlib]System.Collections.Generic.IEnumerator`1<string>>(!!0)
        IL_005f:  nop
        .line 100001,100001 : 0,0 ''
        IL_0060:  nop
        IL_0061:  ldarg.0
        IL_0062:  ldc.i4.3
        IL_0063:  stfld      int32 Linq101Ordering01/sortedWords2@18::pc
        IL_0068:  ldarg.0
        IL_0069:  ldnull
        IL_006a:  stfld      string Linq101Ordering01/sortedWords2@18::current
        IL_006f:  ldnull
        IL_0070:  stloc.1
        IL_0071:  leave.s    IL_007f

      }  // end .try
      catch [mscorlib]System.Object 
      {
        IL_0073:  castclass  [mscorlib]System.Exception
        IL_0078:  stloc.2
        .line 18,18 : 9,26 ''
        IL_0079:  ldloc.2
        IL_007a:  stloc.0
        IL_007b:  ldnull
        IL_007c:  stloc.1
        IL_007d:  leave.s    IL_007f

        .line 100001,100001 : 0,0 ''
      }  // end handler
      IL_007f:  ldloc.1
      IL_0080:  pop
      .line 100001,100001 : 0,0 ''
      IL_0081:  nop
      IL_0082:  br         IL_0000

      IL_0087:  ldloc.0
      IL_0088:  ldnull
      IL_0089:  cgt.un
      IL_008b:  brfalse.s  IL_008f

      IL_008d:  br.s       IL_0091

      IL_008f:  br.s       IL_0093

      .line 100001,100001 : 0,0 ''
      IL_0091:  ldloc.0
      IL_0092:  throw

      .line 100001,100001 : 0,0 ''
      IL_0093:  ret
    } // end of method sortedWords2@18::Close

    .method public strict virtual instance bool 
            get_CheckClose() cil managed
    {
      // Code size       56 (0x38)
      .maxstack  8
      .line 100001,100001 : 0,0 ''
      IL_0000:  ldarg.0
      IL_0001:  ldfld      int32 Linq101Ordering01/sortedWords2@18::pc
      IL_0006:  switch     ( 
                            IL_001d,
                            IL_001f,
                            IL_0021,
                            IL_0023)
      IL_001b:  br.s       IL_0031

      IL_001d:  br.s       IL_0025

      IL_001f:  br.s       IL_0028

      IL_0021:  br.s       IL_002b

      IL_0023:  br.s       IL_002e

      .line 100001,100001 : 0,0 ''
      IL_0025:  nop
      IL_0026:  br.s       IL_0036

      .line 100001,100001 : 0,0 ''
      IL_0028:  nop
      IL_0029:  br.s       IL_0034

      .line 100001,100001 : 0,0 ''
      IL_002b:  nop
      IL_002c:  br.s       IL_0032

      .line 100001,100001 : 0,0 ''
      IL_002e:  nop
      IL_002f:  br.s       IL_0036

      .line 100001,100001 : 0,0 ''
      IL_0031:  nop
      IL_0032:  ldc.i4.1
      IL_0033:  ret

      IL_0034:  ldc.i4.1
      IL_0035:  ret

      IL_0036:  ldc.i4.0
      IL_0037:  ret
    } // end of method sortedWords2@18::get_CheckClose

    .method public strict virtual instance string 
            get_LastGenerated() cil managed
    {
      .custom instance void [mscorlib]System.Runtime.CompilerServices.CompilerGeneratedAttribute::.ctor() = ( 01 00 00 00 ) 
      .custom instance void [mscorlib]System.Diagnostics.DebuggerNonUserCodeAttribute::.ctor() = ( 01 00 00 00 ) 
      // Code size       7 (0x7)
      .maxstack  8
      IL_0000:  ldarg.0
      IL_0001:  ldfld      string Linq101Ordering01/sortedWords2@18::current
      IL_0006:  ret
    } // end of method sortedWords2@18::get_LastGenerated

    .method public strict virtual instance class [mscorlib]System.Collections.Generic.IEnumerator`1<string> 
            GetFreshEnumerator() cil managed
    {
      .custom instance void [mscorlib]System.Runtime.CompilerServices.CompilerGeneratedAttribute::.ctor() = ( 01 00 00 00 ) 
      .custom instance void [mscorlib]System.Diagnostics.DebuggerNonUserCodeAttribute::.ctor() = ( 01 00 00 00 ) 
      // Code size       9 (0x9)
      .maxstack  8
      IL_0000:  ldnull
      IL_0001:  ldc.i4.0
      IL_0002:  ldnull
      IL_0003:  newobj     instance void Linq101Ordering01/sortedWords2@18::.ctor(class [mscorlib]System.Collections.Generic.IEnumerator`1<string>,
                                                                                  int32,
                                                                                  string)
      IL_0008:  ret
    } // end of method sortedWords2@18::GetFreshEnumerator

  } // end of class sortedWords2@18

  .class auto ansi serializable sealed nested assembly beforefieldinit 'sortedWords2@19-1'
         extends class [FSharp.Core]Microsoft.FSharp.Core.FSharpFunc`2<string,int32>
  {
    .field static assembly initonly class Linq101Ordering01/'sortedWords2@19-1' @_instance
    .method assembly specialname rtspecialname 
            instance void  .ctor() cil managed
    {
      .custom instance void [mscorlib]System.Runtime.CompilerServices.CompilerGeneratedAttribute::.ctor() = ( 01 00 00 00 ) 
      .custom instance void [mscorlib]System.Diagnostics.DebuggerNonUserCodeAttribute::.ctor() = ( 01 00 00 00 ) 
      // Code size       7 (0x7)
      .maxstack  8
      IL_0000:  ldarg.0
      IL_0001:  call       instance void class [FSharp.Core]Microsoft.FSharp.Core.FSharpFunc`2<string,int32>::.ctor()
      IL_0006:  ret
    } // end of method 'sortedWords2@19-1'::.ctor

    .method public strict virtual instance int32 
            Invoke(string w) cil managed
    {
      // Code size       7 (0x7)
      .maxstack  8
      .line 19,19 : 17,25 ''
      IL_0000:  ldarg.1
      IL_0001:  callvirt   instance int32 [mscorlib]System.String::get_Length()
      IL_0006:  ret
    } // end of method 'sortedWords2@19-1'::Invoke

    .method private specialname rtspecialname static 
            void  .cctor() cil managed
    {
      // Code size       11 (0xb)
      .maxstack  10
      IL_0000:  newobj     instance void Linq101Ordering01/'sortedWords2@19-1'::.ctor()
      IL_0005:  stsfld     class Linq101Ordering01/'sortedWords2@19-1' Linq101Ordering01/'sortedWords2@19-1'::@_instance
      IL_000a:  ret
    } // end of method 'sortedWords2@19-1'::.cctor

  } // end of class 'sortedWords2@19-1'

  .class auto ansi serializable sealed nested assembly beforefieldinit sortedProducts@26
         extends class [FSharp.Core]Microsoft.FSharp.Core.FSharpFunc`2<class [Utils]Utils/Product,class [FSharp.Core]Microsoft.FSharp.Linq.QuerySource`2<class [Utils]Utils/Product,object>>
  {
    .field public class [FSharp.Core]Microsoft.FSharp.Linq.QueryBuilder builder@
    .custom instance void [mscorlib]System.Diagnostics.DebuggerBrowsableAttribute::.ctor(valuetype [mscorlib]System.Diagnostics.DebuggerBrowsableState) = ( 01 00 00 00 00 00 00 00 ) 
    .custom instance void [mscorlib]System.Runtime.CompilerServices.CompilerGeneratedAttribute::.ctor() = ( 01 00 00 00 ) 
    .custom instance void [mscorlib]System.Diagnostics.DebuggerNonUserCodeAttribute::.ctor() = ( 01 00 00 00 ) 
    .method assembly specialname rtspecialname 
            instance void  .ctor(class [FSharp.Core]Microsoft.FSharp.Linq.QueryBuilder builder@) cil managed
    {
      .custom instance void [mscorlib]System.Runtime.CompilerServices.CompilerGeneratedAttribute::.ctor() = ( 01 00 00 00 ) 
      .custom instance void [mscorlib]System.Diagnostics.DebuggerNonUserCodeAttribute::.ctor() = ( 01 00 00 00 ) 
      // Code size       14 (0xe)
      .maxstack  8
      IL_0000:  ldarg.0
      IL_0001:  call       instance void class [FSharp.Core]Microsoft.FSharp.Core.FSharpFunc`2<class [Utils]Utils/Product,class [FSharp.Core]Microsoft.FSharp.Linq.QuerySource`2<class [Utils]Utils/Product,object>>::.ctor()
      IL_0006:  ldarg.0
      IL_0007:  ldarg.1
      IL_0008:  stfld      class [FSharp.Core]Microsoft.FSharp.Linq.QueryBuilder Linq101Ordering01/sortedProducts@26::builder@
      IL_000d:  ret
    } // end of method sortedProducts@26::.ctor

    .method public strict virtual instance class [FSharp.Core]Microsoft.FSharp.Linq.QuerySource`2<class [Utils]Utils/Product,object> 
            Invoke(class [Utils]Utils/Product _arg1) cil managed
    {
      // Code size       17 (0x11)
      .maxstack  6
      .locals init ([0] class [Utils]Utils/Product p)
      .line 26,26 : 9,29 ''
      IL_0000:  ldarg.1
      IL_0001:  stloc.0
      .line 27,27 : 9,29 ''
      IL_0002:  ldarg.0
      IL_0003:  ldfld      class [FSharp.Core]Microsoft.FSharp.Linq.QueryBuilder Linq101Ordering01/sortedProducts@26::builder@
      IL_0008:  ldloc.0
      IL_0009:  tail.
      IL_000b:  callvirt   instance class [FSharp.Core]Microsoft.FSharp.Linq.QuerySource`2<!!0,!!1> [FSharp.Core]Microsoft.FSharp.Linq.QueryBuilder::Yield<class [Utils]Utils/Product,object>(!!0)
      IL_0010:  ret
    } // end of method sortedProducts@26::Invoke

  } // end of class sortedProducts@26

  .class auto ansi serializable sealed nested assembly beforefieldinit 'sortedProducts@27-1'
         extends class [FSharp.Core]Microsoft.FSharp.Core.FSharpFunc`2<class [Utils]Utils/Product,string>
  {
    .field static assembly initonly class Linq101Ordering01/'sortedProducts@27-1' @_instance
    .method assembly specialname rtspecialname 
            instance void  .ctor() cil managed
    {
      .custom instance void [mscorlib]System.Runtime.CompilerServices.CompilerGeneratedAttribute::.ctor() = ( 01 00 00 00 ) 
      .custom instance void [mscorlib]System.Diagnostics.DebuggerNonUserCodeAttribute::.ctor() = ( 01 00 00 00 ) 
      // Code size       7 (0x7)
      .maxstack  8
      IL_0000:  ldarg.0
      IL_0001:  call       instance void class [FSharp.Core]Microsoft.FSharp.Core.FSharpFunc`2<class [Utils]Utils/Product,string>::.ctor()
      IL_0006:  ret
    } // end of method 'sortedProducts@27-1'::.ctor

    .method public strict virtual instance string 
            Invoke(class [Utils]Utils/Product p) cil managed
    {
      // Code size       9 (0x9)
      .maxstack  8
      .line 27,27 : 16,29 ''
      IL_0000:  ldarg.1
      IL_0001:  tail.
      IL_0003:  callvirt   instance string [Utils]Utils/Product::get_ProductName()
      IL_0008:  ret
    } // end of method 'sortedProducts@27-1'::Invoke

    .method private specialname rtspecialname static 
            void  .cctor() cil managed
    {
      // Code size       11 (0xb)
      .maxstack  10
      IL_0000:  newobj     instance void Linq101Ordering01/'sortedProducts@27-1'::.ctor()
      IL_0005:  stsfld     class Linq101Ordering01/'sortedProducts@27-1' Linq101Ordering01/'sortedProducts@27-1'::@_instance
      IL_000a:  ret
    } // end of method 'sortedProducts@27-1'::.cctor

  } // end of class 'sortedProducts@27-1'

  .class auto ansi serializable sealed nested assembly beforefieldinit 'sortedProducts@28-2'
         extends class [FSharp.Core]Microsoft.FSharp.Core.FSharpFunc`2<class [Utils]Utils/Product,class [Utils]Utils/Product>
  {
    .field static assembly initonly class Linq101Ordering01/'sortedProducts@28-2' @_instance
    .method assembly specialname rtspecialname 
            instance void  .ctor() cil managed
    {
      .custom instance void [mscorlib]System.Runtime.CompilerServices.CompilerGeneratedAttribute::.ctor() = ( 01 00 00 00 ) 
      .custom instance void [mscorlib]System.Diagnostics.DebuggerNonUserCodeAttribute::.ctor() = ( 01 00 00 00 ) 
      // Code size       7 (0x7)
      .maxstack  8
      IL_0000:  ldarg.0
      IL_0001:  call       instance void class [FSharp.Core]Microsoft.FSharp.Core.FSharpFunc`2<class [Utils]Utils/Product,class [Utils]Utils/Product>::.ctor()
      IL_0006:  ret
    } // end of method 'sortedProducts@28-2'::.ctor

    .method public strict virtual instance class [Utils]Utils/Product 
            Invoke(class [Utils]Utils/Product p) cil managed
    {
      // Code size       2 (0x2)
      .maxstack  8
      .line 28,28 : 16,17 ''
      IL_0000:  ldarg.1
      IL_0001:  ret
    } // end of method 'sortedProducts@28-2'::Invoke

    .method private specialname rtspecialname static 
            void  .cctor() cil managed
    {
      // Code size       11 (0xb)
      .maxstack  10
      IL_0000:  newobj     instance void Linq101Ordering01/'sortedProducts@28-2'::.ctor()
      IL_0005:  stsfld     class Linq101Ordering01/'sortedProducts@28-2' Linq101Ordering01/'sortedProducts@28-2'::@_instance
      IL_000a:  ret
    } // end of method 'sortedProducts@28-2'::.cctor

  } // end of class 'sortedProducts@28-2'

  .class auto autochar serializable sealed nested assembly beforefieldinit specialname sortedProducts2@44
         extends class [FSharp.Core]Microsoft.FSharp.Core.CompilerServices.GeneratedSequenceBase`1<class [Utils]Utils/Product>
  {
    .custom instance void [FSharp.Core]Microsoft.FSharp.Core.CompilationMappingAttribute::.ctor(valuetype [FSharp.Core]Microsoft.FSharp.Core.SourceConstructFlags) = ( 01 00 06 00 00 00 00 00 ) 
    .field public class [mscorlib]System.Collections.Generic.IEnumerator`1<class [Utils]Utils/Product> 'enum'
    .custom instance void [mscorlib]System.Diagnostics.DebuggerBrowsableAttribute::.ctor(valuetype [mscorlib]System.Diagnostics.DebuggerBrowsableState) = ( 01 00 00 00 00 00 00 00 ) 
    .custom instance void [mscorlib]System.Runtime.CompilerServices.CompilerGeneratedAttribute::.ctor() = ( 01 00 00 00 ) 
    .custom instance void [mscorlib]System.Diagnostics.DebuggerNonUserCodeAttribute::.ctor() = ( 01 00 00 00 ) 
    .field public int32 pc
    .custom instance void [mscorlib]System.Diagnostics.DebuggerBrowsableAttribute::.ctor(valuetype [mscorlib]System.Diagnostics.DebuggerBrowsableState) = ( 01 00 00 00 00 00 00 00 ) 
    .custom instance void [mscorlib]System.Runtime.CompilerServices.CompilerGeneratedAttribute::.ctor() = ( 01 00 00 00 ) 
    .custom instance void [mscorlib]System.Diagnostics.DebuggerNonUserCodeAttribute::.ctor() = ( 01 00 00 00 ) 
    .field public class [Utils]Utils/Product current
    .custom instance void [mscorlib]System.Diagnostics.DebuggerBrowsableAttribute::.ctor(valuetype [mscorlib]System.Diagnostics.DebuggerBrowsableState) = ( 01 00 00 00 00 00 00 00 ) 
    .custom instance void [mscorlib]System.Runtime.CompilerServices.CompilerGeneratedAttribute::.ctor() = ( 01 00 00 00 ) 
    .custom instance void [mscorlib]System.Diagnostics.DebuggerNonUserCodeAttribute::.ctor() = ( 01 00 00 00 ) 
    .method public specialname rtspecialname 
            instance void  .ctor(class [mscorlib]System.Collections.Generic.IEnumerator`1<class [Utils]Utils/Product> 'enum',
                                 int32 pc,
                                 class [Utils]Utils/Product current) cil managed
    {
      // Code size       28 (0x1c)
      .maxstack  8
      IL_0000:  ldarg.0
      IL_0001:  ldarg.1
      IL_0002:  stfld      class [mscorlib]System.Collections.Generic.IEnumerator`1<class [Utils]Utils/Product> Linq101Ordering01/sortedProducts2@44::'enum'
      IL_0007:  ldarg.0
      IL_0008:  ldarg.2
      IL_0009:  stfld      int32 Linq101Ordering01/sortedProducts2@44::pc
      IL_000e:  ldarg.0
      IL_000f:  ldarg.3
      IL_0010:  stfld      class [Utils]Utils/Product Linq101Ordering01/sortedProducts2@44::current
      IL_0015:  ldarg.0
      IL_0016:  call       instance void class [FSharp.Core]Microsoft.FSharp.Core.CompilerServices.GeneratedSequenceBase`1<class [Utils]Utils/Product>::.ctor()
      IL_001b:  ret
    } // end of method sortedProducts2@44::.ctor

    .method public strict virtual instance int32 
            GenerateNext(class [mscorlib]System.Collections.Generic.IEnumerable`1<class [Utils]Utils/Product>& next) cil managed
    {
      // Code size       154 (0x9a)
      .maxstack  6
      .locals init ([0] class [Utils]Utils/Product V_0,
               [1] class [Utils]Utils/Product p)
      .line 100001,100001 : 0,0 ''
      IL_0000:  ldarg.0
      IL_0001:  ldfld      int32 Linq101Ordering01/sortedProducts2@44::pc
      IL_0006:  ldc.i4.1
      IL_0007:  sub
      IL_0008:  switch     ( 
                            IL_001b,
                            IL_001d,
                            IL_001f)
      IL_0019:  br.s       IL_002a

      IL_001b:  br.s       IL_0021

      IL_001d:  br.s       IL_0024

      IL_001f:  br.s       IL_0027

      .line 100001,100001 : 0,0 ''
      IL_0021:  nop
      IL_0022:  br.s       IL_0070

      .line 100001,100001 : 0,0 ''
      IL_0024:  nop
      IL_0025:  br.s       IL_006d

      .line 100001,100001 : 0,0 ''
      IL_0027:  nop
      IL_0028:  br.s       IL_0091

      .line 100001,100001 : 0,0 ''
      IL_002a:  nop
      .line 44,44 : 9,29 ''
      IL_002b:  ldarg.0
      IL_002c:  call       class [FSharp.Core]Microsoft.FSharp.Collections.FSharpList`1<class [Utils]Utils/Product> Linq101Ordering01::get_products()
      IL_0031:  callvirt   instance class [mscorlib]System.Collections.Generic.IEnumerator`1<!0> class [mscorlib]System.Collections.Generic.IEnumerable`1<class [Utils]Utils/Product>::GetEnumerator()
      IL_0036:  stfld      class [mscorlib]System.Collections.Generic.IEnumerator`1<class [Utils]Utils/Product> Linq101Ordering01/sortedProducts2@44::'enum'
      IL_003b:  ldarg.0
      IL_003c:  ldc.i4.1
      IL_003d:  stfld      int32 Linq101Ordering01/sortedProducts2@44::pc
      .line 44,44 : 9,29 ''
      IL_0042:  ldarg.0
      IL_0043:  ldfld      class [mscorlib]System.Collections.Generic.IEnumerator`1<class [Utils]Utils/Product> Linq101Ordering01/sortedProducts2@44::'enum'
      IL_0048:  callvirt   instance bool [mscorlib]System.Collections.IEnumerator::MoveNext()
      IL_004d:  brfalse.s  IL_0070

      IL_004f:  ldarg.0
      IL_0050:  ldfld      class [mscorlib]System.Collections.Generic.IEnumerator`1<class [Utils]Utils/Product> Linq101Ordering01/sortedProducts2@44::'enum'
      IL_0055:  callvirt   instance !0 class [mscorlib]System.Collections.Generic.IEnumerator`1<class [Utils]Utils/Product>::get_Current()
      IL_005a:  stloc.0
      .line 44,44 : 9,29 ''
      IL_005b:  ldloc.0
      IL_005c:  stloc.1
      IL_005d:  ldarg.0
      IL_005e:  ldc.i4.2
      IL_005f:  stfld      int32 Linq101Ordering01/sortedProducts2@44::pc
      .line 45,45 : 9,40 ''
      IL_0064:  ldarg.0
      IL_0065:  ldloc.1
      IL_0066:  stfld      class [Utils]Utils/Product Linq101Ordering01/sortedProducts2@44::current
      IL_006b:  ldc.i4.1
      IL_006c:  ret

      .line 100001,100001 : 0,0 ''
      IL_006d:  nop
      IL_006e:  br.s       IL_0042

      IL_0070:  ldarg.0
      IL_0071:  ldc.i4.3
      IL_0072:  stfld      int32 Linq101Ordering01/sortedProducts2@44::pc
      .line 44,44 : 9,29 ''
      IL_0077:  ldarg.0
      IL_0078:  ldfld      class [mscorlib]System.Collections.Generic.IEnumerator`1<class [Utils]Utils/Product> Linq101Ordering01/sortedProducts2@44::'enum'
      IL_007d:  call       void [FSharp.Core]Microsoft.FSharp.Core.LanguagePrimitives/IntrinsicFunctions::Dispose<class [mscorlib]System.Collections.Generic.IEnumerator`1<class [Utils]Utils/Product>>(!!0)
      IL_0082:  nop
      IL_0083:  ldarg.0
      IL_0084:  ldnull
      IL_0085:  stfld      class [mscorlib]System.Collections.Generic.IEnumerator`1<class [Utils]Utils/Product> Linq101Ordering01/sortedProducts2@44::'enum'
      IL_008a:  ldarg.0
      IL_008b:  ldc.i4.3
      IL_008c:  stfld      int32 Linq101Ordering01/sortedProducts2@44::pc
      IL_0091:  ldarg.0
      IL_0092:  ldnull
      IL_0093:  stfld      class [Utils]Utils/Product Linq101Ordering01/sortedProducts2@44::current
      IL_0098:  ldc.i4.0
      IL_0099:  ret
    } // end of method sortedProducts2@44::GenerateNext

    .method public strict virtual instance void 
            Close() cil managed
    {
      // Code size       148 (0x94)
      .maxstack  6
      .locals init ([0] class [mscorlib]System.Exception V_0,
               [1] class [FSharp.Core]Microsoft.FSharp.Core.Unit V_1,
               [2] class [mscorlib]System.Exception e)
      .line 100001,100001 : 0,0 ''
      IL_0000:  ldarg.0
      IL_0001:  ldfld      int32 Linq101Ordering01/sortedProducts2@44::pc
      IL_0006:  ldc.i4.3
      IL_0007:  sub
      IL_0008:  switch     ( 
                            IL_0013)
      IL_0011:  br.s       IL_0019

      .line 100001,100001 : 0,0 ''
      IL_0013:  nop
      IL_0014:  br         IL_0087

      .line 100001,100001 : 0,0 ''
      IL_0019:  nop
      .try
      {
        IL_001a:  ldarg.0
        IL_001b:  ldfld      int32 Linq101Ordering01/sortedProducts2@44::pc
        IL_0020:  switch     ( 
                              IL_0037,
                              IL_0039,
                              IL_003b,
                              IL_003d)
        IL_0035:  br.s       IL_004b

        IL_0037:  br.s       IL_003f

        IL_0039:  br.s       IL_0042

        IL_003b:  br.s       IL_0045

        IL_003d:  br.s       IL_0048

        .line 100001,100001 : 0,0 ''
        IL_003f:  nop
        IL_0040:  br.s       IL_0061

        .line 100001,100001 : 0,0 ''
        IL_0042:  nop
        IL_0043:  br.s       IL_004d

        .line 100001,100001 : 0,0 ''
        IL_0045:  nop
        IL_0046:  br.s       IL_004c

        .line 100001,100001 : 0,0 ''
        IL_0048:  nop
        IL_0049:  br.s       IL_0061

        .line 100001,100001 : 0,0 ''
        IL_004b:  nop
        .line 100001,100001 : 0,0 ''
        IL_004c:  nop
        IL_004d:  ldarg.0
        IL_004e:  ldc.i4.3
        IL_004f:  stfld      int32 Linq101Ordering01/sortedProducts2@44::pc
        IL_0054:  ldarg.0
        IL_0055:  ldfld      class [mscorlib]System.Collections.Generic.IEnumerator`1<class [Utils]Utils/Product> Linq101Ordering01/sortedProducts2@44::'enum'
        IL_005a:  call       void [FSharp.Core]Microsoft.FSharp.Core.LanguagePrimitives/IntrinsicFunctions::Dispose<class [mscorlib]System.Collections.Generic.IEnumerator`1<class [Utils]Utils/Product>>(!!0)
        IL_005f:  nop
        .line 100001,100001 : 0,0 ''
        IL_0060:  nop
        IL_0061:  ldarg.0
        IL_0062:  ldc.i4.3
        IL_0063:  stfld      int32 Linq101Ordering01/sortedProducts2@44::pc
        IL_0068:  ldarg.0
        IL_0069:  ldnull
        IL_006a:  stfld      class [Utils]Utils/Product Linq101Ordering01/sortedProducts2@44::current
        IL_006f:  ldnull
        IL_0070:  stloc.1
        IL_0071:  leave.s    IL_007f

      }  // end .try
      catch [mscorlib]System.Object 
      {
        IL_0073:  castclass  [mscorlib]System.Exception
        IL_0078:  stloc.2
        .line 44,44 : 9,29 ''
        IL_0079:  ldloc.2
        IL_007a:  stloc.0
        IL_007b:  ldnull
        IL_007c:  stloc.1
        IL_007d:  leave.s    IL_007f

        .line 100001,100001 : 0,0 ''
      }  // end handler
      IL_007f:  ldloc.1
      IL_0080:  pop
      .line 100001,100001 : 0,0 ''
      IL_0081:  nop
      IL_0082:  br         IL_0000

      IL_0087:  ldloc.0
      IL_0088:  ldnull
      IL_0089:  cgt.un
      IL_008b:  brfalse.s  IL_008f

      IL_008d:  br.s       IL_0091

      IL_008f:  br.s       IL_0093

      .line 100001,100001 : 0,0 ''
      IL_0091:  ldloc.0
      IL_0092:  throw

      .line 100001,100001 : 0,0 ''
      IL_0093:  ret
    } // end of method sortedProducts2@44::Close

    .method public strict virtual instance bool 
            get_CheckClose() cil managed
    {
      // Code size       56 (0x38)
      .maxstack  8
      .line 100001,100001 : 0,0 ''
      IL_0000:  ldarg.0
      IL_0001:  ldfld      int32 Linq101Ordering01/sortedProducts2@44::pc
      IL_0006:  switch     ( 
                            IL_001d,
                            IL_001f,
                            IL_0021,
                            IL_0023)
      IL_001b:  br.s       IL_0031

      IL_001d:  br.s       IL_0025

      IL_001f:  br.s       IL_0028

      IL_0021:  br.s       IL_002b

      IL_0023:  br.s       IL_002e

      .line 100001,100001 : 0,0 ''
      IL_0025:  nop
      IL_0026:  br.s       IL_0036

      .line 100001,100001 : 0,0 ''
      IL_0028:  nop
      IL_0029:  br.s       IL_0034

      .line 100001,100001 : 0,0 ''
      IL_002b:  nop
      IL_002c:  br.s       IL_0032

      .line 100001,100001 : 0,0 ''
      IL_002e:  nop
      IL_002f:  br.s       IL_0036

      .line 100001,100001 : 0,0 ''
      IL_0031:  nop
      IL_0032:  ldc.i4.1
      IL_0033:  ret

      IL_0034:  ldc.i4.1
      IL_0035:  ret

      IL_0036:  ldc.i4.0
      IL_0037:  ret
    } // end of method sortedProducts2@44::get_CheckClose

    .method public strict virtual instance class [Utils]Utils/Product 
            get_LastGenerated() cil managed
    {
      .custom instance void [mscorlib]System.Runtime.CompilerServices.CompilerGeneratedAttribute::.ctor() = ( 01 00 00 00 ) 
      .custom instance void [mscorlib]System.Diagnostics.DebuggerNonUserCodeAttribute::.ctor() = ( 01 00 00 00 ) 
      // Code size       7 (0x7)
      .maxstack  8
      IL_0000:  ldarg.0
      IL_0001:  ldfld      class [Utils]Utils/Product Linq101Ordering01/sortedProducts2@44::current
      IL_0006:  ret
    } // end of method sortedProducts2@44::get_LastGenerated

    .method public strict virtual instance class [mscorlib]System.Collections.Generic.IEnumerator`1<class [Utils]Utils/Product> 
            GetFreshEnumerator() cil managed
    {
      .custom instance void [mscorlib]System.Runtime.CompilerServices.CompilerGeneratedAttribute::.ctor() = ( 01 00 00 00 ) 
      .custom instance void [mscorlib]System.Diagnostics.DebuggerNonUserCodeAttribute::.ctor() = ( 01 00 00 00 ) 
      // Code size       9 (0x9)
      .maxstack  8
      IL_0000:  ldnull
      IL_0001:  ldc.i4.0
      IL_0002:  ldnull
      IL_0003:  newobj     instance void Linq101Ordering01/sortedProducts2@44::.ctor(class [mscorlib]System.Collections.Generic.IEnumerator`1<class [Utils]Utils/Product>,
                                                                                     int32,
                                                                                     class [Utils]Utils/Product)
      IL_0008:  ret
    } // end of method sortedProducts2@44::GetFreshEnumerator

  } // end of class sortedProducts2@44

  .class auto ansi serializable sealed nested assembly beforefieldinit 'sortedProducts2@45-1'
         extends class [FSharp.Core]Microsoft.FSharp.Core.FSharpFunc`2<class [Utils]Utils/Product,int32>
  {
    .field static assembly initonly class Linq101Ordering01/'sortedProducts2@45-1' @_instance
    .method assembly specialname rtspecialname 
            instance void  .ctor() cil managed
    {
      .custom instance void [mscorlib]System.Runtime.CompilerServices.CompilerGeneratedAttribute::.ctor() = ( 01 00 00 00 ) 
      .custom instance void [mscorlib]System.Diagnostics.DebuggerNonUserCodeAttribute::.ctor() = ( 01 00 00 00 ) 
      // Code size       7 (0x7)
      .maxstack  8
      IL_0000:  ldarg.0
      IL_0001:  call       instance void class [FSharp.Core]Microsoft.FSharp.Core.FSharpFunc`2<class [Utils]Utils/Product,int32>::.ctor()
      IL_0006:  ret
    } // end of method 'sortedProducts2@45-1'::.ctor

    .method public strict virtual instance int32 
            Invoke(class [Utils]Utils/Product p) cil managed
    {
      // Code size       9 (0x9)
      .maxstack  8
      .line 45,45 : 26,40 ''
      IL_0000:  ldarg.1
      IL_0001:  tail.
      IL_0003:  callvirt   instance int32 [Utils]Utils/Product::get_UnitsInStock()
      IL_0008:  ret
    } // end of method 'sortedProducts2@45-1'::Invoke

    .method private specialname rtspecialname static 
            void  .cctor() cil managed
    {
      // Code size       11 (0xb)
      .maxstack  10
      IL_0000:  newobj     instance void Linq101Ordering01/'sortedProducts2@45-1'::.ctor()
      IL_0005:  stsfld     class Linq101Ordering01/'sortedProducts2@45-1' Linq101Ordering01/'sortedProducts2@45-1'::@_instance
      IL_000a:  ret
    } // end of method 'sortedProducts2@45-1'::.cctor

  } // end of class 'sortedProducts2@45-1'

  .class auto autochar serializable sealed nested assembly beforefieldinit specialname sortedDigits@52
         extends class [FSharp.Core]Microsoft.FSharp.Core.CompilerServices.GeneratedSequenceBase`1<string>
  {
    .custom instance void [FSharp.Core]Microsoft.FSharp.Core.CompilationMappingAttribute::.ctor(valuetype [FSharp.Core]Microsoft.FSharp.Core.SourceConstructFlags) = ( 01 00 06 00 00 00 00 00 ) 
    .field public class [mscorlib]System.Collections.Generic.IEnumerator`1<string> 'enum'
    .custom instance void [mscorlib]System.Diagnostics.DebuggerBrowsableAttribute::.ctor(valuetype [mscorlib]System.Diagnostics.DebuggerBrowsableState) = ( 01 00 00 00 00 00 00 00 ) 
    .custom instance void [mscorlib]System.Runtime.CompilerServices.CompilerGeneratedAttribute::.ctor() = ( 01 00 00 00 ) 
    .custom instance void [mscorlib]System.Diagnostics.DebuggerNonUserCodeAttribute::.ctor() = ( 01 00 00 00 ) 
    .field public int32 pc
    .custom instance void [mscorlib]System.Diagnostics.DebuggerBrowsableAttribute::.ctor(valuetype [mscorlib]System.Diagnostics.DebuggerBrowsableState) = ( 01 00 00 00 00 00 00 00 ) 
    .custom instance void [mscorlib]System.Runtime.CompilerServices.CompilerGeneratedAttribute::.ctor() = ( 01 00 00 00 ) 
    .custom instance void [mscorlib]System.Diagnostics.DebuggerNonUserCodeAttribute::.ctor() = ( 01 00 00 00 ) 
    .field public string current
    .custom instance void [mscorlib]System.Diagnostics.DebuggerBrowsableAttribute::.ctor(valuetype [mscorlib]System.Diagnostics.DebuggerBrowsableState) = ( 01 00 00 00 00 00 00 00 ) 
    .custom instance void [mscorlib]System.Runtime.CompilerServices.CompilerGeneratedAttribute::.ctor() = ( 01 00 00 00 ) 
    .custom instance void [mscorlib]System.Diagnostics.DebuggerNonUserCodeAttribute::.ctor() = ( 01 00 00 00 ) 
    .method public specialname rtspecialname 
            instance void  .ctor(class [mscorlib]System.Collections.Generic.IEnumerator`1<string> 'enum',
                                 int32 pc,
                                 string current) cil managed
    {
      // Code size       28 (0x1c)
      .maxstack  8
      IL_0000:  ldarg.0
      IL_0001:  ldarg.1
      IL_0002:  stfld      class [mscorlib]System.Collections.Generic.IEnumerator`1<string> Linq101Ordering01/sortedDigits@52::'enum'
      IL_0007:  ldarg.0
      IL_0008:  ldarg.2
      IL_0009:  stfld      int32 Linq101Ordering01/sortedDigits@52::pc
      IL_000e:  ldarg.0
      IL_000f:  ldarg.3
      IL_0010:  stfld      string Linq101Ordering01/sortedDigits@52::current
      IL_0015:  ldarg.0
      IL_0016:  call       instance void class [FSharp.Core]Microsoft.FSharp.Core.CompilerServices.GeneratedSequenceBase`1<string>::.ctor()
      IL_001b:  ret
    } // end of method sortedDigits@52::.ctor

    .method public strict virtual instance int32 
            GenerateNext(class [mscorlib]System.Collections.Generic.IEnumerable`1<string>& next) cil managed
    {
      // Code size       154 (0x9a)
      .maxstack  6
      .locals init ([0] string V_0,
               [1] string d)
      .line 100001,100001 : 0,0 ''
      IL_0000:  ldarg.0
      IL_0001:  ldfld      int32 Linq101Ordering01/sortedDigits@52::pc
      IL_0006:  ldc.i4.1
      IL_0007:  sub
      IL_0008:  switch     ( 
                            IL_001b,
                            IL_001d,
                            IL_001f)
      IL_0019:  br.s       IL_002a

      IL_001b:  br.s       IL_0021

      IL_001d:  br.s       IL_0024

      IL_001f:  br.s       IL_0027

      .line 100001,100001 : 0,0 ''
      IL_0021:  nop
      IL_0022:  br.s       IL_0070

      .line 100001,100001 : 0,0 ''
      IL_0024:  nop
      IL_0025:  br.s       IL_006d

      .line 100001,100001 : 0,0 ''
      IL_0027:  nop
      IL_0028:  br.s       IL_0091

      .line 100001,100001 : 0,0 ''
      IL_002a:  nop
      .line 52,52 : 9,27 ''
      IL_002b:  ldarg.0
      IL_002c:  call       class [FSharp.Core]Microsoft.FSharp.Collections.FSharpList`1<string> Linq101Ordering01::get_digits()
      IL_0031:  callvirt   instance class [mscorlib]System.Collections.Generic.IEnumerator`1<!0> class [mscorlib]System.Collections.Generic.IEnumerable`1<string>::GetEnumerator()
      IL_0036:  stfld      class [mscorlib]System.Collections.Generic.IEnumerator`1<string> Linq101Ordering01/sortedDigits@52::'enum'
      IL_003b:  ldarg.0
      IL_003c:  ldc.i4.1
      IL_003d:  stfld      int32 Linq101Ordering01/sortedDigits@52::pc
      .line 52,52 : 9,27 ''
      IL_0042:  ldarg.0
      IL_0043:  ldfld      class [mscorlib]System.Collections.Generic.IEnumerator`1<string> Linq101Ordering01/sortedDigits@52::'enum'
      IL_0048:  callvirt   instance bool [mscorlib]System.Collections.IEnumerator::MoveNext()
      IL_004d:  brfalse.s  IL_0070

      IL_004f:  ldarg.0
      IL_0050:  ldfld      class [mscorlib]System.Collections.Generic.IEnumerator`1<string> Linq101Ordering01/sortedDigits@52::'enum'
      IL_0055:  callvirt   instance !0 class [mscorlib]System.Collections.Generic.IEnumerator`1<string>::get_Current()
      IL_005a:  stloc.0
      .line 52,52 : 9,27 ''
      IL_005b:  ldloc.0
      IL_005c:  stloc.1
      IL_005d:  ldarg.0
      IL_005e:  ldc.i4.2
      IL_005f:  stfld      int32 Linq101Ordering01/sortedDigits@52::pc
      .line 53,53 : 9,24 ''
      IL_0064:  ldarg.0
      IL_0065:  ldloc.1
      IL_0066:  stfld      string Linq101Ordering01/sortedDigits@52::current
      IL_006b:  ldc.i4.1
      IL_006c:  ret

      .line 100001,100001 : 0,0 ''
      IL_006d:  nop
      IL_006e:  br.s       IL_0042

      IL_0070:  ldarg.0
      IL_0071:  ldc.i4.3
      IL_0072:  stfld      int32 Linq101Ordering01/sortedDigits@52::pc
      .line 52,52 : 9,27 ''
      IL_0077:  ldarg.0
      IL_0078:  ldfld      class [mscorlib]System.Collections.Generic.IEnumerator`1<string> Linq101Ordering01/sortedDigits@52::'enum'
      IL_007d:  call       void [FSharp.Core]Microsoft.FSharp.Core.LanguagePrimitives/IntrinsicFunctions::Dispose<class [mscorlib]System.Collections.Generic.IEnumerator`1<string>>(!!0)
      IL_0082:  nop
      IL_0083:  ldarg.0
      IL_0084:  ldnull
      IL_0085:  stfld      class [mscorlib]System.Collections.Generic.IEnumerator`1<string> Linq101Ordering01/sortedDigits@52::'enum'
      IL_008a:  ldarg.0
      IL_008b:  ldc.i4.3
      IL_008c:  stfld      int32 Linq101Ordering01/sortedDigits@52::pc
      IL_0091:  ldarg.0
      IL_0092:  ldnull
      IL_0093:  stfld      string Linq101Ordering01/sortedDigits@52::current
      IL_0098:  ldc.i4.0
      IL_0099:  ret
    } // end of method sortedDigits@52::GenerateNext

    .method public strict virtual instance void 
            Close() cil managed
    {
      // Code size       148 (0x94)
      .maxstack  6
      .locals init ([0] class [mscorlib]System.Exception V_0,
               [1] class [FSharp.Core]Microsoft.FSharp.Core.Unit V_1,
               [2] class [mscorlib]System.Exception e)
      .line 100001,100001 : 0,0 ''
      IL_0000:  ldarg.0
      IL_0001:  ldfld      int32 Linq101Ordering01/sortedDigits@52::pc
      IL_0006:  ldc.i4.3
      IL_0007:  sub
      IL_0008:  switch     ( 
                            IL_0013)
      IL_0011:  br.s       IL_0019

      .line 100001,100001 : 0,0 ''
      IL_0013:  nop
      IL_0014:  br         IL_0087

      .line 100001,100001 : 0,0 ''
      IL_0019:  nop
      .try
      {
        IL_001a:  ldarg.0
        IL_001b:  ldfld      int32 Linq101Ordering01/sortedDigits@52::pc
        IL_0020:  switch     ( 
                              IL_0037,
                              IL_0039,
                              IL_003b,
                              IL_003d)
        IL_0035:  br.s       IL_004b

        IL_0037:  br.s       IL_003f

        IL_0039:  br.s       IL_0042

        IL_003b:  br.s       IL_0045

        IL_003d:  br.s       IL_0048

        .line 100001,100001 : 0,0 ''
        IL_003f:  nop
        IL_0040:  br.s       IL_0061

        .line 100001,100001 : 0,0 ''
        IL_0042:  nop
        IL_0043:  br.s       IL_004d

        .line 100001,100001 : 0,0 ''
        IL_0045:  nop
        IL_0046:  br.s       IL_004c

        .line 100001,100001 : 0,0 ''
        IL_0048:  nop
        IL_0049:  br.s       IL_0061

        .line 100001,100001 : 0,0 ''
        IL_004b:  nop
        .line 100001,100001 : 0,0 ''
        IL_004c:  nop
        IL_004d:  ldarg.0
        IL_004e:  ldc.i4.3
        IL_004f:  stfld      int32 Linq101Ordering01/sortedDigits@52::pc
        IL_0054:  ldarg.0
        IL_0055:  ldfld      class [mscorlib]System.Collections.Generic.IEnumerator`1<string> Linq101Ordering01/sortedDigits@52::'enum'
        IL_005a:  call       void [FSharp.Core]Microsoft.FSharp.Core.LanguagePrimitives/IntrinsicFunctions::Dispose<class [mscorlib]System.Collections.Generic.IEnumerator`1<string>>(!!0)
        IL_005f:  nop
        .line 100001,100001 : 0,0 ''
        IL_0060:  nop
        IL_0061:  ldarg.0
        IL_0062:  ldc.i4.3
        IL_0063:  stfld      int32 Linq101Ordering01/sortedDigits@52::pc
        IL_0068:  ldarg.0
        IL_0069:  ldnull
        IL_006a:  stfld      string Linq101Ordering01/sortedDigits@52::current
        IL_006f:  ldnull
        IL_0070:  stloc.1
        IL_0071:  leave.s    IL_007f

      }  // end .try
      catch [mscorlib]System.Object 
      {
        IL_0073:  castclass  [mscorlib]System.Exception
        IL_0078:  stloc.2
        .line 52,52 : 9,27 ''
        IL_0079:  ldloc.2
        IL_007a:  stloc.0
        IL_007b:  ldnull
        IL_007c:  stloc.1
        IL_007d:  leave.s    IL_007f

        .line 100001,100001 : 0,0 ''
      }  // end handler
      IL_007f:  ldloc.1
      IL_0080:  pop
      .line 100001,100001 : 0,0 ''
      IL_0081:  nop
      IL_0082:  br         IL_0000

      IL_0087:  ldloc.0
      IL_0088:  ldnull
      IL_0089:  cgt.un
      IL_008b:  brfalse.s  IL_008f

      IL_008d:  br.s       IL_0091

      IL_008f:  br.s       IL_0093

      .line 100001,100001 : 0,0 ''
      IL_0091:  ldloc.0
      IL_0092:  throw

      .line 100001,100001 : 0,0 ''
      IL_0093:  ret
    } // end of method sortedDigits@52::Close

    .method public strict virtual instance bool 
            get_CheckClose() cil managed
    {
      // Code size       56 (0x38)
      .maxstack  8
      .line 100001,100001 : 0,0 ''
      IL_0000:  ldarg.0
      IL_0001:  ldfld      int32 Linq101Ordering01/sortedDigits@52::pc
      IL_0006:  switch     ( 
                            IL_001d,
                            IL_001f,
                            IL_0021,
                            IL_0023)
      IL_001b:  br.s       IL_0031

      IL_001d:  br.s       IL_0025

      IL_001f:  br.s       IL_0028

      IL_0021:  br.s       IL_002b

      IL_0023:  br.s       IL_002e

      .line 100001,100001 : 0,0 ''
      IL_0025:  nop
      IL_0026:  br.s       IL_0036

      .line 100001,100001 : 0,0 ''
      IL_0028:  nop
      IL_0029:  br.s       IL_0034

      .line 100001,100001 : 0,0 ''
      IL_002b:  nop
      IL_002c:  br.s       IL_0032

      .line 100001,100001 : 0,0 ''
      IL_002e:  nop
      IL_002f:  br.s       IL_0036

      .line 100001,100001 : 0,0 ''
      IL_0031:  nop
      IL_0032:  ldc.i4.1
      IL_0033:  ret

      IL_0034:  ldc.i4.1
      IL_0035:  ret

      IL_0036:  ldc.i4.0
      IL_0037:  ret
    } // end of method sortedDigits@52::get_CheckClose

    .method public strict virtual instance string 
            get_LastGenerated() cil managed
    {
      .custom instance void [mscorlib]System.Runtime.CompilerServices.CompilerGeneratedAttribute::.ctor() = ( 01 00 00 00 ) 
      .custom instance void [mscorlib]System.Diagnostics.DebuggerNonUserCodeAttribute::.ctor() = ( 01 00 00 00 ) 
      // Code size       7 (0x7)
      .maxstack  8
      IL_0000:  ldarg.0
      IL_0001:  ldfld      string Linq101Ordering01/sortedDigits@52::current
      IL_0006:  ret
    } // end of method sortedDigits@52::get_LastGenerated

    .method public strict virtual instance class [mscorlib]System.Collections.Generic.IEnumerator`1<string> 
            GetFreshEnumerator() cil managed
    {
      .custom instance void [mscorlib]System.Runtime.CompilerServices.CompilerGeneratedAttribute::.ctor() = ( 01 00 00 00 ) 
      .custom instance void [mscorlib]System.Diagnostics.DebuggerNonUserCodeAttribute::.ctor() = ( 01 00 00 00 ) 
      // Code size       9 (0x9)
      .maxstack  8
      IL_0000:  ldnull
      IL_0001:  ldc.i4.0
      IL_0002:  ldnull
      IL_0003:  newobj     instance void Linq101Ordering01/sortedDigits@52::.ctor(class [mscorlib]System.Collections.Generic.IEnumerator`1<string>,
                                                                                  int32,
                                                                                  string)
      IL_0008:  ret
    } // end of method sortedDigits@52::GetFreshEnumerator

  } // end of class sortedDigits@52

  .class auto ansi serializable sealed nested assembly beforefieldinit 'sortedDigits@53-1'
         extends class [FSharp.Core]Microsoft.FSharp.Core.FSharpFunc`2<string,int32>
  {
    .field static assembly initonly class Linq101Ordering01/'sortedDigits@53-1' @_instance
    .method assembly specialname rtspecialname 
            instance void  .ctor() cil managed
    {
      .custom instance void [mscorlib]System.Runtime.CompilerServices.CompilerGeneratedAttribute::.ctor() = ( 01 00 00 00 ) 
      .custom instance void [mscorlib]System.Diagnostics.DebuggerNonUserCodeAttribute::.ctor() = ( 01 00 00 00 ) 
      // Code size       7 (0x7)
      .maxstack  8
      IL_0000:  ldarg.0
      IL_0001:  call       instance void class [FSharp.Core]Microsoft.FSharp.Core.FSharpFunc`2<string,int32>::.ctor()
      IL_0006:  ret
    } // end of method 'sortedDigits@53-1'::.ctor

    .method public strict virtual instance int32 
            Invoke(string d) cil managed
    {
      // Code size       7 (0x7)
      .maxstack  8
      .line 53,53 : 16,24 ''
      IL_0000:  ldarg.1
      IL_0001:  callvirt   instance int32 [mscorlib]System.String::get_Length()
      IL_0006:  ret
    } // end of method 'sortedDigits@53-1'::Invoke

    .method private specialname rtspecialname static 
            void  .cctor() cil managed
    {
      // Code size       11 (0xb)
      .maxstack  10
      IL_0000:  newobj     instance void Linq101Ordering01/'sortedDigits@53-1'::.ctor()
      IL_0005:  stsfld     class Linq101Ordering01/'sortedDigits@53-1' Linq101Ordering01/'sortedDigits@53-1'::@_instance
      IL_000a:  ret
    } // end of method 'sortedDigits@53-1'::.cctor

  } // end of class 'sortedDigits@53-1'

  .class auto ansi serializable sealed nested assembly beforefieldinit 'sortedDigits@54-2'
         extends class [FSharp.Core]Microsoft.FSharp.Core.FSharpFunc`2<string,string>
  {
    .field static assembly initonly class Linq101Ordering01/'sortedDigits@54-2' @_instance
    .method assembly specialname rtspecialname 
            instance void  .ctor() cil managed
    {
      .custom instance void [mscorlib]System.Runtime.CompilerServices.CompilerGeneratedAttribute::.ctor() = ( 01 00 00 00 ) 
      .custom instance void [mscorlib]System.Diagnostics.DebuggerNonUserCodeAttribute::.ctor() = ( 01 00 00 00 ) 
      // Code size       7 (0x7)
      .maxstack  8
      IL_0000:  ldarg.0
      IL_0001:  call       instance void class [FSharp.Core]Microsoft.FSharp.Core.FSharpFunc`2<string,string>::.ctor()
      IL_0006:  ret
    } // end of method 'sortedDigits@54-2'::.ctor

    .method public strict virtual instance string 
            Invoke(string d) cil managed
    {
      // Code size       2 (0x2)
      .maxstack  8
      .line 54,54 : 16,17 ''
      IL_0000:  ldarg.1
      IL_0001:  ret
    } // end of method 'sortedDigits@54-2'::Invoke

    .method private specialname rtspecialname static 
            void  .cctor() cil managed
    {
      // Code size       11 (0xb)
      .maxstack  10
      IL_0000:  newobj     instance void Linq101Ordering01/'sortedDigits@54-2'::.ctor()
      IL_0005:  stsfld     class Linq101Ordering01/'sortedDigits@54-2' Linq101Ordering01/'sortedDigits@54-2'::@_instance
      IL_000a:  ret
    } // end of method 'sortedDigits@54-2'::.cctor

  } // end of class 'sortedDigits@54-2'

  .class auto ansi serializable sealed nested assembly beforefieldinit sortedProducts3@60
         extends class [FSharp.Core]Microsoft.FSharp.Core.FSharpFunc`2<class [Utils]Utils/Product,class [FSharp.Core]Microsoft.FSharp.Linq.QuerySource`2<class [Utils]Utils/Product,object>>
  {
    .field public class [FSharp.Core]Microsoft.FSharp.Linq.QueryBuilder builder@
    .custom instance void [mscorlib]System.Diagnostics.DebuggerBrowsableAttribute::.ctor(valuetype [mscorlib]System.Diagnostics.DebuggerBrowsableState) = ( 01 00 00 00 00 00 00 00 ) 
    .custom instance void [mscorlib]System.Runtime.CompilerServices.CompilerGeneratedAttribute::.ctor() = ( 01 00 00 00 ) 
    .custom instance void [mscorlib]System.Diagnostics.DebuggerNonUserCodeAttribute::.ctor() = ( 01 00 00 00 ) 
    .method assembly specialname rtspecialname 
            instance void  .ctor(class [FSharp.Core]Microsoft.FSharp.Linq.QueryBuilder builder@) cil managed
    {
      .custom instance void [mscorlib]System.Runtime.CompilerServices.CompilerGeneratedAttribute::.ctor() = ( 01 00 00 00 ) 
      .custom instance void [mscorlib]System.Diagnostics.DebuggerNonUserCodeAttribute::.ctor() = ( 01 00 00 00 ) 
      // Code size       14 (0xe)
      .maxstack  8
      IL_0000:  ldarg.0
      IL_0001:  call       instance void class [FSharp.Core]Microsoft.FSharp.Core.FSharpFunc`2<class [Utils]Utils/Product,class [FSharp.Core]Microsoft.FSharp.Linq.QuerySource`2<class [Utils]Utils/Product,object>>::.ctor()
      IL_0006:  ldarg.0
      IL_0007:  ldarg.1
      IL_0008:  stfld      class [FSharp.Core]Microsoft.FSharp.Linq.QueryBuilder Linq101Ordering01/sortedProducts3@60::builder@
      IL_000d:  ret
    } // end of method sortedProducts3@60::.ctor

    .method public strict virtual instance class [FSharp.Core]Microsoft.FSharp.Linq.QuerySource`2<class [Utils]Utils/Product,object> 
            Invoke(class [Utils]Utils/Product _arg1) cil managed
    {
      // Code size       17 (0x11)
      .maxstack  6
      .locals init ([0] class [Utils]Utils/Product p)
      .line 60,60 : 9,29 ''
      IL_0000:  ldarg.1
      IL_0001:  stloc.0
      .line 61,61 : 9,26 ''
      IL_0002:  ldarg.0
      IL_0003:  ldfld      class [FSharp.Core]Microsoft.FSharp.Linq.QueryBuilder Linq101Ordering01/sortedProducts3@60::builder@
      IL_0008:  ldloc.0
      IL_0009:  tail.
      IL_000b:  callvirt   instance class [FSharp.Core]Microsoft.FSharp.Linq.QuerySource`2<!!0,!!1> [FSharp.Core]Microsoft.FSharp.Linq.QueryBuilder::Yield<class [Utils]Utils/Product,object>(!!0)
      IL_0010:  ret
    } // end of method sortedProducts3@60::Invoke

  } // end of class sortedProducts3@60

  .class auto ansi serializable sealed nested assembly beforefieldinit 'sortedProducts3@61-1'
         extends class [FSharp.Core]Microsoft.FSharp.Core.FSharpFunc`2<class [Utils]Utils/Product,string>
  {
    .field static assembly initonly class Linq101Ordering01/'sortedProducts3@61-1' @_instance
    .method assembly specialname rtspecialname 
            instance void  .ctor() cil managed
    {
      .custom instance void [mscorlib]System.Runtime.CompilerServices.CompilerGeneratedAttribute::.ctor() = ( 01 00 00 00 ) 
      .custom instance void [mscorlib]System.Diagnostics.DebuggerNonUserCodeAttribute::.ctor() = ( 01 00 00 00 ) 
      // Code size       7 (0x7)
      .maxstack  8
      IL_0000:  ldarg.0
      IL_0001:  call       instance void class [FSharp.Core]Microsoft.FSharp.Core.FSharpFunc`2<class [Utils]Utils/Product,string>::.ctor()
      IL_0006:  ret
    } // end of method 'sortedProducts3@61-1'::.ctor

    .method public strict virtual instance string 
            Invoke(class [Utils]Utils/Product p) cil managed
    {
      // Code size       9 (0x9)
      .maxstack  8
      .line 61,61 : 16,26 ''
      IL_0000:  ldarg.1
      IL_0001:  tail.
      IL_0003:  callvirt   instance string [Utils]Utils/Product::get_Category()
      IL_0008:  ret
    } // end of method 'sortedProducts3@61-1'::Invoke

    .method private specialname rtspecialname static 
            void  .cctor() cil managed
    {
      // Code size       11 (0xb)
      .maxstack  10
      IL_0000:  newobj     instance void Linq101Ordering01/'sortedProducts3@61-1'::.ctor()
      IL_0005:  stsfld     class Linq101Ordering01/'sortedProducts3@61-1' Linq101Ordering01/'sortedProducts3@61-1'::@_instance
      IL_000a:  ret
    } // end of method 'sortedProducts3@61-1'::.cctor

  } // end of class 'sortedProducts3@61-1'

  .class auto ansi serializable sealed nested assembly beforefieldinit 'sortedProducts3@62-2'
         extends class [FSharp.Core]Microsoft.FSharp.Core.FSharpFunc`2<class [Utils]Utils/Product,valuetype [mscorlib]System.Decimal>
  {
    .field static assembly initonly class Linq101Ordering01/'sortedProducts3@62-2' @_instance
    .method assembly specialname rtspecialname 
            instance void  .ctor() cil managed
    {
      .custom instance void [mscorlib]System.Runtime.CompilerServices.CompilerGeneratedAttribute::.ctor() = ( 01 00 00 00 ) 
      .custom instance void [mscorlib]System.Diagnostics.DebuggerNonUserCodeAttribute::.ctor() = ( 01 00 00 00 ) 
      // Code size       7 (0x7)
      .maxstack  8
      IL_0000:  ldarg.0
      IL_0001:  call       instance void class [FSharp.Core]Microsoft.FSharp.Core.FSharpFunc`2<class [Utils]Utils/Product,valuetype [mscorlib]System.Decimal>::.ctor()
      IL_0006:  ret
    } // end of method 'sortedProducts3@62-2'::.ctor

    .method public strict virtual instance valuetype [mscorlib]System.Decimal 
            Invoke(class [Utils]Utils/Product p) cil managed
    {
      // Code size       9 (0x9)
      .maxstack  8
      .line 62,62 : 26,37 ''
      IL_0000:  ldarg.1
      IL_0001:  tail.
      IL_0003:  callvirt   instance valuetype [mscorlib]System.Decimal [Utils]Utils/Product::get_UnitPrice()
      IL_0008:  ret
    } // end of method 'sortedProducts3@62-2'::Invoke

    .method private specialname rtspecialname static 
            void  .cctor() cil managed
    {
      // Code size       11 (0xb)
      .maxstack  10
      IL_0000:  newobj     instance void Linq101Ordering01/'sortedProducts3@62-2'::.ctor()
      IL_0005:  stsfld     class Linq101Ordering01/'sortedProducts3@62-2' Linq101Ordering01/'sortedProducts3@62-2'::@_instance
      IL_000a:  ret
    } // end of method 'sortedProducts3@62-2'::.cctor

  } // end of class 'sortedProducts3@62-2'

  .class auto ansi serializable sealed nested assembly beforefieldinit 'sortedProducts3@63-3'
         extends class [FSharp.Core]Microsoft.FSharp.Core.FSharpFunc`2<class [Utils]Utils/Product,class [Utils]Utils/Product>
  {
    .field static assembly initonly class Linq101Ordering01/'sortedProducts3@63-3' @_instance
    .method assembly specialname rtspecialname 
            instance void  .ctor() cil managed
    {
      .custom instance void [mscorlib]System.Runtime.CompilerServices.CompilerGeneratedAttribute::.ctor() = ( 01 00 00 00 ) 
      .custom instance void [mscorlib]System.Diagnostics.DebuggerNonUserCodeAttribute::.ctor() = ( 01 00 00 00 ) 
      // Code size       7 (0x7)
      .maxstack  8
      IL_0000:  ldarg.0
      IL_0001:  call       instance void class [FSharp.Core]Microsoft.FSharp.Core.FSharpFunc`2<class [Utils]Utils/Product,class [Utils]Utils/Product>::.ctor()
      IL_0006:  ret
    } // end of method 'sortedProducts3@63-3'::.ctor

    .method public strict virtual instance class [Utils]Utils/Product 
            Invoke(class [Utils]Utils/Product p) cil managed
    {
      // Code size       2 (0x2)
      .maxstack  8
      .line 63,63 : 16,17 ''
      IL_0000:  ldarg.1
      IL_0001:  ret
    } // end of method 'sortedProducts3@63-3'::Invoke

    .method private specialname rtspecialname static 
            void  .cctor() cil managed
    {
      // Code size       11 (0xb)
      .maxstack  10
      IL_0000:  newobj     instance void Linq101Ordering01/'sortedProducts3@63-3'::.ctor()
      IL_0005:  stsfld     class Linq101Ordering01/'sortedProducts3@63-3' Linq101Ordering01/'sortedProducts3@63-3'::@_instance
      IL_000a:  ret
    } // end of method 'sortedProducts3@63-3'::.cctor

  } // end of class 'sortedProducts3@63-3'

  .method public specialname static class [FSharp.Core]Microsoft.FSharp.Collections.FSharpList`1<string> 
          get_words() cil managed
  {
    // Code size       6 (0x6)
    .maxstack  8
    IL_0000:  ldsfld     class [FSharp.Core]Microsoft.FSharp.Collections.FSharpList`1<string> '<StartupCode$Linq101Ordering01>'.$Linq101Ordering01::words@8
    IL_0005:  ret
  } // end of method Linq101Ordering01::get_words

  .method public specialname static class [FSharp.Core]Microsoft.FSharp.Collections.FSharpList`1<string> 
          get_sortedWords() cil managed
  {
    // Code size       6 (0x6)
    .maxstack  8
    IL_0000:  ldsfld     class [FSharp.Core]Microsoft.FSharp.Collections.FSharpList`1<string> '<StartupCode$Linq101Ordering01>'.$Linq101Ordering01::sortedWords@9
    IL_0005:  ret
  } // end of method Linq101Ordering01::get_sortedWords

  .method public specialname static class [FSharp.Core]Microsoft.FSharp.Collections.FSharpList`1<string> 
          get_sortedWords2() cil managed
  {
    // Code size       6 (0x6)
    .maxstack  8
    IL_0000:  ldsfld     class [FSharp.Core]Microsoft.FSharp.Collections.FSharpList`1<string> '<StartupCode$Linq101Ordering01>'.$Linq101Ordering01::sortedWords2@16
    IL_0005:  ret
  } // end of method Linq101Ordering01::get_sortedWords2

  .method public specialname static class [FSharp.Core]Microsoft.FSharp.Collections.FSharpList`1<class [Utils]Utils/Product> 
          get_products() cil managed
  {
    // Code size       6 (0x6)
    .maxstack  8
    IL_0000:  ldsfld     class [FSharp.Core]Microsoft.FSharp.Collections.FSharpList`1<class [Utils]Utils/Product> '<StartupCode$Linq101Ordering01>'.$Linq101Ordering01::products@23
    IL_0005:  ret
  } // end of method Linq101Ordering01::get_products

  .method public specialname static class [Utils]Utils/Product[] 
          get_sortedProducts() cil managed
  {
    // Code size       6 (0x6)
    .maxstack  8
    IL_0000:  ldsfld     class [Utils]Utils/Product[] '<StartupCode$Linq101Ordering01>'.$Linq101Ordering01::sortedProducts@24
    IL_0005:  ret
  } // end of method Linq101Ordering01::get_sortedProducts

  .method public specialname static class [Utils]Utils/Product[] 
          get_sortedProducts2() cil managed
  {
    // Code size       6 (0x6)
    .maxstack  8
    IL_0000:  ldsfld     class [Utils]Utils/Product[] '<StartupCode$Linq101Ordering01>'.$Linq101Ordering01::sortedProducts2@42
    IL_0005:  ret
  } // end of method Linq101Ordering01::get_sortedProducts2

  .method public specialname static class [FSharp.Core]Microsoft.FSharp.Collections.FSharpList`1<string> 
          get_digits() cil managed
  {
    // Code size       6 (0x6)
    .maxstack  8
    IL_0000:  ldsfld     class [FSharp.Core]Microsoft.FSharp.Collections.FSharpList`1<string> '<StartupCode$Linq101Ordering01>'.$Linq101Ordering01::digits@49
    IL_0005:  ret
  } // end of method Linq101Ordering01::get_digits

  .method public specialname static class [FSharp.Core]Microsoft.FSharp.Collections.FSharpList`1<string> 
          get_sortedDigits() cil managed
  {
    // Code size       6 (0x6)
    .maxstack  8
    IL_0000:  ldsfld     class [FSharp.Core]Microsoft.FSharp.Collections.FSharpList`1<string> '<StartupCode$Linq101Ordering01>'.$Linq101Ordering01::sortedDigits@50
    IL_0005:  ret
  } // end of method Linq101Ordering01::get_sortedDigits

  .method public specialname static class [Utils]Utils/Product[] 
          get_sortedProducts3() cil managed
  {
    // Code size       6 (0x6)
    .maxstack  8
    IL_0000:  ldsfld     class [Utils]Utils/Product[] '<StartupCode$Linq101Ordering01>'.$Linq101Ordering01::sortedProducts3@58
    IL_0005:  ret
  } // end of method Linq101Ordering01::get_sortedProducts3

  .property class [FSharp.Core]Microsoft.FSharp.Collections.FSharpList`1<string>
          words()
  {
    .custom instance void [FSharp.Core]Microsoft.FSharp.Core.CompilationMappingAttribute::.ctor(valuetype [FSharp.Core]Microsoft.FSharp.Core.SourceConstructFlags) = ( 01 00 09 00 00 00 00 00 ) 
    .get class [FSharp.Core]Microsoft.FSharp.Collections.FSharpList`1<string> Linq101Ordering01::get_words()
  } // end of property Linq101Ordering01::words
  .property class [FSharp.Core]Microsoft.FSharp.Collections.FSharpList`1<string>
          sortedWords()
  {
    .custom instance void [FSharp.Core]Microsoft.FSharp.Core.CompilationMappingAttribute::.ctor(valuetype [FSharp.Core]Microsoft.FSharp.Core.SourceConstructFlags) = ( 01 00 09 00 00 00 00 00 ) 
    .get class [FSharp.Core]Microsoft.FSharp.Collections.FSharpList`1<string> Linq101Ordering01::get_sortedWords()
  } // end of property Linq101Ordering01::sortedWords
  .property class [FSharp.Core]Microsoft.FSharp.Collections.FSharpList`1<string>
          sortedWords2()
  {
    .custom instance void [FSharp.Core]Microsoft.FSharp.Core.CompilationMappingAttribute::.ctor(valuetype [FSharp.Core]Microsoft.FSharp.Core.SourceConstructFlags) = ( 01 00 09 00 00 00 00 00 ) 
    .get class [FSharp.Core]Microsoft.FSharp.Collections.FSharpList`1<string> Linq101Ordering01::get_sortedWords2()
  } // end of property Linq101Ordering01::sortedWords2
  .property class [FSharp.Core]Microsoft.FSharp.Collections.FSharpList`1<class [Utils]Utils/Product>
          products()
  {
    .custom instance void [FSharp.Core]Microsoft.FSharp.Core.CompilationMappingAttribute::.ctor(valuetype [FSharp.Core]Microsoft.FSharp.Core.SourceConstructFlags) = ( 01 00 09 00 00 00 00 00 ) 
    .get class [FSharp.Core]Microsoft.FSharp.Collections.FSharpList`1<class [Utils]Utils/Product> Linq101Ordering01::get_products()
  } // end of property Linq101Ordering01::products
  .property class [Utils]Utils/Product[] sortedProducts()
  {
    .custom instance void [FSharp.Core]Microsoft.FSharp.Core.CompilationMappingAttribute::.ctor(valuetype [FSharp.Core]Microsoft.FSharp.Core.SourceConstructFlags) = ( 01 00 09 00 00 00 00 00 ) 
    .get class [Utils]Utils/Product[] Linq101Ordering01::get_sortedProducts()
  } // end of property Linq101Ordering01::sortedProducts
  .property class [Utils]Utils/Product[] sortedProducts2()
  {
    .custom instance void [FSharp.Core]Microsoft.FSharp.Core.CompilationMappingAttribute::.ctor(valuetype [FSharp.Core]Microsoft.FSharp.Core.SourceConstructFlags) = ( 01 00 09 00 00 00 00 00 ) 
    .get class [Utils]Utils/Product[] Linq101Ordering01::get_sortedProducts2()
  } // end of property Linq101Ordering01::sortedProducts2
  .property class [FSharp.Core]Microsoft.FSharp.Collections.FSharpList`1<string>
          digits()
  {
    .custom instance void [FSharp.Core]Microsoft.FSharp.Core.CompilationMappingAttribute::.ctor(valuetype [FSharp.Core]Microsoft.FSharp.Core.SourceConstructFlags) = ( 01 00 09 00 00 00 00 00 ) 
    .get class [FSharp.Core]Microsoft.FSharp.Collections.FSharpList`1<string> Linq101Ordering01::get_digits()
  } // end of property Linq101Ordering01::digits
  .property class [FSharp.Core]Microsoft.FSharp.Collections.FSharpList`1<string>
          sortedDigits()
  {
    .custom instance void [FSharp.Core]Microsoft.FSharp.Core.CompilationMappingAttribute::.ctor(valuetype [FSharp.Core]Microsoft.FSharp.Core.SourceConstructFlags) = ( 01 00 09 00 00 00 00 00 ) 
    .get class [FSharp.Core]Microsoft.FSharp.Collections.FSharpList`1<string> Linq101Ordering01::get_sortedDigits()
  } // end of property Linq101Ordering01::sortedDigits
  .property class [Utils]Utils/Product[] sortedProducts3()
  {
    .custom instance void [FSharp.Core]Microsoft.FSharp.Core.CompilationMappingAttribute::.ctor(valuetype [FSharp.Core]Microsoft.FSharp.Core.SourceConstructFlags) = ( 01 00 09 00 00 00 00 00 ) 
    .get class [Utils]Utils/Product[] Linq101Ordering01::get_sortedProducts3()
  } // end of property Linq101Ordering01::sortedProducts3
} // end of class Linq101Ordering01

.class private abstract auto ansi sealed '<StartupCode$Linq101Ordering01>'.$Linq101Ordering01
       extends [mscorlib]System.Object
{
  .field static assembly class [FSharp.Core]Microsoft.FSharp.Collections.FSharpList`1<string> words@8
  .custom instance void [mscorlib]System.Diagnostics.DebuggerBrowsableAttribute::.ctor(valuetype [mscorlib]System.Diagnostics.DebuggerBrowsableState) = ( 01 00 00 00 00 00 00 00 ) 
  .field static assembly class [FSharp.Core]Microsoft.FSharp.Collections.FSharpList`1<string> sortedWords@9
  .custom instance void [mscorlib]System.Diagnostics.DebuggerBrowsableAttribute::.ctor(valuetype [mscorlib]System.Diagnostics.DebuggerBrowsableState) = ( 01 00 00 00 00 00 00 00 ) 
  .field static assembly class [FSharp.Core]Microsoft.FSharp.Collections.FSharpList`1<string> sortedWords2@16
  .custom instance void [mscorlib]System.Diagnostics.DebuggerBrowsableAttribute::.ctor(valuetype [mscorlib]System.Diagnostics.DebuggerBrowsableState) = ( 01 00 00 00 00 00 00 00 ) 
  .field static assembly class [FSharp.Core]Microsoft.FSharp.Collections.FSharpList`1<class [Utils]Utils/Product> products@23
  .custom instance void [mscorlib]System.Diagnostics.DebuggerBrowsableAttribute::.ctor(valuetype [mscorlib]System.Diagnostics.DebuggerBrowsableState) = ( 01 00 00 00 00 00 00 00 ) 
  .field static assembly class [Utils]Utils/Product[] sortedProducts@24
  .custom instance void [mscorlib]System.Diagnostics.DebuggerBrowsableAttribute::.ctor(valuetype [mscorlib]System.Diagnostics.DebuggerBrowsableState) = ( 01 00 00 00 00 00 00 00 ) 
  .field static assembly class [Utils]Utils/Product[] sortedProducts2@42
  .custom instance void [mscorlib]System.Diagnostics.DebuggerBrowsableAttribute::.ctor(valuetype [mscorlib]System.Diagnostics.DebuggerBrowsableState) = ( 01 00 00 00 00 00 00 00 ) 
  .field static assembly class [FSharp.Core]Microsoft.FSharp.Collections.FSharpList`1<string> digits@49
  .custom instance void [mscorlib]System.Diagnostics.DebuggerBrowsableAttribute::.ctor(valuetype [mscorlib]System.Diagnostics.DebuggerBrowsableState) = ( 01 00 00 00 00 00 00 00 ) 
  .field static assembly class [FSharp.Core]Microsoft.FSharp.Collections.FSharpList`1<string> sortedDigits@50
  .custom instance void [mscorlib]System.Diagnostics.DebuggerBrowsableAttribute::.ctor(valuetype [mscorlib]System.Diagnostics.DebuggerBrowsableState) = ( 01 00 00 00 00 00 00 00 ) 
  .field static assembly class [Utils]Utils/Product[] sortedProducts3@58
  .custom instance void [mscorlib]System.Diagnostics.DebuggerBrowsableAttribute::.ctor(valuetype [mscorlib]System.Diagnostics.DebuggerBrowsableState) = ( 01 00 00 00 00 00 00 00 ) 
  .field static assembly int32 init@
  .custom instance void [mscorlib]System.Diagnostics.DebuggerBrowsableAttribute::.ctor(valuetype [mscorlib]System.Diagnostics.DebuggerBrowsableState) = ( 01 00 00 00 00 00 00 00 ) 
  .custom instance void [mscorlib]System.Runtime.CompilerServices.CompilerGeneratedAttribute::.ctor() = ( 01 00 00 00 ) 
  .custom instance void [mscorlib]System.Diagnostics.DebuggerNonUserCodeAttribute::.ctor() = ( 01 00 00 00 ) 
  .method public static void  main@() cil managed
  {
    .entrypoint
    // Code size       540 (0x21c)
    .maxstack  13
    .locals init ([0] class [FSharp.Core]Microsoft.FSharp.Collections.FSharpList`1<string> words,
             [1] class [FSharp.Core]Microsoft.FSharp.Collections.FSharpList`1<string> sortedWords,
             [2] class [FSharp.Core]Microsoft.FSharp.Collections.FSharpList`1<string> sortedWords2,
             [3] class [FSharp.Core]Microsoft.FSharp.Collections.FSharpList`1<class [Utils]Utils/Product> products,
             [4] class [Utils]Utils/Product[] sortedProducts,
             [5] class [Utils]Utils/Product[] sortedProducts2,
             [6] class [FSharp.Core]Microsoft.FSharp.Collections.FSharpList`1<string> digits,
             [7] class [FSharp.Core]Microsoft.FSharp.Collections.FSharpList`1<string> sortedDigits,
             [8] class [Utils]Utils/Product[] sortedProducts3,
             [9] class [FSharp.Core]Microsoft.FSharp.Linq.QueryBuilder V_9,
             [10] class [FSharp.Core]Microsoft.FSharp.Linq.QueryBuilder V_10,
             [11] class [FSharp.Core]Microsoft.FSharp.Linq.QueryBuilder V_11,
             [12] class [FSharp.Core]Microsoft.FSharp.Linq.QueryBuilder V_12,
             [13] class [FSharp.Core]Microsoft.FSharp.Linq.QueryBuilder V_13,
             [14] class [FSharp.Core]Microsoft.FSharp.Linq.QueryBuilder V_14)
    .line 8,8 : 1,45 ''
    IL_0000:  ldstr      "cherry"
    IL_0005:  ldstr      "apple"
    IL_000a:  ldstr      "blueberry"
    IL_000f:  call       class [FSharp.Core]Microsoft.FSharp.Collections.FSharpList`1<!0> class [FSharp.Core]Microsoft.FSharp.Collections.FSharpList`1<string>::get_Empty()
    IL_0014:  call       class [FSharp.Core]Microsoft.FSharp.Collections.FSharpList`1<!0> class [FSharp.Core]Microsoft.FSharp.Collections.FSharpList`1<string>::Cons(!0,
                                                                                                                                                                     class [FSharp.Core]Microsoft.FSharp.Collections.FSharpList`1<!0>)
    IL_0019:  call       class [FSharp.Core]Microsoft.FSharp.Collections.FSharpList`1<!0> class [FSharp.Core]Microsoft.FSharp.Collections.FSharpList`1<string>::Cons(!0,
                                                                                                                                                                     class [FSharp.Core]Microsoft.FSharp.Collections.FSharpList`1<!0>)
    IL_001e:  call       class [FSharp.Core]Microsoft.FSharp.Collections.FSharpList`1<!0> class [FSharp.Core]Microsoft.FSharp.Collections.FSharpList`1<string>::Cons(!0,
                                                                                                                                                                     class [FSharp.Core]Microsoft.FSharp.Collections.FSharpList`1<!0>)
    IL_0023:  dup
    IL_0024:  stsfld     class [FSharp.Core]Microsoft.FSharp.Collections.FSharpList`1<string> '<StartupCode$Linq101Ordering01>'.$Linq101Ordering01::words@8
    IL_0029:  stloc.0
    .line 9,13 : 1,20 ''
    IL_002a:  call       class [FSharp.Core]Microsoft.FSharp.Linq.QueryBuilder [FSharp.Core]Microsoft.FSharp.Core.ExtraTopLevelOperators::get_query()
    IL_002f:  stloc.s    V_9
    IL_0031:  ldloc.s    V_9
    IL_0033:  ldnull
    IL_0034:  ldc.i4.0
    IL_0035:  ldnull
    IL_0036:  newobj     instance void Linq101Ordering01/sortedWords@11::.ctor(class [mscorlib]System.Collections.Generic.IEnumerator`1<string>,
                                                                               int32,
                                                                               string)
    IL_003b:  newobj     instance void class [FSharp.Core]Microsoft.FSharp.Linq.QuerySource`2<string,class [mscorlib]System.Collections.IEnumerable>::.ctor(class [mscorlib]System.Collections.Generic.IEnumerable`1<!0>)
    IL_0040:  ldsfld     class Linq101Ordering01/'sortedWords@12-1' Linq101Ordering01/'sortedWords@12-1'::@_instance
    IL_0045:  callvirt   instance class [FSharp.Core]Microsoft.FSharp.Linq.QuerySource`2<!!0,!!1> [FSharp.Core]Microsoft.FSharp.Linq.QueryBuilder::SortBy<string,class [mscorlib]System.Collections.IEnumerable,string>(class [FSharp.Core]Microsoft.FSharp.Linq.QuerySource`2<!!0,!!1>,
                                                                                                                                                                                                                        class [FSharp.Core]Microsoft.FSharp.Core.FSharpFunc`2<!!0,!!2>)
    IL_004a:  callvirt   instance class [mscorlib]System.Collections.Generic.IEnumerable`1<!0> class [FSharp.Core]Microsoft.FSharp.Linq.QuerySource`2<string,class [mscorlib]System.Collections.IEnumerable>::get_Source()
    IL_004f:  call       class [FSharp.Core]Microsoft.FSharp.Collections.FSharpList`1<!!0> [FSharp.Core]Microsoft.FSharp.Collections.SeqModule::ToList<string>(class [mscorlib]System.Collections.Generic.IEnumerable`1<!!0>)
    IL_0054:  dup
    IL_0055:  stsfld     class [FSharp.Core]Microsoft.FSharp.Collections.FSharpList`1<string> '<StartupCode$Linq101Ordering01>'.$Linq101Ordering01::sortedWords@9
    IL_005a:  stloc.1
    .line 16,20 : 1,20 ''
    IL_005b:  call       class [FSharp.Core]Microsoft.FSharp.Linq.QueryBuilder [FSharp.Core]Microsoft.FSharp.Core.ExtraTopLevelOperators::get_query()
    IL_0060:  stloc.s    V_10
    IL_0062:  ldloc.s    V_10
    IL_0064:  ldnull
    IL_0065:  ldc.i4.0
    IL_0066:  ldnull
    IL_0067:  newobj     instance void Linq101Ordering01/sortedWords2@18::.ctor(class [mscorlib]System.Collections.Generic.IEnumerator`1<string>,
                                                                                int32,
                                                                                string)
    IL_006c:  newobj     instance void class [FSharp.Core]Microsoft.FSharp.Linq.QuerySource`2<string,class [mscorlib]System.Collections.IEnumerable>::.ctor(class [mscorlib]System.Collections.Generic.IEnumerable`1<!0>)
    IL_0071:  ldsfld     class Linq101Ordering01/'sortedWords2@19-1' Linq101Ordering01/'sortedWords2@19-1'::@_instance
    IL_0076:  callvirt   instance class [FSharp.Core]Microsoft.FSharp.Linq.QuerySource`2<!!0,!!1> [FSharp.Core]Microsoft.FSharp.Linq.QueryBuilder::SortBy<string,class [mscorlib]System.Collections.IEnumerable,int32>(class [FSharp.Core]Microsoft.FSharp.Linq.QuerySource`2<!!0,!!1>,
                                                                                                                                                                                                                       class [FSharp.Core]Microsoft.FSharp.Core.FSharpFunc`2<!!0,!!2>)
    IL_007b:  callvirt   instance class [mscorlib]System.Collections.Generic.IEnumerable`1<!0> class [FSharp.Core]Microsoft.FSharp.Linq.QuerySource`2<string,class [mscorlib]System.Collections.IEnumerable>::get_Source()
    IL_0080:  call       class [FSharp.Core]Microsoft.FSharp.Collections.FSharpList`1<!!0> [FSharp.Core]Microsoft.FSharp.Collections.SeqModule::ToList<string>(class [mscorlib]System.Collections.Generic.IEnumerable`1<!!0>)
    IL_0085:  dup
    IL_0086:  stsfld     class [FSharp.Core]Microsoft.FSharp.Collections.FSharpList`1<string> '<StartupCode$Linq101Ordering01>'.$Linq101Ordering01::sortedWords2@16
    IL_008b:  stloc.2
    .line 23,23 : 1,32 ''
    IL_008c:  call       class [FSharp.Core]Microsoft.FSharp.Collections.FSharpList`1<class [Utils]Utils/Product> [Utils]Utils::getProductList()
    IL_0091:  dup
    IL_0092:  stsfld     class [FSharp.Core]Microsoft.FSharp.Collections.FSharpList`1<class [Utils]Utils/Product> '<StartupCode$Linq101Ordering01>'.$Linq101Ordering01::products@23
    IL_0097:  stloc.3
    .line 24,29 : 1,21 ''
    IL_0098:  call       class [FSharp.Core]Microsoft.FSharp.Linq.QueryBuilder [FSharp.Core]Microsoft.FSharp.Core.ExtraTopLevelOperators::get_query()
    IL_009d:  stloc.s    V_11
    IL_009f:  ldloc.s    V_11
    IL_00a1:  ldloc.s    V_11
    IL_00a3:  ldloc.s    V_11
    IL_00a5:  ldloc.s    V_11
    IL_00a7:  call       class [FSharp.Core]Microsoft.FSharp.Collections.FSharpList`1<class [Utils]Utils/Product> Linq101Ordering01::get_products()
    IL_00ac:  callvirt   instance class [FSharp.Core]Microsoft.FSharp.Linq.QuerySource`2<!!0,class [mscorlib]System.Collections.IEnumerable> [FSharp.Core]Microsoft.FSharp.Linq.QueryBuilder::Source<class [Utils]Utils/Product>(class [mscorlib]System.Collections.Generic.IEnumerable`1<!!0>)
    IL_00b1:  ldloc.s    V_11
    IL_00b3:  newobj     instance void Linq101Ordering01/sortedProducts@26::.ctor(class [FSharp.Core]Microsoft.FSharp.Linq.QueryBuilder)
    IL_00b8:  callvirt   instance class [FSharp.Core]Microsoft.FSharp.Linq.QuerySource`2<!!2,!!1> [FSharp.Core]Microsoft.FSharp.Linq.QueryBuilder::For<class [Utils]Utils/Product,class [mscorlib]System.Collections.IEnumerable,class [Utils]Utils/Product,object>(class [FSharp.Core]Microsoft.FSharp.Linq.QuerySource`2<!!0,!!1>,
                                                                                                                                                                                                                                                                    class [FSharp.Core]Microsoft.FSharp.Core.FSharpFunc`2<!!0,class [FSharp.Core]Microsoft.FSharp.Linq.QuerySource`2<!!2,!!3>>)
    IL_00bd:  ldsfld     class Linq101Ordering01/'sortedProducts@27-1' Linq101Ordering01/'sortedProducts@27-1'::@_instance
    IL_00c2:  callvirt   instance class [FSharp.Core]Microsoft.FSharp.Linq.QuerySource`2<!!0,!!1> [FSharp.Core]Microsoft.FSharp.Linq.QueryBuilder::SortBy<class [Utils]Utils/Product,class [mscorlib]System.Collections.IEnumerable,string>(class [FSharp.Core]Microsoft.FSharp.Linq.QuerySource`2<!!0,!!1>,
                                                                                                                                                                                                                                            class [FSharp.Core]Microsoft.FSharp.Core.FSharpFunc`2<!!0,!!2>)
    IL_00c7:  ldsfld     class Linq101Ordering01/'sortedProducts@28-2' Linq101Ordering01/'sortedProducts@28-2'::@_instance
    IL_00cc:  callvirt   instance class [FSharp.Core]Microsoft.FSharp.Linq.QuerySource`2<!!2,!!1> [FSharp.Core]Microsoft.FSharp.Linq.QueryBuilder::Select<class [Utils]Utils/Product,class [mscorlib]System.Collections.IEnumerable,class [Utils]Utils/Product>(class [FSharp.Core]Microsoft.FSharp.Linq.QuerySource`2<!!0,!!1>,
                                                                                                                                                                                                                                                                class [FSharp.Core]Microsoft.FSharp.Core.FSharpFunc`2<!!0,!!2>)
    IL_00d1:  callvirt   instance class [mscorlib]System.Collections.Generic.IEnumerable`1<!0> class [FSharp.Core]Microsoft.FSharp.Linq.QuerySource`2<class [Utils]Utils/Product,class [mscorlib]System.Collections.IEnumerable>::get_Source()
    IL_00d6:  call       !!0[] [FSharp.Core]Microsoft.FSharp.Collections.SeqModule::ToArray<class [Utils]Utils/Product>(class [mscorlib]System.Collections.Generic.IEnumerable`1<!!0>)
    IL_00db:  dup
    IL_00dc:  stsfld     class [Utils]Utils/Product[] '<StartupCode$Linq101Ordering01>'.$Linq101Ordering01::sortedProducts@24
    IL_00e1:  stloc.s    sortedProducts
    .line 42,46 : 1,21 ''
    IL_00e3:  call       class [FSharp.Core]Microsoft.FSharp.Linq.QueryBuilder [FSharp.Core]Microsoft.FSharp.Core.ExtraTopLevelOperators::get_query()
    IL_00e8:  stloc.s    V_12
    IL_00ea:  ldloc.s    V_12
    IL_00ec:  ldnull
    IL_00ed:  ldc.i4.0
    IL_00ee:  ldnull
    IL_00ef:  newobj     instance void Linq101Ordering01/sortedProducts2@44::.ctor(class [mscorlib]System.Collections.Generic.IEnumerator`1<class [Utils]Utils/Product>,
                                                                                   int32,
                                                                                   class [Utils]Utils/Product)
    IL_00f4:  newobj     instance void class [FSharp.Core]Microsoft.FSharp.Linq.QuerySource`2<class [Utils]Utils/Product,class [mscorlib]System.Collections.IEnumerable>::.ctor(class [mscorlib]System.Collections.Generic.IEnumerable`1<!0>)
    IL_00f9:  ldsfld     class Linq101Ordering01/'sortedProducts2@45-1' Linq101Ordering01/'sortedProducts2@45-1'::@_instance
    IL_00fe:  callvirt   instance class [FSharp.Core]Microsoft.FSharp.Linq.QuerySource`2<!!0,!!1> [FSharp.Core]Microsoft.FSharp.Linq.QueryBuilder::SortByDescending<class [Utils]Utils/Product,class [mscorlib]System.Collections.IEnumerable,int32>(class [FSharp.Core]Microsoft.FSharp.Linq.QuerySource`2<!!0,!!1>,
                                                                                                                                                                                                                                                     class [FSharp.Core]Microsoft.FSharp.Core.FSharpFunc`2<!!0,!!2>)
    IL_0103:  callvirt   instance class [mscorlib]System.Collections.Generic.IEnumerable`1<!0> class [FSharp.Core]Microsoft.FSharp.Linq.QuerySource`2<class [Utils]Utils/Product,class [mscorlib]System.Collections.IEnumerable>::get_Source()
    IL_0108:  call       !!0[] [FSharp.Core]Microsoft.FSharp.Collections.SeqModule::ToArray<class [Utils]Utils/Product>(class [mscorlib]System.Collections.Generic.IEnumerable`1<!!0>)
    IL_010d:  dup
    IL_010e:  stsfld     class [Utils]Utils/Product[] '<StartupCode$Linq101Ordering01>'.$Linq101Ordering01::sortedProducts2@42
    IL_0113:  stloc.s    sortedProducts2
    .line 49,49 : 1,96 ''
    IL_0115:  ldstr      "zero"
    IL_011a:  ldstr      "one"
    IL_011f:  ldstr      "two"
    IL_0124:  ldstr      "three"
    IL_0129:  ldstr      "four"
    IL_012e:  ldstr      "five"
    IL_0133:  ldstr      "six"
    IL_0138:  ldstr      "seven"
    IL_013d:  ldstr      "eight"
    IL_0142:  ldstr      "nine"
    IL_0147:  call       class [FSharp.Core]Microsoft.FSharp.Collections.FSharpList`1<!0> class [FSharp.Core]Microsoft.FSharp.Collections.FSharpList`1<string>::get_Empty()
    IL_014c:  call       class [FSharp.Core]Microsoft.FSharp.Collections.FSharpList`1<!0> class [FSharp.Core]Microsoft.FSharp.Collections.FSharpList`1<string>::Cons(!0,
                                                                                                                                                                     class [FSharp.Core]Microsoft.FSharp.Collections.FSharpList`1<!0>)
    IL_0151:  call       class [FSharp.Core]Microsoft.FSharp.Collections.FSharpList`1<!0> class [FSharp.Core]Microsoft.FSharp.Collections.FSharpList`1<string>::Cons(!0,
                                                                                                                                                                     class [FSharp.Core]Microsoft.FSharp.Collections.FSharpList`1<!0>)
    IL_0156:  call       class [FSharp.Core]Microsoft.FSharp.Collections.FSharpList`1<!0> class [FSharp.Core]Microsoft.FSharp.Collections.FSharpList`1<string>::Cons(!0,
                                                                                                                                                                     class [FSharp.Core]Microsoft.FSharp.Collections.FSharpList`1<!0>)
    IL_015b:  call       class [FSharp.Core]Microsoft.FSharp.Collections.FSharpList`1<!0> class [FSharp.Core]Microsoft.FSharp.Collections.FSharpList`1<string>::Cons(!0,
                                                                                                                                                                     class [FSharp.Core]Microsoft.FSharp.Collections.FSharpList`1<!0>)
    IL_0160:  call       class [FSharp.Core]Microsoft.FSharp.Collections.FSharpList`1<!0> class [FSharp.Core]Microsoft.FSharp.Collections.FSharpList`1<string>::Cons(!0,
                                                                                                                                                                     class [FSharp.Core]Microsoft.FSharp.Collections.FSharpList`1<!0>)
    IL_0165:  call       class [FSharp.Core]Microsoft.FSharp.Collections.FSharpList`1<!0> class [FSharp.Core]Microsoft.FSharp.Collections.FSharpList`1<string>::Cons(!0,
                                                                                                                                                                     class [FSharp.Core]Microsoft.FSharp.Collections.FSharpList`1<!0>)
    IL_016a:  call       class [FSharp.Core]Microsoft.FSharp.Collections.FSharpList`1<!0> class [FSharp.Core]Microsoft.FSharp.Collections.FSharpList`1<string>::Cons(!0,
                                                                                                                                                                     class [FSharp.Core]Microsoft.FSharp.Collections.FSharpList`1<!0>)
    IL_016f:  call       class [FSharp.Core]Microsoft.FSharp.Collections.FSharpList`1<!0> class [FSharp.Core]Microsoft.FSharp.Collections.FSharpList`1<string>::Cons(!0,
                                                                                                                                                                     class [FSharp.Core]Microsoft.FSharp.Collections.FSharpList`1<!0>)
    IL_0174:  call       class [FSharp.Core]Microsoft.FSharp.Collections.FSharpList`1<!0> class [FSharp.Core]Microsoft.FSharp.Collections.FSharpList`1<string>::Cons(!0,
                                                                                                                                                                     class [FSharp.Core]Microsoft.FSharp.Collections.FSharpList`1<!0>)
    IL_0179:  call       class [FSharp.Core]Microsoft.FSharp.Collections.FSharpList`1<!0> class [FSharp.Core]Microsoft.FSharp.Collections.FSharpList`1<string>::Cons(!0,
                                                                                                                                                                     class [FSharp.Core]Microsoft.FSharp.Collections.FSharpList`1<!0>)
    IL_017e:  dup
    IL_017f:  stsfld     class [FSharp.Core]Microsoft.FSharp.Collections.FSharpList`1<string> '<StartupCode$Linq101Ordering01>'.$Linq101Ordering01::digits@49
    IL_0184:  stloc.s    digits
    .line 50,55 : 1,20 ''
    IL_0186:  call       class [FSharp.Core]Microsoft.FSharp.Linq.QueryBuilder [FSharp.Core]Microsoft.FSharp.Core.ExtraTopLevelOperators::get_query()
    IL_018b:  stloc.s    V_13
    IL_018d:  ldloc.s    V_13
    IL_018f:  ldloc.s    V_13
    IL_0191:  ldnull
    IL_0192:  ldc.i4.0
    IL_0193:  ldnull
    IL_0194:  newobj     instance void Linq101Ordering01/sortedDigits@52::.ctor(class [mscorlib]System.Collections.Generic.IEnumerator`1<string>,
                                                                                int32,
                                                                                string)
    IL_0199:  newobj     instance void class [FSharp.Core]Microsoft.FSharp.Linq.QuerySource`2<string,class [mscorlib]System.Collections.IEnumerable>::.ctor(class [mscorlib]System.Collections.Generic.IEnumerable`1<!0>)
    IL_019e:  ldsfld     class Linq101Ordering01/'sortedDigits@53-1' Linq101Ordering01/'sortedDigits@53-1'::@_instance
    IL_01a3:  callvirt   instance class [FSharp.Core]Microsoft.FSharp.Linq.QuerySource`2<!!0,!!1> [FSharp.Core]Microsoft.FSharp.Linq.QueryBuilder::SortBy<string,class [mscorlib]System.Collections.IEnumerable,int32>(class [FSharp.Core]Microsoft.FSharp.Linq.QuerySource`2<!!0,!!1>,
                                                                                                                                                                                                                       class [FSharp.Core]Microsoft.FSharp.Core.FSharpFunc`2<!!0,!!2>)
    IL_01a8:  ldsfld     class Linq101Ordering01/'sortedDigits@54-2' Linq101Ordering01/'sortedDigits@54-2'::@_instance
    IL_01ad:  callvirt   instance class [FSharp.Core]Microsoft.FSharp.Linq.QuerySource`2<!!0,!!1> [FSharp.Core]Microsoft.FSharp.Linq.QueryBuilder::ThenBy<string,class [mscorlib]System.Collections.IEnumerable,string>(class [FSharp.Core]Microsoft.FSharp.Linq.QuerySource`2<!!0,!!1>,
                                                                                                                                                                                                                        class [FSharp.Core]Microsoft.FSharp.Core.FSharpFunc`2<!!0,!!2>)
    IL_01b2:  callvirt   instance class [mscorlib]System.Collections.Generic.IEnumerable`1<!0> class [FSharp.Core]Microsoft.FSharp.Linq.QuerySource`2<string,class [mscorlib]System.Collections.IEnumerable>::get_Source()
    IL_01b7:  call       class [FSharp.Core]Microsoft.FSharp.Collections.FSharpList`1<!!0> [FSharp.Core]Microsoft.FSharp.Collections.SeqModule::ToList<string>(class [mscorlib]System.Collections.Generic.IEnumerable`1<!!0>)
    IL_01bc:  dup
    IL_01bd:  stsfld     class [FSharp.Core]Microsoft.FSharp.Collections.FSharpList`1<string> '<StartupCode$Linq101Ordering01>'.$Linq101Ordering01::sortedDigits@50
    IL_01c2:  stloc.s    sortedDigits
    .line 58,64 : 1,21 ''
    IL_01c4:  call       class [FSharp.Core]Microsoft.FSharp.Linq.QueryBuilder [FSharp.Core]Microsoft.FSharp.Core.ExtraTopLevelOperators::get_query()
    IL_01c9:  stloc.s    V_14
    IL_01cb:  ldloc.s    V_14
    IL_01cd:  ldloc.s    V_14
    IL_01cf:  ldloc.s    V_14
    IL_01d1:  ldloc.s    V_14
    IL_01d3:  ldloc.s    V_14
    IL_01d5:  call       class [FSharp.Core]Microsoft.FSharp.Collections.FSharpList`1<class [Utils]Utils/Product> Linq101Ordering01::get_products()
    IL_01da:  callvirt   instance class [FSharp.Core]Microsoft.FSharp.Linq.QuerySource`2<!!0,class [mscorlib]System.Collections.IEnumerable> [FSharp.Core]Microsoft.FSharp.Linq.QueryBuilder::Source<class [Utils]Utils/Product>(class [mscorlib]System.Collections.Generic.IEnumerable`1<!!0>)
    IL_01df:  ldloc.s    V_14
    IL_01e1:  newobj     instance void Linq101Ordering01/sortedProducts3@60::.ctor(class [FSharp.Core]Microsoft.FSharp.Linq.QueryBuilder)
    IL_01e6:  callvirt   instance class [FSharp.Core]Microsoft.FSharp.Linq.QuerySource`2<!!2,!!1> [FSharp.Core]Microsoft.FSharp.Linq.QueryBuilder::For<class [Utils]Utils/Product,class [mscorlib]System.Collections.IEnumerable,class [Utils]Utils/Product,object>(class [FSharp.Core]Microsoft.FSharp.Linq.QuerySource`2<!!0,!!1>,
                                                                                                                                                                                                                                                                    class [FSharp.Core]Microsoft.FSharp.Core.FSharpFunc`2<!!0,class [FSharp.Core]Microsoft.FSharp.Linq.QuerySource`2<!!2,!!3>>)
    IL_01eb:  ldsfld     class Linq101Ordering01/'sortedProducts3@61-1' Linq101Ordering01/'sortedProducts3@61-1'::@_instance
    IL_01f0:  callvirt   instance class [FSharp.Core]Microsoft.FSharp.Linq.QuerySource`2<!!0,!!1> [FSharp.Core]Microsoft.FSharp.Linq.QueryBuilder::SortBy<class [Utils]Utils/Product,class [mscorlib]System.Collections.IEnumerable,string>(class [FSharp.Core]Microsoft.FSharp.Linq.QuerySource`2<!!0,!!1>,
                                                                                                                                                                                                                                            class [FSharp.Core]Microsoft.FSharp.Core.FSharpFunc`2<!!0,!!2>)
    IL_01f5:  ldsfld     class Linq101Ordering01/'sortedProducts3@62-2' Linq101Ordering01/'sortedProducts3@62-2'::@_instance
    IL_01fa:  callvirt   instance class [FSharp.Core]Microsoft.FSharp.Linq.QuerySource`2<!!0,!!1> [FSharp.Core]Microsoft.FSharp.Linq.QueryBuilder::ThenByDescending<class [Utils]Utils/Product,class [mscorlib]System.Collections.IEnumerable,valuetype [mscorlib]System.Decimal>(class [FSharp.Core]Microsoft.FSharp.Linq.QuerySource`2<!!0,!!1>,
                                                                                                                                                                                                                                                                                  class [FSharp.Core]Microsoft.FSharp.Core.FSharpFunc`2<!!0,!!2>)
    IL_01ff:  ldsfld     class Linq101Ordering01/'sortedProducts3@63-3' Linq101Ordering01/'sortedProducts3@63-3'::@_instance
    IL_0204:  callvirt   instance class [FSharp.Core]Microsoft.FSharp.Linq.QuerySource`2<!!2,!!1> [FSharp.Core]Microsoft.FSharp.Linq.QueryBuilder::Select<class [Utils]Utils/Product,class [mscorlib]System.Collections.IEnumerable,class [Utils]Utils/Product>(class [FSharp.Core]Microsoft.FSharp.Linq.QuerySource`2<!!0,!!1>,
                                                                                                                                                                                                                                                                class [FSharp.Core]Microsoft.FSharp.Core.FSharpFunc`2<!!0,!!2>)
    IL_0209:  callvirt   instance class [mscorlib]System.Collections.Generic.IEnumerable`1<!0> class [FSharp.Core]Microsoft.FSharp.Linq.QuerySource`2<class [Utils]Utils/Product,class [mscorlib]System.Collections.IEnumerable>::get_Source()
    IL_020e:  call       !!0[] [FSharp.Core]Microsoft.FSharp.Collections.SeqModule::ToArray<class [Utils]Utils/Product>(class [mscorlib]System.Collections.Generic.IEnumerable`1<!!0>)
    IL_0213:  dup
    IL_0214:  stsfld     class [Utils]Utils/Product[] '<StartupCode$Linq101Ordering01>'.$Linq101Ordering01::sortedProducts3@58
    IL_0219:  stloc.s    sortedProducts3
    IL_021b:  ret
  } // end of method $Linq101Ordering01::main@

} // end of class '<StartupCode$Linq101Ordering01>'.$Linq101Ordering01


// =============================================================

// *********** DISASSEMBLY COMPLETE ***********************<|MERGE_RESOLUTION|>--- conflicted
+++ resolved
@@ -40,21 +40,13 @@
   // Offset: 0x000003B8 Length: 0x00000134
 }
 .module Linq101Ordering01.exe
-<<<<<<< HEAD
-// MVID: {5F972A56-649A-6956-A745-0383562A975F}
-=======
 // MVID: {5FCFFD0D-649A-6956-A745-03830DFDCF5F}
->>>>>>> 645ed210
 .imagebase 0x00400000
 .file alignment 0x00000200
 .stackreserve 0x00100000
 .subsystem 0x0003       // WINDOWS_CUI
 .corflags 0x00000001    //  ILONLY
-<<<<<<< HEAD
-// Image base: 0x09620000
-=======
 // Image base: 0x06F50000
->>>>>>> 645ed210
 
 
 // =============== CLASS MEMBERS DECLARATION ===================
