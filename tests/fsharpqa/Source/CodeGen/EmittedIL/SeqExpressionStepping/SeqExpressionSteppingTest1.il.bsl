
//  Microsoft (R) .NET Framework IL Disassembler.  Version 4.8.3928.0
//  Copyright (c) Microsoft Corporation.  All rights reserved.



// Metadata version: v4.0.30319
.assembly extern mscorlib
{
  .publickeytoken = (B7 7A 5C 56 19 34 E0 89 )                         // .z\V.4..
  .ver 4:0:0:0
}
.assembly extern FSharp.Core
{
  .publickeytoken = (B0 3F 5F 7F 11 D5 0A 3A )                         // .?_....:
  .ver 5:0:0:0
}
.assembly SeqExpressionSteppingTest1
{
  .custom instance void [FSharp.Core]Microsoft.FSharp.Core.FSharpInterfaceDataVersionAttribute::.ctor(int32,
                                                                                                      int32,
                                                                                                      int32) = ( 01 00 02 00 00 00 00 00 00 00 00 00 00 00 00 00 ) 

  // --- The following custom attribute is added automatically, do not uncomment -------
  //  .custom instance void [mscorlib]System.Diagnostics.DebuggableAttribute::.ctor(valuetype [mscorlib]System.Diagnostics.DebuggableAttribute/DebuggingModes) = ( 01 00 01 01 00 00 00 00 ) 

  .hash algorithm 0x00008004
  .ver 0:0:0:0
}
.mresource public FSharpSignatureData.SeqExpressionSteppingTest1
{
  // Offset: 0x00000000 Length: 0x00000263
}
.mresource public FSharpOptimizationData.SeqExpressionSteppingTest1
{
  // Offset: 0x00000268 Length: 0x000000AD
}
.module SeqExpressionSteppingTest1.exe
<<<<<<< HEAD
// MVID: {60B68B80-2432-947D-A745-0383808BB660}
=======
// MVID: {60A8401D-2432-947D-A745-03831D40A860}
>>>>>>> 0cafa211
.imagebase 0x00400000
.file alignment 0x00000200
.stackreserve 0x00100000
.subsystem 0x0003       // WINDOWS_CUI
.corflags 0x00000001    //  ILONLY
<<<<<<< HEAD
// Image base: 0x05200000
=======
// Image base: 0x04BF0000
>>>>>>> 0cafa211


// =============== CLASS MEMBERS DECLARATION ===================

.class public abstract auto ansi sealed SeqExpressionSteppingTest1
       extends [mscorlib]System.Object
{
  .custom instance void [FSharp.Core]Microsoft.FSharp.Core.CompilationMappingAttribute::.ctor(valuetype [FSharp.Core]Microsoft.FSharp.Core.SourceConstructFlags) = ( 01 00 07 00 00 00 00 00 ) 
  .class abstract auto ansi sealed nested public SeqExpressionSteppingTest1
         extends [mscorlib]System.Object
  {
    .custom instance void [FSharp.Core]Microsoft.FSharp.Core.CompilationMappingAttribute::.ctor(valuetype [FSharp.Core]Microsoft.FSharp.Core.SourceConstructFlags) = ( 01 00 07 00 00 00 00 00 ) 
    .class auto autochar serializable sealed nested assembly beforefieldinit specialname f0@6
           extends class [FSharp.Core]Microsoft.FSharp.Core.CompilerServices.GeneratedSequenceBase`1<int32>
    {
      .custom instance void [FSharp.Core]Microsoft.FSharp.Core.CompilationMappingAttribute::.ctor(valuetype [FSharp.Core]Microsoft.FSharp.Core.SourceConstructFlags) = ( 01 00 06 00 00 00 00 00 ) 
      .field public int32 pc
      .custom instance void [mscorlib]System.Diagnostics.DebuggerBrowsableAttribute::.ctor(valuetype [mscorlib]System.Diagnostics.DebuggerBrowsableState) = ( 01 00 00 00 00 00 00 00 ) 
      .custom instance void [mscorlib]System.Runtime.CompilerServices.CompilerGeneratedAttribute::.ctor() = ( 01 00 00 00 ) 
      .custom instance void [mscorlib]System.Diagnostics.DebuggerNonUserCodeAttribute::.ctor() = ( 01 00 00 00 ) 
      .field public int32 current
      .custom instance void [mscorlib]System.Diagnostics.DebuggerBrowsableAttribute::.ctor(valuetype [mscorlib]System.Diagnostics.DebuggerBrowsableState) = ( 01 00 00 00 00 00 00 00 ) 
      .custom instance void [mscorlib]System.Runtime.CompilerServices.CompilerGeneratedAttribute::.ctor() = ( 01 00 00 00 ) 
      .custom instance void [mscorlib]System.Diagnostics.DebuggerNonUserCodeAttribute::.ctor() = ( 01 00 00 00 ) 
      .method public specialname rtspecialname 
              instance void  .ctor(int32 pc,
                                   int32 current) cil managed
      {
        // Code size       21 (0x15)
        .maxstack  8
        IL_0000:  ldarg.0
        IL_0001:  ldarg.1
        IL_0002:  stfld      int32 SeqExpressionSteppingTest1/SeqExpressionSteppingTest1/f0@6::pc
        IL_0007:  ldarg.0
        IL_0008:  ldarg.2
        IL_0009:  stfld      int32 SeqExpressionSteppingTest1/SeqExpressionSteppingTest1/f0@6::current
        IL_000e:  ldarg.0
        IL_000f:  call       instance void class [FSharp.Core]Microsoft.FSharp.Core.CompilerServices.GeneratedSequenceBase`1<int32>::.ctor()
        IL_0014:  ret
      } // end of method f0@6::.ctor

      .method public strict virtual instance int32 
              GenerateNext(class [mscorlib]System.Collections.Generic.IEnumerable`1<int32>& next) cil managed
      {
        // Code size       62 (0x3e)
        .maxstack  8
        .language '{AB4F38C9-B6E6-43BA-BE3B-58080B2CCCE3}', '{994B45C4-E6E9-11D2-903F-00C04FA302A1}', '{5A869D0B-6611-11D3-BD2A-0000F80849BD}'
        .line 100001,100001 : 0,0 'C:\\GitHub\\dsyme\\fsharp\\tests\\fsharpqa\\source\\CodeGen\\EmittedIL\\SeqExpressionStepping\\SeqExpressionSteppingTest1.fs'
        IL_0000:  ldarg.0
        IL_0001:  ldfld      int32 SeqExpressionSteppingTest1/SeqExpressionSteppingTest1/f0@6::pc
        IL_0006:  ldc.i4.1
        IL_0007:  sub
        IL_0008:  switch     ( 
                              IL_0017,
                              IL_001a)
        IL_0015:  br.s       IL_001d

        .line 100001,100001 : 0,0 ''
        IL_0017:  nop
        IL_0018:  br.s       IL_002e

        .line 100001,100001 : 0,0 ''
        IL_001a:  nop
        IL_001b:  br.s       IL_0035

        .line 100001,100001 : 0,0 ''
<<<<<<< HEAD
        IL_001d:  nop
        IL_001e:  ldarg.0
        IL_001f:  ldc.i4.1
        IL_0020:  stfld      int32 SeqExpressionSteppingTest1/SeqExpressionSteppingTest1/f0@6::pc
        .line 6,6 : 15,22 ''
        IL_0025:  ldarg.0
        IL_0026:  ldc.i4.1
        IL_0027:  stfld      int32 SeqExpressionSteppingTest1/SeqExpressionSteppingTest1/f0@6::current
        IL_002c:  ldc.i4.1
        IL_002d:  ret

        IL_002e:  ldarg.0
        IL_002f:  ldc.i4.2
        IL_0030:  stfld      int32 SeqExpressionSteppingTest1/SeqExpressionSteppingTest1/f0@6::pc
        IL_0035:  ldarg.0
        IL_0036:  ldc.i4.0
        IL_0037:  stfld      int32 SeqExpressionSteppingTest1/SeqExpressionSteppingTest1/f0@6::current
        IL_003c:  ldc.i4.0
        IL_003d:  ret
=======
        IL_0021:  nop
        .line 6,6 : 15,22 ''
        IL_0022:  ldarg.0
        IL_0023:  ldc.i4.1
        IL_0024:  stfld      int32 SeqExpressionSteppingTest1/SeqExpressionSteppingTest1/f0@6::pc
        IL_0029:  ldarg.0
        IL_002a:  ldc.i4.1
        IL_002b:  stfld      int32 SeqExpressionSteppingTest1/SeqExpressionSteppingTest1/f0@6::current
        IL_0030:  ldc.i4.1
        IL_0031:  ret

        IL_0032:  ldarg.0
        IL_0033:  ldc.i4.2
        IL_0034:  stfld      int32 SeqExpressionSteppingTest1/SeqExpressionSteppingTest1/f0@6::pc
        IL_0039:  ldarg.0
        IL_003a:  ldc.i4.0
        IL_003b:  stfld      int32 SeqExpressionSteppingTest1/SeqExpressionSteppingTest1/f0@6::current
        IL_0040:  ldc.i4.0
        IL_0041:  ret
>>>>>>> 0cafa211
      } // end of method f0@6::GenerateNext

      .method public strict virtual instance void 
              Close() cil managed
      {
        // Code size       8 (0x8)
        .maxstack  8
        IL_0000:  ldarg.0
        IL_0001:  ldc.i4.2
        IL_0002:  stfld      int32 SeqExpressionSteppingTest1/SeqExpressionSteppingTest1/f0@6::pc
        IL_0007:  ret
      } // end of method f0@6::Close

      .method public strict virtual instance bool 
              get_CheckClose() cil managed
      {
        // Code size       39 (0x27)
        .maxstack  8
        .line 100001,100001 : 0,0 ''
        IL_0000:  ldarg.0
        IL_0001:  ldfld      int32 SeqExpressionSteppingTest1/SeqExpressionSteppingTest1/f0@6::pc
        IL_0006:  switch     ( 
                              IL_0019,
                              IL_001c,
                              IL_001f)
        IL_0017:  br.s       IL_0022

        .line 100001,100001 : 0,0 ''
        IL_0019:  nop
        IL_001a:  br.s       IL_0025

        .line 100001,100001 : 0,0 ''
        IL_001c:  nop
        IL_001d:  br.s       IL_0023

        .line 100001,100001 : 0,0 ''
        IL_001f:  nop
        IL_0020:  br.s       IL_0025

        .line 100001,100001 : 0,0 ''
        IL_0022:  nop
        IL_0023:  ldc.i4.0
        IL_0024:  ret

        IL_0025:  ldc.i4.0
        IL_0026:  ret
      } // end of method f0@6::get_CheckClose

      .method public strict virtual instance int32 
              get_LastGenerated() cil managed
      {
        .custom instance void [mscorlib]System.Runtime.CompilerServices.CompilerGeneratedAttribute::.ctor() = ( 01 00 00 00 ) 
        .custom instance void [mscorlib]System.Diagnostics.DebuggerNonUserCodeAttribute::.ctor() = ( 01 00 00 00 ) 
        // Code size       7 (0x7)
        .maxstack  8
        IL_0000:  ldarg.0
        IL_0001:  ldfld      int32 SeqExpressionSteppingTest1/SeqExpressionSteppingTest1/f0@6::current
        IL_0006:  ret
      } // end of method f0@6::get_LastGenerated

      .method public strict virtual instance class [mscorlib]System.Collections.Generic.IEnumerator`1<int32> 
              GetFreshEnumerator() cil managed
      {
        .custom instance void [mscorlib]System.Runtime.CompilerServices.CompilerGeneratedAttribute::.ctor() = ( 01 00 00 00 ) 
        .custom instance void [mscorlib]System.Diagnostics.DebuggerNonUserCodeAttribute::.ctor() = ( 01 00 00 00 ) 
        // Code size       8 (0x8)
        .maxstack  8
        IL_0000:  ldc.i4.0
        IL_0001:  ldc.i4.0
        IL_0002:  newobj     instance void SeqExpressionSteppingTest1/SeqExpressionSteppingTest1/f0@6::.ctor(int32,
                                                                                                             int32)
        IL_0007:  ret
      } // end of method f0@6::GetFreshEnumerator

    } // end of class f0@6

    .method public static class [mscorlib]System.Collections.Generic.IEnumerable`1<int32> 
            f0() cil managed
    {
      // Code size       8 (0x8)
      .maxstack  8
      .line 6,6 : 9,24 ''
      IL_0000:  ldc.i4.0
      IL_0001:  ldc.i4.0
      IL_0002:  newobj     instance void SeqExpressionSteppingTest1/SeqExpressionSteppingTest1/f0@6::.ctor(int32,
                                                                                                           int32)
      IL_0007:  ret
    } // end of method SeqExpressionSteppingTest1::f0

  } // end of class SeqExpressionSteppingTest1

} // end of class SeqExpressionSteppingTest1

.class private abstract auto ansi sealed '<StartupCode$SeqExpressionSteppingTest1>'.$SeqExpressionSteppingTest1
       extends [mscorlib]System.Object
{
  .field static assembly int32 init@
  .custom instance void [mscorlib]System.Diagnostics.DebuggerBrowsableAttribute::.ctor(valuetype [mscorlib]System.Diagnostics.DebuggerBrowsableState) = ( 01 00 00 00 00 00 00 00 ) 
  .custom instance void [mscorlib]System.Runtime.CompilerServices.CompilerGeneratedAttribute::.ctor() = ( 01 00 00 00 ) 
  .custom instance void [mscorlib]System.Diagnostics.DebuggerNonUserCodeAttribute::.ctor() = ( 01 00 00 00 ) 
  .method public static void  main@() cil managed
  {
    .entrypoint
    // Code size       12 (0xc)
    .maxstack  8
    .line 8,8 : 13,30 ''
    IL_0000:  call       class [mscorlib]System.Collections.Generic.IEnumerable`1<int32> SeqExpressionSteppingTest1/SeqExpressionSteppingTest1::f0()
    IL_0005:  call       int32 [FSharp.Core]Microsoft.FSharp.Collections.SeqModule::Length<int32>(class [mscorlib]System.Collections.Generic.IEnumerable`1<!!0>)
    IL_000a:  pop
    IL_000b:  ret
  } // end of method $SeqExpressionSteppingTest1::main@

} // end of class '<StartupCode$SeqExpressionSteppingTest1>'.$SeqExpressionSteppingTest1


// =============================================================

// *********** DISASSEMBLY COMPLETE ***********************<|MERGE_RESOLUTION|>--- conflicted
+++ resolved
@@ -36,21 +36,13 @@
   // Offset: 0x00000268 Length: 0x000000AD
 }
 .module SeqExpressionSteppingTest1.exe
-<<<<<<< HEAD
-// MVID: {60B68B80-2432-947D-A745-0383808BB660}
-=======
-// MVID: {60A8401D-2432-947D-A745-03831D40A860}
->>>>>>> 0cafa211
+// MVID: {60B78A59-2432-947D-A745-0383598AB760}
 .imagebase 0x00400000
 .file alignment 0x00000200
 .stackreserve 0x00100000
 .subsystem 0x0003       // WINDOWS_CUI
 .corflags 0x00000001    //  ILONLY
-<<<<<<< HEAD
-// Image base: 0x05200000
-=======
-// Image base: 0x04BF0000
->>>>>>> 0cafa211
+// Image base: 0x06A30000
 
 
 // =============== CLASS MEMBERS DECLARATION ===================
@@ -117,12 +109,11 @@
         IL_001b:  br.s       IL_0035
 
         .line 100001,100001 : 0,0 ''
-<<<<<<< HEAD
         IL_001d:  nop
+        .line 6,6 : 15,22 ''
         IL_001e:  ldarg.0
         IL_001f:  ldc.i4.1
         IL_0020:  stfld      int32 SeqExpressionSteppingTest1/SeqExpressionSteppingTest1/f0@6::pc
-        .line 6,6 : 15,22 ''
         IL_0025:  ldarg.0
         IL_0026:  ldc.i4.1
         IL_0027:  stfld      int32 SeqExpressionSteppingTest1/SeqExpressionSteppingTest1/f0@6::current
@@ -137,27 +128,6 @@
         IL_0037:  stfld      int32 SeqExpressionSteppingTest1/SeqExpressionSteppingTest1/f0@6::current
         IL_003c:  ldc.i4.0
         IL_003d:  ret
-=======
-        IL_0021:  nop
-        .line 6,6 : 15,22 ''
-        IL_0022:  ldarg.0
-        IL_0023:  ldc.i4.1
-        IL_0024:  stfld      int32 SeqExpressionSteppingTest1/SeqExpressionSteppingTest1/f0@6::pc
-        IL_0029:  ldarg.0
-        IL_002a:  ldc.i4.1
-        IL_002b:  stfld      int32 SeqExpressionSteppingTest1/SeqExpressionSteppingTest1/f0@6::current
-        IL_0030:  ldc.i4.1
-        IL_0031:  ret
-
-        IL_0032:  ldarg.0
-        IL_0033:  ldc.i4.2
-        IL_0034:  stfld      int32 SeqExpressionSteppingTest1/SeqExpressionSteppingTest1/f0@6::pc
-        IL_0039:  ldarg.0
-        IL_003a:  ldc.i4.0
-        IL_003b:  stfld      int32 SeqExpressionSteppingTest1/SeqExpressionSteppingTest1/f0@6::current
-        IL_0040:  ldc.i4.0
-        IL_0041:  ret
->>>>>>> 0cafa211
       } // end of method f0@6::GenerateNext
 
       .method public strict virtual instance void 
