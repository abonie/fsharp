--- conflicted
+++ resolved
@@ -36,21 +36,13 @@
   // Offset: 0x000001F8 Length: 0x0000007B
 }
 .module GenIter03.exe
-<<<<<<< HEAD
-// MVID: {5F972A55-F77C-DC98-A745-0383552A975F}
-=======
-// MVID: {60A8401B-F77C-DC98-A745-03831B40A860}
->>>>>>> 4e37ba37
+// MVID: {60B8D5B8-F77C-DC98-A745-0383B8D5B860}
 .imagebase 0x00400000
 .file alignment 0x00000200
 .stackreserve 0x00100000
 .subsystem 0x0003       // WINDOWS_CUI
 .corflags 0x00000001    //  ILONLY
-<<<<<<< HEAD
-// Image base: 0x07250000
-=======
-// Image base: 0x06A00000
->>>>>>> 4e37ba37
+// Image base: 0x00BB0000
 
 
 // =============== CLASS MEMBERS DECLARATION ===================
@@ -82,55 +74,9 @@
     .line 4,4 : 30,46 ''
     .try
     {
-<<<<<<< HEAD
-      // Code size       28 (0x1c)
-      .maxstack  8
-      IL_0000:  ldarg.0
-      IL_0001:  ldarg.1
-      IL_0002:  stfld      class [mscorlib]System.Collections.Generic.IEnumerator`1<int32> GenIter03/squaresOfOneToTenC@4::'enum'
-      IL_0007:  ldarg.0
-      IL_0008:  ldarg.2
-      IL_0009:  stfld      int32 GenIter03/squaresOfOneToTenC@4::pc
-      IL_000e:  ldarg.0
-      IL_000f:  ldarg.3
-      IL_0010:  stfld      int32 GenIter03/squaresOfOneToTenC@4::current
-      IL_0015:  ldarg.0
-      IL_0016:  call       instance void class [FSharp.Core]Microsoft.FSharp.Core.CompilerServices.GeneratedSequenceBase`1<int32>::.ctor()
-      IL_001b:  ret
-    } // end of method squaresOfOneToTenC@4::.ctor
-
-    .method public strict virtual instance int32 
-            GenerateNext(class [mscorlib]System.Collections.Generic.IEnumerable`1<int32>& next) cil managed
-    {
-      // Code size       158 (0x9e)
-      .maxstack  8
-      .locals init ([0] int32 x)
-      .language '{AB4F38C9-B6E6-43BA-BE3B-58080B2CCCE3}', '{994B45C4-E6E9-11D2-903F-00C04FA302A1}', '{5A869D0B-6611-11D3-BD2A-0000F80849BD}'
-      .line 100001,100001 : 0,0 'C:\\GitHub\\dsyme\\fsharp\\tests\\fsharpqa\\source\\CodeGen\\EmittedIL\\GeneratedIterators\\GenIter03.fs'
-      IL_0000:  ldarg.0
-      IL_0001:  ldfld      int32 GenIter03/squaresOfOneToTenC@4::pc
-      IL_0006:  ldc.i4.1
-      IL_0007:  sub
-      IL_0008:  switch     ( 
-                            IL_001b,
-                            IL_001d,
-                            IL_001f)
-      IL_0019:  br.s       IL_002a
-
-      IL_001b:  br.s       IL_0021
-
-      IL_001d:  br.s       IL_0024
-
-      IL_001f:  br.s       IL_0027
-
-      .line 100001,100001 : 0,0 ''
-      IL_0021:  nop
-      IL_0022:  br.s       IL_0074
-=======
       IL_000f:  ldloc.1
       IL_0010:  callvirt   instance bool [mscorlib]System.Collections.IEnumerator::MoveNext()
       IL_0015:  brfalse.s  IL_002c
->>>>>>> 4e37ba37
 
       IL_0017:  ldloc.1
       IL_0018:  callvirt   instance !0 class [mscorlib]System.Collections.Generic.IEnumerator`1<int32>::get_Current()
