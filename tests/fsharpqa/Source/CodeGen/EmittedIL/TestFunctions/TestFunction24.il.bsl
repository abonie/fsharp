
//  Microsoft (R) .NET Framework IL Disassembler.  Version 4.8.3928.0
//  Copyright (c) Microsoft Corporation.  All rights reserved.



// Metadata version: v4.0.30319
.assembly extern mscorlib
{
  .publickeytoken = (B7 7A 5C 56 19 34 E0 89 )                         // .z\V.4..
  .ver 4:0:0:0
}
.assembly extern FSharp.Core
{
  .publickeytoken = (B0 3F 5F 7F 11 D5 0A 3A )                         // .?_....:
  .ver 5:0:0:0
}
.assembly TestFunction24
{
  .custom instance void [FSharp.Core]Microsoft.FSharp.Core.FSharpInterfaceDataVersionAttribute::.ctor(int32,
                                                                                                      int32,
                                                                                                      int32) = ( 01 00 02 00 00 00 00 00 00 00 00 00 00 00 00 00 ) 

  // --- The following custom attribute is added automatically, do not uncomment -------
  //  .custom instance void [mscorlib]System.Diagnostics.DebuggableAttribute::.ctor(valuetype [mscorlib]System.Diagnostics.DebuggableAttribute/DebuggingModes) = ( 01 00 01 01 00 00 00 00 ) 

  .hash algorithm 0x00008004
  .ver 0:0:0:0
}
.mresource public FSharpSignatureData.TestFunction24
{
<<<<<<< HEAD
  // Offset: 0x00000000 Length: 0x0000074B
}
.mresource public FSharpSignatureDataB.TestFunction24
{
  // Offset: 0x00000750 Length: 0x00000002
}
.mresource public FSharpOptimizationData.TestFunction24
{
  // Offset: 0x00000758 Length: 0x00000228
}
.module TestFunction24.exe
// MVID: {5F972A6E-A643-4587-A745-03836E2A975F}
=======
  // Offset: 0x00000000 Length: 0x00000742
}
.mresource public FSharpOptimizationData.TestFunction24
{
  // Offset: 0x00000748 Length: 0x00000228
}
.module TestFunction24.exe
// MVID: {60B68B97-A643-4587-A745-0383978BB660}
>>>>>>> 200af477
.imagebase 0x00400000
.file alignment 0x00000200
.stackreserve 0x00100000
.subsystem 0x0003       // WINDOWS_CUI
.corflags 0x00000001    //  ILONLY
<<<<<<< HEAD
// Image base: 0x074C0000
=======
// Image base: 0x06EA0000
>>>>>>> 200af477


// =============== CLASS MEMBERS DECLARATION ===================

.class public abstract auto ansi sealed TestFunction24
       extends [mscorlib]System.Object
{
  .custom instance void [FSharp.Core]Microsoft.FSharp.Core.CompilationMappingAttribute::.ctor(valuetype [FSharp.Core]Microsoft.FSharp.Core.SourceConstructFlags) = ( 01 00 07 00 00 00 00 00 ) 
  .class auto ansi serializable sealed nested public Point
         extends [mscorlib]System.Object
         implements class [mscorlib]System.IEquatable`1<class TestFunction24/Point>,
                    [mscorlib]System.Collections.IStructuralEquatable,
                    class [mscorlib]System.IComparable`1<class TestFunction24/Point>,
                    [mscorlib]System.IComparable,
                    [mscorlib]System.Collections.IStructuralComparable
  {
    .custom instance void [FSharp.Core]Microsoft.FSharp.Core.CompilationMappingAttribute::.ctor(valuetype [FSharp.Core]Microsoft.FSharp.Core.SourceConstructFlags) = ( 01 00 02 00 00 00 00 00 ) 
    .field public int32 x@
    .custom instance void [mscorlib]System.Diagnostics.DebuggerBrowsableAttribute::.ctor(valuetype [mscorlib]System.Diagnostics.DebuggerBrowsableState) = ( 01 00 00 00 00 00 00 00 ) 
    .field public int32 y@
    .custom instance void [mscorlib]System.Diagnostics.DebuggerBrowsableAttribute::.ctor(valuetype [mscorlib]System.Diagnostics.DebuggerBrowsableState) = ( 01 00 00 00 00 00 00 00 ) 
    .method public hidebysig specialname 
            instance int32  get_x() cil managed
    {
      // Code size       7 (0x7)
      .maxstack  8
      IL_0000:  ldarg.0
      IL_0001:  ldfld      int32 TestFunction24/Point::x@
      IL_0006:  ret
    } // end of method Point::get_x

    .method public hidebysig specialname 
            instance int32  get_y() cil managed
    {
      // Code size       7 (0x7)
      .maxstack  8
      IL_0000:  ldarg.0
      IL_0001:  ldfld      int32 TestFunction24/Point::y@
      IL_0006:  ret
    } // end of method Point::get_y

    .method public hidebysig specialname 
            instance void  set_x(int32 'value') cil managed
    {
      // Code size       8 (0x8)
      .maxstack  8
      IL_0000:  ldarg.0
      IL_0001:  ldarg.1
      IL_0002:  stfld      int32 TestFunction24/Point::x@
      IL_0007:  ret
    } // end of method Point::set_x

    .method public hidebysig specialname 
            instance void  set_y(int32 'value') cil managed
    {
      // Code size       8 (0x8)
      .maxstack  8
      IL_0000:  ldarg.0
      IL_0001:  ldarg.1
      IL_0002:  stfld      int32 TestFunction24/Point::y@
      IL_0007:  ret
    } // end of method Point::set_y

    .method public specialname rtspecialname 
            instance void  .ctor(int32 x,
                                 int32 y) cil managed
    {
      // Code size       21 (0x15)
      .maxstack  8
      IL_0000:  ldarg.0
      IL_0001:  call       instance void [mscorlib]System.Object::.ctor()
      IL_0006:  ldarg.0
      IL_0007:  ldarg.1
      IL_0008:  stfld      int32 TestFunction24/Point::x@
      IL_000d:  ldarg.0
      IL_000e:  ldarg.2
      IL_000f:  stfld      int32 TestFunction24/Point::y@
      IL_0014:  ret
    } // end of method Point::.ctor

    .method public strict virtual instance string 
            ToString() cil managed
    {
      .custom instance void [mscorlib]System.Runtime.CompilerServices.CompilerGeneratedAttribute::.ctor() = ( 01 00 00 00 ) 
      // Code size       22 (0x16)
      .maxstack  8
      IL_0000:  ldstr      "%+A"
      IL_0005:  newobj     instance void class [FSharp.Core]Microsoft.FSharp.Core.PrintfFormat`5<class [FSharp.Core]Microsoft.FSharp.Core.FSharpFunc`2<class TestFunction24/Point,string>,class [FSharp.Core]Microsoft.FSharp.Core.Unit,string,string,class TestFunction24/Point>::.ctor(string)
      IL_000a:  call       !!0 [FSharp.Core]Microsoft.FSharp.Core.ExtraTopLevelOperators::PrintFormatToString<class [FSharp.Core]Microsoft.FSharp.Core.FSharpFunc`2<class TestFunction24/Point,string>>(class [FSharp.Core]Microsoft.FSharp.Core.PrintfFormat`4<!!0,class [FSharp.Core]Microsoft.FSharp.Core.Unit,string,string>)
      IL_000f:  ldarg.0
      IL_0010:  callvirt   instance !1 class [FSharp.Core]Microsoft.FSharp.Core.FSharpFunc`2<class TestFunction24/Point,string>::Invoke(!0)
      IL_0015:  ret
    } // end of method Point::ToString

    .method public hidebysig virtual final 
            instance int32  CompareTo(class TestFunction24/Point obj) cil managed
    {
      .custom instance void [mscorlib]System.Runtime.CompilerServices.CompilerGeneratedAttribute::.ctor() = ( 01 00 00 00 ) 
      // Code size       108 (0x6c)
      .maxstack  4
      .locals init ([0] int32 V_0,
               [1] class [mscorlib]System.Collections.IComparer V_1,
               [2] int32 V_2,
               [3] int32 V_3,
               [4] class [mscorlib]System.Collections.IComparer V_4,
               [5] int32 V_5,
               [6] int32 V_6)
      .language '{AB4F38C9-B6E6-43BA-BE3B-58080B2CCCE3}', '{994B45C4-E6E9-11D2-903F-00C04FA302A1}', '{5A869D0B-6611-11D3-BD2A-0000F80849BD}'
      .line 16707566,16707566 : 0,0 'C:\\GitHub\\dsyme\\fsharp\\tests\\fsharpqa\\source\\CodeGen\\EmittedIL\\TestFunctions\\TestFunction24.fs'
      IL_0000:  ldarg.0
      IL_0001:  ldnull
      IL_0002:  cgt.un
      IL_0004:  brfalse.s  IL_0062

      .line 16707566,16707566 : 0,0 ''
      IL_0006:  ldarg.1
      IL_0007:  ldnull
      IL_0008:  cgt.un
      IL_000a:  brfalse.s  IL_0060

      .line 16707566,16707566 : 0,0 ''
      IL_000c:  call       class [mscorlib]System.Collections.IComparer [FSharp.Core]Microsoft.FSharp.Core.LanguagePrimitives::get_GenericComparer()
      IL_0011:  stloc.1
      IL_0012:  ldarg.0
      IL_0013:  ldfld      int32 TestFunction24/Point::x@
      IL_0018:  stloc.2
      IL_0019:  ldarg.1
      IL_001a:  ldfld      int32 TestFunction24/Point::x@
      IL_001f:  stloc.3
      IL_0020:  ldloc.2
      IL_0021:  ldloc.3
      IL_0022:  bge.s      IL_0028

      .line 16707566,16707566 : 0,0 ''
      IL_0024:  ldc.i4.m1
      .line 16707566,16707566 : 0,0 ''
      IL_0025:  nop
      IL_0026:  br.s       IL_002d

      .line 16707566,16707566 : 0,0 ''
      IL_0028:  ldloc.2
      IL_0029:  ldloc.3
      IL_002a:  cgt
      .line 16707566,16707566 : 0,0 ''
      IL_002c:  nop
      .line 16707566,16707566 : 0,0 ''
      IL_002d:  stloc.0
      IL_002e:  ldloc.0
      IL_002f:  ldc.i4.0
      IL_0030:  bge.s      IL_0034

      .line 16707566,16707566 : 0,0 ''
      IL_0032:  ldloc.0
      IL_0033:  ret

      .line 16707566,16707566 : 0,0 ''
      IL_0034:  ldloc.0
      IL_0035:  ldc.i4.0
      IL_0036:  ble.s      IL_003a

      .line 16707566,16707566 : 0,0 ''
      IL_0038:  ldloc.0
      IL_0039:  ret

      .line 16707566,16707566 : 0,0 ''
      IL_003a:  call       class [mscorlib]System.Collections.IComparer [FSharp.Core]Microsoft.FSharp.Core.LanguagePrimitives::get_GenericComparer()
      IL_003f:  stloc.s    V_4
      IL_0041:  ldarg.0
      IL_0042:  ldfld      int32 TestFunction24/Point::y@
      IL_0047:  stloc.s    V_5
      IL_0049:  ldarg.1
      IL_004a:  ldfld      int32 TestFunction24/Point::y@
      IL_004f:  stloc.s    V_6
      IL_0051:  ldloc.s    V_5
      IL_0053:  ldloc.s    V_6
      IL_0055:  bge.s      IL_0059

      .line 16707566,16707566 : 0,0 ''
      IL_0057:  ldc.i4.m1
      IL_0058:  ret

      .line 16707566,16707566 : 0,0 ''
      IL_0059:  ldloc.s    V_5
      IL_005b:  ldloc.s    V_6
      IL_005d:  cgt
      IL_005f:  ret

      .line 16707566,16707566 : 0,0 ''
      IL_0060:  ldc.i4.1
      IL_0061:  ret

      .line 16707566,16707566 : 0,0 ''
      IL_0062:  ldarg.1
      IL_0063:  ldnull
      IL_0064:  cgt.un
      IL_0066:  brfalse.s  IL_006a

      .line 16707566,16707566 : 0,0 ''
      IL_0068:  ldc.i4.m1
      IL_0069:  ret

      .line 16707566,16707566 : 0,0 ''
      IL_006a:  ldc.i4.0
      IL_006b:  ret
    } // end of method Point::CompareTo

    .method public hidebysig virtual final 
            instance int32  CompareTo(object obj) cil managed
    {
      .custom instance void [mscorlib]System.Runtime.CompilerServices.CompilerGeneratedAttribute::.ctor() = ( 01 00 00 00 ) 
      // Code size       13 (0xd)
      .maxstack  8
      .line 4,4 : 6,11 ''
      IL_0000:  ldarg.0
      IL_0001:  ldarg.1
      IL_0002:  unbox.any  TestFunction24/Point
      IL_0007:  callvirt   instance int32 TestFunction24/Point::CompareTo(class TestFunction24/Point)
      IL_000c:  ret
    } // end of method Point::CompareTo

    .method public hidebysig virtual final 
            instance int32  CompareTo(object obj,
                                      class [mscorlib]System.Collections.IComparer comp) cil managed
    {
      .custom instance void [mscorlib]System.Runtime.CompilerServices.CompilerGeneratedAttribute::.ctor() = ( 01 00 00 00 ) 
      // Code size       125 (0x7d)
      .maxstack  4
      .locals init ([0] class TestFunction24/Point V_0,
               [1] class TestFunction24/Point V_1,
               [2] int32 V_2,
               [3] class [mscorlib]System.Collections.IComparer V_3,
               [4] int32 V_4,
               [5] int32 V_5,
               [6] class [mscorlib]System.Collections.IComparer V_6,
               [7] int32 V_7,
               [8] int32 V_8)
      .line 4,4 : 6,11 ''
      IL_0000:  ldarg.1
      IL_0001:  unbox.any  TestFunction24/Point
      IL_0006:  stloc.0
      IL_0007:  ldloc.0
      IL_0008:  stloc.1
      IL_0009:  ldarg.0
      IL_000a:  ldnull
      IL_000b:  cgt.un
      IL_000d:  brfalse.s  IL_006e

      .line 16707566,16707566 : 0,0 ''
      IL_000f:  ldarg.1
      IL_0010:  unbox.any  TestFunction24/Point
      IL_0015:  ldnull
      IL_0016:  cgt.un
      IL_0018:  brfalse.s  IL_006c

      .line 16707566,16707566 : 0,0 ''
      IL_001a:  ldarg.2
      IL_001b:  stloc.3
      IL_001c:  ldarg.0
      IL_001d:  ldfld      int32 TestFunction24/Point::x@
      IL_0022:  stloc.s    V_4
      IL_0024:  ldloc.1
      IL_0025:  ldfld      int32 TestFunction24/Point::x@
      IL_002a:  stloc.s    V_5
      IL_002c:  ldloc.s    V_4
      IL_002e:  ldloc.s    V_5
      IL_0030:  bge.s      IL_0036

      .line 16707566,16707566 : 0,0 ''
      IL_0032:  ldc.i4.m1
      .line 16707566,16707566 : 0,0 ''
      IL_0033:  nop
      IL_0034:  br.s       IL_003d

      .line 16707566,16707566 : 0,0 ''
      IL_0036:  ldloc.s    V_4
      IL_0038:  ldloc.s    V_5
      IL_003a:  cgt
      .line 16707566,16707566 : 0,0 ''
      IL_003c:  nop
      .line 16707566,16707566 : 0,0 ''
      IL_003d:  stloc.2
      IL_003e:  ldloc.2
      IL_003f:  ldc.i4.0
      IL_0040:  bge.s      IL_0044

      .line 16707566,16707566 : 0,0 ''
      IL_0042:  ldloc.2
      IL_0043:  ret

      .line 16707566,16707566 : 0,0 ''
      IL_0044:  ldloc.2
      IL_0045:  ldc.i4.0
      IL_0046:  ble.s      IL_004a

      .line 16707566,16707566 : 0,0 ''
      IL_0048:  ldloc.2
      IL_0049:  ret

      .line 16707566,16707566 : 0,0 ''
      IL_004a:  ldarg.2
      IL_004b:  stloc.s    V_6
      IL_004d:  ldarg.0
      IL_004e:  ldfld      int32 TestFunction24/Point::y@
      IL_0053:  stloc.s    V_7
      IL_0055:  ldloc.1
      IL_0056:  ldfld      int32 TestFunction24/Point::y@
      IL_005b:  stloc.s    V_8
      IL_005d:  ldloc.s    V_7
      IL_005f:  ldloc.s    V_8
      IL_0061:  bge.s      IL_0065

      .line 16707566,16707566 : 0,0 ''
      IL_0063:  ldc.i4.m1
      IL_0064:  ret

      .line 16707566,16707566 : 0,0 ''
      IL_0065:  ldloc.s    V_7
      IL_0067:  ldloc.s    V_8
      IL_0069:  cgt
      IL_006b:  ret

      .line 16707566,16707566 : 0,0 ''
      IL_006c:  ldc.i4.1
      IL_006d:  ret

      .line 16707566,16707566 : 0,0 ''
      IL_006e:  ldarg.1
      IL_006f:  unbox.any  TestFunction24/Point
      IL_0074:  ldnull
      IL_0075:  cgt.un
      IL_0077:  brfalse.s  IL_007b

      .line 16707566,16707566 : 0,0 ''
      IL_0079:  ldc.i4.m1
      IL_007a:  ret

      .line 16707566,16707566 : 0,0 ''
      IL_007b:  ldc.i4.0
      IL_007c:  ret
    } // end of method Point::CompareTo

    .method public hidebysig virtual final 
            instance int32  GetHashCode(class [mscorlib]System.Collections.IEqualityComparer comp) cil managed
    {
      .custom instance void [mscorlib]System.Runtime.CompilerServices.CompilerGeneratedAttribute::.ctor() = ( 01 00 00 00 ) 
      // Code size       58 (0x3a)
      .maxstack  7
      .locals init ([0] int32 V_0,
               [1] class [mscorlib]System.Collections.IEqualityComparer V_1,
               [2] class [mscorlib]System.Collections.IEqualityComparer V_2)
      .line 16707566,16707566 : 0,0 ''
      IL_0000:  ldarg.0
      IL_0001:  ldnull
      IL_0002:  cgt.un
      IL_0004:  brfalse.s  IL_0038

      .line 16707566,16707566 : 0,0 ''
      IL_0006:  ldc.i4.0
      IL_0007:  stloc.0
      IL_0008:  ldc.i4     0x9e3779b9
      IL_000d:  ldarg.1
      IL_000e:  stloc.1
      IL_000f:  ldarg.0
      IL_0010:  ldfld      int32 TestFunction24/Point::y@
      IL_0015:  ldloc.0
      IL_0016:  ldc.i4.6
      IL_0017:  shl
      IL_0018:  ldloc.0
      IL_0019:  ldc.i4.2
      IL_001a:  shr
      IL_001b:  add
      IL_001c:  add
      IL_001d:  add
      IL_001e:  stloc.0
      IL_001f:  ldc.i4     0x9e3779b9
      IL_0024:  ldarg.1
      IL_0025:  stloc.2
      IL_0026:  ldarg.0
      IL_0027:  ldfld      int32 TestFunction24/Point::x@
      IL_002c:  ldloc.0
      IL_002d:  ldc.i4.6
      IL_002e:  shl
      IL_002f:  ldloc.0
      IL_0030:  ldc.i4.2
      IL_0031:  shr
      IL_0032:  add
      IL_0033:  add
      IL_0034:  add
      IL_0035:  stloc.0
      IL_0036:  ldloc.0
      IL_0037:  ret

      .line 16707566,16707566 : 0,0 ''
      IL_0038:  ldc.i4.0
      IL_0039:  ret
    } // end of method Point::GetHashCode

    .method public hidebysig virtual final 
            instance int32  GetHashCode() cil managed
    {
      .custom instance void [mscorlib]System.Runtime.CompilerServices.CompilerGeneratedAttribute::.ctor() = ( 01 00 00 00 ) 
      // Code size       12 (0xc)
      .maxstack  8
      .line 4,4 : 6,11 ''
      IL_0000:  ldarg.0
      IL_0001:  call       class [mscorlib]System.Collections.IEqualityComparer [FSharp.Core]Microsoft.FSharp.Core.LanguagePrimitives::get_GenericEqualityComparer()
      IL_0006:  callvirt   instance int32 TestFunction24/Point::GetHashCode(class [mscorlib]System.Collections.IEqualityComparer)
      IL_000b:  ret
    } // end of method Point::GetHashCode

    .method public hidebysig virtual final 
            instance bool  Equals(object obj,
                                  class [mscorlib]System.Collections.IEqualityComparer comp) cil managed
    {
      .custom instance void [mscorlib]System.Runtime.CompilerServices.CompilerGeneratedAttribute::.ctor() = ( 01 00 00 00 ) 
      // Code size       65 (0x41)
      .maxstack  4
      .locals init ([0] class TestFunction24/Point V_0,
               [1] class TestFunction24/Point V_1,
               [2] class [mscorlib]System.Collections.IEqualityComparer V_2,
               [3] class [mscorlib]System.Collections.IEqualityComparer V_3)
      .line 16707566,16707566 : 0,0 ''
      IL_0000:  ldarg.0
      IL_0001:  ldnull
      IL_0002:  cgt.un
      IL_0004:  brfalse.s  IL_0039

      .line 16707566,16707566 : 0,0 ''
      IL_0006:  ldarg.1
      IL_0007:  isinst     TestFunction24/Point
      IL_000c:  stloc.0
      IL_000d:  ldloc.0
      IL_000e:  brfalse.s  IL_0037

      .line 16707566,16707566 : 0,0 ''
      IL_0010:  ldloc.0
      IL_0011:  stloc.1
      IL_0012:  ldarg.2
      IL_0013:  stloc.2
      IL_0014:  ldarg.0
      IL_0015:  ldfld      int32 TestFunction24/Point::x@
      IL_001a:  ldloc.1
      IL_001b:  ldfld      int32 TestFunction24/Point::x@
      IL_0020:  ceq
      IL_0022:  brfalse.s  IL_0035

      .line 16707566,16707566 : 0,0 ''
      IL_0024:  ldarg.2
      IL_0025:  stloc.3
      IL_0026:  ldarg.0
      IL_0027:  ldfld      int32 TestFunction24/Point::y@
      IL_002c:  ldloc.1
      IL_002d:  ldfld      int32 TestFunction24/Point::y@
      IL_0032:  ceq
      IL_0034:  ret

      .line 16707566,16707566 : 0,0 ''
      IL_0035:  ldc.i4.0
      IL_0036:  ret

      .line 16707566,16707566 : 0,0 ''
      IL_0037:  ldc.i4.0
      IL_0038:  ret

      .line 16707566,16707566 : 0,0 ''
      IL_0039:  ldarg.1
      IL_003a:  ldnull
      IL_003b:  cgt.un
      IL_003d:  ldc.i4.0
      IL_003e:  ceq
      IL_0040:  ret
    } // end of method Point::Equals

    .method public hidebysig virtual final 
            instance bool  Equals(class TestFunction24/Point obj) cil managed
    {
      .custom instance void [mscorlib]System.Runtime.CompilerServices.CompilerGeneratedAttribute::.ctor() = ( 01 00 00 00 ) 
      // Code size       53 (0x35)
      .maxstack  8
      .line 16707566,16707566 : 0,0 ''
      IL_0000:  ldarg.0
      IL_0001:  ldnull
      IL_0002:  cgt.un
      IL_0004:  brfalse.s  IL_002d

      .line 16707566,16707566 : 0,0 ''
      IL_0006:  ldarg.1
      IL_0007:  ldnull
      IL_0008:  cgt.un
      IL_000a:  brfalse.s  IL_002b

      .line 16707566,16707566 : 0,0 ''
      IL_000c:  ldarg.0
      IL_000d:  ldfld      int32 TestFunction24/Point::x@
      IL_0012:  ldarg.1
      IL_0013:  ldfld      int32 TestFunction24/Point::x@
      IL_0018:  bne.un.s   IL_0029

      .line 16707566,16707566 : 0,0 ''
      IL_001a:  ldarg.0
      IL_001b:  ldfld      int32 TestFunction24/Point::y@
      IL_0020:  ldarg.1
      IL_0021:  ldfld      int32 TestFunction24/Point::y@
      IL_0026:  ceq
      IL_0028:  ret

      .line 16707566,16707566 : 0,0 ''
      IL_0029:  ldc.i4.0
      IL_002a:  ret

      .line 16707566,16707566 : 0,0 ''
      IL_002b:  ldc.i4.0
      IL_002c:  ret

      .line 16707566,16707566 : 0,0 ''
      IL_002d:  ldarg.1
      IL_002e:  ldnull
      IL_002f:  cgt.un
      IL_0031:  ldc.i4.0
      IL_0032:  ceq
      IL_0034:  ret
    } // end of method Point::Equals

    .method public hidebysig virtual final 
            instance bool  Equals(object obj) cil managed
    {
      .custom instance void [mscorlib]System.Runtime.CompilerServices.CompilerGeneratedAttribute::.ctor() = ( 01 00 00 00 ) 
      // Code size       20 (0x14)
      .maxstack  4
      .locals init ([0] class TestFunction24/Point V_0)
      .line 4,4 : 6,11 ''
      IL_0000:  ldarg.1
      IL_0001:  isinst     TestFunction24/Point
      IL_0006:  stloc.0
      IL_0007:  ldloc.0
      IL_0008:  brfalse.s  IL_0012

      .line 16707566,16707566 : 0,0 ''
      IL_000a:  ldarg.0
      IL_000b:  ldloc.0
      IL_000c:  callvirt   instance bool TestFunction24/Point::Equals(class TestFunction24/Point)
      IL_0011:  ret

      .line 16707566,16707566 : 0,0 ''
      IL_0012:  ldc.i4.0
      IL_0013:  ret
    } // end of method Point::Equals

    .property instance int32 x()
    {
      .custom instance void [FSharp.Core]Microsoft.FSharp.Core.CompilationMappingAttribute::.ctor(valuetype [FSharp.Core]Microsoft.FSharp.Core.SourceConstructFlags,
                                                                                                  int32) = ( 01 00 04 00 00 00 00 00 00 00 00 00 ) 
      .set instance void TestFunction24/Point::set_x(int32)
      .get instance int32 TestFunction24/Point::get_x()
    } // end of property Point::x
    .property instance int32 y()
    {
      .custom instance void [FSharp.Core]Microsoft.FSharp.Core.CompilationMappingAttribute::.ctor(valuetype [FSharp.Core]Microsoft.FSharp.Core.SourceConstructFlags,
                                                                                                  int32) = ( 01 00 04 00 00 00 01 00 00 00 00 00 ) 
      .set instance void TestFunction24/Point::set_y(int32)
      .get instance int32 TestFunction24/Point::get_y()
    } // end of property Point::y
  } // end of class Point

  .method public static int32  pinObject() cil managed
  {
    // Code size       66 (0x42)
    .maxstack  6
    .locals init ([0] class TestFunction24/Point point,
             [1] native int p1,
             [2] int32& pinned V_2,
             [3] native int V_3,
             [4] int32 V_4,
             [5] native int V_5,
             [6] int32 V_6)
    .line 7,7 : 5,33 ''
    IL_0000:  ldc.i4.1
    IL_0001:  ldc.i4.2
    IL_0002:  newobj     instance void TestFunction24/Point::.ctor(int32,
                                                                   int32)
    IL_0007:  stloc.0
    .line 8,8 : 5,28 ''
    IL_0008:  ldloc.0
    IL_0009:  ldflda     int32 TestFunction24/Point::x@
    IL_000e:  stloc.2
    IL_000f:  ldloc.2
    IL_0010:  conv.i
    IL_0011:  stloc.1
    .line 9,9 : 5,44 ''
    IL_0012:  ldloc.1
    IL_0013:  stloc.3
    IL_0014:  ldc.i4.0
    IL_0015:  stloc.s    V_4
    IL_0017:  ldloc.3
    IL_0018:  ldloc.s    V_4
    IL_001a:  conv.i
    IL_001b:  sizeof     [mscorlib]System.Int32
    IL_0021:  mul
    IL_0022:  add
    IL_0023:  ldobj      [mscorlib]System.Int32
    IL_0028:  ldloc.1
    IL_0029:  stloc.s    V_5
    IL_002b:  ldc.i4.1
    IL_002c:  stloc.s    V_6
    IL_002e:  ldloc.s    V_5
    IL_0030:  ldloc.s    V_6
    IL_0032:  conv.i
    IL_0033:  sizeof     [mscorlib]System.Int32
    IL_0039:  mul
    IL_003a:  add
    IL_003b:  ldobj      [mscorlib]System.Int32
    IL_0040:  add
    IL_0041:  ret
  } // end of method TestFunction24::pinObject

  .method public static int32  pinRef() cil managed
  {
    // Code size       32 (0x20)
    .maxstack  4
    .locals init ([0] class [FSharp.Core]Microsoft.FSharp.Core.FSharpRef`1<int32> point,
             [1] native int p1,
             [2] int32& pinned V_2)
    .line 12,12 : 5,23 ''
    IL_0000:  ldc.i4.s   17
    IL_0002:  call       class [FSharp.Core]Microsoft.FSharp.Core.FSharpRef`1<!!0> [FSharp.Core]Microsoft.FSharp.Core.Operators::Ref<int32>(!!0)
    IL_0007:  stloc.0
    .line 13,13 : 5,35 ''
    IL_0008:  ldloc.0
    IL_0009:  ldflda     !0 class [FSharp.Core]Microsoft.FSharp.Core.FSharpRef`1<int32>::contents@
    IL_000e:  stloc.2
    IL_000f:  ldloc.2
    IL_0010:  conv.i
    IL_0011:  stloc.1
    .line 14,14 : 5,42 ''
    IL_0012:  ldloc.1
    IL_0013:  ldobj      [mscorlib]System.Int32
    IL_0018:  ldloc.1
    IL_0019:  ldobj      [mscorlib]System.Int32
    IL_001e:  add
    IL_001f:  ret
  } // end of method TestFunction24::pinRef

  .method public static float64  pinArray1() cil managed
  {
    // Code size       188 (0xbc)
    .maxstack  6
    .locals init ([0] float64[] arr,
             [1] native int p1,
             [2] float64[] V_2,
             [3] float64& pinned V_3,
             [4] native int V_4,
             [5] int32 V_5,
             [6] native int V_6,
             [7] int32 V_7)
    .line 17,17 : 5,49 ''
    IL_0000:  ldc.i4.6
    IL_0001:  newarr     [mscorlib]System.Double
    IL_0006:  dup
    IL_0007:  ldc.i4.0
    IL_0008:  ldc.r8     0.0
    IL_0011:  stelem     [mscorlib]System.Double
    IL_0016:  dup
    IL_0017:  ldc.i4.1
    IL_0018:  ldc.r8     1.5
    IL_0021:  stelem     [mscorlib]System.Double
    IL_0026:  dup
    IL_0027:  ldc.i4.2
    IL_0028:  ldc.r8     2.2999999999999998
    IL_0031:  stelem     [mscorlib]System.Double
    IL_0036:  dup
    IL_0037:  ldc.i4.3
    IL_0038:  ldc.r8     3.3999999999999999
    IL_0041:  stelem     [mscorlib]System.Double
    IL_0046:  dup
    IL_0047:  ldc.i4.4
    IL_0048:  ldc.r8     4.
    IL_0051:  stelem     [mscorlib]System.Double
    IL_0056:  dup
    IL_0057:  ldc.i4.5
    IL_0058:  ldc.r8     5.9000000000000004
    IL_0061:  stelem     [mscorlib]System.Double
    IL_0066:  stloc.0
    .line 18,18 : 5,23 ''
    IL_0067:  ldloc.0
    IL_0068:  stloc.2
    IL_0069:  ldloc.2
    IL_006a:  brfalse.s  IL_0086

    .line 16707566,16707566 : 0,0 ''
    IL_006c:  ldloc.2
    IL_006d:  call       int32 [FSharp.Core]Microsoft.FSharp.Collections.ArrayModule::Length<float64>(!!0[])
    IL_0072:  brfalse.s  IL_0081

    .line 16707566,16707566 : 0,0 ''
    IL_0074:  ldloc.2
    IL_0075:  ldc.i4.0
    IL_0076:  ldelema    [mscorlib]System.Double
    IL_007b:  stloc.3
    IL_007c:  ldloc.3
    IL_007d:  conv.i
    .line 16707566,16707566 : 0,0 ''
    IL_007e:  nop
    IL_007f:  br.s       IL_0089

    .line 16707566,16707566 : 0,0 ''
    IL_0081:  ldc.i4.0
    IL_0082:  conv.i
    .line 16707566,16707566 : 0,0 ''
    IL_0083:  nop
    IL_0084:  br.s       IL_0089

    .line 16707566,16707566 : 0,0 ''
    IL_0086:  ldc.i4.0
    IL_0087:  conv.i
    .line 16707566,16707566 : 0,0 ''
    IL_0088:  nop
    .line 16707566,16707566 : 0,0 ''
    IL_0089:  stloc.1
    .line 19,19 : 5,44 ''
    IL_008a:  ldloc.1
    IL_008b:  stloc.s    V_4
    IL_008d:  ldc.i4.0
    IL_008e:  stloc.s    V_5
    IL_0090:  ldloc.s    V_4
    IL_0092:  ldloc.s    V_5
    IL_0094:  conv.i
    IL_0095:  sizeof     [mscorlib]System.Double
    IL_009b:  mul
    IL_009c:  add
    IL_009d:  ldobj      [mscorlib]System.Double
    IL_00a2:  ldloc.1
    IL_00a3:  stloc.s    V_6
    IL_00a5:  ldc.i4.1
    IL_00a6:  stloc.s    V_7
    IL_00a8:  ldloc.s    V_6
    IL_00aa:  ldloc.s    V_7
    IL_00ac:  conv.i
    IL_00ad:  sizeof     [mscorlib]System.Double
    IL_00b3:  mul
    IL_00b4:  add
    IL_00b5:  ldobj      [mscorlib]System.Double
    IL_00ba:  add
    IL_00bb:  ret
  } // end of method TestFunction24::pinArray1

  .method public static float64  pinArray2() cil managed
  {
    // Code size       162 (0xa2)
    .maxstack  6
    .locals init ([0] float64[] arr,
             [1] native int p,
             [2] float64& pinned V_2,
             [3] native int V_3,
             [4] int32 V_4,
             [5] native int V_5,
             [6] int32 V_6)
    .line 22,22 : 5,49 ''
    IL_0000:  ldc.i4.6
    IL_0001:  newarr     [mscorlib]System.Double
    IL_0006:  dup
    IL_0007:  ldc.i4.0
    IL_0008:  ldc.r8     0.0
    IL_0011:  stelem     [mscorlib]System.Double
    IL_0016:  dup
    IL_0017:  ldc.i4.1
    IL_0018:  ldc.r8     1.5
    IL_0021:  stelem     [mscorlib]System.Double
    IL_0026:  dup
    IL_0027:  ldc.i4.2
    IL_0028:  ldc.r8     2.2999999999999998
    IL_0031:  stelem     [mscorlib]System.Double
    IL_0036:  dup
    IL_0037:  ldc.i4.3
    IL_0038:  ldc.r8     3.3999999999999999
    IL_0041:  stelem     [mscorlib]System.Double
    IL_0046:  dup
    IL_0047:  ldc.i4.4
    IL_0048:  ldc.r8     4.
    IL_0051:  stelem     [mscorlib]System.Double
    IL_0056:  dup
    IL_0057:  ldc.i4.5
    IL_0058:  ldc.r8     5.9000000000000004
    IL_0061:  stelem     [mscorlib]System.Double
    IL_0066:  stloc.0
    .line 24,24 : 5,27 ''
    IL_0067:  ldloc.0
    IL_0068:  ldc.i4.0
    IL_0069:  ldelema    [mscorlib]System.Double
    IL_006e:  stloc.2
    IL_006f:  ldloc.2
    IL_0070:  conv.i
    IL_0071:  stloc.1
    .line 25,25 : 5,42 ''
    IL_0072:  ldloc.1
    IL_0073:  stloc.3
    IL_0074:  ldc.i4.0
    IL_0075:  stloc.s    V_4
    IL_0077:  ldloc.3
    IL_0078:  ldloc.s    V_4
    IL_007a:  conv.i
    IL_007b:  sizeof     [mscorlib]System.Double
    IL_0081:  mul
    IL_0082:  add
    IL_0083:  ldobj      [mscorlib]System.Double
    IL_0088:  ldloc.1
    IL_0089:  stloc.s    V_5
    IL_008b:  ldc.i4.1
    IL_008c:  stloc.s    V_6
    IL_008e:  ldloc.s    V_5
    IL_0090:  ldloc.s    V_6
    IL_0092:  conv.i
    IL_0093:  sizeof     [mscorlib]System.Double
    IL_0099:  mul
    IL_009a:  add
    IL_009b:  ldobj      [mscorlib]System.Double
    IL_00a0:  add
    IL_00a1:  ret
  } // end of method TestFunction24::pinArray2

  .method public static class [mscorlib]System.Tuple`2<char,char> 
          pinString() cil managed
  {
    // Code size       77 (0x4d)
    .maxstack  6
    .locals init ([0] string str,
             [1] native int pChar,
             [2] string pinned V_2,
             [3] native int V_3,
             [4] int32 V_4,
             [5] native int V_5,
             [6] int32 V_6)
    .line 28,28 : 5,28 ''
    IL_0000:  ldstr      "Hello World"
    IL_0005:  stloc.0
    .line 30,30 : 5,26 ''
    IL_0006:  ldloc.0
    IL_0007:  stloc.2
    IL_0008:  ldloc.2
    IL_0009:  brfalse.s  IL_0016

    .line 16707566,16707566 : 0,0 ''
    IL_000b:  ldloc.2
    IL_000c:  conv.i
    IL_000d:  call       int32 [mscorlib]System.Runtime.CompilerServices.RuntimeHelpers::get_OffsetToStringData()
    IL_0012:  add
    .line 16707566,16707566 : 0,0 ''
    IL_0013:  nop
    IL_0014:  br.s       IL_0018

    .line 16707566,16707566 : 0,0 ''
    IL_0016:  ldloc.2
    .line 16707566,16707566 : 0,0 ''
    IL_0017:  nop
    .line 16707566,16707566 : 0,0 ''
    IL_0018:  stloc.1
    .line 31,31 : 5,50 ''
    IL_0019:  ldloc.1
    IL_001a:  stloc.3
    IL_001b:  ldc.i4.0
    IL_001c:  stloc.s    V_4
    IL_001e:  ldloc.3
    IL_001f:  ldloc.s    V_4
    IL_0021:  conv.i
    IL_0022:  sizeof     [mscorlib]System.Char
    IL_0028:  mul
    IL_0029:  add
    IL_002a:  ldobj      [mscorlib]System.Char
    IL_002f:  ldloc.1
    IL_0030:  stloc.s    V_5
    IL_0032:  ldc.i4.1
    IL_0033:  stloc.s    V_6
    IL_0035:  ldloc.s    V_5
    IL_0037:  ldloc.s    V_6
    IL_0039:  conv.i
    IL_003a:  sizeof     [mscorlib]System.Char
    IL_0040:  mul
    IL_0041:  add
    IL_0042:  ldobj      [mscorlib]System.Char
    IL_0047:  newobj     instance void class [mscorlib]System.Tuple`2<char,char>::.ctor(!0,
                                                                                        !1)
    IL_004c:  ret
  } // end of method TestFunction24::pinString

} // end of class TestFunction24

.class private abstract auto ansi sealed '<StartupCode$TestFunction24>'.$TestFunction24
       extends [mscorlib]System.Object
{
  .method public static void  main@() cil managed
  {
    .entrypoint
    // Code size       1 (0x1)
    .maxstack  8
    IL_0000:  ret
  } // end of method $TestFunction24::main@

} // end of class '<StartupCode$TestFunction24>'.$TestFunction24


// =============================================================

// *********** DISASSEMBLY COMPLETE ***********************<|MERGE_RESOLUTION|>--- conflicted
+++ resolved
@@ -29,20 +29,6 @@
 }
 .mresource public FSharpSignatureData.TestFunction24
 {
-<<<<<<< HEAD
-  // Offset: 0x00000000 Length: 0x0000074B
-}
-.mresource public FSharpSignatureDataB.TestFunction24
-{
-  // Offset: 0x00000750 Length: 0x00000002
-}
-.mresource public FSharpOptimizationData.TestFunction24
-{
-  // Offset: 0x00000758 Length: 0x00000228
-}
-.module TestFunction24.exe
-// MVID: {5F972A6E-A643-4587-A745-03836E2A975F}
-=======
   // Offset: 0x00000000 Length: 0x00000742
 }
 .mresource public FSharpOptimizationData.TestFunction24
@@ -51,17 +37,12 @@
 }
 .module TestFunction24.exe
 // MVID: {60B68B97-A643-4587-A745-0383978BB660}
->>>>>>> 200af477
 .imagebase 0x00400000
 .file alignment 0x00000200
 .stackreserve 0x00100000
 .subsystem 0x0003       // WINDOWS_CUI
 .corflags 0x00000001    //  ILONLY
-<<<<<<< HEAD
-// Image base: 0x074C0000
-=======
 // Image base: 0x06EA0000
->>>>>>> 200af477
 
 
 // =============== CLASS MEMBERS DECLARATION ===================
