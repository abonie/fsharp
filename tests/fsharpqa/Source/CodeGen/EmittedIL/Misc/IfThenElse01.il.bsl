--- conflicted
+++ resolved
@@ -36,21 +36,13 @@
   // Offset: 0x00000208 Length: 0x00000092
 }
 .module IfThenElse01.dll
-<<<<<<< HEAD
-// MVID: {5F972A55-2D6C-0B5D-A745-0383552A975F}
-=======
 // MVID: {5FCFFD09-2D6C-0B5D-A745-038309FDCF5F}
->>>>>>> 645ed210
 .imagebase 0x00400000
 .file alignment 0x00000200
 .stackreserve 0x00100000
 .subsystem 0x0003       // WINDOWS_CUI
 .corflags 0x00000001    //  ILONLY
-<<<<<<< HEAD
-// Image base: 0x074E0000
-=======
 // Image base: 0x067C0000
->>>>>>> 645ed210
 
 
 // =============== CLASS MEMBERS DECLARATION ===================
