--- conflicted
+++ resolved
@@ -36,21 +36,13 @@
   // Offset: 0x000003D0 Length: 0x0000011B
 }
 .module CodeGenRenamings01.exe
-<<<<<<< HEAD
-// MVID: {5F972A55-8173-986B-A745-0383552A975F}
-=======
-// MVID: {60A8401C-8173-986B-A745-03831C40A860}
->>>>>>> 4e37ba37
+// MVID: {60B8D5B8-8173-986B-A745-0383B8D5B860}
 .imagebase 0x00400000
 .file alignment 0x00000200
 .stackreserve 0x00100000
 .subsystem 0x0003       // WINDOWS_CUI
 .corflags 0x00000001    //  ILONLY
-<<<<<<< HEAD
-// Image base: 0x06CE0000
-=======
-// Image base: 0x06650000
->>>>>>> 4e37ba37
+// Image base: 0x058A0000
 
 
 // =============== CLASS MEMBERS DECLARATION ===================
@@ -444,7 +436,7 @@
   .method public static void  main@() cil managed
   {
     .entrypoint
-    // Code size       567 (0x237)
+    // Code size       579 (0x243)
     .maxstack  12
     .locals init ([0] class [FSharp.Core]Microsoft.FSharp.Collections.FSharpList`1<int32> alist,
              [1] int32[] 'array',
@@ -459,10 +451,13 @@
              [10] int32[] a2,
              [11] class [mscorlib]System.Tuple`4<int32,int32,int32,int32> V_11,
              [12] class [mscorlib]System.Tuple`4<int32,int32,int32,int32> V_12,
-             [13] class [mscorlib]System.Tuple`3<int32,int32,int32> V_13,
+             [13] class [mscorlib]System.Tuple`4<int32,int32,int32,int32> V_13,
              [14] class [mscorlib]System.Tuple`3<int32,int32,int32> V_14,
-             [15] class [mscorlib]System.Tuple`4<int32,int32,int32,int32> V_15,
-             [16] class [mscorlib]System.Tuple`4<int32,int32,int32,int32> V_16)
+             [15] class [mscorlib]System.Tuple`3<int32,int32,int32> V_15,
+             [16] class [mscorlib]System.Tuple`3<int32,int32,int32> V_16,
+             [17] class [mscorlib]System.Tuple`4<int32,int32,int32,int32> V_17,
+             [18] class [mscorlib]System.Tuple`4<int32,int32,int32,int32> V_18,
+             [19] class [mscorlib]System.Tuple`4<int32,int32,int32,int32> V_19)
     .line 5,5 : 1,24 ''
     IL_0000:  ldc.i4.1
     IL_0001:  ldc.i4.1
@@ -643,93 +638,99 @@
     IL_0183:  stloc.s    V_11
     IL_0185:  ldloc.s    V_11
     IL_0187:  stloc.s    V_12
+    IL_0189:  ldloc.s    V_12
+    IL_018b:  stloc.s    V_13
     .line 31,31 : 1,41 ''
-    IL_0189:  call       int32[0...,0...] CodeGenRenamings01::get_a3()
-    IL_018e:  ldc.i4.0
-    IL_018f:  ldc.i4.0
-    IL_0190:  call       int32[0...,0...] CodeGenRenamings01::get_a3()
-    IL_0195:  ldc.i4.0
-    IL_0196:  ldc.i4.0
-    IL_0197:  call       !!0 [FSharp.Core]Microsoft.FSharp.Collections.Array2DModule::Get<int32>(!!0[0...,0...],
+    IL_018d:  call       int32[0...,0...] CodeGenRenamings01::get_a3()
+    IL_0192:  ldc.i4.0
+    IL_0193:  ldc.i4.0
+    IL_0194:  call       int32[0...,0...] CodeGenRenamings01::get_a3()
+    IL_0199:  ldc.i4.0
+    IL_019a:  ldc.i4.0
+    IL_019b:  call       !!0 [FSharp.Core]Microsoft.FSharp.Collections.Array2DModule::Get<int32>(!!0[0...,0...],
                                                                                                  int32,
                                                                                                  int32)
-    IL_019c:  call       void [FSharp.Core]Microsoft.FSharp.Collections.Array2DModule::Set<int32>(!!0[0...,0...],
+    IL_01a0:  call       void [FSharp.Core]Microsoft.FSharp.Collections.Array2DModule::Set<int32>(!!0[0...,0...],
                                                                                                   int32,
                                                                                                   int32,
                                                                                                   !!0)
-    IL_01a1:  nop
+    IL_01a5:  nop
     .line 34,34 : 1,86 ''
-    IL_01a2:  call       int32[0...,0...,0...] CodeGenRenamings01::get_array3D()
-    IL_01a7:  call       int32 [FSharp.Core]Microsoft.FSharp.Collections.Array3DModule::Length1<int32>(!!0[0...,0...,0...])
-    IL_01ac:  call       int32[0...,0...,0...] CodeGenRenamings01::get_array3D()
-    IL_01b1:  call       int32 [FSharp.Core]Microsoft.FSharp.Collections.Array3DModule::Length2<int32>(!!0[0...,0...,0...])
-    IL_01b6:  call       int32[0...,0...,0...] CodeGenRenamings01::get_array3D()
-    IL_01bb:  call       int32 [FSharp.Core]Microsoft.FSharp.Collections.Array3DModule::Length3<int32>(!!0[0...,0...,0...])
-    IL_01c0:  newobj     instance void class [mscorlib]System.Tuple`3<int32,int32,int32>::.ctor(!0,
+    IL_01a6:  call       int32[0...,0...,0...] CodeGenRenamings01::get_array3D()
+    IL_01ab:  call       int32 [FSharp.Core]Microsoft.FSharp.Collections.Array3DModule::Length1<int32>(!!0[0...,0...,0...])
+    IL_01b0:  call       int32[0...,0...,0...] CodeGenRenamings01::get_array3D()
+    IL_01b5:  call       int32 [FSharp.Core]Microsoft.FSharp.Collections.Array3DModule::Length2<int32>(!!0[0...,0...,0...])
+    IL_01ba:  call       int32[0...,0...,0...] CodeGenRenamings01::get_array3D()
+    IL_01bf:  call       int32 [FSharp.Core]Microsoft.FSharp.Collections.Array3DModule::Length3<int32>(!!0[0...,0...,0...])
+    IL_01c4:  newobj     instance void class [mscorlib]System.Tuple`3<int32,int32,int32>::.ctor(!0,
                                                                                                 !1,
                                                                                                 !2)
-    IL_01c5:  stloc.s    V_13
-    IL_01c7:  ldloc.s    V_13
     IL_01c9:  stloc.s    V_14
+    IL_01cb:  ldloc.s    V_14
+    IL_01cd:  stloc.s    V_15
+    IL_01cf:  ldloc.s    V_15
+    IL_01d1:  stloc.s    V_16
     .line 35,35 : 1,55 ''
-    IL_01cb:  call       int32[0...,0...,0...] CodeGenRenamings01::get_array3D()
-    IL_01d0:  ldc.i4.0
-    IL_01d1:  ldc.i4.0
-    IL_01d2:  ldc.i4.0
     IL_01d3:  call       int32[0...,0...,0...] CodeGenRenamings01::get_array3D()
     IL_01d8:  ldc.i4.0
     IL_01d9:  ldc.i4.0
     IL_01da:  ldc.i4.0
-    IL_01db:  call       !!0 [FSharp.Core]Microsoft.FSharp.Collections.Array3DModule::Get<int32>(!!0[0...,0...,0...],
+    IL_01db:  call       int32[0...,0...,0...] CodeGenRenamings01::get_array3D()
+    IL_01e0:  ldc.i4.0
+    IL_01e1:  ldc.i4.0
+    IL_01e2:  ldc.i4.0
+    IL_01e3:  call       !!0 [FSharp.Core]Microsoft.FSharp.Collections.Array3DModule::Get<int32>(!!0[0...,0...,0...],
                                                                                                  int32,
                                                                                                  int32,
                                                                                                  int32)
-    IL_01e0:  call       void [FSharp.Core]Microsoft.FSharp.Collections.Array3DModule::Set<int32>(!!0[0...,0...,0...],
+    IL_01e8:  call       void [FSharp.Core]Microsoft.FSharp.Collections.Array3DModule::Set<int32>(!!0[0...,0...,0...],
                                                                                                   int32,
                                                                                                   int32,
                                                                                                   int32,
                                                                                                   !!0)
-    IL_01e5:  nop
+    IL_01ed:  nop
     .line 38,38 : 1,111 ''
-    IL_01e6:  call       int32[0...,0...,0...,0...] CodeGenRenamings01::get_array4D()
-    IL_01eb:  call       int32 [FSharp.Core]Microsoft.FSharp.Collections.Array4DModule::Length1<int32>(!!0[0...,0...,0...,0...])
-    IL_01f0:  call       int32[0...,0...,0...,0...] CodeGenRenamings01::get_array4D()
-    IL_01f5:  call       int32 [FSharp.Core]Microsoft.FSharp.Collections.Array4DModule::Length2<int32>(!!0[0...,0...,0...,0...])
-    IL_01fa:  call       int32[0...,0...,0...,0...] CodeGenRenamings01::get_array4D()
-    IL_01ff:  call       int32 [FSharp.Core]Microsoft.FSharp.Collections.Array4DModule::Length3<int32>(!!0[0...,0...,0...,0...])
-    IL_0204:  call       int32[0...,0...,0...,0...] CodeGenRenamings01::get_array4D()
-    IL_0209:  call       int32 [FSharp.Core]Microsoft.FSharp.Collections.Array4DModule::Length4<int32>(!!0[0...,0...,0...,0...])
-    IL_020e:  newobj     instance void class [mscorlib]System.Tuple`4<int32,int32,int32,int32>::.ctor(!0,
+    IL_01ee:  call       int32[0...,0...,0...,0...] CodeGenRenamings01::get_array4D()
+    IL_01f3:  call       int32 [FSharp.Core]Microsoft.FSharp.Collections.Array4DModule::Length1<int32>(!!0[0...,0...,0...,0...])
+    IL_01f8:  call       int32[0...,0...,0...,0...] CodeGenRenamings01::get_array4D()
+    IL_01fd:  call       int32 [FSharp.Core]Microsoft.FSharp.Collections.Array4DModule::Length2<int32>(!!0[0...,0...,0...,0...])
+    IL_0202:  call       int32[0...,0...,0...,0...] CodeGenRenamings01::get_array4D()
+    IL_0207:  call       int32 [FSharp.Core]Microsoft.FSharp.Collections.Array4DModule::Length3<int32>(!!0[0...,0...,0...,0...])
+    IL_020c:  call       int32[0...,0...,0...,0...] CodeGenRenamings01::get_array4D()
+    IL_0211:  call       int32 [FSharp.Core]Microsoft.FSharp.Collections.Array4DModule::Length4<int32>(!!0[0...,0...,0...,0...])
+    IL_0216:  newobj     instance void class [mscorlib]System.Tuple`4<int32,int32,int32,int32>::.ctor(!0,
                                                                                                       !1,
                                                                                                       !2,
                                                                                                       !3)
-    IL_0213:  stloc.s    V_15
-    IL_0215:  ldloc.s    V_15
-    IL_0217:  stloc.s    V_16
+    IL_021b:  stloc.s    V_17
+    IL_021d:  ldloc.s    V_17
+    IL_021f:  stloc.s    V_18
+    IL_0221:  ldloc.s    V_18
+    IL_0223:  stloc.s    V_19
     .line 39,39 : 1,59 ''
-    IL_0219:  call       int32[0...,0...,0...,0...] CodeGenRenamings01::get_array4D()
-    IL_021e:  ldc.i4.0
-    IL_021f:  ldc.i4.0
-    IL_0220:  ldc.i4.0
-    IL_0221:  ldc.i4.0
-    IL_0222:  call       int32[0...,0...,0...,0...] CodeGenRenamings01::get_array4D()
-    IL_0227:  ldc.i4.0
-    IL_0228:  ldc.i4.0
-    IL_0229:  ldc.i4.0
+    IL_0225:  call       int32[0...,0...,0...,0...] CodeGenRenamings01::get_array4D()
     IL_022a:  ldc.i4.0
-    IL_022b:  call       !!0 [FSharp.Core]Microsoft.FSharp.Collections.Array4DModule::Get<int32>(!!0[0...,0...,0...,0...],
+    IL_022b:  ldc.i4.0
+    IL_022c:  ldc.i4.0
+    IL_022d:  ldc.i4.0
+    IL_022e:  call       int32[0...,0...,0...,0...] CodeGenRenamings01::get_array4D()
+    IL_0233:  ldc.i4.0
+    IL_0234:  ldc.i4.0
+    IL_0235:  ldc.i4.0
+    IL_0236:  ldc.i4.0
+    IL_0237:  call       !!0 [FSharp.Core]Microsoft.FSharp.Collections.Array4DModule::Get<int32>(!!0[0...,0...,0...,0...],
                                                                                                  int32,
                                                                                                  int32,
                                                                                                  int32,
                                                                                                  int32)
-    IL_0230:  call       void [FSharp.Core]Microsoft.FSharp.Collections.Array4DModule::Set<int32>(!!0[0...,0...,0...,0...],
+    IL_023c:  call       void [FSharp.Core]Microsoft.FSharp.Collections.Array4DModule::Set<int32>(!!0[0...,0...,0...,0...],
                                                                                                   int32,
                                                                                                   int32,
                                                                                                   int32,
                                                                                                   int32,
                                                                                                   !!0)
-    IL_0235:  nop
-    IL_0236:  ret
+    IL_0241:  nop
+    IL_0242:  ret
   } // end of method $CodeGenRenamings01::main@
 
 } // end of class '<StartupCode$CodeGenRenamings01>'.$CodeGenRenamings01
