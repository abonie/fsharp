
//  Microsoft (R) .NET Framework IL Disassembler.  Version 4.8.3928.0
//  Copyright (c) Microsoft Corporation.  All rights reserved.



// Metadata version: v4.0.30319
.assembly extern mscorlib
{
  .publickeytoken = (B7 7A 5C 56 19 34 E0 89 )                         // .z\V.4..
  .ver 4:0:0:0
}
.assembly extern FSharp.Core
{
  .publickeytoken = (B0 3F 5F 7F 11 D5 0A 3A )                         // .?_....:
  .ver 5:0:0:0
}
.assembly ArgumentNamesInClosures01
{
  .custom instance void [FSharp.Core]Microsoft.FSharp.Core.FSharpInterfaceDataVersionAttribute::.ctor(int32,
                                                                                                      int32,
                                                                                                      int32) = ( 01 00 02 00 00 00 00 00 00 00 00 00 00 00 00 00 ) 

  // --- The following custom attribute is added automatically, do not uncomment -------
  //  .custom instance void [mscorlib]System.Diagnostics.DebuggableAttribute::.ctor(valuetype [mscorlib]System.Diagnostics.DebuggableAttribute/DebuggingModes) = ( 01 00 01 01 00 00 00 00 ) 

  .hash algorithm 0x00008004
  .ver 0:0:0:0
}
.mresource public FSharpSignatureData.ArgumentNamesInClosures01
{
  // Offset: 0x00000000 Length: 0x0000039B
}
.mresource public FSharpOptimizationData.ArgumentNamesInClosures01
{
  // Offset: 0x000003A0 Length: 0x0000010D
}
.module ArgumentNamesInClosures01.dll
<<<<<<< HEAD
// MVID: {5F972A55-39CA-41B5-A745-0383552A975F}
=======
// MVID: {5FCFFD09-39CA-41B5-A745-038309FDCF5F}
>>>>>>> 645ed210
.imagebase 0x00400000
.file alignment 0x00000200
.stackreserve 0x00100000
.subsystem 0x0003       // WINDOWS_CUI
.corflags 0x00000001    //  ILONLY
<<<<<<< HEAD
// Image base: 0x08E40000
=======
// Image base: 0x05A70000
>>>>>>> 645ed210


// =============== CLASS MEMBERS DECLARATION ===================

.class public abstract auto ansi sealed M
       extends [mscorlib]System.Object
{
  .custom instance void [FSharp.Core]Microsoft.FSharp.Core.CompilationMappingAttribute::.ctor(valuetype [FSharp.Core]Microsoft.FSharp.Core.SourceConstructFlags) = ( 01 00 07 00 00 00 00 00 ) 
  .class auto ansi serializable nested public C
         extends [mscorlib]System.Object
  {
    .custom instance void [FSharp.Core]Microsoft.FSharp.Core.CompilationMappingAttribute::.ctor(valuetype [FSharp.Core]Microsoft.FSharp.Core.SourceConstructFlags) = ( 01 00 03 00 00 00 00 00 ) 
    .method public hidebysig instance int32 
            F(object o) cil managed
    {
      // Code size       9 (0x9)
      .maxstack  8
      .language '{AB4F38C9-B6E6-43BA-BE3B-58080B2CCCE3}', '{994B45C4-E6E9-11D2-903F-00C04FA302A1}', '{5A869D0B-6611-11D3-BD2A-0000F80849BD}'
      .line 36,36 : 29,44 'C:\\GitHub\\dsyme\\fsharp\\tests\\fsharpqa\\source\\CodeGen\\EmittedIL\\Misc\\ArgumentNamesInClosures01.fs'
      IL_0000:  ldarg.0
      IL_0001:  tail.
      IL_0003:  callvirt   instance int32 [mscorlib]System.Object::GetHashCode()
      IL_0008:  ret
    } // end of method C::F

  } // end of class C

  .class auto ansi serializable nested public T
         extends [mscorlib]System.Object
  {
    .custom instance void [FSharp.Core]Microsoft.FSharp.Core.CompilationMappingAttribute::.ctor(valuetype [FSharp.Core]Microsoft.FSharp.Core.SourceConstructFlags) = ( 01 00 03 00 00 00 00 00 ) 
    .method public specialname rtspecialname 
            instance void  .ctor() cil managed
    {
      // Code size       9 (0x9)
      .maxstack  8
      .line 100001,100001 : 0,0 ''
      IL_0000:  ldarg.0
      IL_0001:  callvirt   instance void [mscorlib]System.Object::.ctor()
      IL_0006:  ldarg.0
      IL_0007:  pop
      .line 40,40 : 10,11 ''
      IL_0008:  ret
    } // end of method T::.ctor

    .method public hidebysig specialname 
            instance class [FSharp.Core]Microsoft.FSharp.Core.FSharpFunc`2<class M/C,int32> 
            get_F() cil managed
    {
      // Code size       6 (0x6)
      .maxstack  8
      .line 41,41 : 22,23 ''
      IL_0000:  ldsfld     class M/get_F@41 M/get_F@41::@_instance
      IL_0005:  ret
    } // end of method T::get_F

    .property instance class [FSharp.Core]Microsoft.FSharp.Core.FSharpFunc`2<class M/C,int32>
            F()
    {
      .get instance class [FSharp.Core]Microsoft.FSharp.Core.FSharpFunc`2<class M/C,int32> M/T::get_F()
    } // end of property T::F
  } // end of class T

  .class auto ansi serializable sealed nested assembly beforefieldinit get_F@41
         extends class [FSharp.Core]Microsoft.FSharp.Core.FSharpFunc`2<class M/C,int32>
  {
    .field static assembly initonly class M/get_F@41 @_instance
    .method assembly specialname rtspecialname 
            instance void  .ctor() cil managed
    {
      .custom instance void [mscorlib]System.Runtime.CompilerServices.CompilerGeneratedAttribute::.ctor() = ( 01 00 00 00 ) 
      .custom instance void [mscorlib]System.Diagnostics.DebuggerNonUserCodeAttribute::.ctor() = ( 01 00 00 00 ) 
      // Code size       7 (0x7)
      .maxstack  8
      IL_0000:  ldarg.0
      IL_0001:  call       instance void class [FSharp.Core]Microsoft.FSharp.Core.FSharpFunc`2<class M/C,int32>::.ctor()
      IL_0006:  ret
    } // end of method get_F@41::.ctor

    .method public strict virtual instance int32 
            Invoke(class M/C i_want_to_see_this_identifier) cil managed
    {
      // Code size       9 (0x9)
      .maxstack  8
      .line 41,41 : 22,23 ''
      IL_0000:  ldarg.1
      IL_0001:  tail.
      IL_0003:  call       int32 M::I(class M/C)
      IL_0008:  ret
    } // end of method get_F@41::Invoke

    .method private specialname rtspecialname static 
            void  .cctor() cil managed
    {
      // Code size       11 (0xb)
      .maxstack  10
      IL_0000:  newobj     instance void M/get_F@41::.ctor()
      IL_0005:  stsfld     class M/get_F@41 M/get_F@41::@_instance
      IL_000a:  ret
    } // end of method get_F@41::.cctor

  } // end of class get_F@41

  .method public static int32  I(class M/C i_want_to_see_this_identifier) cil managed
  {
    // Code size       10 (0xa)
    .maxstack  8
    .line 38,38 : 47,80 ''
    IL_0000:  ldarg.0
    IL_0001:  ldnull
    IL_0002:  tail.
    IL_0004:  callvirt   instance int32 M/C::F(object)
    IL_0009:  ret
  } // end of method M::I

} // end of class M

.class private abstract auto ansi sealed '<StartupCode$ArgumentNamesInClosures01>'.$M
       extends [mscorlib]System.Object
{
} // end of class '<StartupCode$ArgumentNamesInClosures01>'.$M


// =============================================================

// *********** DISASSEMBLY COMPLETE ***********************<|MERGE_RESOLUTION|>--- conflicted
+++ resolved
@@ -36,21 +36,13 @@
   // Offset: 0x000003A0 Length: 0x0000010D
 }
 .module ArgumentNamesInClosures01.dll
-<<<<<<< HEAD
-// MVID: {5F972A55-39CA-41B5-A745-0383552A975F}
-=======
 // MVID: {5FCFFD09-39CA-41B5-A745-038309FDCF5F}
->>>>>>> 645ed210
 .imagebase 0x00400000
 .file alignment 0x00000200
 .stackreserve 0x00100000
 .subsystem 0x0003       // WINDOWS_CUI
 .corflags 0x00000001    //  ILONLY
-<<<<<<< HEAD
-// Image base: 0x08E40000
-=======
 // Image base: 0x05A70000
->>>>>>> 645ed210
 
 
 // =============== CLASS MEMBERS DECLARATION ===================
