﻿// Copyright (c) Microsoft Corporation.  All Rights Reserved.  See License.txt in the project root for license information.

namespace FSharp.Compiler.UnitTests

open NUnit.Framework
open FSharp.Test.Utilities.Compiler
open FSharp.Tests

#if !NETCOREAPP

[<TestFixture>]
module WitnessTests =

    [<Test>]
    let ``Witness expressions are created as a result of compiling the type provider tests`` () =
        let dir = Core.getTestsDirectory "typeProviders/helloWorld"
        Fsx (sprintf """
#load @"%s"
        """ (dir ++ "provider.fsx"))
        |> asExe
        |> ignoreWarnings
<<<<<<< HEAD
        |> withOptions ["--langversion:5.0"]
=======
        |> withLangVersionPreview
>>>>>>> d4bcce9b
        |> compile
        |> shouldSucceed
        |> ignore
#endif
        
<|MERGE_RESOLUTION|>--- conflicted
+++ resolved
@@ -19,11 +19,7 @@
         """ (dir ++ "provider.fsx"))
         |> asExe
         |> ignoreWarnings
-<<<<<<< HEAD
-        |> withOptions ["--langversion:5.0"]
-=======
-        |> withLangVersionPreview
->>>>>>> d4bcce9b
+        |> withLangVersion50
         |> compile
         |> shouldSucceed
         |> ignore
