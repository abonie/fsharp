﻿// Copyright (c) Microsoft Corporation.  All Rights Reserved.  See License.txt in the project root for license information.

namespace FSharp.Compiler.UnitTests

open NUnit.Framework
open FSharp.Test.Utilities

[<TestFixture>]
module LargeExprTests =

    [<Test>]
<<<<<<< HEAD
=======
#if NETCOREAPP
    [<Ignore("SKIPPED: https://github.com/dotnet/runtime/issues/47663")>]
#endif
>>>>>>> afb6304e
    let LargeRecordDoesNotStackOverflow() =
        CompilerAssert.CompileExe
            """
type TestRecord =
    {
        test1: int
        test2: int
        test3: int
        test4: int
        test5: int
        test6: int
        test7: int
        test8: int
        test9: int
        test10: int
        test11: int
        test12: int
        test13: int
        test14: int
        test15: int
        test16: int
        test17: int
        test18: int
        test19: int
        test20: int
        test21: int
        test22: int
        test23: int
        test24: int
        test25: int
        test26: int
        test27: int
        test28: int
        test29: int
        test30: int
        test31: int
        test32: int
        test33: int
        test34: int
        test35: int
        test36: int
        test37: int
        test38: int
        test39: int
        test40: int
        test41: int
        test42: int
        test43: int
        test44: int
        test45: int
        test46: int
        test47: int
        test48: int
        test49: int
        test50: int
        test51: int
        test52: int
        test53: int
        test54: int
        test55: int
        test56: int
        test57: int
        test58: int
        test59: int
        test60: int
        test61: int
        test62: int
        test63: int
        test64: int
        test65: int
        test66: int
        test67: int
        test68: int
        test69: int
        test70: int
        test71: int
        test72: int
        test73: int
        test74: int
        test75: int
        test76: int
        test77: int
        test78: int
        test79: int
        test80: int
        test81: int
        test82: int
        test83: int
        test84: int
        test85: int
        test86: int
        test87: int
        test88: int
        test89: int
        test90: int
        test91: int
        test92: int
        test93: int
        test94: int
        test95: int
        test96: int
        test97: int
        test98: int
        test99: int
        test100: int
        test101: int
        test102: int
        test103: int
        test104: int
        test105: int
        test106: int
        test107: int
        test108: int
        test109: int
        test110: int
        test111: int
        test112: int
        test113: int
        test114: int
        test115: int
        test116: int
        test117: int
        test118: int
        test119: int
        test120: int
        test121: int
        test122: int
        test123: int
        test124: int
        test125: int
        test126: int
        test127: int
        test128: int
        test129: int
        test130: int
        test131: int
        test132: int
        test133: int
        test134: int
        test135: int
        test136: int
        test137: int
        test138: int
        test139: int
        test140: int
        test141: int
        test142: int
        test143: int
        test144: int
        test145: int
        test146: int
        test147: int
        test148: int
        test149: int
        test150: int
        test151: int
        test152: int
        test153: int
        test154: int
        test155: int
        test156: int
        test157: int
        test158: int
        test159: int
        test160: int
        test161: int
        test162: int
        test163: int
        test164: int
        test165: int
        test166: int
        test167: int
        test168: int
        test169: int
        test170: int
        test171: int
        test172: int
        test173: int
        test174: int
        test175: int
        test176: int
        test177: int
        test178: int
        test179: int
        test180: int
        test181: int
        test182: int
        test183: int
        test184: int
        test185: int
        test186: int
        test187: int
        test188: int
        test189: int
        test190: int
        test191: int
        test192: int
        test193: int
        test194: int
        test195: int
        test196: int
        test197: int
        test198: int
        test199: int
        test200: int
        test201: int
        test202: int
        test203: int
        test204: int
        test205: int
        test206: int
        test207: int
        test208: int
        test209: int
        test210: int
        test211: int
        test212: int
        test213: int
        test214: int
        test215: int
        test216: int
        test217: int
        test218: int
        test219: int
        test220: int
        test221: int
        test222: int
        test223: int
        test224: int
        test225: int
        test226: int
        test227: int
        test228: int
        test229: int
        test230: int
        test231: int
        test232: int
        test233: int
        test234: int
        test235: int
        test236: int
        test237: int
        test238: int
        test239: int
        test240: int
        test241: int
        test242: int
        test243: int
        test244: int
        test245: int
        test246: int
        test247: int
        test248: int
        test249: int
        test250: int
        test251: int
        test252: int
        test253: int
        test254: int
        test255: int
        test256: int
        test257: int
        test258: int
        test259: int
        test260: int
        test261: int
        test262: int
        test263: int
        test264: int
        test265: int
        test266: int
        test267: int
        test268: int
        test269: int
        test270: int
        test271: int
        test272: int
        test273: int
        test274: int
        test275: int
        test276: int
        test277: int
        test278: int
        test279: int
        test280: int
        test281: int
        test282: int
        test283: int
        test284: int
        test285: int
        test286: int
        test287: int
        test288: int
        test289: int
        test290: int
        test291: int
        test292: int
        test293: int
        test294: int
        test295: int
        test296: int
        test297: int
        test298: int
        test299: int
        test300: int
        test301: int
        test302: int
        test303: int
        test304: int
        test305: int
        test306: int
        test307: int
        test308: int
        test309: int
        test310: int
        test311: int
        test312: int
        test313: int
        test314: int
        test315: int
        test316: int
        test317: int
        test318: int
        test319: int
        test320: int
        test321: int
        test322: int
        test323: int
        test324: int
        test325: int
        test326: int
        test327: int
        test328: int
        test329: int
        test330: int
        test331: int
        test332: int
        test333: int
        test334: int
        test335: int
        test336: int
        test337: int
        test338: int
        test339: int
        test340: int
        test341: int
        test342: int
        test343: int
        test344: int
        test345: int
        test346: int
        test347: int
        test348: int
        test349: int
        test350: int
        test351: int
        test352: int
        test353: int
        test354: int
        test355: int
        test356: int
        test357: int
        test358: int
        test359: int
        test360: int
        test361: int
        test362: int
        test363: int
        test364: int
        test365: int
        test366: int
        test367: int
        test368: int
        test369: int
        test370: int
        test371: int
        test372: int
        test373: int
        test374: int
        test375: int
        test376: int
        test377: int
        test378: int
        test379: int
        test380: int
        test381: int
        test382: int
        test383: int
        test384: int
        test385: int
        test386: int
        test387: int
        test388: int
        test389: int
        test390: int
        test391: int
        test392: int
        test393: int
        test394: int
        test395: int
        test396: int
        test397: int
        test398: int
        test399: int
        test400: int
        test401: int
        test402: int
        test403: int
        test404: int
        test405: int
        test406: int
        test407: int
        test408: int
        test409: int
        test410: int
        test411: int
        test412: int
        test413: int
        test414: int
        test415: int
        test416: int
        test417: int
        test418: int
        test419: int
        test420: int
        test421: int
        test422: int
        test423: int
        test424: int
        test425: int
        test426: int
        test427: int
        test428: int
        test429: int
        test430: int
        test431: int
        test432: int
        test433: int
        test434: int
        test435: int
        test436: int
        test437: int
        test438: int
        test439: int
        test440: int
        test441: int
        test442: int
        test443: int
        test444: int
        test445: int
        test446: int
        test447: int
        test448: int
        test449: int
        test450: int
        test451: int
        test452: int
        test453: int
        test454: int
        test455: int
        test456: int
        test457: int
        test458: int
        test459: int
        test460: int
        test461: int
        test462: int
        test463: int
        test464: int
        test465: int
        test466: int
        test467: int
        test468: int
        test469: int
        test470: int
        test471: int
        test472: int
        test473: int
        test474: int
        test475: int
        test476: int
        test477: int
        test478: int
        test479: int
        test480: int
        test481: int
        test482: int
        test483: int
        test484: int
        test485: int
        test486: int
        test487: int
        test488: int
        test489: int
        test490: int
        test491: int
        test492: int
        test493: int
        test494: int
        test495: int
        test496: int
        test497: int
        test498: int
        test499: int
        test500: int
        test501: int
        test502: int
        test503: int
        test504: int
        test505: int
        test506: int
        test507: int
        test508: int
        test509: int
        test510: int
        test511: int
        test512: int
        test513: int
        test514: int
        test515: int
        test516: int
        test517: int
        test518: int
        test519: int
        test520: int
        test521: int
        test522: int
        test523: int
        test524: int
        test525: int
        test526: int
        test527: int
        test528: int
        test529: int
        test530: int
        test531: int
        test532: int
        test533: int
        test534: int
        test535: int
        test536: int
        test537: int
        test538: int
        test539: int
        test540: int
        test541: int
        test542: int
        test543: int
        test544: int
        test545: int
        test546: int
        test547: int
        test548: int
        test549: int
        test550: int
        test551: int
        test552: int
        test553: int
        test554: int
        test555: int
        test556: int
        test557: int
        test558: int
        test559: int
        test560: int
        test561: int
        test562: int
        test563: int
        test564: int
        test565: int
        test566: int
        test567: int
        test568: int
        test569: int
        test570: int
        test571: int
        test572: int
        test573: int
        test574: int
        test575: int
        test576: int
        test577: int
        test578: int
        test579: int
        test580: int
        test581: int
        test582: int
        test583: int
        test584: int
        test585: int
        test586: int
        test587: int
        test588: int
        test589: int
        test590: int
        test591: int
        test592: int
        test593: int
        test594: int
        test595: int
        test596: int
        test597: int
        test598: int
        test599: int
        test600: int
        test601: int
        test602: int
        test603: int
        test604: int
        test605: int
        test606: int
        test607: int
        test608: int
        test609: int
        test610: int
        test611: int
        test612: int
        test613: int
        test614: int
        test615: int
        test616: int
        test617: int
        test618: int
        test619: int
        test620: int
        test621: int
        test622: int
        test623: int
        test624: int
        test625: int
        test626: int
        test627: int
        test628: int
        test629: int
        test630: int
        test631: int
        test632: int
        test633: int
        test634: int
        test635: int
        test636: int
        test637: int
        test638: int
        test639: int
        test640: int
        test641: int
        test642: int
        test643: int
        test644: int
        test645: int
        test646: int
        test647: int
        test648: int
        test649: int
        test650: int
        test651: int
        test652: int
        test653: int
        test654: int
        test655: int
        test656: int
        test657: int
        test658: int
        test659: int
        test660: int
        test661: int
        test662: int
        test663: int
        test664: int
        test665: int
        test666: int
        test667: int
        test668: int
        test669: int
        test670: int
        test671: int
        test672: int
        test673: int
        test674: int
        test675: int
        test676: int
        test677: int
        test678: int
        test679: int
        test680: int
        test681: int
        test682: int
        test683: int
        test684: int
        test685: int
        test686: int
        test687: int
        test688: int
        test689: int
        test690: int
        test691: int
        test692: int
        test693: int
        test694: int
        test695: int
        test696: int
        test697: int
        test698: int
        test699: int
        test700: int
        test701: int
        test702: int
        test703: int
        test704: int
        test705: int
        test706: int
        test707: int
        test708: int
        test709: int
        test710: int
        test711: int
        test712: int
        test713: int
        test714: int
        test715: int
        test716: int
        test717: int
        test718: int
        test719: int
        test720: int
        test721: int
        test722: int
        test723: int
        test724: int
        test725: int
        test726: int
        test727: int
        test728: int
        test729: int
        test730: int
        test731: int
        test732: int
        test733: int
        test734: int
        test735: int
        test736: int
        test737: int
        test738: int
        test739: int
        test740: int
        test741: int
        test742: int
        test743: int
        test744: int
        test745: int
        test746: int
        test747: int
        test748: int
        test749: int
        test750: int
        test751: int
        test752: int
        test753: int
        test754: int
        test755: int
        test756: int
        test757: int
        test758: int
        test759: int
        test760: int
        test761: int
        test762: int
        test763: int
        test764: int
        test765: int
        test766: int
        test767: int
        test768: int
        test769: int
        test770: int
        test771: int
        test772: int
        test773: int
        test774: int
        test775: int
        test776: int
        test777: int
        test778: int
        test779: int
        test780: int
        test781: int
        test782: int
        test783: int
        test784: int
        test785: int
        test786: int
        test787: int
        test788: int
        test789: int
        test790: int
        test791: int
        test792: int
        test793: int
        test794: int
        test795: int
        test796: int
        test797: int
        test798: int
        test799: int
        test800: int
        test801: int
        test802: int
        test803: int
        test804: int
        test805: int
        test806: int
        test807: int
        test808: int
        test809: int
        test810: int
        test811: int
        test812: int
        test813: int
        test814: int
        test815: int
        test816: int
        test817: int
        test818: int
        test819: int
        test820: int
        test821: int
        test822: int
        test823: int
        test824: int
        test825: int
        test826: int
        test827: int
        test828: int
        test829: int
        test830: int
        test831: int
        test832: int
        test833: int
        test834: int
        test835: int
        test836: int
        test837: int
        test838: int
        test839: int
        test840: int
        test841: int
        test842: int
        test843: int
        test844: int
        test845: int
        test846: int
        test847: int
        test848: int
        test849: int
        test850: int
        test851: int
        test852: int
        test853: int
        test854: int
        test855: int
        test856: int
        test857: int
        test858: int
        test859: int
        test860: int
        test861: int
        test862: int
        test863: int
        test864: int
        test865: int
        test866: int
        test867: int
        test868: int
        test869: int
        test870: int
        test871: int
        test872: int
        test873: int
        test874: int
        test875: int
        test876: int
        test877: int
        test878: int
        test879: int
        test880: int
        test881: int
        test882: int
        test883: int
        test884: int
        test885: int
        test886: int
        test887: int
        test888: int
        test889: int
        test890: int
        test891: int
        test892: int
        test893: int
        test894: int
        test895: int
        test896: int
        test897: int
        test898: int
        test899: int
        test900: int
        test901: int
        test902: int
        test903: int
        test904: int
        test905: int
        test906: int
        test907: int
        test908: int
        test909: int
        test910: int
        test911: int
        test912: int
        test913: int
        test914: int
        test915: int
        test916: int
        test917: int
        test918: int
        test919: int
        test920: int
        test921: int
        test922: int
        test923: int
        test924: int
        test925: int
        test926: int
        test927: int
        test928: int
        test929: int
        test930: int
        test931: int
        test932: int
        test933: int
        test934: int
        test935: int
        test936: int
        test937: int
        test938: int
        test939: int
        test940: int
        test941: int
        test942: int
        test943: int
        test944: int
        test945: int
        test946: int
        test947: int
        test948: int
        test949: int
        test950: int
        test951: int
        test952: int
        test953: int
        test954: int
        test955: int
        test956: int
        test957: int
        test958: int
        test959: int
        test960: int
        test961: int
        test962: int
        test963: int
        test964: int
        test965: int
        test966: int
        test967: int
        test968: int
        test969: int
        test970: int
    }

[<EntryPoint>]
let main _ = 0
            """

    [<Test>]
#if NETCOREAPP
    [<Ignore("SKIPPED: https://github.com/dotnet/runtime/issues/47663")>]
#endif
    let LargeRecordWithStringFieldsDoesNotStackOverflow() =
        CompilerAssert.CompileExe
            """
type TestRecord =
    {
        test1: string
        test2: string
        test3: string
        test4: string
        test5: string
        test6: string
        test7: string
        test8: string
        test9: string
        test10: string
        test11: string
        test12: string
        test13: string
        test14: string
        test15: string
        test16: string
        test17: string
        test18: string
        test19: string
        test20: string
        test21: string
        test22: string
        test23: string
        test24: string
        test25: string
        test26: string
        test27: string
        test28: string
        test29: string
        test30: string
        test31: string
        test32: string
        test33: string
        test34: string
        test35: string
        test36: string
        test37: string
        test38: string
        test39: string
        test40: string
        test41: string
        test42: string
        test43: string
        test44: string
        test45: string
        test46: string
        test47: string
        test48: string
        test49: string
        test50: string
        test51: string
        test52: string
        test53: string
        test54: string
        test55: string
        test56: string
        test57: string
        test58: string
        test59: string
        test60: string
        test61: string
        test62: string
        test63: string
        test64: string
        test65: string
        test66: string
        test67: string
        test68: string
        test69: string
        test70: string
        test71: string
        test72: string
        test73: string
        test74: string
        test75: string
        test76: string
        test77: string
        test78: string
        test79: string
        test80: string
        test81: string
        test82: string
        test83: string
        test84: string
        test85: string
        test86: string
        test87: string
        test88: string
        test89: string
        test90: string
        test91: string
        test92: string
        test93: string
        test94: string
        test95: string
        test96: string
        test97: string
        test98: string
        test99: string
        test100: string
        test101: string
        test102: string
        test103: string
        test104: string
        test105: string
        test106: string
        test107: string
        test108: string
        test109: string
        test110: string
        test111: string
        test112: string
        test113: string
        test114: string
        test115: string
        test116: string
        test117: string
        test118: string
        test119: string
        test120: string
        test121: string
        test122: string
        test123: string
        test124: string
        test125: string
        test126: string
        test127: string
        test128: string
        test129: string
        test130: string
        test131: string
        test132: string
        test133: string
        test134: string
        test135: string
        test136: string
        test137: string
        test138: string
        test139: string
        test140: string
        test141: string
        test142: string
        test143: string
        test144: string
        test145: string
        test146: string
        test147: string
        test148: string
        test149: string
        test150: string
        test151: string
        test152: string
        test153: string
        test154: string
        test155: string
        test156: string
        test157: string
        test158: string
        test159: string
        test160: string
        test161: string
        test162: string
        test163: string
        test164: string
        test165: string
        test166: string
        test167: string
        test168: string
        test169: string
        test170: string
        test171: string
        test172: string
        test173: string
        test174: string
        test175: string
        test176: string
        test177: string
        test178: string
        test179: string
        test180: string
        test181: string
        test182: string
        test183: string
        test184: string
        test185: string
        test186: string
        test187: string
        test188: string
        test189: string
        test190: string
        test191: string
        test192: string
        test193: string
        test194: string
        test195: string
        test196: string
        test197: string
        test198: string
        test199: string
        test200: string
        test201: string
        test202: string
        test203: string
        test204: string
        test205: string
        test206: string
        test207: string
        test208: string
        test209: string
        test210: string
        test211: string
        test212: string
        test213: string
        test214: string
        test215: string
        test216: string
        test217: string
        test218: string
        test219: string
        test220: string
        test221: string
        test222: string
        test223: string
        test224: string
        test225: string
        test226: string
        test227: string
        test228: string
        test229: string
        test230: string
        test231: string
        test232: string
        test233: string
        test234: string
        test235: string
        test236: string
        test237: string
        test238: string
        test239: string
        test240: string
        test241: string
        test242: string
        test243: string
        test244: string
        test245: string
        test246: string
        test247: string
        test248: string
        test249: string
        test250: string
        test251: string
        test252: string
        test253: string
        test254: string
        test255: string
        test256: string
        test257: string
        test258: string
        test259: string
        test260: string
        test261: string
        test262: string
        test263: string
        test264: string
        test265: string
        test266: string
        test267: string
        test268: string
        test269: string
        test270: string
        test271: string
        test272: string
        test273: string
        test274: string
        test275: string
        test276: string
        test277: string
        test278: string
        test279: string
        test280: string
        test281: string
        test282: string
        test283: string
        test284: string
        test285: string
        test286: string
        test287: string
        test288: string
        test289: string
        test290: string
        test291: string
        test292: string
        test293: string
        test294: string
        test295: string
        test296: string
        test297: string
        test298: string
        test299: string
        test300: string
        test301: string
        test302: string
        test303: string
        test304: string
        test305: string
        test306: string
        test307: string
        test308: string
        test309: string
        test310: string
        test311: string
        test312: string
        test313: string
        test314: string
        test315: string
        test316: string
        test317: string
        test318: string
        test319: string
        test320: string
        test321: string
        test322: string
        test323: string
        test324: string
        test325: string
        test326: string
        test327: string
        test328: string
        test329: string
        test330: string
        test331: string
        test332: string
        test333: string
        test334: string
        test335: string
        test336: string
        test337: string
        test338: string
        test339: string
        test340: string
        test341: string
        test342: string
        test343: string
        test344: string
        test345: string
        test346: string
        test347: string
        test348: string
        test349: string
        test350: string
        test351: string
        test352: string
        test353: string
        test354: string
        test355: string
        test356: string
        test357: string
        test358: string
        test359: string
        test360: string
        test361: string
        test362: string
        test363: string
        test364: string
        test365: string
        test366: string
        test367: string
        test368: string
        test369: string
        test370: string
        test371: string
        test372: string
        test373: string
        test374: string
        test375: string
        test376: string
        test377: string
        test378: string
        test379: string
        test380: string
        test381: string
        test382: string
        test383: string
        test384: string
        test385: string
        test386: string
        test387: string
        test388: string
        test389: string
        test390: string
        test391: string
        test392: string
        test393: string
        test394: string
        test395: string
        test396: string
        test397: string
        test398: string
        test399: string
        test400: string
        test401: string
        test402: string
        test403: string
        test404: string
        test405: string
        test406: string
        test407: string
        test408: string
        test409: string
        test410: string
        test411: string
        test412: string
        test413: string
        test414: string
        test415: string
        test416: string
        test417: string
        test418: string
        test419: string
        test420: string
        test421: string
        test422: string
        test423: string
        test424: string
        test425: string
        test426: string
        test427: string
        test428: string
        test429: string
        test430: string
        test431: string
        test432: string
        test433: string
        test434: string
        test435: string
        test436: string
        test437: string
        test438: string
        test439: string
        test440: string
        test441: string
        test442: string
        test443: string
        test444: string
        test445: string
        test446: string
        test447: string
        test448: string
        test449: string
        test450: string
        test451: string
        test452: string
        test453: string
        test454: string
        test455: string
        test456: string
        test457: string
        test458: string
        test459: string
        test460: string
        test461: string
        test462: string
        test463: string
        test464: string
        test465: string
        test466: string
        test467: string
        test468: string
        test469: string
        test470: string
        test471: string
        test472: string
        test473: string
        test474: string
        test475: string
        test476: string
        test477: string
        test478: string
        test479: string
        test480: string
        test481: string
        test482: string
        test483: string
        test484: string
        test485: string
        test486: string
        test487: string
        test488: string
        test489: string
        test490: string
        test491: string
        test492: string
        test493: string
        test494: string
        test495: string
        test496: string
        test497: string
        test498: string
        test499: string
        test500: string
        test501: string
        test502: string
        test503: string
        test504: string
        test505: string
        test506: string
        test507: string
        test508: string
        test509: string
        test510: string
        test511: string
        test512: string
        test513: string
        test514: string
        test515: string
        test516: string
        test517: string
        test518: string
        test519: string
        test520: string
        test521: string
        test522: string
        test523: string
        test524: string
        test525: string
        test526: string
        test527: string
        test528: string
        test529: string
        test530: string
        test531: string
        test532: string
        test533: string
        test534: string
        test535: string
        test536: string
        test537: string
        test538: string
        test539: string
        test540: string
        test541: string
        test542: string
        test543: string
        test544: string
        test545: string
        test546: string
        test547: string
        test548: string
        test549: string
        test550: string
        test551: string
        test552: string
        test553: string
        test554: string
        test555: string
        test556: string
        test557: string
        test558: string
        test559: string
        test560: string
        test561: string
        test562: string
        test563: string
        test564: string
        test565: string
        test566: string
        test567: string
        test568: string
        test569: string
        test570: string
        test571: string
        test572: string
        test573: string
        test574: string
        test575: string
        test576: string
        test577: string
        test578: string
        test579: string
        test580: string
        test581: string
        test582: string
        test583: string
        test584: string
        test585: string
        test586: string
        test587: string
        test588: string
        test589: string
        test590: string
        test591: string
        test592: string
        test593: string
        test594: string
        test595: string
        test596: string
        test597: string
        test598: string
        test599: string
        test600: string
        test601: string
        test602: string
        test603: string
        test604: string
        test605: string
        test606: string
        test607: string
        test608: string
        test609: string
        test610: string
        test611: string
        test612: string
        test613: string
        test614: string
        test615: string
        test616: string
        test617: string
        test618: string
        test619: string
        test620: string
        test621: string
        test622: string
        test623: string
        test624: string
        test625: string
        test626: string
        test627: string
        test628: string
        test629: string
        test630: string
        test631: string
        test632: string
        test633: string
        test634: string
        test635: string
        test636: string
        test637: string
        test638: string
        test639: string
        test640: string
        test641: string
        test642: string
        test643: string
        test644: string
        test645: string
        test646: string
        test647: string
        test648: string
        test649: string
        test650: string
        test651: string
        test652: string
        test653: string
        test654: string
        test655: string
        test656: string
        test657: string
        test658: string
        test659: string
        test660: string
        test661: string
        test662: string
        test663: string
        test664: string
        test665: string
        test666: string
        test667: string
        test668: string
        test669: string
        test670: string
        test671: string
        test672: string
        test673: string
        test674: string
        test675: string
        test676: string
        test677: string
        test678: string
        test679: string
        test680: string
        test681: string
        test682: string
        test683: string
        test684: string
        test685: string
        test686: string
        test687: string
        test688: string
        test689: string
        test690: string
        test691: string
        test692: string
        test693: string
        test694: string
        test695: string
        test696: string
        test697: string
        test698: string
        test699: string
        test700: string
        test701: string
        test702: string
        test703: string
        test704: string
        test705: string
        test706: string
        test707: string
        test708: string
        test709: string
        test710: string
        test711: string
        test712: string
        test713: string
        test714: string
        test715: string
        test716: string
        test717: string
        test718: string
        test719: string
        test720: string
        test721: string
        test722: string
        test723: string
        test724: string
        test725: string
        test726: string
        test727: string
        test728: string
        test729: string
        test730: string
        test731: string
        test732: string
        test733: string
        test734: string
        test735: string
        test736: string
        test737: string
        test738: string
        test739: string
        test740: string
        test741: string
        test742: string
        test743: string
        test744: string
        test745: string
        test746: string
        test747: string
        test748: string
        test749: string
        test750: string
        test751: string
        test752: string
        test753: string
        test754: string
        test755: string
        test756: string
        test757: string
        test758: string
        test759: string
        test760: string
        test761: string
        test762: string
        test763: string
        test764: string
        test765: string
        test766: string
        test767: string
        test768: string
        test769: string
        test770: string
        test771: string
        test772: string
        test773: string
        test774: string
        test775: string
        test776: string
        test777: string
        test778: string
        test779: string
        test780: string
        test781: string
        test782: string
        test783: string
        test784: string
        test785: string
        test786: string
        test787: string
        test788: string
        test789: string
        test790: string
        test791: string
        test792: string
        test793: string
        test794: string
        test795: string
        test796: string
        test797: string
        test798: string
        test799: string
        test800: string
        test801: string
        test802: string
        test803: string
        test804: string
        test805: string
        test806: string
        test807: string
        test808: string
        test809: string
        test810: string
        test811: string
        test812: string
        test813: string
        test814: string
        test815: string
        test816: string
        test817: string
        test818: string
        test819: string
        test820: string
        test821: string
        test822: string
        test823: string
        test824: string
        test825: string
        test826: string
        test827: string
        test828: string
        test829: string
        test830: string
        test831: string
        test832: string
        test833: string
        test834: string
        test835: string
        test836: string
        test837: string
        test838: string
        test839: string
        test840: string
        test841: string
        test842: string
        test843: string
        test844: string
        test845: string
        test846: string
        test847: string
        test848: string
        test849: string
        test850: string
        test851: string
        test852: string
        test853: string
        test854: string
        test855: string
        test856: string
        test857: string
        test858: string
        test859: string
        test860: string
        test861: string
        test862: string
        test863: string
        test864: string
        test865: string
        test866: string
        test867: string
        test868: string
        test869: string
        test870: string
        test871: string
        test872: string
        test873: string
        test874: string
        test875: string
        test876: string
        test877: string
        test878: string
        test879: string
        test880: string
        test881: string
        test882: string
        test883: string
        test884: string
        test885: string
        test886: string
        test887: string
        test888: string
        test889: string
        test890: string
        test891: string
        test892: string
        test893: string
        test894: string
        test895: string
        test896: string
        test897: string
        test898: string
        test899: string
        test900: string
        test901: string
        test902: string
        test903: string
        test904: string
        test905: string
        test906: string
        test907: string
        test908: string
        test909: string
        test910: string
        test911: string
        test912: string
        test913: string
        test914: string
        test915: string
        test916: string
        test917: string
        test918: string
        test919: string
        test920: string
        test921: string
        test922: string
        test923: string
        test924: string
        test925: string
        test926: string
        test927: string
        test928: string
        test929: string
        test930: string
        test931: string
        test932: string
        test933: string
        test934: string
        test935: string
        test936: string
        test937: string
        test938: string
        test939: string
        test940: string
        test941: string
        test942: string
        test943: string
        test944: string
        test945: string
        test946: string
        test947: string
        test948: string
        test949: string
        test950: string
        test951: string
        test952: string
        test953: string
        test954: string
        test955: string
        test956: string
        test957: string
        test958: string
        test959: string
        test960: string
        test961: string
        test962: string
        test963: string
        test964: string
        test965: string
        test966: string
        test967: string
        test968: string
        test969: string
        test970: string

    }

[<EntryPoint>]
let main _ = 0
            """

    [<Test>]
    let LargeStructRecordDoesNotStackOverflow() =
        CompilerAssert.CompileExe
            """
[<Struct>]
type TestRecord =
    {
        test1: int
        test2: int
        test3: int
        test4: int
        test5: int
        test6: int
        test7: int
        test8: int
        test9: int
        test10: int
        test11: int
        test12: int
        test13: int
        test14: int
        test15: int
        test16: int
        test17: int
        test18: int
        test19: int
        test20: int
        test21: int
        test22: int
        test23: int
        test24: int
        test25: int
        test26: int
        test27: int
        test28: int
        test29: int
        test30: int
        test31: int
        test32: int
        test33: int
        test34: int
        test35: int
        test36: int
        test37: int
        test38: int
        test39: int
        test40: int
        test41: int
        test42: int
        test43: int
        test44: int
        test45: int
        test46: int
        test47: int
        test48: int
        test49: int
        test50: int
        test51: int
        test52: int
        test53: int
        test54: int
        test55: int
        test56: int
        test57: int
        test58: int
        test59: int
        test60: int
        test61: int
        test62: int
        test63: int
        test64: int
        test65: int
        test66: int
        test67: int
        test68: int
        test69: int
        test70: int
        test71: int
        test72: int
        test73: int
        test74: int
        test75: int
        test76: int
        test77: int
        test78: int
        test79: int
        test80: int
        test81: int
        test82: int
        test83: int
        test84: int
        test85: int
        test86: int
        test87: int
        test88: int
        test89: int
        test90: int
        test91: int
        test92: int
        test93: int
        test94: int
        test95: int
        test96: int
        test97: int
        test98: int
        test99: int
        test100: int
        test101: int
        test102: int
        test103: int
        test104: int
        test105: int
        test106: int
        test107: int
        test108: int
        test109: int
        test110: int
        test111: int
        test112: int
        test113: int
        test114: int
        test115: int
        test116: int
        test117: int
        test118: int
        test119: int
        test120: int
        test121: int
        test122: int
        test123: int
        test124: int
        test125: int
        test126: int
        test127: int
        test128: int
        test129: int
        test130: int
        test131: int
        test132: int
        test133: int
        test134: int
        test135: int
        test136: int
        test137: int
        test138: int
        test139: int
        test140: int
        test141: int
        test142: int
        test143: int
        test144: int
        test145: int
        test146: int
        test147: int
        test148: int
        test149: int
        test150: int
        test151: int
        test152: int
        test153: int
        test154: int
        test155: int
        test156: int
        test157: int
        test158: int
        test159: int
        test160: int
        test161: int
        test162: int
        test163: int
        test164: int
        test165: int
        test166: int
        test167: int
        test168: int
        test169: int
        test170: int
        test171: int
        test172: int
        test173: int
        test174: int
        test175: int
        test176: int
        test177: int
        test178: int
        test179: int
        test180: int
        test181: int
        test182: int
        test183: int
        test184: int
        test185: int
        test186: int
        test187: int
        test188: int
        test189: int
        test190: int
        test191: int
        test192: int
        test193: int
        test194: int
        test195: int
        test196: int
        test197: int
        test198: int
        test199: int
        test200: int
        test201: int
        test202: int
        test203: int
        test204: int
        test205: int
        test206: int
        test207: int
        test208: int
        test209: int
        test210: int
        test211: int
        test212: int
        test213: int
        test214: int
        test215: int
        test216: int
        test217: int
        test218: int
        test219: int
        test220: int
        test221: int
        test222: int
        test223: int
        test224: int
        test225: int
        test226: int
        test227: int
        test228: int
        test229: int
        test230: int
        test231: int
        test232: int
        test233: int
        test234: int
        test235: int
        test236: int
        test237: int
        test238: int
        test239: int
        test240: int
        test241: int
        test242: int
        test243: int
        test244: int
        test245: int
        test246: int
        test247: int
        test248: int
        test249: int
        test250: int
        test251: int
        test252: int
        test253: int
        test254: int
        test255: int
        test256: int
        test257: int
        test258: int
        test259: int
        test260: int
        test261: int
        test262: int
        test263: int
        test264: int
        test265: int
        test266: int
        test267: int
        test268: int
        test269: int
        test270: int
        test271: int
        test272: int
        test273: int
        test274: int
        test275: int
        test276: int
        test277: int
        test278: int
        test279: int
        test280: int
        test281: int
        test282: int
        test283: int
        test284: int
        test285: int
        test286: int
        test287: int
        test288: int
        test289: int
        test290: int
        test291: int
        test292: int
        test293: int
        test294: int
        test295: int
        test296: int
        test297: int
        test298: int
        test299: int
        test300: int
        test301: int
        test302: int
        test303: int
        test304: int
        test305: int
        test306: int
        test307: int
        test308: int
        test309: int
        test310: int
        test311: int
        test312: int
        test313: int
        test314: int
        test315: int
        test316: int
        test317: int
        test318: int
        test319: int
        test320: int
        test321: int
        test322: int
        test323: int
        test324: int
        test325: int
        test326: int
        test327: int
        test328: int
        test329: int
        test330: int
        test331: int
        test332: int
        test333: int
        test334: int
        test335: int
        test336: int
        test337: int
        test338: int
        test339: int
        test340: int
        test341: int
        test342: int
        test343: int
        test344: int
        test345: int
        test346: int
        test347: int
        test348: int
        test349: int
        test350: int
        test351: int
        test352: int
        test353: int
        test354: int
        test355: int
        test356: int
        test357: int
        test358: int
        test359: int
        test360: int
        test361: int
        test362: int
        test363: int
        test364: int
        test365: int
        test366: int
        test367: int
        test368: int
        test369: int
        test370: int
        test371: int
        test372: int
        test373: int
        test374: int
        test375: int
        test376: int
        test377: int
        test378: int
        test379: int
        test380: int
        test381: int
        test382: int
        test383: int
        test384: int
        test385: int
        test386: int
        test387: int
        test388: int
        test389: int
        test390: int
        test391: int
        test392: int
        test393: int
        test394: int
        test395: int
        test396: int
        test397: int
        test398: int
        test399: int
        test400: int
        test401: int
        test402: int
        test403: int
        test404: int
        test405: int
        test406: int
        test407: int
        test408: int
        test409: int
        test410: int
        test411: int
        test412: int
        test413: int
        test414: int
        test415: int
        test416: int
        test417: int
        test418: int
        test419: int
        test420: int
        test421: int
        test422: int
        test423: int
        test424: int
        test425: int
        test426: int
        test427: int
        test428: int
        test429: int
        test430: int
        test431: int
        test432: int
        test433: int
        test434: int
        test435: int
        test436: int
        test437: int
        test438: int
        test439: int
        test440: int
        test441: int
        test442: int
        test443: int
        test444: int
        test445: int
        test446: int
        test447: int
        test448: int
        test449: int
        test450: int
        test451: int
        test452: int
        test453: int
        test454: int
        test455: int
        test456: int
        test457: int
        test458: int
        test459: int
        test460: int
        test461: int
        test462: int
        test463: int
        test464: int
        test465: int
        test466: int
        test467: int
        test468: int
        test469: int
        test470: int
        test471: int
        test472: int
        test473: int
        test474: int
        test475: int
        test476: int
        test477: int
        test478: int
        test479: int
        test480: int
        test481: int
        test482: int
        test483: int
        test484: int
        test485: int
        test486: int
        test487: int
        test488: int
        test489: int
        test490: int
        test491: int
        test492: int
        test493: int
        test494: int
        test495: int
        test496: int
        test497: int
        test498: int
        test499: int
        test500: int
        test501: int
        test502: int
        test503: int
        test504: int
        test505: int
        test506: int
        test507: int
        test508: int
        test509: int
        test510: int
        test511: int
        test512: int
        test513: int
        test514: int
        test515: int
        test516: int
        test517: int
        test518: int
        test519: int
        test520: int
        test521: int
        test522: int
        test523: int
        test524: int
        test525: int
        test526: int
        test527: int
        test528: int
        test529: int
        test530: int
        test531: int
        test532: int
        test533: int
        test534: int
        test535: int
        test536: int
        test537: int
        test538: int
        test539: int
        test540: int
        test541: int
        test542: int
        test543: int
        test544: int
        test545: int
        test546: int
        test547: int
        test548: int
        test549: int
        test550: int
        test551: int
        test552: int
        test553: int
        test554: int
        test555: int
        test556: int
        test557: int
        test558: int
        test559: int
        test560: int
        test561: int
        test562: int
        test563: int
        test564: int
        test565: int
        test566: int
        test567: int
        test568: int
        test569: int
        test570: int
        test571: int
        test572: int
        test573: int
        test574: int
        test575: int
        test576: int
        test577: int
        test578: int
        test579: int
        test580: int
        test581: int
        test582: int
        test583: int
        test584: int
        test585: int
        test586: int
        test587: int
        test588: int
        test589: int
        test590: int
        test591: int
        test592: int
        test593: int
        test594: int
        test595: int
        test596: int
        test597: int
        test598: int
        test599: int
        test600: int
        test601: int
        test602: int
        test603: int
        test604: int
        test605: int
        test606: int
        test607: int
        test608: int
        test609: int
        test610: int
        test611: int
        test612: int
        test613: int
        test614: int
        test615: int
        test616: int
        test617: int
        test618: int
        test619: int
        test620: int
        test621: int
        test622: int
        test623: int
        test624: int
        test625: int
        test626: int
        test627: int
        test628: int
        test629: int
        test630: int
        test631: int
        test632: int
        test633: int
        test634: int
        test635: int
        test636: int
        test637: int
        test638: int
        test639: int
        test640: int
        test641: int
        test642: int
        test643: int
        test644: int
        test645: int
        test646: int
        test647: int
        test648: int
        test649: int
        test650: int
        test651: int
        test652: int
        test653: int
        test654: int
        test655: int
        test656: int
        test657: int
        test658: int
        test659: int
        test660: int
        test661: int
        test662: int
        test663: int
        test664: int
        test665: int
        test666: int
        test667: int
        test668: int
        test669: int
        test670: int
        test671: int
        test672: int
        test673: int
        test674: int
        test675: int
        test676: int
        test677: int
        test678: int
        test679: int
        test680: int
        test681: int
        test682: int
        test683: int
        test684: int
        test685: int
        test686: int
        test687: int
        test688: int
        test689: int
        test690: int
        test691: int
        test692: int
        test693: int
        test694: int
        test695: int
        test696: int
        test697: int
        test698: int
        test699: int
        test700: int
        test701: int
        test702: int
        test703: int
        test704: int
        test705: int
        test706: int
        test707: int
        test708: int
        test709: int
        test710: int
        test711: int
        test712: int
        test713: int
        test714: int
        test715: int
        test716: int
        test717: int
        test718: int
        test719: int
        test720: int
        test721: int
        test722: int
        test723: int
        test724: int
        test725: int
        test726: int
        test727: int
        test728: int
        test729: int
        test730: int
        test731: int
        test732: int
        test733: int
        test734: int
        test735: int
        test736: int
        test737: int
        test738: int
        test739: int
        test740: int
        test741: int
        test742: int
        test743: int
        test744: int
        test745: int
        test746: int
        test747: int
        test748: int
        test749: int
        test750: int
        test751: int
        test752: int
        test753: int
        test754: int
        test755: int
        test756: int
        test757: int
        test758: int
        test759: int
        test760: int
        test761: int
        test762: int
        test763: int
        test764: int
        test765: int
        test766: int
        test767: int
        test768: int
        test769: int
        test770: int
        test771: int
        test772: int
        test773: int
        test774: int
        test775: int
        test776: int
        test777: int
        test778: int
        test779: int
        test780: int
        test781: int
        test782: int
        test783: int
        test784: int
        test785: int
        test786: int
        test787: int
        test788: int
        test789: int
        test790: int
        test791: int
        test792: int
        test793: int
        test794: int
        test795: int
        test796: int
        test797: int
        test798: int
        test799: int
        test800: int
        test801: int
        test802: int
        test803: int
        test804: int
        test805: int
        test806: int
        test807: int
        test808: int
        test809: int
        test810: int
        test811: int
        test812: int
        test813: int
        test814: int
        test815: int
        test816: int
        test817: int
        test818: int
        test819: int
        test820: int
        test821: int
        test822: int
        test823: int
        test824: int
        test825: int
        test826: int
        test827: int
        test828: int
        test829: int
        test830: int
        test831: int
        test832: int
        test833: int
        test834: int
        test835: int
        test836: int
        test837: int
        test838: int
        test839: int
        test840: int
        test841: int
        test842: int
        test843: int
        test844: int
        test845: int
        test846: int
        test847: int
        test848: int
        test849: int
        test850: int
        test851: int
        test852: int
        test853: int
        test854: int
        test855: int
        test856: int
        test857: int
        test858: int
        test859: int
        test860: int
        test861: int
        test862: int
        test863: int
        test864: int
        test865: int
        test866: int
        test867: int
        test868: int
        test869: int
        test870: int
        test871: int
        test872: int
        test873: int
        test874: int
        test875: int
        test876: int
        test877: int
        test878: int
        test879: int
        test880: int
        test881: int
        test882: int
        test883: int
        test884: int
        test885: int
        test886: int
        test887: int
        test888: int
        test889: int
        test890: int
        test891: int
        test892: int
        test893: int
        test894: int
        test895: int
        test896: int
        test897: int
        test898: int
        test899: int
        test900: int
        test901: int
        test902: int
        test903: int
        test904: int
        test905: int
        test906: int
        test907: int
        test908: int
        test909: int
        test910: int
        test911: int
        test912: int
        test913: int
        test914: int
        test915: int
        test916: int
        test917: int
        test918: int
        test919: int
        test920: int
        test921: int
        test922: int
        test923: int
        test924: int
        test925: int
        test926: int
        test927: int
        test928: int
        test929: int
        test930: int
        test931: int
        test932: int
        test933: int
        test934: int
        test935: int
        test936: int
        test937: int
        test938: int
        test939: int
        test940: int
        test941: int
        test942: int
        test943: int
        test944: int
        test945: int
        test946: int
        test947: int
        test948: int
        test949: int
        test950: int
        test951: int
        test952: int
        test953: int
        test954: int
        test955: int
        test956: int
        test957: int
        test958: int
        test959: int
        test960: int
        test961: int
        test962: int
        test963: int
        test964: int
        test965: int
        test966: int
        test967: int
        test968: int
        test969: int
        test970: int
        test971: int
        test972: int
        test973: int
        test974: int
        test975: int
        test976: int
        test977: int
        test978: int
        test979: int
        test980: int
        test981: int
        test982: int
        test983: int
        test984: int
        test985: int
        test986: int
        test987: int
        test988: int
        test989: int
        test990: int
        test991: int
        test992: int
        test993: int
        test994: int
        test995: int
        test996: int
        test997: int
        test998: int
        test999: int
        test1000: int
    }

[<EntryPoint>]
let main _ = 0
            """

    [<Test>]
    let LargeExprDoesNotStackOverflow() =
        CompilerAssert.CompileExe
            """
module Test =
    let test () =
        let test1 = obj ()
        let test2 = obj ()
        let test3 = obj ()
        let test4 = obj ()
        let test5 = obj ()
        let test6 = obj ()
        let test7 = obj ()
        let test8 = obj ()
        let test9 = obj ()
        let test10 = obj ()
        let test11 = obj ()
        let test12 = obj ()
        let test13 = obj ()
        let test14 = obj ()
        let test15 = obj ()
        let test16 = obj ()
        let test17 = obj ()
        let test18 = obj ()
        let test19 = obj ()
        let test20 = obj ()
        let test21 = obj ()
        let test22 = obj ()
        let test23 = obj ()
        let test24 = obj ()
        let test25 = obj ()
        let test26 = obj ()
        let test27 = obj ()
        let test28 = obj ()
        let test29 = obj ()
        let test30 = obj ()
        let test31 = obj ()
        let test32 = obj ()
        let test33 = obj ()
        let test34 = obj ()
        let test35 = obj ()
        let test36 = obj ()
        let test37 = obj ()
        let test38 = obj ()
        let test39 = obj ()
        let test40 = obj ()
        let test41 = obj ()
        let test42 = obj ()
        let test43 = obj ()
        let test44 = obj ()
        let test45 = obj ()
        let test46 = obj ()
        let test47 = obj ()
        let test48 = obj ()
        let test49 = obj ()
        let test50 = obj ()
        let test51 = obj ()
        let test52 = obj ()
        let test53 = obj ()
        let test54 = obj ()
        let test55 = obj ()
        let test56 = obj ()
        let test57 = obj ()
        let test58 = obj ()
        let test59 = obj ()
        let test60 = obj ()
        let test61 = obj ()
        let test62 = obj ()
        let test63 = obj ()
        let test64 = obj ()
        let test65 = obj ()
        let test66 = obj ()
        let test67 = obj ()
        let test68 = obj ()
        let test69 = obj ()
        let test70 = obj ()
        let test71 = obj ()
        let test72 = obj ()
        let test73 = obj ()
        let test74 = obj ()
        let test75 = obj ()
        let test76 = obj ()
        let test77 = obj ()
        let test78 = obj ()
        let test79 = obj ()
        let test80 = obj ()
        let test81 = obj ()
        let test82 = obj ()
        let test83 = obj ()
        let test84 = obj ()
        let test85 = obj ()
        let test86 = obj ()
        let test87 = obj ()
        let test88 = obj ()
        let test89 = obj ()
        let test90 = obj ()
        let test91 = obj ()
        let test92 = obj ()
        let test93 = obj ()
        let test94 = obj ()
        let test95 = obj ()
        let test96 = obj ()
        let test97 = obj ()
        let test98 = obj ()
        let test99 = obj ()
        let test100 = obj ()
        let test101 = obj ()
        let test102 = obj ()
        let test103 = obj ()
        let test104 = obj ()
        let test105 = obj ()
        let test106 = obj ()
        let test107 = obj ()
        let test108 = obj ()
        let test109 = obj ()
        let test110 = obj ()
        let test111 = obj ()
        let test112 = obj ()
        let test113 = obj ()
        let test114 = obj ()
        let test115 = obj ()
        let test116 = obj ()
        let test117 = obj ()
        let test118 = obj ()
        let test119 = obj ()
        let test120 = obj ()
        let test121 = obj ()
        let test122 = obj ()
        let test123 = obj ()
        let test124 = obj ()
        let test125 = obj ()
        let test126 = obj ()
        let test127 = obj ()
        let test128 = obj ()
        let test129 = obj ()
        let test130 = obj ()
        let test131 = obj ()
        let test132 = obj ()
        let test133 = obj ()
        let test134 = obj ()
        let test135 = obj ()
        let test136 = obj ()
        let test137 = obj ()
        let test138 = obj ()
        let test139 = obj ()
        let test140 = obj ()
        let test141 = obj ()
        let test142 = obj ()
        let test143 = obj ()
        let test144 = obj ()
        let test145 = obj ()
        let test146 = obj ()
        let test147 = obj ()
        let test148 = obj ()
        let test149 = obj ()
        let test150 = obj ()
        let test151 = obj ()
        let test152 = obj ()
        let test153 = obj ()
        let test154 = obj ()
        let test155 = obj ()
        let test156 = obj ()
        let test157 = obj ()
        let test158 = obj ()
        let test159 = obj ()
        let test160 = obj ()
        let test161 = obj ()
        let test162 = obj ()
        let test163 = obj ()
        let test164 = obj ()
        let test165 = obj ()
        let test166 = obj ()
        let test167 = obj ()
        let test168 = obj ()
        let test169 = obj ()
        let test170 = obj ()
        let test171 = obj ()
        let test172 = obj ()
        let test173 = obj ()
        let test174 = obj ()
        let test175 = obj ()
        let test176 = obj ()
        let test177 = obj ()
        let test178 = obj ()
        let test179 = obj ()
        let test180 = obj ()
        let test181 = obj ()
        let test182 = obj ()
        let test183 = obj ()
        let test184 = obj ()
        let test185 = obj ()
        let test186 = obj ()
        let test187 = obj ()
        let test188 = obj ()
        let test189 = obj ()
        let test190 = obj ()
        let test191 = obj ()
        let test192 = obj ()
        let test193 = obj ()
        let test194 = obj ()
        let test195 = obj ()
        let test196 = obj ()
        let test197 = obj ()
        let test198 = obj ()
        let test199 = obj ()
        let test200 = obj ()
        let test201 = obj ()
        let test202 = obj ()
        let test203 = obj ()
        let test204 = obj ()
        let test205 = obj ()
        let test206 = obj ()
        let test207 = obj ()
        let test208 = obj ()
        let test209 = obj ()
        let test210 = obj ()
        let test211 = obj ()
        let test212 = obj ()
        let test213 = obj ()
        let test214 = obj ()
        let test215 = obj ()
        let test216 = obj ()
        let test217 = obj ()
        let test218 = obj ()
        let test219 = obj ()
        let test220 = obj ()
        let test221 = obj ()
        let test222 = obj ()
        let test223 = obj ()
        let test224 = obj ()
        let test225 = obj ()
        let test226 = obj ()
        let test227 = obj ()
        let test228 = obj ()
        let test229 = obj ()
        let test230 = obj ()
        let test231 = obj ()
        let test232 = obj ()
        let test233 = obj ()
        let test234 = obj ()
        let test235 = obj ()
        let test236 = obj ()
        let test237 = obj ()
        let test238 = obj ()
        let test239 = obj ()
        let test240 = obj ()
        let test241 = obj ()
        let test242 = obj ()
        let test243 = obj ()
        let test244 = obj ()
        let test245 = obj ()
        let test246 = obj ()
        let test247 = obj ()
        let test248 = obj ()
        let test249 = obj ()
        let test250 = obj ()
        let test251 = obj ()
        let test252 = obj ()
        let test253 = obj ()
        let test254 = obj ()
        let test255 = obj ()
        let test256 = obj ()
        let test257 = obj ()
        let test258 = obj ()
        let test259 = obj ()
        let test260 = obj ()
        let test261 = obj ()
        let test262 = obj ()
        let test263 = obj ()
        let test264 = obj ()
        let test265 = obj ()
        let test266 = obj ()
        let test267 = obj ()
        let test268 = obj ()
        let test269 = obj ()
        let test270 = obj ()
        let test271 = obj ()
        let test272 = obj ()
        let test273 = obj ()
        let test274 = obj ()
        let test275 = obj ()
        let test276 = obj ()
        let test277 = obj ()
        let test278 = obj ()
        let test279 = obj ()
        let test280 = obj ()
        let test281 = obj ()
        let test282 = obj ()
        let test283 = obj ()
        let test284 = obj ()
        let test285 = obj ()
        let test286 = obj ()
        let test287 = obj ()
        let test288 = obj ()
        let test289 = obj ()
        let test290 = obj ()
        let test291 = obj ()
        let test292 = obj ()
        let test293 = obj ()
        let test294 = obj ()
        let test295 = obj ()
        let test296 = obj ()
        let test297 = obj ()
        let test298 = obj ()
        let test299 = obj ()
        let test300 = obj ()
        let test301 = obj ()
        let test302 = obj ()
        let test303 = obj ()
        let test304 = obj ()
        let test305 = obj ()
        let test306 = obj ()
        let test307 = obj ()
        let test308 = obj ()
        let test309 = obj ()
        let test310 = obj ()
        let test311 = obj ()
        let test312 = obj ()
        let test313 = obj ()
        let test314 = obj ()
        let test315 = obj ()
        let test316 = obj ()
        let test317 = obj ()
        let test318 = obj ()
        let test319 = obj ()
        let test320 = obj ()
        let test321 = obj ()
        let test322 = obj ()
        let test323 = obj ()
        let test324 = obj ()
        let test325 = obj ()
        let test326 = obj ()
        let test327 = obj ()
        let test328 = obj ()
        let test329 = obj ()
        let test330 = obj ()
        let test331 = obj ()
        let test332 = obj ()
        let test333 = obj ()
        let test334 = obj ()
        let test335 = obj ()
        let test336 = obj ()
        let test337 = obj ()
        let test338 = obj ()
        let test339 = obj ()
        let test340 = obj ()
        let test341 = obj ()
        let test342 = obj ()
        let test343 = obj ()
        let test344 = obj ()
        let test345 = obj ()
        let test346 = obj ()
        let test347 = obj ()
        let test348 = obj ()
        let test349 = obj ()
        let test350 = obj ()
        let test351 = obj ()
        let test352 = obj ()
        let test353 = obj ()
        let test354 = obj ()
        let test355 = obj ()
        let test356 = obj ()
        let test357 = obj ()
        let test358 = obj ()
        let test359 = obj ()
        let test360 = obj ()
        let test361 = obj ()
        let test362 = obj ()
        let test363 = obj ()
        let test364 = obj ()
        let test365 = obj ()
        let test366 = obj ()
        let test367 = obj ()
        let test368 = obj ()
        let test369 = obj ()
        let test370 = obj ()
        let test371 = obj ()
        let test372 = obj ()
        let test373 = obj ()
        let test374 = obj ()
        let test375 = obj ()
        let test376 = obj ()
        let test377 = obj ()
        let test378 = obj ()
        let test379 = obj ()
        let test380 = obj ()
        let test381 = obj ()
        let test382 = obj ()
        let test383 = obj ()
        let test384 = obj ()
        let test385 = obj ()
        let test386 = obj ()
        let test387 = obj ()
        let test388 = obj ()
        let test389 = obj ()
        let test390 = obj ()
        let test391 = obj ()
        let test392 = obj ()
        let test393 = obj ()
        let test394 = obj ()
        let test395 = obj ()
        let test396 = obj ()
        let test397 = obj ()
        let test398 = obj ()
        let test399 = obj ()
        let test400 = obj ()
        let test401 = obj ()
        let test402 = obj ()
        let test403 = obj ()
        let test404 = obj ()
        let test405 = obj ()
        let test406 = obj ()
        let test407 = obj ()
        let test408 = obj ()
        let test409 = obj ()
        let test410 = obj ()
        let test411 = obj ()
        let test412 = obj ()
        let test413 = obj ()
        let test414 = obj ()
        let test415 = obj ()
        let test416 = obj ()
        let test417 = obj ()
        let test418 = obj ()
        let test419 = obj ()
        let test420 = obj ()
        let test421 = obj ()
        let test422 = obj ()
        let test423 = obj ()
        let test424 = obj ()
        let test425 = obj ()
        let test426 = obj ()
        let test427 = obj ()
        let test428 = obj ()
        let test429 = obj ()
        let test430 = obj ()
        let test431 = obj ()
        let test432 = obj ()
        let test433 = obj ()
        let test434 = obj ()
        let test435 = obj ()
        let test436 = obj ()
        let test437 = obj ()
        let test438 = obj ()
        let test439 = obj ()
        let test440 = obj ()
        let test441 = obj ()
        let test442 = obj ()
        let test443 = obj ()
        let test444 = obj ()
        let test445 = obj ()
        let test446 = obj ()
        let test447 = obj ()
        let test448 = obj ()
        let test449 = obj ()
        let test450 = obj ()
        let test451 = obj ()
        let test452 = obj ()
        let test453 = obj ()
        let test454 = obj ()
        let test455 = obj ()
        let test456 = obj ()
        let test457 = obj ()
        let test458 = obj ()
        let test459 = obj ()
        let test460 = obj ()
        let test461 = obj ()
        let test462 = obj ()
        let test463 = obj ()
        let test464 = obj ()
        let test465 = obj ()
        let test466 = obj ()
        let test467 = obj ()
        let test468 = obj ()
        let test469 = obj ()
        let test470 = obj ()
        let test471 = obj ()
        let test472 = obj ()
        let test473 = obj ()
        let test474 = obj ()
        let test475 = obj ()
        let test476 = obj ()
        let test477 = obj ()
        let test478 = obj ()
        let test479 = obj ()
        let test480 = obj ()
        let test481 = obj ()
        let test482 = obj ()
        let test483 = obj ()
        let test484 = obj ()
        let test485 = obj ()
        let test486 = obj ()
        let test487 = obj ()
        let test488 = obj ()
        let test489 = obj ()
        let test490 = obj ()
        let test491 = obj ()
        let test492 = obj ()
        let test493 = obj ()
        let test494 = obj ()
        let test495 = obj ()
        let test496 = obj ()
        let test497 = obj ()
        let test498 = obj ()
        let test499 = obj ()
        let test500 = obj ()
        let test501 = obj ()
        let test502 = obj ()
        let test503 = obj ()
        let test504 = obj ()
        let test505 = obj ()
        let test506 = obj ()
        let test507 = obj ()
        let test508 = obj ()
        let test509 = obj ()
        let test510 = obj ()
        let test511 = obj ()
        let test512 = obj ()
        let test513 = obj ()
        let test514 = obj ()
        let test515 = obj ()
        let test516 = obj ()
        let test517 = obj ()
        let test518 = obj ()
        let test519 = obj ()
        let test520 = obj ()
        let test521 = obj ()
        let test522 = obj ()
        let test523 = obj ()
        let test524 = obj ()
        let test525 = obj ()
        let test526 = obj ()
        let test527 = obj ()
        let test528 = obj ()
        let test529 = obj ()
        let test530 = obj ()
        let test531 = obj ()
        let test532 = obj ()
        let test533 = obj ()
        let test534 = obj ()
        let test535 = obj ()
        let test536 = obj ()
        let test537 = obj ()
        let test538 = obj ()
        let test539 = obj ()
        let test540 = obj ()
        let test541 = obj ()
        let test542 = obj ()
        let test543 = obj ()
        let test544 = obj ()
        let test545 = obj ()
        let test546 = obj ()
        let test547 = obj ()
        let test548 = obj ()
        let test549 = obj ()
        let test550 = obj ()
        let test551 = obj ()
        let test552 = obj ()
        let test553 = obj ()
        let test554 = obj ()
        let test555 = obj ()
        let test556 = obj ()
        let test557 = obj ()
        let test558 = obj ()
        let test559 = obj ()
        let test560 = obj ()
        let test561 = obj ()
        let test562 = obj ()
        let test563 = obj ()
        let test564 = obj ()
        let test565 = obj ()
        let test566 = obj ()
        let test567 = obj ()
        let test568 = obj ()
        let test569 = obj ()
        let test570 = obj ()
        let test571 = obj ()
        let test572 = obj ()
        let test573 = obj ()
        let test574 = obj ()
        let test575 = obj ()
        let test576 = obj ()
        let test577 = obj ()
        let test578 = obj ()
        let test579 = obj ()
        let test580 = obj ()
        let test581 = obj ()
        let test582 = obj ()
        let test583 = obj ()
        let test584 = obj ()
        let test585 = obj ()
        let test586 = obj ()
        let test587 = obj ()
        let test588 = obj ()
        let test589 = obj ()
        let test590 = obj ()
        let test591 = obj ()
        let test592 = obj ()
        let test593 = obj ()
        let test594 = obj ()
        let test595 = obj ()
        let test596 = obj ()
        let test597 = obj ()
        let test598 = obj ()
        let test599 = obj ()
        let test600 = obj ()
        let test601 = obj ()
        let test602 = obj ()
        let test603 = obj ()
        let test604 = obj ()
        let test605 = obj ()
        let test606 = obj ()
        let test607 = obj ()
        let test608 = obj ()
        let test609 = obj ()
        let test610 = obj ()
        let test611 = obj ()
        let test612 = obj ()
        let test613 = obj ()
        let test614 = obj ()
        let test615 = obj ()
        let test616 = obj ()
        let test617 = obj ()
        let test618 = obj ()
        let test619 = obj ()
        let test620 = obj ()
        let test621 = obj ()
        let test622 = obj ()
        let test623 = obj ()
        let test624 = obj ()
        let test625 = obj ()
        let test626 = obj ()
        let test627 = obj ()
        let test628 = obj ()
        let test629 = obj ()
        let test630 = obj ()
        let test631 = obj ()
        let test632 = obj ()
        let test633 = obj ()
        let test634 = obj ()
        let test635 = obj ()
        let test636 = obj ()
        let test637 = obj ()
        let test638 = obj ()
        let test639 = obj ()
        let test640 = obj ()
        let test641 = obj ()
        let test642 = obj ()
        let test643 = obj ()
        let test644 = obj ()
        let test645 = obj ()
        let test646 = obj ()
        let test647 = obj ()
        let test648 = obj ()
        let test649 = obj ()
        let test650 = obj ()
        let test651 = obj ()
        let test652 = obj ()
        let test653 = obj ()
        let test654 = obj ()
        let test655 = obj ()
        let test656 = obj ()
        let test657 = obj ()
        let test658 = obj ()
        let test659 = obj ()
        let test660 = obj ()
        let test661 = obj ()
        let test662 = obj ()
        let test663 = obj ()
        let test664 = obj ()
        let test665 = obj ()
        let test666 = obj ()
        let test667 = obj ()
        let test668 = obj ()
        let test669 = obj ()
        let test670 = obj ()
        let test671 = obj ()
        let test672 = obj ()
        let test673 = obj ()
        let test674 = obj ()
        let test675 = obj ()
        let test676 = obj ()
        let test677 = obj ()
        let test678 = obj ()
        let test679 = obj ()
        let test680 = obj ()
        let test681 = obj ()
        let test682 = obj ()
        let test683 = obj ()
        let test684 = obj ()
        let test685 = obj ()
        let test686 = obj ()
        let test687 = obj ()
        let test688 = obj ()
        let test689 = obj ()
        let test690 = obj ()
        let test691 = obj ()
        let test692 = obj ()
        let test693 = obj ()
        let test694 = obj ()
        let test695 = obj ()
        let test696 = obj ()
        let test697 = obj ()
        let test698 = obj ()
        let test699 = obj ()
        let test700 = obj ()
        let test701 = obj ()
        let test702 = obj ()
        let test703 = obj ()
        let test704 = obj ()
        let test705 = obj ()
        let test706 = obj ()
        let test707 = obj ()
        let test708 = obj ()
        let test709 = obj ()
        let test710 = obj ()
        let test711 = obj ()
        let test712 = obj ()
        let test713 = obj ()
        let test714 = obj ()
        let test715 = obj ()
        let test716 = obj ()
        let test717 = obj ()
        let test718 = obj ()
        let test719 = obj ()
        let test720 = obj ()
        let test721 = obj ()
        let test722 = obj ()
        let test723 = obj ()
        let test724 = obj ()
        let test725 = obj ()
        let test726 = obj ()
        let test727 = obj ()
        let test728 = obj ()
        let test729 = obj ()
        let test730 = obj ()
        let test731 = obj ()
        let test732 = obj ()
        let test733 = obj ()
        let test734 = obj ()
        let test735 = obj ()
        let test736 = obj ()
        let test737 = obj ()
        let test738 = obj ()
        let test739 = obj ()
        let test740 = obj ()
        let test741 = obj ()
        let test742 = obj ()
        let test743 = obj ()
        let test744 = obj ()
        let test745 = obj ()
        let test746 = obj ()
        let test747 = obj ()
        let test748 = obj ()
        let test749 = obj ()
        let test750 = obj ()
        let test751 = obj ()
        let test752 = obj ()
        let test753 = obj ()
        let test754 = obj ()
        let test755 = obj ()
        let test756 = obj ()
        let test757 = obj ()
        let test758 = obj ()
        let test759 = obj ()
        let test760 = obj ()
        let test761 = obj ()
        let test762 = obj ()
        let test763 = obj ()
        let test764 = obj ()
        let test765 = obj ()
        let test766 = obj ()
        let test767 = obj ()
        let test768 = obj ()
        let test769 = obj ()
        let test770 = obj ()
        let test771 = obj ()
        let test772 = obj ()
        let test773 = obj ()
        let test774 = obj ()
        let test775 = obj ()
        let test776 = obj ()
        let test777 = obj ()
        let test778 = obj ()
        let test779 = obj ()
        let test780 = obj ()
        let test781 = obj ()
        let test782 = obj ()
        let test783 = obj ()
        let test784 = obj ()
        let test785 = obj ()
        let test786 = obj ()
        let test787 = obj ()
        let test788 = obj ()
        let test789 = obj ()
        let test790 = obj ()
        let test791 = obj ()
        let test792 = obj ()
        let test793 = obj ()
        let test794 = obj ()
        let test795 = obj ()
        let test796 = obj ()
        let test797 = obj ()
        let test798 = obj ()
        let test799 = obj ()
        let test800 = obj ()
        let test801 = obj ()
        let test802 = obj ()
        let test803 = obj ()
        let test804 = obj ()
        let test805 = obj ()
        let test806 = obj ()
        let test807 = obj ()
        let test808 = obj ()
        let test809 = obj ()
        let test810 = obj ()
        let test811 = obj ()
        let test812 = obj ()
        let test813 = obj ()
        let test814 = obj ()
        let test815 = obj ()
        let test816 = obj ()
        let test817 = obj ()
        let test818 = obj ()
        let test819 = obj ()
        let test820 = obj ()
        let test821 = obj ()
        let test822 = obj ()
        let test823 = obj ()
        let test824 = obj ()
        let test825 = obj ()
        let test826 = obj ()
        let test827 = obj ()
        let test828 = obj ()
        let test829 = obj ()
        let test830 = obj ()
        let test831 = obj ()
        let test832 = obj ()
        let test833 = obj ()
        let test834 = obj ()
        let test835 = obj ()
        let test836 = obj ()
        let test837 = obj ()
        let test838 = obj ()
        let test839 = obj ()
        let test840 = obj ()
        let test841 = obj ()
        let test842 = obj ()
        let test843 = obj ()
        let test844 = obj ()
        let test845 = obj ()
        let test846 = obj ()
        let test847 = obj ()
        let test848 = obj ()
        let test849 = obj ()
        let test850 = obj ()
        let test851 = obj ()
        let test852 = obj ()
        let test853 = obj ()
        let test854 = obj ()
        let test855 = obj ()
        let test856 = obj ()
        let test857 = obj ()
        let test858 = obj ()
        let test859 = obj ()
        let test860 = obj ()
        let test861 = obj ()
        let test862 = obj ()
        let test863 = obj ()
        let test864 = obj ()
        let test865 = obj ()
        let test866 = obj ()
        let test867 = obj ()
        let test868 = obj ()
        let test869 = obj ()
        let test870 = obj ()
        let test871 = obj ()
        let test872 = obj ()
        let test873 = obj ()
        let test874 = obj ()
        let test875 = obj ()
        let test876 = obj ()
        let test877 = obj ()
        let test878 = obj ()
        let test879 = obj ()
        let test880 = obj ()
        let test881 = obj ()
        let test882 = obj ()
        let test883 = obj ()
        let test884 = obj ()
        let test885 = obj ()
        let test886 = obj ()
        let test887 = obj ()
        let test888 = obj ()
        let test889 = obj ()
        let test890 = obj ()
        let test891 = obj ()
        let test892 = obj ()
        let test893 = obj ()
        let test894 = obj ()
        let test895 = obj ()
        let test896 = obj ()
        let test897 = obj ()
        let test898 = obj ()
        let test899 = obj ()
        let test900 = obj ()
        let test901 = obj ()
        let test902 = obj ()
        let test903 = obj ()
        let test904 = obj ()
        let test905 = obj ()
        let test906 = obj ()
        let test907 = obj ()
        let test908 = obj ()
        let test909 = obj ()
        let test910 = obj ()
        let test911 = obj ()
        let test912 = obj ()
        let test913 = obj ()
        let test914 = obj ()
        let test915 = obj ()
        let test916 = obj ()
        let test917 = obj ()
        let test918 = obj ()
        let test919 = obj ()
        let test920 = obj ()
        let test921 = obj ()
        let test922 = obj ()
        let test923 = obj ()
        let test924 = obj ()
        let test925 = obj ()
        let test926 = obj ()
        let test927 = obj ()
        let test928 = obj ()
        let test929 = obj ()
        let test930 = obj ()
        let test931 = obj ()
        let test932 = obj ()
        let test933 = obj ()
        let test934 = obj ()
        let test935 = obj ()
        let test936 = obj ()
        let test937 = obj ()
        let test938 = obj ()
        let test939 = obj ()
        let test940 = obj ()
        let test941 = obj ()
        let test942 = obj ()
        let test943 = obj ()
        let test944 = obj ()
        let test945 = obj ()
        let test946 = obj ()
        let test947 = obj ()
        let test948 = obj ()
        let test949 = obj ()
        let test950 = obj ()
        let test951 = obj ()
        let test952 = obj ()
        let test953 = obj ()
        let test954 = obj ()
        let test955 = obj ()
        let test956 = obj ()
        let test957 = obj ()
        let test958 = obj ()
        let test959 = obj ()
        let test960 = obj ()
        let test961 = obj ()
        let test962 = obj ()
        let test963 = obj ()
        let test964 = obj ()
        let test965 = obj ()
        let test966 = obj ()
        let test967 = obj ()
        let test968 = obj ()
        let test969 = obj ()
        let test970 = obj ()
        let test971 = obj ()
        let test972 = obj ()
        let test973 = obj ()
        let test974 = obj ()
        let test975 = obj ()
        let test976 = obj ()
        let test977 = obj ()
        let test978 = obj ()
        let test979 = obj ()
        let test980 = obj ()
        let test981 = obj ()
        let test982 = obj ()
        let test983 = obj ()
        let test984 = obj ()
        let test985 = obj ()
        let test986 = obj ()
        let test987 = obj ()
        let test988 = obj ()
        let test989 = obj ()
        let test990 = obj ()
        let test991 = obj ()
        let test992 = obj ()
        let test993 = obj ()
        let test994 = obj ()
        let test995 = obj ()
        let test996 = obj ()
        let test997 = obj ()
        let test998 = obj ()
        let test999 = obj ()
        let test1000 = obj ()

        printfn "%A" test1
        printfn "%A" test2
        printfn "%A" test3
        printfn "%A" test4
        printfn "%A" test5
        printfn "%A" test6
        printfn "%A" test7
        printfn "%A" test8
        printfn "%A" test9
        printfn "%A" test10
        printfn "%A" test11
        printfn "%A" test12
        printfn "%A" test13
        printfn "%A" test14
        printfn "%A" test15
        printfn "%A" test16
        printfn "%A" test17
        printfn "%A" test18
        printfn "%A" test19
        printfn "%A" test20
        printfn "%A" test21
        printfn "%A" test22
        printfn "%A" test23
        printfn "%A" test24
        printfn "%A" test25
        printfn "%A" test26
        printfn "%A" test27
        printfn "%A" test28
        printfn "%A" test29
        printfn "%A" test30
        printfn "%A" test31
        printfn "%A" test32
        printfn "%A" test33
        printfn "%A" test34
        printfn "%A" test35
        printfn "%A" test36
        printfn "%A" test37
        printfn "%A" test38
        printfn "%A" test39
        printfn "%A" test40
        printfn "%A" test41
        printfn "%A" test42
        printfn "%A" test43
        printfn "%A" test44
        printfn "%A" test45
        printfn "%A" test46
        printfn "%A" test47
        printfn "%A" test48
        printfn "%A" test49
        printfn "%A" test50
        printfn "%A" test51
        printfn "%A" test52
        printfn "%A" test53
        printfn "%A" test54
        printfn "%A" test55
        printfn "%A" test56
        printfn "%A" test57
        printfn "%A" test58
        printfn "%A" test59
        printfn "%A" test60
        printfn "%A" test61
        printfn "%A" test62
        printfn "%A" test63
        printfn "%A" test64
        printfn "%A" test65
        printfn "%A" test66
        printfn "%A" test67
        printfn "%A" test68
        printfn "%A" test69
        printfn "%A" test70
        printfn "%A" test71
        printfn "%A" test72
        printfn "%A" test73
        printfn "%A" test74
        printfn "%A" test75
        printfn "%A" test76
        printfn "%A" test77
        printfn "%A" test78
        printfn "%A" test79
        printfn "%A" test80
        printfn "%A" test81
        printfn "%A" test82
        printfn "%A" test83
        printfn "%A" test84
        printfn "%A" test85
        printfn "%A" test86
        printfn "%A" test87
        printfn "%A" test88
        printfn "%A" test89
        printfn "%A" test90
        printfn "%A" test91
        printfn "%A" test92
        printfn "%A" test93
        printfn "%A" test94
        printfn "%A" test95
        printfn "%A" test96
        printfn "%A" test97
        printfn "%A" test98
        printfn "%A" test99
        printfn "%A" test100
        printfn "%A" test101
        printfn "%A" test102
        printfn "%A" test103
        printfn "%A" test104
        printfn "%A" test105
        printfn "%A" test106
        printfn "%A" test107
        printfn "%A" test108
        printfn "%A" test109
        printfn "%A" test110
        printfn "%A" test111
        printfn "%A" test112
        printfn "%A" test113
        printfn "%A" test114
        printfn "%A" test115
        printfn "%A" test116
        printfn "%A" test117
        printfn "%A" test118
        printfn "%A" test119
        printfn "%A" test120
        printfn "%A" test121
        printfn "%A" test122
        printfn "%A" test123
        printfn "%A" test124
        printfn "%A" test125
        printfn "%A" test126
        printfn "%A" test127
        printfn "%A" test128
        printfn "%A" test129
        printfn "%A" test130
        printfn "%A" test131
        printfn "%A" test132
        printfn "%A" test133
        printfn "%A" test134
        printfn "%A" test135
        printfn "%A" test136
        printfn "%A" test137
        printfn "%A" test138
        printfn "%A" test139
        printfn "%A" test140
        printfn "%A" test141
        printfn "%A" test142
        printfn "%A" test143
        printfn "%A" test144
        printfn "%A" test145
        printfn "%A" test146
        printfn "%A" test147
        printfn "%A" test148
        printfn "%A" test149
        printfn "%A" test150
        printfn "%A" test151
        printfn "%A" test152
        printfn "%A" test153
        printfn "%A" test154
        printfn "%A" test155
        printfn "%A" test156
        printfn "%A" test157
        printfn "%A" test158
        printfn "%A" test159
        printfn "%A" test160
        printfn "%A" test161
        printfn "%A" test162
        printfn "%A" test163
        printfn "%A" test164
        printfn "%A" test165
        printfn "%A" test166
        printfn "%A" test167
        printfn "%A" test168
        printfn "%A" test169
        printfn "%A" test170
        printfn "%A" test171
        printfn "%A" test172
        printfn "%A" test173
        printfn "%A" test174
        printfn "%A" test175
        printfn "%A" test176
        printfn "%A" test177
        printfn "%A" test178
        printfn "%A" test179
        printfn "%A" test180
        printfn "%A" test181
        printfn "%A" test182
        printfn "%A" test183
        printfn "%A" test184
        printfn "%A" test185
        printfn "%A" test186
        printfn "%A" test187
        printfn "%A" test188
        printfn "%A" test189
        printfn "%A" test190
        printfn "%A" test191
        printfn "%A" test192
        printfn "%A" test193
        printfn "%A" test194
        printfn "%A" test195
        printfn "%A" test196
        printfn "%A" test197
        printfn "%A" test198
        printfn "%A" test199
        printfn "%A" test200
        printfn "%A" test201
        printfn "%A" test202
        printfn "%A" test203
        printfn "%A" test204
        printfn "%A" test205
        printfn "%A" test206
        printfn "%A" test207
        printfn "%A" test208
        printfn "%A" test209
        printfn "%A" test210
        printfn "%A" test211
        printfn "%A" test212
        printfn "%A" test213
        printfn "%A" test214
        printfn "%A" test215
        printfn "%A" test216
        printfn "%A" test217
        printfn "%A" test218
        printfn "%A" test219
        printfn "%A" test220
        printfn "%A" test221
        printfn "%A" test222
        printfn "%A" test223
        printfn "%A" test224
        printfn "%A" test225
        printfn "%A" test226
        printfn "%A" test227
        printfn "%A" test228
        printfn "%A" test229
        printfn "%A" test230
        printfn "%A" test231
        printfn "%A" test232
        printfn "%A" test233
        printfn "%A" test234
        printfn "%A" test235
        printfn "%A" test236
        printfn "%A" test237
        printfn "%A" test238
        printfn "%A" test239
        printfn "%A" test240
        printfn "%A" test241
        printfn "%A" test242
        printfn "%A" test243
        printfn "%A" test244
        printfn "%A" test245
        printfn "%A" test246
        printfn "%A" test247
        printfn "%A" test248
        printfn "%A" test249
        printfn "%A" test250
        printfn "%A" test251
        printfn "%A" test252
        printfn "%A" test253
        printfn "%A" test254
        printfn "%A" test255
        printfn "%A" test256
        printfn "%A" test257
        printfn "%A" test258
        printfn "%A" test259
        printfn "%A" test260
        printfn "%A" test261
        printfn "%A" test262
        printfn "%A" test263
        printfn "%A" test264
        printfn "%A" test265
        printfn "%A" test266
        printfn "%A" test267
        printfn "%A" test268
        printfn "%A" test269
        printfn "%A" test270
        printfn "%A" test271
        printfn "%A" test272
        printfn "%A" test273
        printfn "%A" test274
        printfn "%A" test275
        printfn "%A" test276
        printfn "%A" test277
        printfn "%A" test278
        printfn "%A" test279
        printfn "%A" test280
        printfn "%A" test281
        printfn "%A" test282
        printfn "%A" test283
        printfn "%A" test284
        printfn "%A" test285
        printfn "%A" test286
        printfn "%A" test287
        printfn "%A" test288
        printfn "%A" test289
        printfn "%A" test290
        printfn "%A" test291
        printfn "%A" test292
        printfn "%A" test293
        printfn "%A" test294
        printfn "%A" test295
        printfn "%A" test296
        printfn "%A" test297
        printfn "%A" test298
        printfn "%A" test299
        printfn "%A" test300
        printfn "%A" test301
        printfn "%A" test302
        printfn "%A" test303
        printfn "%A" test304
        printfn "%A" test305
        printfn "%A" test306
        printfn "%A" test307
        printfn "%A" test308
        printfn "%A" test309
        printfn "%A" test310
        printfn "%A" test311
        printfn "%A" test312
        printfn "%A" test313
        printfn "%A" test314
        printfn "%A" test315
        printfn "%A" test316
        printfn "%A" test317
        printfn "%A" test318
        printfn "%A" test319
        printfn "%A" test320
        printfn "%A" test321
        printfn "%A" test322
        printfn "%A" test323
        printfn "%A" test324
        printfn "%A" test325
        printfn "%A" test326
        printfn "%A" test327
        printfn "%A" test328
        printfn "%A" test329
        printfn "%A" test330
        printfn "%A" test331
        printfn "%A" test332
        printfn "%A" test333
        printfn "%A" test334
        printfn "%A" test335
        printfn "%A" test336
        printfn "%A" test337
        printfn "%A" test338
        printfn "%A" test339
        printfn "%A" test340
        printfn "%A" test341
        printfn "%A" test342
        printfn "%A" test343
        printfn "%A" test344
        printfn "%A" test345
        printfn "%A" test346
        printfn "%A" test347
        printfn "%A" test348
        printfn "%A" test349
        printfn "%A" test350
        printfn "%A" test351
        printfn "%A" test352
        printfn "%A" test353
        printfn "%A" test354
        printfn "%A" test355
        printfn "%A" test356
        printfn "%A" test357
        printfn "%A" test358
        printfn "%A" test359
        printfn "%A" test360
        printfn "%A" test361
        printfn "%A" test362
        printfn "%A" test363
        printfn "%A" test364
        printfn "%A" test365
        printfn "%A" test366
        printfn "%A" test367
        printfn "%A" test368
        printfn "%A" test369
        printfn "%A" test370
        printfn "%A" test371
        printfn "%A" test372
        printfn "%A" test373
        printfn "%A" test374
        printfn "%A" test375
        printfn "%A" test376
        printfn "%A" test377
        printfn "%A" test378
        printfn "%A" test379
        printfn "%A" test380
        printfn "%A" test381
        printfn "%A" test382
        printfn "%A" test383
        printfn "%A" test384
        printfn "%A" test385
        printfn "%A" test386
        printfn "%A" test387
        printfn "%A" test388
        printfn "%A" test389
        printfn "%A" test390
        printfn "%A" test391
        printfn "%A" test392
        printfn "%A" test393
        printfn "%A" test394
        printfn "%A" test395
        printfn "%A" test396
        printfn "%A" test397
        printfn "%A" test398
        printfn "%A" test399
        printfn "%A" test400
        printfn "%A" test401
        printfn "%A" test402
        printfn "%A" test403
        printfn "%A" test404
        printfn "%A" test405
        printfn "%A" test406
        printfn "%A" test407
        printfn "%A" test408
        printfn "%A" test409
        printfn "%A" test410
        printfn "%A" test411
        printfn "%A" test412
        printfn "%A" test413
        printfn "%A" test414
        printfn "%A" test415
        printfn "%A" test416
        printfn "%A" test417
        printfn "%A" test418
        printfn "%A" test419
        printfn "%A" test420
        printfn "%A" test421
        printfn "%A" test422
        printfn "%A" test423
        printfn "%A" test424
        printfn "%A" test425
        printfn "%A" test426
        printfn "%A" test427
        printfn "%A" test428
        printfn "%A" test429
        printfn "%A" test430
        printfn "%A" test431
        printfn "%A" test432
        printfn "%A" test433
        printfn "%A" test434
        printfn "%A" test435
        printfn "%A" test436
        printfn "%A" test437
        printfn "%A" test438
        printfn "%A" test439
        printfn "%A" test440
        printfn "%A" test441
        printfn "%A" test442
        printfn "%A" test443
        printfn "%A" test444
        printfn "%A" test445
        printfn "%A" test446
        printfn "%A" test447
        printfn "%A" test448
        printfn "%A" test449
        printfn "%A" test450
        printfn "%A" test451
        printfn "%A" test452
        printfn "%A" test453
        printfn "%A" test454
        printfn "%A" test455
        printfn "%A" test456
        printfn "%A" test457
        printfn "%A" test458
        printfn "%A" test459
        printfn "%A" test460
        printfn "%A" test461
        printfn "%A" test462
        printfn "%A" test463
        printfn "%A" test464
        printfn "%A" test465
        printfn "%A" test466
        printfn "%A" test467
        printfn "%A" test468
        printfn "%A" test469
        printfn "%A" test470
        printfn "%A" test471
        printfn "%A" test472
        printfn "%A" test473
        printfn "%A" test474
        printfn "%A" test475
        printfn "%A" test476
        printfn "%A" test477
        printfn "%A" test478
        printfn "%A" test479
        printfn "%A" test480
        printfn "%A" test481
        printfn "%A" test482
        printfn "%A" test483
        printfn "%A" test484
        printfn "%A" test485
        printfn "%A" test486
        printfn "%A" test487
        printfn "%A" test488
        printfn "%A" test489
        printfn "%A" test490
        printfn "%A" test491
        printfn "%A" test492
        printfn "%A" test493
        printfn "%A" test494
        printfn "%A" test495
        printfn "%A" test496
        printfn "%A" test497
        printfn "%A" test498
        printfn "%A" test499
        printfn "%A" test500
        printfn "%A" test501
        printfn "%A" test502
        printfn "%A" test503
        printfn "%A" test504
        printfn "%A" test505
        printfn "%A" test506
        printfn "%A" test507
        printfn "%A" test508
        printfn "%A" test509
        printfn "%A" test510
        printfn "%A" test511
        printfn "%A" test512
        printfn "%A" test513
        printfn "%A" test514
        printfn "%A" test515
        printfn "%A" test516
        printfn "%A" test517
        printfn "%A" test518
        printfn "%A" test519
        printfn "%A" test520
        printfn "%A" test521
        printfn "%A" test522
        printfn "%A" test523
        printfn "%A" test524
        printfn "%A" test525
        printfn "%A" test526
        printfn "%A" test527
        printfn "%A" test528
        printfn "%A" test529
        printfn "%A" test530
        printfn "%A" test531
        printfn "%A" test532
        printfn "%A" test533
        printfn "%A" test534
        printfn "%A" test535
        printfn "%A" test536
        printfn "%A" test537
        printfn "%A" test538
        printfn "%A" test539
        printfn "%A" test540
        printfn "%A" test541
        printfn "%A" test542
        printfn "%A" test543
        printfn "%A" test544
        printfn "%A" test545
        printfn "%A" test546
        printfn "%A" test547
        printfn "%A" test548
        printfn "%A" test549
        printfn "%A" test550
        printfn "%A" test551
        printfn "%A" test552
        printfn "%A" test553
        printfn "%A" test554
        printfn "%A" test555
        printfn "%A" test556
        printfn "%A" test557
        printfn "%A" test558
        printfn "%A" test559
        printfn "%A" test560
        printfn "%A" test561
        printfn "%A" test562
        printfn "%A" test563
        printfn "%A" test564
        printfn "%A" test565
        printfn "%A" test566
        printfn "%A" test567
        printfn "%A" test568
        printfn "%A" test569
        printfn "%A" test570
        printfn "%A" test571
        printfn "%A" test572
        printfn "%A" test573
        printfn "%A" test574
        printfn "%A" test575
        printfn "%A" test576
        printfn "%A" test577
        printfn "%A" test578
        printfn "%A" test579
        printfn "%A" test580
        printfn "%A" test581
        printfn "%A" test582
        printfn "%A" test583
        printfn "%A" test584
        printfn "%A" test585
        printfn "%A" test586
        printfn "%A" test587
        printfn "%A" test588
        printfn "%A" test589
        printfn "%A" test590
        printfn "%A" test591
        printfn "%A" test592
        printfn "%A" test593
        printfn "%A" test594
        printfn "%A" test595
        printfn "%A" test596
        printfn "%A" test597
        printfn "%A" test598
        printfn "%A" test599
        printfn "%A" test600
        printfn "%A" test601
        printfn "%A" test602
        printfn "%A" test603
        printfn "%A" test604
        printfn "%A" test605
        printfn "%A" test606
        printfn "%A" test607
        printfn "%A" test608
        printfn "%A" test609
        printfn "%A" test610
        printfn "%A" test611
        printfn "%A" test612
        printfn "%A" test613
        printfn "%A" test614
        printfn "%A" test615
        printfn "%A" test616
        printfn "%A" test617
        printfn "%A" test618
        printfn "%A" test619
        printfn "%A" test620
        printfn "%A" test621
        printfn "%A" test622
        printfn "%A" test623
        printfn "%A" test624
        printfn "%A" test625
        printfn "%A" test626
        printfn "%A" test627
        printfn "%A" test628
        printfn "%A" test629
        printfn "%A" test630
        printfn "%A" test631
        printfn "%A" test632
        printfn "%A" test633
        printfn "%A" test634
        printfn "%A" test635
        printfn "%A" test636
        printfn "%A" test637
        printfn "%A" test638
        printfn "%A" test639
        printfn "%A" test640
        printfn "%A" test641
        printfn "%A" test642
        printfn "%A" test643
        printfn "%A" test644
        printfn "%A" test645
        printfn "%A" test646
        printfn "%A" test647
        printfn "%A" test648
        printfn "%A" test649
        printfn "%A" test650
        printfn "%A" test651
        printfn "%A" test652
        printfn "%A" test653
        printfn "%A" test654
        printfn "%A" test655
        printfn "%A" test656
        printfn "%A" test657
        printfn "%A" test658
        printfn "%A" test659
        printfn "%A" test660
        printfn "%A" test661
        printfn "%A" test662
        printfn "%A" test663
        printfn "%A" test664
        printfn "%A" test665
        printfn "%A" test666
        printfn "%A" test667
        printfn "%A" test668
        printfn "%A" test669
        printfn "%A" test670
        printfn "%A" test671
        printfn "%A" test672
        printfn "%A" test673
        printfn "%A" test674
        printfn "%A" test675
        printfn "%A" test676
        printfn "%A" test677
        printfn "%A" test678
        printfn "%A" test679
        printfn "%A" test680
        printfn "%A" test681
        printfn "%A" test682
        printfn "%A" test683
        printfn "%A" test684
        printfn "%A" test685
        printfn "%A" test686
        printfn "%A" test687
        printfn "%A" test688
        printfn "%A" test689
        printfn "%A" test690
        printfn "%A" test691
        printfn "%A" test692
        printfn "%A" test693
        printfn "%A" test694
        printfn "%A" test695
        printfn "%A" test696
        printfn "%A" test697
        printfn "%A" test698
        printfn "%A" test699
        printfn "%A" test700
        printfn "%A" test701
        printfn "%A" test702
        printfn "%A" test703
        printfn "%A" test704
        printfn "%A" test705
        printfn "%A" test706
        printfn "%A" test707
        printfn "%A" test708
        printfn "%A" test709
        printfn "%A" test710
        printfn "%A" test711
        printfn "%A" test712
        printfn "%A" test713
        printfn "%A" test714
        printfn "%A" test715
        printfn "%A" test716
        printfn "%A" test717
        printfn "%A" test718
        printfn "%A" test719
        printfn "%A" test720
        printfn "%A" test721
        printfn "%A" test722
        printfn "%A" test723
        printfn "%A" test724
        printfn "%A" test725
        printfn "%A" test726
        printfn "%A" test727
        printfn "%A" test728
        printfn "%A" test729
        printfn "%A" test730
        printfn "%A" test731
        printfn "%A" test732
        printfn "%A" test733
        printfn "%A" test734
        printfn "%A" test735
        printfn "%A" test736
        printfn "%A" test737
        printfn "%A" test738
        printfn "%A" test739
        printfn "%A" test740
        printfn "%A" test741
        printfn "%A" test742
        printfn "%A" test743
        printfn "%A" test744
        printfn "%A" test745
        printfn "%A" test746
        printfn "%A" test747
        printfn "%A" test748
        printfn "%A" test749
        printfn "%A" test750
        printfn "%A" test751
        printfn "%A" test752
        printfn "%A" test753
        printfn "%A" test754
        printfn "%A" test755
        printfn "%A" test756
        printfn "%A" test757
        printfn "%A" test758
        printfn "%A" test759
        printfn "%A" test760
        printfn "%A" test761
        printfn "%A" test762
        printfn "%A" test763
        printfn "%A" test764
        printfn "%A" test765
        printfn "%A" test766
        printfn "%A" test767
        printfn "%A" test768
        printfn "%A" test769
        printfn "%A" test770
        printfn "%A" test771
        printfn "%A" test772
        printfn "%A" test773
        printfn "%A" test774
        printfn "%A" test775
        printfn "%A" test776
        printfn "%A" test777
        printfn "%A" test778
        printfn "%A" test779
        printfn "%A" test780
        printfn "%A" test781
        printfn "%A" test782
        printfn "%A" test783
        printfn "%A" test784
        printfn "%A" test785
        printfn "%A" test786
        printfn "%A" test787
        printfn "%A" test788
        printfn "%A" test789
        printfn "%A" test790
        printfn "%A" test791
        printfn "%A" test792
        printfn "%A" test793
        printfn "%A" test794
        printfn "%A" test795
        printfn "%A" test796
        printfn "%A" test797
        printfn "%A" test798
        printfn "%A" test799
        printfn "%A" test800
        printfn "%A" test801
        printfn "%A" test802
        printfn "%A" test803
        printfn "%A" test804
        printfn "%A" test805
        printfn "%A" test806
        printfn "%A" test807
        printfn "%A" test808
        printfn "%A" test809
        printfn "%A" test810
        printfn "%A" test811
        printfn "%A" test812
        printfn "%A" test813
        printfn "%A" test814
        printfn "%A" test815
        printfn "%A" test816
        printfn "%A" test817
        printfn "%A" test818
        printfn "%A" test819
        printfn "%A" test820
        printfn "%A" test821
        printfn "%A" test822
        printfn "%A" test823
        printfn "%A" test824
        printfn "%A" test825
        printfn "%A" test826
        printfn "%A" test827
        printfn "%A" test828
        printfn "%A" test829
        printfn "%A" test830
        printfn "%A" test831
        printfn "%A" test832
        printfn "%A" test833
        printfn "%A" test834
        printfn "%A" test835
        printfn "%A" test836
        printfn "%A" test837
        printfn "%A" test838
        printfn "%A" test839
        printfn "%A" test840
        printfn "%A" test841
        printfn "%A" test842
        printfn "%A" test843
        printfn "%A" test844
        printfn "%A" test845
        printfn "%A" test846
        printfn "%A" test847
        printfn "%A" test848
        printfn "%A" test849
        printfn "%A" test850
        printfn "%A" test851
        printfn "%A" test852
        printfn "%A" test853
        printfn "%A" test854
        printfn "%A" test855
        printfn "%A" test856
        printfn "%A" test857
        printfn "%A" test858
        printfn "%A" test859
        printfn "%A" test860
        printfn "%A" test861
        printfn "%A" test862
        printfn "%A" test863
        printfn "%A" test864
        printfn "%A" test865
        printfn "%A" test866
        printfn "%A" test867
        printfn "%A" test868
        printfn "%A" test869
        printfn "%A" test870
        printfn "%A" test871
        printfn "%A" test872
        printfn "%A" test873
        printfn "%A" test874
        printfn "%A" test875
        printfn "%A" test876
        printfn "%A" test877
        printfn "%A" test878
        printfn "%A" test879
        printfn "%A" test880
        printfn "%A" test881
        printfn "%A" test882
        printfn "%A" test883
        printfn "%A" test884
        printfn "%A" test885
        printfn "%A" test886
        printfn "%A" test887
        printfn "%A" test888
        printfn "%A" test889
        printfn "%A" test890
        printfn "%A" test891
        printfn "%A" test892
        printfn "%A" test893
        printfn "%A" test894
        printfn "%A" test895
        printfn "%A" test896
        printfn "%A" test897
        printfn "%A" test898
        printfn "%A" test899
        printfn "%A" test900
        printfn "%A" test901
        printfn "%A" test902
        printfn "%A" test903
        printfn "%A" test904
        printfn "%A" test905
        printfn "%A" test906
        printfn "%A" test907
        printfn "%A" test908
        printfn "%A" test909
        printfn "%A" test910
        printfn "%A" test911
        printfn "%A" test912
        printfn "%A" test913
        printfn "%A" test914
        printfn "%A" test915
        printfn "%A" test916
        printfn "%A" test917
        printfn "%A" test918
        printfn "%A" test919
        printfn "%A" test920
        printfn "%A" test921
        printfn "%A" test922
        printfn "%A" test923
        printfn "%A" test924
        printfn "%A" test925
        printfn "%A" test926
        printfn "%A" test927
        printfn "%A" test928
        printfn "%A" test929
        printfn "%A" test930
        printfn "%A" test931
        printfn "%A" test932
        printfn "%A" test933
        printfn "%A" test934
        printfn "%A" test935
        printfn "%A" test936
        printfn "%A" test937
        printfn "%A" test938
        printfn "%A" test939
        printfn "%A" test940
        printfn "%A" test941
        printfn "%A" test942
        printfn "%A" test943
        printfn "%A" test944
        printfn "%A" test945
        printfn "%A" test946
        printfn "%A" test947
        printfn "%A" test948
        printfn "%A" test949
        printfn "%A" test950
        printfn "%A" test951
        printfn "%A" test952
        printfn "%A" test953
        printfn "%A" test954
        printfn "%A" test955
        printfn "%A" test956
        printfn "%A" test957
        printfn "%A" test958
        printfn "%A" test959
        printfn "%A" test960
        printfn "%A" test961
        printfn "%A" test962
        printfn "%A" test963
        printfn "%A" test964
        printfn "%A" test965
        printfn "%A" test966
        printfn "%A" test967
        printfn "%A" test968
        printfn "%A" test969
        printfn "%A" test970
        printfn "%A" test971
        printfn "%A" test972
        printfn "%A" test973
        printfn "%A" test974
        printfn "%A" test975
        printfn "%A" test976
        printfn "%A" test977
        printfn "%A" test978
        printfn "%A" test979
        printfn "%A" test980
        printfn "%A" test981
        printfn "%A" test982
        printfn "%A" test983
        printfn "%A" test984
        printfn "%A" test985
        printfn "%A" test986
        printfn "%A" test987
        printfn "%A" test988
        printfn "%A" test989
        printfn "%A" test990
        printfn "%A" test991
        printfn "%A" test992
        printfn "%A" test993
        printfn "%A" test994
        printfn "%A" test995
        printfn "%A" test996
        printfn "%A" test997
        printfn "%A" test998
        printfn "%A" test999
        printfn "%A" test1000

[<EntryPoint>]
let main _ = 0
            """

    [<Test>]
    let LargeListExprDoesNotStackOverflow() =
        let source = """
let test () : unit =
    let largeList =
        [
            1
            2
            3
            4
            5
            6
            7
            8
            9
            10
            11
            12
            13
            14
            15
            16
            17
            18
            19
            20
            21
            22
            23
            24
            25
            26
            27
            28
            29
            30
            31
            32
            33
            34
            35
            36
            37
            38
            39
            40
            41
            42
            43
            44
            45
            46
            47
            48
            49
            50
            51
            52
            53
            54
            55
            56
            57
            58
            59
            60
            61
            62
            63
            64
            65
            66
            67
            68
            69
            70
            71
            72
            73
            74
            75
            76
            77
            78
            79
            80
            81
            82
            83
            84
            85
            86
            87
            88
            89
            90
            91
            92
            93
            94
            95
            96
            97
            98
            99
            100
            101
            102
            103
            104
            105
            106
            107
            108
            109
            110
            111
            112
            113
            114
            115
            116
            117
            118
            119
            120
            121
            122
            123
            124
            125
            126
            127
            128
            129
            130
            131
            132
            133
            134
            135
            136
            137
            138
            139
            140
            141
            142
            143
            144
            145
            146
            147
            148
            149
            150
            151
            152
            153
            154
            155
            156
            157
            158
            159
            160
            161
            162
            163
            164
            165
            166
            167
            168
            169
            170
            171
            172
            173
            174
            175
            176
            177
            178
            179
            180
            181
            182
            183
            184
            185
            186
            187
            188
            189
            190
            191
            192
            193
            194
            195
            196
            197
            198
            199
            200
            201
            202
            203
            204
            205
            206
            207
            208
            209
            210
            211
            212
            213
            214
            215
            216
            217
            218
            219
            220
            221
            222
            223
            224
            225
            226
            227
            228
            229
            230
            231
            232
            233
            234
            235
            236
            237
            238
            239
            240
            241
            242
            243
            244
            245
            246
            247
            248
            249
            250
            251
            252
            253
            254
            255
            256
            257
            258
            259
            260
            261
            262
            263
            264
            265
            266
            267
            268
            269
            270
            271
            272
            273
            274
            275
            276
            277
            278
            279
            280
            281
            282
            283
            284
            285
            286
            287
            288
            289
            290
            291
            292
            293
            294
            295
            296
            297
            298
            299
            300
            301
            302
            303
            304
            305
            306
            307
            308
            309
            310
            311
            312
            313
            314
            315
            316
            317
            318
            319
            320
            321
            322
            323
            324
            325
            326
            327
            328
            329
            330
            331
            332
            333
            334
            335
            336
            337
            338
            339
            340
            341
            342
            343
            344
            345
            346
            347
            348
            349
            350
            351
            352
            353
            354
            355
            356
            357
            358
            359
            360
            361
            362
            363
            364
            365
            366
            367
            368
            369
            370
            371
            372
            373
            374
            375
            376
            377
            378
            379
            380
            381
            382
            383
            384
            385
            386
            387
            388
            389
            390
            391
            392
            393
            394
            395
            396
            397
            398
            399
            400
            401
            402
            403
            404
            405
            406
            407
            408
            409
            410
            411
            412
            413
            414
            415
            416
            417
            418
            419
            420
            421
            422
            423
            424
            425
            426
            427
            428
            429
            430
            431
            432
            433
            434
            435
            436
            437
            438
            439
            440
            441
            442
            443
            444
            445
            446
            447
            448
            449
            450
            451
            452
            453
            454
            455
            456
            457
            458
            459
            460
            461
            462
            463
            464
            465
            466
            467
            468
            469
            470
            471
            472
            473
            474
            475
            476
            477
            478
            479
            480
            481
            482
            483
            484
            485
            486
            487
            488
            489
            490
            491
            492
            493
            494
            495
            496
            497
            498
            499
            500
        ]
    if largeList.Length <> 500 then
        failwith "Length is not 500"

    for i = 1 to 500 do
        if largeList.[i - 1] <> i then
            failwithf "Element was %i. Expecting %i." largeList.[i - 1] i

test ()
"""
        CompilerAssert.RunScript source []<|MERGE_RESOLUTION|>--- conflicted
+++ resolved
@@ -1,4 +1,4 @@
-﻿// Copyright (c) Microsoft Corporation.  All Rights Reserved.  See License.txt in the project root for license information.
+// Copyright (c) Microsoft Corporation.  All Rights Reserved.  See License.txt in the project root for license information.
 
 namespace FSharp.Compiler.UnitTests
 
@@ -9,12 +9,6 @@
 module LargeExprTests =
 
     [<Test>]
-<<<<<<< HEAD
-=======
-#if NETCOREAPP
-    [<Ignore("SKIPPED: https://github.com/dotnet/runtime/issues/47663")>]
-#endif
->>>>>>> afb6304e
     let LargeRecordDoesNotStackOverflow() =
         CompilerAssert.CompileExe
             """
