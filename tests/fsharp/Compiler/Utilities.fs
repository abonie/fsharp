﻿// Copyright (c) Microsoft Corporation.  All Rights Reserved.  See License.txt in the project root for license information.

module FSharp.Compiler.UnitTests.Utilities

open System
open System.IO
open System.Collections.Immutable
open Microsoft.CodeAnalysis
open Microsoft.CodeAnalysis.CSharp
open System.Diagnostics

// This file mimics how Roslyn handles their compilation references for compilation testing

[<RequireQualifiedAccess>]
type TargetFramework =
    | NetStandard20
    | NetCoreApp30

module private TestReferences =

    [<RequireQualifiedAccess>]
    module NetStandard20 =

        let netStandard = lazy AssemblyMetadata.CreateFromImage(TestResources.NetFX.netstandard20.netstandard).GetReference(display = "netstandard.dll (netstandard 2.0 ref)")

        let mscorlibRef = lazy AssemblyMetadata.CreateFromImage(TestResources.NetFX.netstandard20.mscorlib).GetReference(display = "mscorlib.dll (netstandard 2.0 ref)")

        let systemRuntimeRef = lazy AssemblyMetadata.CreateFromImage(TestResources.NetFX.netstandard20.System_Runtime).GetReference(display = "System.Runtime.dll (netstandard 2.0 ref)")

        let systemCoreRef = lazy AssemblyMetadata.CreateFromImage(TestResources.NetFX.netstandard20.System_Core).GetReference(display = "System.Core.dll (netstandard 2.0 ref)")

        let systemDynamicRuntimeRef = lazy AssemblyMetadata.CreateFromImage(TestResources.NetFX.netstandard20.System_Dynamic_Runtime).GetReference(display = "System.Dynamic.Runtime.dll (netstandard 2.0 ref)")

    [<RequireQualifiedAccess>]
    module NetCoreApp30 =

        let netStandard = lazy AssemblyMetadata.CreateFromImage(TestResources.NetFX.netcoreapp30.netstandard).GetReference(display = "netstandard.dll (netcoreapp 3.0 ref)")

        let mscorlibRef = lazy AssemblyMetadata.CreateFromImage(TestResources.NetFX.netcoreapp30.mscorlib).GetReference(display = "mscorlib.dll (netcoreapp 3.0 ref)")

        let systemRuntimeRef = lazy AssemblyMetadata.CreateFromImage(TestResources.NetFX.netcoreapp30.System_Runtime).GetReference(display = "System.Runtime.dll (netcoreapp 3.0 ref)")

        let systemCoreRef = lazy AssemblyMetadata.CreateFromImage(TestResources.NetFX.netcoreapp30.System_Core).GetReference(display = "System.Core.dll (netcoreapp 3.0 ref)")

        let systemDynamicRuntimeRef = lazy AssemblyMetadata.CreateFromImage(TestResources.NetFX.netcoreapp30.System_Dynamic_Runtime).GetReference(display = "System.Dynamic.Runtime.dll (netcoreapp 3.0 ref)")

        let systemConsoleRef = lazy AssemblyMetadata.CreateFromImage(TestResources.NetFX.netcoreapp30.System_Console).GetReference(display = "System.Console.dll (netcoreapp 3.0 ref)")

[<RequireQualifiedAccess>]
module private TargetFrameworkUtil =

    open TestReferences

    let private netStandard20References =
        lazy ImmutableArray.Create(NetStandard20.netStandard.Value, NetStandard20.mscorlibRef.Value, NetStandard20.systemRuntimeRef.Value, NetStandard20.systemCoreRef.Value, NetStandard20.systemDynamicRuntimeRef.Value)

    let private netCoreApp30References =
        lazy ImmutableArray.Create(NetCoreApp30.netStandard.Value, NetCoreApp30.mscorlibRef.Value, NetCoreApp30.systemRuntimeRef.Value, NetCoreApp30.systemCoreRef.Value, NetCoreApp30.systemDynamicRuntimeRef.Value, NetCoreApp30.systemConsoleRef.Value)

    let getReferences tf =
        match tf with
        | TargetFramework.NetStandard20 -> netStandard20References.Value
        | TargetFramework.NetCoreApp30 -> netCoreApp30References.Value

type RoslynLanguageVersion = LanguageVersion

[<Flags>]
type CSharpCompilationFlags =
    | None = 0x0
    | InternalsVisibleTo = 0x1

[<RequireQualifiedAccess>]
type TestCompilation =
    | CSharp of CSharpCompilation
    | IL of ilSource: string * result: Lazy<string * byte []>

    member this.AssertNoErrorsOrWarnings () =
        match this with
        | TestCompilation.CSharp c ->
            let diagnostics = c.GetDiagnostics ()

            if not diagnostics.IsEmpty then                  
                NUnit.Framework.Assert.Fail ("CSharp source diagnostics:\n" + (diagnostics |> Seq.map (fun x -> x.GetMessage () + "\n") |> Seq.reduce (+)))

        | TestCompilation.IL (_, result) ->
            let errors, _ = result.Value
            if errors.Length > 0 then
                NUnit.Framework.Assert.Fail ("IL source errors: " + errors)

    member this.EmitAsFile (outputPath: string) =
        match this with
        | TestCompilation.CSharp c ->
            let c = c.WithAssemblyName(Path.GetFileNameWithoutExtension outputPath)
            let emitResult = c.Emit outputPath
            if not emitResult.Success then
                failwithf "Unable to emit C# compilation.\n%A" emitResult.Diagnostics

        | TestCompilation.IL (_, result) ->
            let (_, data) = result.Value
            File.WriteAllBytes (outputPath, data)

type CSharpLanguageVersion =
    | CSharp8 = 0

[<AbstractClass; Sealed>]
type CompilationUtil private () =
    
    static member CreateCSharpCompilation (source: string, lv: CSharpLanguageVersion, ?tf, ?additionalReferences) =
        let lv =
            match lv with
            | CSharpLanguageVersion.CSharp8 -> LanguageVersion.CSharp8
            | _ -> LanguageVersion.Default

        let tf = defaultArg tf TargetFramework.NetStandard20
        let additionalReferences = defaultArg additionalReferences ImmutableArray.Empty
        let references = TargetFrameworkUtil.getReferences tf
        let c =
            CSharpCompilation.Create(
                Guid.NewGuid().ToString (),
                [ CSharpSyntaxTree.ParseText (source, CSharpParseOptions lv) ],
                references.As<MetadataReference>().AddRange additionalReferences,
                CSharpCompilationOptions (OutputKind.DynamicallyLinkedLibrary))
<<<<<<< HEAD
        TestCompilation.CSharp (c, flags)
=======
        TestCompilation.CSharp c
>>>>>>> 522dd906

    static member CreateILCompilation (source: string) =
        let compute =
            lazy
                let ilFilePath = Path.GetTempFileName ()
                let tmp = Path.GetTempFileName()
                let dllFilePath = Path.ChangeExtension (tmp, ".dll")
                try
                    File.WriteAllText (ilFilePath, source)
                    let errors = ILChecker.reassembleIL ilFilePath dllFilePath
                    try
                        (errors, File.ReadAllBytes dllFilePath)
                    with
                    | _ -> (errors, [||])
                finally
                    try File.Delete ilFilePath with | _ -> ()
                    try File.Delete tmp with | _ -> ()
                    try File.Delete dllFilePath with | _ -> ()
        TestCompilation.IL (source, compute)<|MERGE_RESOLUTION|>--- conflicted
+++ resolved
@@ -120,11 +120,7 @@
                 [ CSharpSyntaxTree.ParseText (source, CSharpParseOptions lv) ],
                 references.As<MetadataReference>().AddRange additionalReferences,
                 CSharpCompilationOptions (OutputKind.DynamicallyLinkedLibrary))
-<<<<<<< HEAD
-        TestCompilation.CSharp (c, flags)
-=======
         TestCompilation.CSharp c
->>>>>>> 522dd906
 
     static member CreateILCompilation (source: string) =
         let compute =
