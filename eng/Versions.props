--- conflicted
+++ resolved
@@ -15,11 +15,7 @@
     <!-- F# Version components -->
     <FSMajorVersion>6</FSMajorVersion>
     <FSMinorVersion>0</FSMinorVersion>
-<<<<<<< HEAD
-    <FSBuildVersion>1</FSBuildVersion>
-=======
     <FSBuildVersion>2</FSBuildVersion>
->>>>>>> d964976c
     <FSRevisionVersion>0</FSRevisionVersion>
     <!-- -->
     <!-- F# Language version -->
@@ -36,11 +32,7 @@
     <!-- FSharp.Compiler.Service version -->
     <FCSMajorVersion>41</FCSMajorVersion>
     <FCSMinorVersion>0</FCSMinorVersion>
-<<<<<<< HEAD
-    <FCSBuildVersion>1</FCSBuildVersion>
-=======
     <FCSBuildVersion>2</FCSBuildVersion>
->>>>>>> d964976c
     <FCSRevisionVersion>$(FSRevisionVersion)</FCSRevisionVersion>
     <FSharpCompilerServicePackageVersion>$(FCSMajorVersion).$(FCSMinorVersion).$(FCSBuildVersion)</FSharpCompilerServicePackageVersion>
     <FSharpCompilerServiceVersion>$(FCSMajorVersion).$(FCSMinorVersion).$(FCSBuildVersion).$(FCSRevisionVersion)</FSharpCompilerServiceVersion>
@@ -48,10 +40,7 @@
     <!-- -->
     <!-- The current published nuget package -->
     <FSharpCoreShippedPackageVersionValue>6.0.0</FSharpCoreShippedPackageVersionValue>
-<<<<<<< HEAD
-    <!-- -->
-=======
->>>>>>> d964976c
+    <!-- -->
     <!-- The pattern for specifying the preview package -->
     <FSharpCorePreviewPackageVersionValue>$(FSCorePackageVersionValue)-$(PreReleaseVersionLabel).*</FSharpCorePreviewPackageVersionValue>
     <!-- -->
