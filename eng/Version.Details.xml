<?xml version="1.0" encoding="utf-8"?>
<Dependencies>
  <ProductDependencies>
  </ProductDependencies>
  <ToolsetDependencies>
<<<<<<< HEAD
    <Dependency Name="Microsoft.DotNet.Arcade.Sdk" Version="1.0.0-beta.20301.10">
      <Uri>https://github.com/dotnet/arcade</Uri>
      <Sha>e4cb18bd64d291e5dc34e2f77317c33d5022a6b8</Sha>
=======
    <Dependency Name="Microsoft.DotNet.Arcade.Sdk" Version="5.0.0-beta.20228.4">
      <Uri>https://github.com/dotnet/arcade</Uri>
      <Sha>590a102630c7efc7ca6f652f7c6c47dee4c4086c</Sha>
>>>>>>> b69e043c
    </Dependency>
  </ToolsetDependencies>
</Dependencies><|MERGE_RESOLUTION|>--- conflicted
+++ resolved
@@ -3,15 +3,9 @@
   <ProductDependencies>
   </ProductDependencies>
   <ToolsetDependencies>
-<<<<<<< HEAD
-    <Dependency Name="Microsoft.DotNet.Arcade.Sdk" Version="1.0.0-beta.20301.10">
-      <Uri>https://github.com/dotnet/arcade</Uri>
-      <Sha>e4cb18bd64d291e5dc34e2f77317c33d5022a6b8</Sha>
-=======
     <Dependency Name="Microsoft.DotNet.Arcade.Sdk" Version="5.0.0-beta.20228.4">
       <Uri>https://github.com/dotnet/arcade</Uri>
       <Sha>590a102630c7efc7ca6f652f7c6c47dee4c4086c</Sha>
->>>>>>> b69e043c
     </Dependency>
   </ToolsetDependencies>
 </Dependencies>