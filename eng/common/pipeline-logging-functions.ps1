# Source for this file was taken from https://github.com/microsoft/azure-pipelines-task-lib/blob/11c9439d4af17e6475d9fe058e6b2e03914d17e6/powershell/VstsTaskSdk/LoggingCommandFunctions.ps1 and modified.

# NOTE: You should not be calling these method directly as they are likely to change.  Instead you should be calling the Write-Pipeline* functions defined in tools.ps1

$script:loggingCommandPrefix = '##vso['
$script:loggingCommandEscapeMappings = @( # TODO: WHAT ABOUT "="? WHAT ABOUT "%"?
    New-Object psobject -Property @{ Token = ';' ; Replacement = '%3B' }
    New-Object psobject -Property @{ Token = "`r" ; Replacement = '%0D' }
    New-Object psobject -Property @{ Token = "`n" ; Replacement = '%0A' }
    New-Object psobject -Property @{ Token = "]" ; Replacement = '%5D' }
)
# TODO: BUG: Escape % ???
# TODO: Add test to verify don't need to escape "=".

function Write-PipelineTelemetryError {
    [CmdletBinding()]
    param(
        [Parameter(Mandatory = $true)]
        [string]$Category,
        [Parameter(Mandatory = $true)]
        [string]$Message,
        [Parameter(Mandatory = $false)]
        [string]$Type = 'error',
        [string]$ErrCode,
        [string]$SourcePath,
        [string]$LineNumber,
        [string]$ColumnNumber,
        [switch]$AsOutput)

        $PSBoundParameters.Remove("Category") | Out-Null

        $Message = "(NETCORE_ENGINEERING_TELEMETRY=$Category) $Message"
        $PSBoundParameters.Remove("Message") | Out-Null
        $PSBoundParameters.Add("Message", $Message)

        Write-PipelineTaskError @PSBoundParameters
}

function Write-PipelineTaskError {
    [CmdletBinding()]
    param(
      [Parameter(Mandatory = $true)]
      [string]$Message,
      [Parameter(Mandatory = $false)]
      [string]$Type = 'error',
      [string]$ErrCode,
      [string]$SourcePath,
      [string]$LineNumber,
      [string]$ColumnNumber,
      [switch]$AsOutput)
  
      if(!$ci) {
        if($Type -eq 'error') {
          Write-Host $Message -ForegroundColor Red
          return
        }
        elseif ($Type -eq 'warning') {
          Write-Host $Message -ForegroundColor Yellow
          return
        }
      }
  
      if(($Type -ne 'error') -and ($Type -ne 'warning')) {
        Write-Host $Message
        return
      }
      if(-not $PSBoundParameters.ContainsKey('Type')) {
        $PSBoundParameters.Add('Type', 'error')
      }
      Write-LogIssue @PSBoundParameters
  }
  
  function Write-PipelineSetVariable {
    [CmdletBinding()]
    param(
      [Parameter(Mandatory = $true)]
      [string]$Name,
      [string]$Value,
      [switch]$Secret,
      [switch]$AsOutput,
      [bool]$IsMultiJobVariable=$true)

      if($ci) {
        Write-LoggingCommand -Area 'task' -Event 'setvariable' -Data $Value -Properties @{
          'variable' = $Name
          'isSecret' = $Secret
          'isOutput' = $IsMultiJobVariable
        } -AsOutput:$AsOutput
      }
  }
  
  function Write-PipelinePrependPath {
    [CmdletBinding()]
    param(
      [Parameter(Mandatory=$true)]
      [string]$Path,
      [switch]$AsOutput)
<<<<<<< HEAD

      if((Test-Path variable:ci) -And $ci) {
=======
      if($ci) {
>>>>>>> ce6e5934
        Write-LoggingCommand -Area 'task' -Event 'prependpath' -Data $Path -AsOutput:$AsOutput
      }
  }

<########################################
# Private functions.
########################################>
function Format-LoggingCommandData {
    [CmdletBinding()]
    param([string]$Value, [switch]$Reverse)

    if (!$Value) {
        return ''
    }

    if (!$Reverse) {
        foreach ($mapping in $script:loggingCommandEscapeMappings) {
            $Value = $Value.Replace($mapping.Token, $mapping.Replacement)
        }
    } else {
        for ($i = $script:loggingCommandEscapeMappings.Length - 1 ; $i -ge 0 ; $i--) {
            $mapping = $script:loggingCommandEscapeMappings[$i]
            $Value = $Value.Replace($mapping.Replacement, $mapping.Token)
        }
    }

    return $Value
}

function Format-LoggingCommand {
    [CmdletBinding()]
    param(
        [Parameter(Mandatory = $true)]
        [string]$Area,
        [Parameter(Mandatory = $true)]
        [string]$Event,
        [string]$Data,
        [hashtable]$Properties)

    # Append the preamble.
    [System.Text.StringBuilder]$sb = New-Object -TypeName System.Text.StringBuilder
    $null = $sb.Append($script:loggingCommandPrefix).Append($Area).Append('.').Append($Event)

    # Append the properties.
    if ($Properties) {
        $first = $true
        foreach ($key in $Properties.Keys) {
            [string]$value = Format-LoggingCommandData $Properties[$key]
            if ($value) {
                if ($first) {
                    $null = $sb.Append(' ')
                    $first = $false
                } else {
                    $null = $sb.Append(';')
                }

                $null = $sb.Append("$key=$value")
            }
        }
    }

    # Append the tail and output the value.
    $Data = Format-LoggingCommandData $Data
    $sb.Append(']').Append($Data).ToString()
}

function Write-LoggingCommand {
    [CmdletBinding(DefaultParameterSetName = 'Parameters')]
    param(
        [Parameter(Mandatory = $true, ParameterSetName = 'Parameters')]
        [string]$Area,
        [Parameter(Mandatory = $true, ParameterSetName = 'Parameters')]
        [string]$Event,
        [Parameter(ParameterSetName = 'Parameters')]
        [string]$Data,
        [Parameter(ParameterSetName = 'Parameters')]
        [hashtable]$Properties,
        [Parameter(Mandatory = $true, ParameterSetName = 'Object')]
        $Command,
        [switch]$AsOutput)

    if ($PSCmdlet.ParameterSetName -eq 'Object') {
        Write-LoggingCommand -Area $Command.Area -Event $Command.Event -Data $Command.Data -Properties $Command.Properties -AsOutput:$AsOutput
        return
    }

    $command = Format-LoggingCommand -Area $Area -Event $Event -Data $Data -Properties $Properties
    if ($AsOutput) {
        $command
    } else {
        Write-Host $command
    }
}

function Write-LogIssue {
    [CmdletBinding()]
    param(
        [ValidateSet('warning', 'error')]
        [Parameter(Mandatory = $true)]
        [string]$Type,
        [string]$Message,
        [string]$ErrCode,
        [string]$SourcePath,
        [string]$LineNumber,
        [string]$ColumnNumber,
        [switch]$AsOutput)

    $command = Format-LoggingCommand -Area 'task' -Event 'logissue' -Data $Message -Properties @{
            'type' = $Type
            'code' = $ErrCode
            'sourcepath' = $SourcePath
            'linenumber' = $LineNumber
            'columnnumber' = $ColumnNumber
        }
    if ($AsOutput) {
        return $command
    }

    if ($Type -eq 'error') {
        $foregroundColor = $host.PrivateData.ErrorForegroundColor
        $backgroundColor = $host.PrivateData.ErrorBackgroundColor
        if ($foregroundColor -isnot [System.ConsoleColor] -or $backgroundColor -isnot [System.ConsoleColor]) {
            $foregroundColor = [System.ConsoleColor]::Red
            $backgroundColor = [System.ConsoleColor]::Black
        }
    } else {
        $foregroundColor = $host.PrivateData.WarningForegroundColor
        $backgroundColor = $host.PrivateData.WarningBackgroundColor
        if ($foregroundColor -isnot [System.ConsoleColor] -or $backgroundColor -isnot [System.ConsoleColor]) {
            $foregroundColor = [System.ConsoleColor]::Yellow
            $backgroundColor = [System.ConsoleColor]::Black
        }
    }

    Write-Host $command -ForegroundColor $foregroundColor -BackgroundColor $backgroundColor
}<|MERGE_RESOLUTION|>--- conflicted
+++ resolved
@@ -95,12 +95,8 @@
       [Parameter(Mandatory=$true)]
       [string]$Path,
       [switch]$AsOutput)
-<<<<<<< HEAD
 
       if((Test-Path variable:ci) -And $ci) {
-=======
-      if($ci) {
->>>>>>> ce6e5934
         Write-LoggingCommand -Area 'task' -Event 'prependpath' -Data $Path -AsOutput:$AsOutput
       }
   }
