namespace FSharp.Compiler.CodeAnalysis.TransparentCompiler

open System
open System.Linq
open System.Collections.Generic
open System.Runtime.CompilerServices
open System.Diagnostics
open System.IO

open Internal.Utilities.Collections
open Internal.Utilities.Library

open FSharp.Compiler
open FSharp.Compiler.AbstractIL.IL
open FSharp.Compiler.AbstractIL.ILBinaryReader
open FSharp.Compiler.BuildGraph
open FSharp.Compiler.CodeAnalysis
open FSharp.Compiler.CompilerConfig
open FSharp.Compiler.CompilerImports
open FSharp.Compiler.CompilerOptions
open FSharp.Compiler.CheckBasics
open FSharp.Compiler.DependencyManager
open FSharp.Compiler.Diagnostics
open FSharp.Compiler.DiagnosticsLogger
open FSharp.Compiler.IO
open FSharp.Compiler.ScriptClosure
open FSharp.Compiler.Symbols
open FSharp.Compiler.TcGlobals
open FSharp.Compiler.Text
open FSharp.Compiler.Text.Range
open FSharp.Compiler.Xml
open System.Threading.Tasks
open FSharp.Compiler.ParseAndCheckInputs
open FSharp.Compiler.GraphChecking
open FSharp.Compiler.Syntax
open FSharp.Compiler.CompilerDiagnostics
open FSharp.Compiler.NameResolution
open Internal.Utilities.Library.Extras
open FSharp.Compiler.TypedTree
open FSharp.Compiler.CheckDeclarations
open FSharp.Compiler.EditorServices
open FSharp.Compiler.CodeAnalysis
open FSharp.Compiler.CreateILModule
open FSharp.Compiler.TypedTreeOps
open System.Threading
open Internal.Utilities.Hashing

open FSharp.Compiler.CodeAnalysis.ProjectSnapshot

/// Accumulated results of type checking. The minimum amount of state in order to continue type-checking following files.
[<NoEquality; NoComparison>]
type internal TcInfo =
    {
        tcState: TcState
        tcEnvAtEndOfFile: TcEnv

        /// Disambiguation table for module names
        moduleNamesDict: ModuleNamesDict

        topAttribs: TopAttribs option

        latestCcuSigForFile: ModuleOrNamespaceType option

        /// Accumulated diagnostics, last file first
        tcDiagnosticsRev: (PhasedDiagnostic * FSharpDiagnosticSeverity)[] list

        tcDependencyFiles: string list

        sigNameOpt: (string * QualifiedNameOfFile) option

        graphNode: NodeToTypeCheck option

        stateContainsNodes: Set<NodeToTypeCheck>

        sink: TcResultsSinkImpl list
    }

    member x.TcDiagnostics = Array.concat (List.rev x.tcDiagnosticsRev)

[<NoEquality; NoComparison>]
type internal TcIntermediate =
    {
        finisher: Finisher<NodeToTypeCheck, TcState, PartialResult>
        //tcEnvAtEndOfFile: TcEnv

        /// Disambiguation table for module names
        moduleNamesDict: ModuleNamesDict

        /// Accumulated diagnostics, last file first
        tcDiagnosticsRev: (PhasedDiagnostic * FSharpDiagnosticSeverity)[] list

        tcDependencyFiles: string list

        sink: TcResultsSinkImpl
    }

/// Things we need to start parsing and checking files for a given project snapshot
type internal BootstrapInfo =
    {
        // Each instance gets an Id on creation, unfortunately partial type check results using different instances are not compatible
        // So if this needs to be recreated for whatever reason then we need to re type check all files
        Id: int

        AssemblyName: string
        OutFile: string
        TcConfig: TcConfig
        TcImports: TcImports
        TcGlobals: TcGlobals
        InitialTcInfo: TcInfo

        // TODO: Figure out how these work and if they need to be added to the snapshot...
        LoadedSources: (range * FSharpFileSnapshot) list

        // TODO: Might be a bit more complicated if we want to support adding files to the project via OtherOptions
        // ExtraSourceFilesAfter: FSharpFileSnapshot list

        LoadClosure: LoadClosure option
        LastFileName: string
        ImportsInvalidatedByTypeProvider: Event<unit>
    }

type internal TcIntermediateResult = TcInfo * TcResultsSinkImpl * CheckedImplFile option * string

[<RequireQualifiedAccess>]
type internal DependencyGraphType =
    /// A dependency graph for a single file - it will be missing files which this file does not depend on
    | File
    /// A dependency graph for a project - it will contain all files in the project
    | Project

[<Extension>]
type internal Extensions =
    [<Extension>]
    static member Key<'T when 'T :> IFileSnapshot>(fileSnapshots: 'T list, ?extraKeyFlag) =

        { new ICacheKey<_, _> with
            member _.GetLabel() =
                let lastFile =
                    fileSnapshots
                    |> List.tryLast
                    |> Option.map (fun f -> f.FileName |> shortPath)
                    |> Option.defaultValue "[no file]"

                $"%d{fileSnapshots.Length} files ending with {lastFile}"

            member _.GetKey() =
                Md5Hasher.empty
                |> Md5Hasher.addStrings (fileSnapshots |> Seq.map (fun f -> f.FileName))
                |> pair extraKeyFlag

            member _.GetVersion() =
                Md5Hasher.empty
                |> Md5Hasher.addBytes' (fileSnapshots |> Seq.map (fun f -> f.Version))
                |> Md5Hasher.toString
        }

[<AutoOpen>]
module private TypeCheckingGraphProcessing =
    open FSharp.Compiler.GraphChecking.GraphProcessing

    // TODO Do we need to suppress some error logging if we
    // TODO apply the same partial results multiple times?
    // TODO Maybe we can enable logging only for the final fold
    /// <summary>
    /// Combine type-checking results of dependencies needed to type-check a 'higher' node in the graph
    /// </summary>
    /// <param name="emptyState">Initial state</param>
    /// <param name="deps">Direct dependencies of a node</param>
    /// <param name="transitiveDeps">Transitive dependencies of a node</param>
    /// <param name="folder">A way to fold a single result into existing state</param>
    let private combineResults
        (emptyState: TcInfo)
        (deps: ProcessedNode<NodeToTypeCheck, TcInfo * Finisher<NodeToTypeCheck, TcInfo, PartialResult>> array)
        (transitiveDeps: ProcessedNode<NodeToTypeCheck, TcInfo * Finisher<NodeToTypeCheck, TcInfo, PartialResult>> array)
        (folder: TcInfo -> Finisher<NodeToTypeCheck, TcInfo, PartialResult> -> TcInfo)
        : TcInfo =
        match deps with
        | [||] -> emptyState
        | _ ->
            // Instead of starting with empty state,
            // reuse state produced by the dependency with the biggest number of transitive dependencies.
            // This is to reduce the number of folds required to achieve the final state.
            let biggestDependency =
                let sizeMetric (node: ProcessedNode<_, _>) = node.Info.TransitiveDeps.Length
                deps |> Array.maxBy sizeMetric

            let firstState = biggestDependency.Result |> fst

            // Find items not already included in the state.
            let itemsPresent =
                set
                    [|
                        yield! biggestDependency.Info.TransitiveDeps
                        yield biggestDependency.Info.Item
                    |]

            let resultsToAdd =
                transitiveDeps
                |> Array.filter (fun dep -> itemsPresent.Contains dep.Info.Item = false)
                |> Array.distinctBy (fun dep -> dep.Info.Item)
                |> Array.sortWith (fun a b ->
                    // We preserve the order in which items are folded to the state.
                    match a.Info.Item, b.Info.Item with
                    | NodeToTypeCheck.PhysicalFile aIdx, NodeToTypeCheck.PhysicalFile bIdx
                    | NodeToTypeCheck.ArtificialImplFile aIdx, NodeToTypeCheck.ArtificialImplFile bIdx -> aIdx.CompareTo bIdx
                    | NodeToTypeCheck.PhysicalFile _, NodeToTypeCheck.ArtificialImplFile _ -> -1
                    | NodeToTypeCheck.ArtificialImplFile _, NodeToTypeCheck.PhysicalFile _ -> 1)
                |> Array.map (fun dep -> dep.Result |> snd)

            // Fold results not already included and produce the final state
            let state = Array.fold folder firstState resultsToAdd
            state

    /// <summary>
    /// Process a graph of items.
    /// A version of 'GraphProcessing.processGraph' with a signature specific to type-checking.
    /// </summary>
    let processTypeCheckingGraph
        (graph: Graph<NodeToTypeCheck>)
        (work: NodeToTypeCheck -> TcInfo -> Async<Finisher<NodeToTypeCheck, TcInfo, PartialResult>>)
        (emptyState: TcInfo)
        : Async<(int * PartialResult) list * TcInfo> =
        async {

            let workWrapper
                (getProcessedNode:
                    NodeToTypeCheck -> ProcessedNode<NodeToTypeCheck, TcInfo * Finisher<NodeToTypeCheck, TcInfo, PartialResult>>)
                (node: NodeInfo<NodeToTypeCheck>)
                : Async<TcInfo * Finisher<NodeToTypeCheck, TcInfo, PartialResult>> =
                async {
                    let folder (state: TcInfo) (Finisher(finisher = finisher)) : TcInfo = finisher state |> snd
                    let deps = node.Deps |> Array.except [| node.Item |] |> Array.map getProcessedNode

                    let transitiveDeps =
                        node.TransitiveDeps
                        |> Array.except [| node.Item |]
                        |> Array.map getProcessedNode

                    let inputState = combineResults emptyState deps transitiveDeps folder

                    let! singleRes = work node.Item inputState
                    let state = folder inputState singleRes
                    return state, singleRes
                }

            let! results = processGraphAsync graph workWrapper

            let finalFileResults, state =
                (([], emptyState),
                 results
                 |> Array.choose (fun (item, res) ->
                     match item with
                     | NodeToTypeCheck.ArtificialImplFile _ -> None
                     | NodeToTypeCheck.PhysicalFile file -> Some(file, res)))
                ||> Array.fold (fun (fileResults, state) (item, (_, Finisher(finisher = finisher))) ->
                    let fileResult, state = finisher state
                    (item, fileResult) :: fileResults, state)

            return finalFileResults, state
        }

type CacheSizes =
    {
        ParseFileKeepStrongly: int
        ParseFileKeepWeakly: int
        ParseFileWithoutProjectKeepStrongly: int
        ParseFileWithoutProjectKeepWeakly: int
        ParseAndCheckFileInProjectKeepStrongly: int
        ParseAndCheckFileInProjectKeepWeakly: int
        ParseAndCheckAllFilesInProjectKeepStrongly: int
        ParseAndCheckAllFilesInProjectKeepWeakly: int
        ParseAndCheckProjectKeepStrongly: int
        ParseAndCheckProjectKeepWeakly: int
        FrameworkImportsKeepStrongly: int
        FrameworkImportsKeepWeakly: int
        BootstrapInfoStaticKeepStrongly: int
        BootstrapInfoStaticKeepWeakly: int
        BootstrapInfoKeepStrongly: int
        BootstrapInfoKeepWeakly: int
        TcLastFileKeepStrongly: int
        TcLastFileKeepWeakly: int
        TcIntermediateKeepStrongly: int
        TcIntermediateKeepWeakly: int
        DependencyGraphKeepStrongly: int
        DependencyGraphKeepWeakly: int
        ProjectExtrasKeepStrongly: int
        ProjectExtrasKeepWeakly: int
        AssemblyDataKeepStrongly: int
        AssemblyDataKeepWeakly: int
        SemanticClassificationKeepStrongly: int
        SemanticClassificationKeepWeakly: int
        ItemKeyStoreKeepStrongly: int
        ItemKeyStoreKeepWeakly: int
        ScriptClosureKeepStrongly: int
        ScriptClosureKeepWeakly: int
    }

    static member Create sizeFactor =

        {
            ParseFileKeepStrongly = 50 * sizeFactor
            ParseFileKeepWeakly = 20 * sizeFactor
            ParseFileWithoutProjectKeepStrongly = 5 * sizeFactor
            ParseFileWithoutProjectKeepWeakly = 2 * sizeFactor
            ParseAndCheckFileInProjectKeepStrongly = sizeFactor
            ParseAndCheckFileInProjectKeepWeakly = 2 * sizeFactor
            ParseAndCheckAllFilesInProjectKeepStrongly = sizeFactor
            ParseAndCheckAllFilesInProjectKeepWeakly = 2 * sizeFactor
            ParseAndCheckProjectKeepStrongly = sizeFactor
            ParseAndCheckProjectKeepWeakly = 2 * sizeFactor
            FrameworkImportsKeepStrongly = sizeFactor
            FrameworkImportsKeepWeakly = 2 * sizeFactor
            BootstrapInfoStaticKeepStrongly = sizeFactor
            BootstrapInfoStaticKeepWeakly = 2 * sizeFactor
            BootstrapInfoKeepStrongly = sizeFactor
            BootstrapInfoKeepWeakly = 2 * sizeFactor
            TcLastFileKeepStrongly = sizeFactor
            TcLastFileKeepWeakly = 2 * sizeFactor
            TcIntermediateKeepStrongly = 20 * sizeFactor
            TcIntermediateKeepWeakly = 20 * sizeFactor
            DependencyGraphKeepStrongly = sizeFactor
            DependencyGraphKeepWeakly = 2 * sizeFactor
            ProjectExtrasKeepStrongly = sizeFactor
            ProjectExtrasKeepWeakly = 2 * sizeFactor
            AssemblyDataKeepStrongly = sizeFactor
            AssemblyDataKeepWeakly = 2 * sizeFactor
            SemanticClassificationKeepStrongly = sizeFactor
            SemanticClassificationKeepWeakly = 2 * sizeFactor
            ItemKeyStoreKeepStrongly = sizeFactor
            ItemKeyStoreKeepWeakly = 2 * sizeFactor
            ScriptClosureKeepStrongly = sizeFactor
            ScriptClosureKeepWeakly = 2 * sizeFactor
        }

    static member Default =
        let sizeFactor = 100
        CacheSizes.Create sizeFactor

type internal CompilerCaches(cacheSizes: CacheSizes) =
    let cs = cacheSizes

    member _.CacheSizes = cs

    member val ParseFile = AsyncMemoize(keepStrongly = cs.ParseFileKeepStrongly, keepWeakly = cs.ParseFileKeepWeakly, name = "ParseFile")

    member val ParseFileWithoutProject =
        AsyncMemoize<string, string, FSharpParseFileResults>(
            cs.ParseFileWithoutProjectKeepStrongly,
            keepWeakly = cs.ParseFileWithoutProjectKeepWeakly,
            name = "ParseFileWithoutProject"
        )

    member val ParseAndCheckFileInProject =
        AsyncMemoize(
            cs.ParseAndCheckFileInProjectKeepStrongly,
            cs.ParseAndCheckFileInProjectKeepWeakly,
            name = "ParseAndCheckFileInProject"
        )

    member val ParseAndCheckAllFilesInProject =
        AsyncMemoizeDisabled(
            cs.ParseAndCheckAllFilesInProjectKeepStrongly,
            cs.ParseAndCheckAllFilesInProjectKeepWeakly,
            name = "ParseAndCheckFullProject"
        )

    member val ParseAndCheckProject =
        AsyncMemoize(cs.ParseAndCheckProjectKeepStrongly, cs.ParseAndCheckProjectKeepWeakly, name = "ParseAndCheckProject")

    member val FrameworkImports = AsyncMemoize(cs.FrameworkImportsKeepStrongly, cs.FrameworkImportsKeepWeakly, name = "FrameworkImports")

    member val BootstrapInfoStatic =
        AsyncMemoize(cs.BootstrapInfoStaticKeepStrongly, cs.BootstrapInfoStaticKeepWeakly, name = "BootstrapInfoStatic")

    member val BootstrapInfo = AsyncMemoize(cs.BootstrapInfoKeepStrongly, cs.BootstrapInfoKeepWeakly, name = "BootstrapInfo")

    member val TcLastFile = AsyncMemoizeDisabled(cs.TcLastFileKeepStrongly, cs.TcLastFileKeepWeakly, name = "TcLastFile")

    member val TcIntermediate = AsyncMemoize(cs.TcIntermediateKeepStrongly, cs.TcIntermediateKeepWeakly, name = "TcIntermediate")

    member val DependencyGraph = AsyncMemoize(cs.DependencyGraphKeepStrongly, cs.DependencyGraphKeepWeakly, name = "DependencyGraph")

    member val ProjectExtras = AsyncMemoizeDisabled(cs.ProjectExtrasKeepStrongly, cs.ProjectExtrasKeepWeakly, name = "ProjectExtras")

    member val AssemblyData = AsyncMemoize(cs.AssemblyDataKeepStrongly, cs.AssemblyDataKeepWeakly, name = "AssemblyData")

    member val SemanticClassification =
        AsyncMemoize(cs.SemanticClassificationKeepStrongly, cs.SemanticClassificationKeepWeakly, name = "SemanticClassification")

    member val ItemKeyStore = AsyncMemoize(cs.ItemKeyStoreKeepStrongly, cs.ItemKeyStoreKeepWeakly, name = "ItemKeyStore")

    member val ScriptClosure = AsyncMemoize(cs.ScriptClosureKeepStrongly, cs.ScriptClosureKeepWeakly, name = "ScriptClosure")

    member this.Clear(projects: Set<FSharpProjectIdentifier>) =
        let shouldClear project = projects |> Set.contains project

        this.ParseFile.Clear(fst >> shouldClear)
        this.ParseAndCheckFileInProject.Clear(snd >> shouldClear)
        this.ParseAndCheckProject.Clear(shouldClear)
        this.BootstrapInfoStatic.Clear(shouldClear)
        this.BootstrapInfo.Clear(shouldClear)
        this.TcIntermediate.Clear(snd >> shouldClear)
        this.AssemblyData.Clear(shouldClear)
        this.SemanticClassification.Clear(snd >> shouldClear)
        this.ItemKeyStore.Clear(snd >> shouldClear)
        this.ScriptClosure.Clear(snd >> shouldClear)

type internal TransparentCompiler
    (
        legacyReferenceResolver,
        projectCacheSize,
        keepAssemblyContents,
        keepAllBackgroundResolutions,
        tryGetMetadataSnapshot,
        suggestNamesForErrors,
        keepAllBackgroundSymbolUses,
        enableBackgroundItemKeyStoreAndSemanticClassification,
        enablePartialTypeChecking,
        parallelReferenceResolution,
        captureIdentifiersWhenParsing,
        getSource: (string -> Async<ISourceText option>) option,
        useChangeNotifications,
        ?cacheSizes
    ) as self =

    let documentSource =
        match getSource with
        | Some getSource -> DocumentSource.Custom getSource
        | None -> DocumentSource.FileSystem

    // Is having just one of these ok?
    let lexResourceManager = Lexhelp.LexResourceManager()

    let cacheSizes = defaultArg cacheSizes CacheSizes.Default

    // Mutable so we can easily clear them by creating a new instance
    let mutable caches = CompilerCaches(cacheSizes)

    // TODO: do we need this?
    //let maxTypeCheckingParallelism = max 1 (Environment.ProcessorCount / 2)
    //let maxParallelismSemaphore = new SemaphoreSlim(maxTypeCheckingParallelism)

    // We currently share one global dependency provider for all scripts for the FSharpChecker.
    // For projects, one is used per project.
    //
    // Sharing one for all scripts is necessary for good performance from GetProjectOptionsFromScript,
    // which requires a dependency provider to process through the project options prior to working out
    // if the cached incremental builder can be used for the project.
    let dependencyProviderForScripts = new DependencyProvider()

    // Legacy events, they're used in tests... eventually they should go away
    let beforeFileChecked = Event<string * FSharpProjectOptions>()
    let fileParsed = Event<string * FSharpProjectOptions>()
    let fileChecked = Event<string * FSharpProjectOptions>()
    let projectChecked = Event<FSharpProjectOptions>()

    // use this to process not-yet-implemented tasks
    let backgroundCompiler =
        BackgroundCompiler(
            legacyReferenceResolver,
            projectCacheSize,
            keepAssemblyContents,
            keepAllBackgroundResolutions,
            tryGetMetadataSnapshot,
            suggestNamesForErrors,
            keepAllBackgroundSymbolUses,
            enableBackgroundItemKeyStoreAndSemanticClassification,
            enablePartialTypeChecking,
            parallelReferenceResolution,
            captureIdentifiersWhenParsing,
            getSource,
            useChangeNotifications
        )
        :> IBackgroundCompiler

    let ComputeScriptClosureInner
        (fileName: string)
        (source: ISourceTextNew)
        (defaultFSharpBinariesDir: string)
        (useSimpleResolution: bool)
        (useFsiAuxLib: bool)
        (useSdkRefs: bool)
        (sdkDirOverride: string option)
        (assumeDotNetFramework: bool)
        (otherOptions: string list)
        =
        let reduceMemoryUsage = ReduceMemoryFlag.Yes

        let applyCompilerOptions tcConfig =
            let fsiCompilerOptions = GetCoreFsiCompilerOptions tcConfig
            ParseCompilerOptions(ignore, fsiCompilerOptions, otherOptions)

        let closure =
            LoadClosure.ComputeClosureOfScriptText(
                legacyReferenceResolver,
                defaultFSharpBinariesDir,
                fileName,
                source,
                CodeContext.Editing,
                useSimpleResolution,
                useFsiAuxLib,
                useSdkRefs,
                sdkDirOverride,
                Lexhelp.LexResourceManager(),
                applyCompilerOptions,
                assumeDotNetFramework,
                tryGetMetadataSnapshot,
                reduceMemoryUsage,
                dependencyProviderForScripts
            )

        closure

    let mkScriptClosureCacheKey
        (fileName: string)
        (source: ISourceTextNew)
        (useSimpleResolution: bool)
        (useFsiAuxLib: bool)
        (useSdkRefs: bool)
        (assumeDotNetFramework: bool)
        (projectIdentifier: FSharpProjectIdentifier)
        (otherOptions: string list)
        (stamp: int64 option)
        =
        { new ICacheKey<string * FSharpProjectIdentifier, string> with
            member _.GetKey() = fileName, projectIdentifier
            member _.GetLabel() = $"ScriptClosure for %s{fileName}"

            member _.GetVersion() =
                Md5Hasher.empty
                |> Md5Hasher.addStrings
                    [|
                        yield! otherOptions
                        match stamp with
                        | None -> ()
                        | Some stamp -> string stamp
                    |]
                |> Md5Hasher.addBytes (source.GetChecksum().ToArray())
                |> Md5Hasher.addBool useSimpleResolution
                |> Md5Hasher.addBool useFsiAuxLib
                |> Md5Hasher.addBool useSdkRefs
                |> Md5Hasher.addBool assumeDotNetFramework
                |> Md5Hasher.toString
        }

    let ComputeScriptClosure
        (fileName: string)
        (source: ISourceTextNew)
        (defaultFSharpBinariesDir: string)
        (useSimpleResolution: bool)
        (useFsiAuxLib: bool option)
        (useSdkRefs: bool option)
        (sdkDirOverride: string option)
        (assumeDotNetFramework: bool option)
        (projectIdentifier: FSharpProjectIdentifier)
        (otherOptions: string list)
        (stamp: int64 option)
        =
        let useFsiAuxLib = defaultArg useFsiAuxLib true
        let useSdkRefs = defaultArg useSdkRefs true
        let assumeDotNetFramework = defaultArg assumeDotNetFramework false

        let key =
            mkScriptClosureCacheKey
                fileName
                source
                useSimpleResolution
                useFsiAuxLib
                useSdkRefs
                assumeDotNetFramework
                projectIdentifier
                otherOptions
                stamp

        caches.ScriptClosure.Get(
            key,
            async {
                return
                    ComputeScriptClosureInner
                        fileName
                        source
                        defaultFSharpBinariesDir
                        useSimpleResolution
                        useFsiAuxLib
                        useSdkRefs
                        sdkDirOverride
                        assumeDotNetFramework
                        otherOptions
            }
        )

    let ComputeFrameworkImports (tcConfig: TcConfig) frameworkDLLs nonFrameworkResolutions =
        let frameworkDLLsKey =
            frameworkDLLs
            |> List.map (fun ar -> ar.resolvedPath) // The cache key. Just the minimal data.
            |> List.sort // Sort to promote cache hits.

        // The data elements in this key are very important. There should be nothing else in the TcConfig that logically affects
        // the import of a set of framework DLLs into F# CCUs. That is, the F# CCUs that result from a set of DLLs (including
        // FSharp.Core.dll and mscorlib.dll) must be logically invariant of all the other compiler configuration parameters.
        let key =
            FrameworkImportsCacheKey(
                frameworkDLLsKey,
                tcConfig.primaryAssembly.Name,
                tcConfig.GetTargetFrameworkDirectories(),
                tcConfig.fsharpBinariesDir,
                tcConfig.langVersion.SpecifiedVersion,
                tcConfig.checkNullness
            )

        caches.FrameworkImports.Get(
            key,
            async {
                use _ = Activity.start "ComputeFrameworkImports" []
                let tcConfigP = TcConfigProvider.Constant tcConfig

                return! TcImports.BuildFrameworkTcImports(tcConfigP, frameworkDLLs, nonFrameworkResolutions)
            }
        )

    // Link all the assemblies together and produce the input typecheck accumulator
    let CombineImportedAssembliesTask
        (
            assemblyName,
            tcConfig: TcConfig,
            tcConfigP,
            tcGlobals,
            frameworkTcImports,
            nonFrameworkResolutions,
            unresolvedReferences,
            dependencyProvider,
            loadClosureOpt: LoadClosure option,
            basicDependencies,
            importsInvalidatedByTypeProvider: Event<unit>
        ) =

        async {
            let diagnosticsLogger =
                CompilationDiagnosticLogger("CombineImportedAssembliesTask", tcConfig.diagnosticsOptions)

            use _ = new CompilationGlobalsScope(diagnosticsLogger, BuildPhase.Parameter)

            let! tcImports =
                async {
                    try
                        let! tcImports =
                            TcImports.BuildNonFrameworkTcImports(
                                tcConfigP,
                                frameworkTcImports,
                                nonFrameworkResolutions,
                                unresolvedReferences,
                                dependencyProvider
                            )
#if !NO_TYPEPROVIDERS
                        // TODO: review and handle the event
                        tcImports.GetCcusExcludingBase()
                        |> Seq.iter (fun ccu ->
                            // When a CCU reports an invalidation, merge them together and just report a
                            // general "imports invalidated". This triggers a rebuild.
                            //
                            // We are explicit about what the handler closure captures to help reason about the
                            // lifetime of captured objects, especially in case the type provider instance gets leaked
                            // or keeps itself alive mistakenly, e.g. via some global state in the type provider instance.
                            //
                            // The handler only captures
                            //    1. a weak reference to the importsInvalidated event.
                            //
                            // The IncrementalBuilder holds the strong reference the importsInvalidated event.
                            //
                            // In the invalidation handler we use a weak reference to allow the IncrementalBuilder to
                            // be collected if, for some reason, a TP instance is not disposed or not GC'd.
                            let capturedImportsInvalidated = WeakReference<_>(importsInvalidatedByTypeProvider)

                            ccu.Deref.InvalidateEvent.Add(fun _ ->
                                match capturedImportsInvalidated.TryGetTarget() with
                                | true, tg -> tg.Trigger()
                                | _ -> ()))
#endif
#if NO_TYPEPROVIDERS
                        ignore importsInvalidatedByTypeProvider
#endif
                        return tcImports
                    with
                    | :? OperationCanceledException ->
                        // if it's been canceled then it shouldn't be needed anymore
                        return frameworkTcImports
                    | exn ->
                        Debug.Assert(false, sprintf "Could not BuildAllReferencedDllTcImports %A" exn)
                        diagnosticsLogger.Warning exn
                        return frameworkTcImports
                }

            let tcInitial, openDecls0 =
                GetInitialTcEnv(assemblyName, rangeStartup, tcConfig, tcImports, tcGlobals)

            let tcState =
                GetInitialTcState(rangeStartup, assemblyName, tcConfig, tcGlobals, tcImports, tcInitial, openDecls0)

            let loadClosureErrors =
                [
                    match loadClosureOpt with
                    | None -> ()
                    | Some loadClosure ->
                        for inp in loadClosure.Inputs do
                            yield! inp.MetaCommandDiagnostics
                ]

            let initialErrors =
                Array.append (Array.ofList loadClosureErrors) (diagnosticsLogger.GetDiagnostics())

            let tcInfo =
                {
                    tcState = tcState
                    tcEnvAtEndOfFile = tcInitial
                    topAttribs = None
                    latestCcuSigForFile = None
                    tcDiagnosticsRev = [ initialErrors ]
                    moduleNamesDict = Map.empty
                    tcDependencyFiles = basicDependencies
                    sigNameOpt = None
                    graphNode = None
                    stateContainsNodes = Set.empty
                    sink = []
                }

            return tcImports, tcInfo
        }

    let getProjectReferences (project: ProjectSnapshotBase<_>) userOpName =
        [
            for r in project.ReferencedProjects do

                match r with
                | FSharpReferencedProjectSnapshot.FSharpReference(nm, projectSnapshot) ->
                    // Don't use cross-project references for FSharp.Core, since various bits of code
                    // require a concrete FSharp.Core to exist on-disk. The only solutions that have
                    // these cross-project references to FSharp.Core are VisualFSharp.sln and FSharp.sln. The ramification
                    // of this is that you need to build FSharp.Core to get intellisense in those projects.

                    if
                        (try
                            Path.GetFileNameWithoutExtension(nm)
                         with _ ->
                             "")
                        <> GetFSharpCoreLibraryName()
                    then
                        { new IProjectReference with
                            member x.EvaluateRawContents() =
                                async {
                                    Trace.TraceInformation("FCS: {0}.{1} ({2})", userOpName, "GetAssemblyData", nm)

                                    return!
                                        self.GetAssemblyData(
                                            projectSnapshot.ProjectSnapshot,
                                            nm,
                                            userOpName + ".CheckReferencedProject(" + nm + ")"
                                        )
                                }

                            member x.TryGetLogicalTimeStamp(cache) =
                                // TODO:
                                None

                            member x.FileName = nm
                        }
                | FSharpReferencedProjectSnapshot.PEReference(getStamp, delayedReader) ->
                    { new IProjectReference with
                        member x.EvaluateRawContents() =
                            cancellable {
                                let! ilReaderOpt = delayedReader.TryGetILModuleReader()

                                match ilReaderOpt with
                                | Some ilReader ->
                                    let ilModuleDef, ilAsmRefs = ilReader.ILModuleDef, ilReader.ILAssemblyRefs
                                    let data = RawFSharpAssemblyData(ilModuleDef, ilAsmRefs) :> IRawFSharpAssemblyData
                                    return ProjectAssemblyDataResult.Available data
                                | _ ->
                                    // Note 'false' - if a PEReference doesn't find an ILModuleReader then we don't
                                    // continue to try to use an on-disk DLL
                                    return ProjectAssemblyDataResult.Unavailable false
                            }
                            |> Cancellable.toAsync

                        member x.TryGetLogicalTimeStamp _ = getStamp () |> Some
                        member x.FileName = delayedReader.OutputFile
                    }

                | FSharpReferencedProjectSnapshot.ILModuleReference(nm, getStamp, getReader) ->
                    { new IProjectReference with
                        member x.EvaluateRawContents() =
                            cancellable {
                                let ilReader = getReader ()
                                let ilModuleDef, ilAsmRefs = ilReader.ILModuleDef, ilReader.ILAssemblyRefs
                                let data = RawFSharpAssemblyData(ilModuleDef, ilAsmRefs) :> IRawFSharpAssemblyData
                                return ProjectAssemblyDataResult.Available data
                            }
                            |> Cancellable.toAsync

                        member x.TryGetLogicalTimeStamp _ = getStamp () |> Some
                        member x.FileName = nm
                    }
        ]

    let ComputeTcConfigBuilder (projectSnapshot: ProjectSnapshot) =
        async {
            let useSimpleResolutionSwitch = "--simpleresolution"
            let commandLineArgs = projectSnapshot.CommandLineOptions
            let defaultFSharpBinariesDir = FSharpCheckerResultsSettings.defaultFSharpBinariesDir
            let useScriptResolutionRules = projectSnapshot.UseScriptResolutionRules

            let projectReferences =
                getProjectReferences projectSnapshot "ComputeTcConfigBuilder"

            let getSwitchValue (switchString: string) =
                match commandLineArgs |> List.tryFindIndex (fun s -> s.StartsWithOrdinal switchString) with
                | Some idx -> Some(commandLineArgs[idx].Substring(switchString.Length))
                | _ -> None

            let useSimpleResolution =
                (getSwitchValue useSimpleResolutionSwitch) |> Option.isSome

            let! (loadClosureOpt: LoadClosure option) =
                let lastScriptFile =
                    match List.tryLast projectSnapshot.SourceFiles with
                    | None -> None
                    | Some file -> if IsScript file.FileName then Some file else None

                match lastScriptFile, projectSnapshot.UseScriptResolutionRules with
                | Some fsxFile, true -> // assuming UseScriptResolutionRules and a single source file means we are doing this for a script
                    async {
                        let! source = fsxFile.GetSource() |> Async.AwaitTask

                        let! closure =
                            ComputeScriptClosure
                                fsxFile.FileName
                                source
                                defaultFSharpBinariesDir
                                useSimpleResolution
                                None
                                None
                                None
                                None
                                projectSnapshot.Identifier
                                projectSnapshot.OtherOptions
                                projectSnapshot.Stamp

                        return (Some closure)
                    }
                | _ -> async { return None }

            let sdkDirOverride =
                match loadClosureOpt with
                | None -> None
                | Some loadClosure -> loadClosure.SdkDirOverride

            // see also fsc.fs: runFromCommandLineToImportingAssemblies(), as there are many similarities to where the PS creates a tcConfigB
            let tcConfigB =
                TcConfigBuilder.CreateNew(
                    legacyReferenceResolver,
                    defaultFSharpBinariesDir,
                    implicitIncludeDir = projectSnapshot.ProjectDirectory,
                    reduceMemoryUsage = ReduceMemoryFlag.Yes,
                    isInteractive = useScriptResolutionRules,
                    isInvalidationSupported = true,
                    defaultCopyFSharpCore = CopyFSharpCoreFlag.No,
                    tryGetMetadataSnapshot = tryGetMetadataSnapshot,
                    sdkDirOverride = sdkDirOverride,
                    rangeForErrors = range0
                )

            tcConfigB.primaryAssembly <-
                match loadClosureOpt with
                | None -> PrimaryAssembly.Mscorlib
                | Some loadClosure ->
                    if loadClosure.UseDesktopFramework then
                        PrimaryAssembly.Mscorlib
                    else
                        PrimaryAssembly.System_Runtime

            tcConfigB.resolutionEnvironment <- (LegacyResolutionEnvironment.EditingOrCompilation true)

            tcConfigB.conditionalDefines <-
                let define =
                    if useScriptResolutionRules then
                        "INTERACTIVE"
                    else
                        "COMPILED"

                define :: tcConfigB.conditionalDefines

            tcConfigB.realsig <-
                List.contains "--realsig" commandLineArgs
                || List.contains "--realsig+" commandLineArgs

            tcConfigB.projectReferences <- projectReferences

            tcConfigB.useSimpleResolution <- useSimpleResolution

            // Apply command-line arguments and collect more source files if they are in the arguments
            let sourceFilesNew =
                ApplyCommandLineArgs(tcConfigB, projectSnapshot.SourceFileNames, commandLineArgs)

            // Never open PDB files for the language service, even if --standalone is specified
            tcConfigB.openDebugInformationForLaterStaticLinking <- false

            tcConfigB.xmlDocInfoLoader <-
                { new IXmlDocumentationInfoLoader with
                    /// Try to load xml documentation associated with an assembly by the same file path with the extension ".xml".
                    member _.TryLoad(assemblyFileName) =
                        let xmlFileName = !! Path.ChangeExtension(assemblyFileName, ".xml")

                        // REVIEW: File IO - Will eventually need to change this to use a file system interface of some sort.
                        XmlDocumentationInfo.TryCreateFromFile(xmlFileName)
                }
                |> Some

            tcConfigB.parallelReferenceResolution <- parallelReferenceResolution
            tcConfigB.captureIdentifiersWhenParsing <- captureIdentifiersWhenParsing

            return tcConfigB, sourceFilesNew, loadClosureOpt
        }

    let mutable BootstrapInfoIdCounter = 0

    /// Bootstrap info that does not depend source files
    let ComputeBootstrapInfoStatic (projectSnapshot: ProjectSnapshotBase<_>, tcConfig: TcConfig, assemblyName: string, loadClosureOpt) =
        let cacheKey = projectSnapshot.BaseCacheKeyWith("BootstrapInfoStatic", assemblyName)

        caches.BootstrapInfoStatic.Get(
            cacheKey,
            async {
                use _ =
                    Activity.start
                        "ComputeBootstrapInfoStatic"
                        [|
                            Activity.Tags.project, projectSnapshot.ProjectFileName |> Path.GetFileName |> (!!)
                            "references", projectSnapshot.ReferencedProjects.Length.ToString()
                        |]

                // Resolve assemblies and create the framework TcImports. This caches a level of "system" references. No type providers are
                // included in these references.

                let frameworkDLLs, nonFrameworkResolutions, unresolvedReferences =
                    TcAssemblyResolutions.SplitNonFoundationalResolutions(tcConfig)

                // Prepare the frameworkTcImportsCache
                let! tcGlobals, frameworkTcImports = ComputeFrameworkImports tcConfig frameworkDLLs nonFrameworkResolutions

                // Note we are not calling diagnosticsLogger.GetDiagnostics() anywhere for this task.
                // This is ok because not much can actually go wrong here.
                let diagnosticsLogger =
                    CompilationDiagnosticLogger("nonFrameworkAssemblyInputs", tcConfig.diagnosticsOptions)

                use _ = new CompilationGlobalsScope(diagnosticsLogger, BuildPhase.Parameter)

                let tcConfigP = TcConfigProvider.Constant tcConfig

                let importsInvalidatedByTypeProvider = Event<unit>()

                let basicDependencies =
                    [
                        for UnresolvedAssemblyReference(referenceText, _) in unresolvedReferences do
                            // Exclude things that are definitely not a file name
                            if not (FileSystem.IsInvalidPathShim referenceText) then
                                let file =
                                    if FileSystem.IsPathRootedShim referenceText then
                                        referenceText
                                    else
                                        Path.Combine(projectSnapshot.ProjectDirectory, referenceText)

                                yield file

                        for r in nonFrameworkResolutions do
                            yield r.resolvedPath
                    ]

                // For scripts, the dependency provider is already available.
                // For projects create a fresh one for the project.
                let dependencyProvider =
                    if projectSnapshot.UseScriptResolutionRules then
                        dependencyProviderForScripts
                    else
                        new DependencyProvider()

                let! tcImports, initialTcInfo =
                    CombineImportedAssembliesTask(
                        assemblyName,
                        tcConfig,
                        tcConfigP,
                        tcGlobals,
                        frameworkTcImports,
                        nonFrameworkResolutions,
                        unresolvedReferences,
                        dependencyProvider,
                        loadClosureOpt,
                        basicDependencies,
                        importsInvalidatedByTypeProvider
                    )

                let bootstrapId = Interlocked.Increment &BootstrapInfoIdCounter

                // TODO: In the future it might make sense to expose the event on the ProjectSnapshot and let the consumer deal with this.
                // We could include a timestamp as part of the ProjectSnapshot key that represents the last time since the TypeProvider assembly was invalidated.
                // When the event trigger, the consumer could then create a new snapshot based on the updated time.
                importsInvalidatedByTypeProvider.Publish.Add(fun () -> caches.Clear(Set.singleton projectSnapshot.Identifier))

                return bootstrapId, tcImports, tcGlobals, initialTcInfo, importsInvalidatedByTypeProvider
            }
        )

    let computeBootstrapInfoInner (projectSnapshot: ProjectSnapshot) =
        async {

            let! tcConfigB, sourceFiles, loadClosureOpt = ComputeTcConfigBuilder projectSnapshot

            // If this is a builder for a script, re-apply the settings inferred from the
            // script and its load closure to the configuration.
            //
            // NOTE: it would probably be cleaner and more accurate to re-run the load closure at this point.
            let setupConfigFromLoadClosure () =
                match loadClosureOpt with
                | Some loadClosure ->
                    let dllReferences =
                        [
                            for reference in tcConfigB.referencedDLLs do
                                // If there's (one or more) resolutions of closure references then yield them all
                                match
                                    loadClosure.References
                                    |> List.tryFind (fun (resolved, _) -> resolved = reference.Text)
                                with
                                | Some(resolved, closureReferences) ->
                                    for closureReference in closureReferences do
                                        yield AssemblyReference(closureReference.originalReference.Range, resolved, None)
                                | None -> yield reference
                        ]

                    tcConfigB.referencedDLLs <- []

                    tcConfigB.primaryAssembly <-
                        (if loadClosure.UseDesktopFramework then
                             PrimaryAssembly.Mscorlib
                         else
                             PrimaryAssembly.System_Runtime)
                    // Add one by one to remove duplicates
                    dllReferences
                    |> List.iter (fun dllReference -> tcConfigB.AddReferencedAssemblyByPath(dllReference.Range, dllReference.Text))

                    tcConfigB.knownUnresolvedReferences <- loadClosure.UnresolvedReferences
                | None -> ()

            setupConfigFromLoadClosure ()

            let tcConfig = TcConfig.Create(tcConfigB, validate = true)
            let outFile, _, assemblyName = tcConfigB.DecideNames sourceFiles

            let! bootstrapId, tcImports, tcGlobals, initialTcInfo, importsInvalidatedByTypeProvider =
                ComputeBootstrapInfoStatic(projectSnapshot, tcConfig, assemblyName, loadClosureOpt)

            // Check for the existence of loaded sources and prepend them to the sources list if present.
            let loadedSources =
                tcConfig.GetAvailableLoadedSources()
                |> List.map (fun (m, fileName) -> m, FSharpFileSnapshot.CreateFromFileSystem(fileName))

            return
                match sourceFiles with
                | [] -> None
                | _ ->
                    Some
                        {
                            Id = bootstrapId
                            AssemblyName = assemblyName
                            OutFile = outFile
                            TcConfig = tcConfig
                            TcImports = tcImports
                            TcGlobals = tcGlobals
                            InitialTcInfo = initialTcInfo
                            LoadedSources = loadedSources
                            LoadClosure = loadClosureOpt
                            LastFileName = sourceFiles |> List.tryLast |> Option.defaultValue ""
                            ImportsInvalidatedByTypeProvider = importsInvalidatedByTypeProvider
                        }
        }

    let ComputeBootstrapInfo (projectSnapshot: ProjectSnapshot) =

        caches.BootstrapInfo.Get(
            projectSnapshot.NoFileVersionsKey,
            async {
                use _ =
                    Activity.start
                        "ComputeBootstrapInfo"
                        [|
                            Activity.Tags.project, projectSnapshot.ProjectFileName |> Path.GetFileName |> (!!)
                        |]

                // Trap and report diagnostics from creation.
                let delayedLogger = CapturingDiagnosticsLogger("IncrementalBuilderCreation")
                use _ = new CompilationGlobalsScope(delayedLogger, BuildPhase.Parameter)

                let! bootstrapInfoOpt =
                    async {
                        try
                            return! computeBootstrapInfoInner projectSnapshot
                        with exn ->
                            errorRecoveryNoRange exn
                            return None
                    }

                let diagnostics =
                    match bootstrapInfoOpt with
                    | Some bootstrapInfo ->
                        let diagnosticsOptions = bootstrapInfo.TcConfig.diagnosticsOptions

                        let diagnosticsLogger =
                            CompilationDiagnosticLogger("IncrementalBuilderCreation", diagnosticsOptions)

                        delayedLogger.CommitDelayedDiagnostics diagnosticsLogger
                        diagnosticsLogger.GetDiagnostics()
                    | _ -> Array.ofList delayedLogger.Diagnostics
                    |> Array.map (fun (diagnostic, severity) ->
                        let flatErrors =
                            bootstrapInfoOpt
                            |> Option.map (fun bootstrapInfo -> bootstrapInfo.TcConfig.flatErrors)
                            |> Option.defaultValue false // TODO: do we need to figure this out?

                        FSharpDiagnostic.CreateFromException(diagnostic, severity, range.Zero, suggestNamesForErrors, flatErrors, None))

                return bootstrapInfoOpt, diagnostics
            }
        )

    // TODO: Not sure if we should cache this. For VS probably not. Maybe it can be configurable by FCS user.
    let LoadSource (file: FSharpFileSnapshot) isExe isLastCompiland =
        async {
            let! source = file.GetSource() |> Async.AwaitTask

            return
                FSharpFileSnapshotWithSource(
                    FileName = file.FileName,
                    Source = source,
                    SourceHash = source.GetChecksum(),
                    IsLastCompiland = isLastCompiland,
                    IsExe = isExe
                )
        }

    let LoadSources (bootstrapInfo: BootstrapInfo) (projectSnapshot: ProjectSnapshot) =
        async {
            let isExe = bootstrapInfo.TcConfig.target.IsExe

            let! sources =
                projectSnapshot.SourceFiles
                |> Seq.map (fun f -> LoadSource f isExe (f.FileName = bootstrapInfo.LastFileName))
                |> MultipleDiagnosticsLoggers.Parallel

            return ProjectSnapshotWithSources(projectSnapshot.ProjectConfig, projectSnapshot.ReferencedProjects, sources |> Array.toList)

        }

    let ComputeParseFile (projectSnapshot: ProjectSnapshotBase<_>) (tcConfig: TcConfig) (file: FSharpFileSnapshotWithSource) =

        let key =
            { new ICacheKey<_, _> with
                member _.GetLabel() = file.FileName |> shortPath

                member _.GetKey() =
                    projectSnapshot.ProjectConfig.Identifier, file.FileName

                member _.GetVersion() =
                    projectSnapshot.ParsingVersion,
                    file.StringVersion,
                    // TODO: is there a situation where this is not enough and we need to have them separate?
                    file.IsLastCompiland && file.IsExe
            }

        caches.ParseFile.Get(
            key,
            async {
                use _ =
                    Activity.start
                        "ComputeParseFile"
                        [|
                            Activity.Tags.fileName, file.FileName |> shortPath
                            Activity.Tags.version, file.StringVersion
                        |]

                let diagnosticsLogger =
                    CompilationDiagnosticLogger("Parse", tcConfig.diagnosticsOptions)
                // Return the disposable object that cleans up
                use _holder = new CompilationGlobalsScope(diagnosticsLogger, BuildPhase.Parse)

                let flags = file.IsLastCompiland, file.IsExe
                let fileName = file.FileName
                let sourceText = file.Source

                let input =
                    ParseOneInputSourceText(tcConfig, lexResourceManager, fileName, flags, diagnosticsLogger, sourceText)

                // TODO: Hashing of syntax tree
                let inputHash = file.Version

                fileParsed.Trigger(fileName, Unchecked.defaultof<_>)

                return FSharpParsedFile(fileName, inputHash, sourceText, input, diagnosticsLogger.GetDiagnostics())
            }
        )

    // In case we don't want to use any parallel processing
    let mkLinearGraph count : Graph<FileIndex> =
        seq {
            0, [||]

            yield!
                [ 0 .. count - 1 ]
                |> Seq.rev
                |> Seq.pairwise
                |> Seq.map (fun (a, b) -> a, [| b |])
        }
        |> Graph.make

    let computeDependencyGraph (tcConfig: TcConfig) parsedInputs (processGraph: Graph<FileIndex> -> Graph<FileIndex>) =
        async {
            let sourceFiles: FileInProject array =
                parsedInputs
                |> Seq.toArray
                |> Array.mapi (fun idx (input: ParsedInput) ->
                    {
                        Idx = idx
                        FileName = input.FileName
                        ParsedInput = input
                    })

            use _ =
                Activity.start "ComputeDependencyGraph" [| Activity.Tags.fileName, (sourceFiles |> Array.last).FileName |]

            let filePairs = FilePairMap(sourceFiles)

            // TODO: we will probably want to cache and re-use larger graphs if available

            let graph =
                if tcConfig.compilingFSharpCore then
                    mkLinearGraph sourceFiles.Length
                else
                    DependencyResolution.mkGraph filePairs sourceFiles |> fst |> processGraph

            let nodeGraph = TransformDependencyGraph(graph, filePairs)

            let fileNames =
                parsedInputs
                |> Seq.mapi (fun idx input -> idx, Path.GetFileName input.FileName)
                |> Map.ofSeq

            let debugGraph =
                nodeGraph
                |> Graph.map (function
                    | NodeToTypeCheck.PhysicalFile i -> i, $"[{i}] {fileNames[i]}"
                    | NodeToTypeCheck.ArtificialImplFile i -> -(i + 1), $"AIF [{i}] : {fileNames[i]}")
                |> Graph.serialiseToMermaid

            //Trace.TraceInformation("\n" + debugGraph)

            match Activity.Current with
            | Null -> ()
            | NonNull a -> a.AddTag("graph", debugGraph) |> ignore

            return nodeGraph, graph
        }

    let removeImplFilesThatHaveSignatures (projectSnapshot: ProjectSnapshot) (graph: Graph<FileIndex>) =

        let removeIndexes =
            projectSnapshot.SourceFileNames
            |> Seq.mapi pair
            |> Seq.groupBy (
                snd
                >> (fun fileName ->
                    if fileName.EndsWith(".fsi") then
                        fileName.Substring(0, fileName.Length - 1)
                    else
                        fileName)
            )
            |> Seq.map (snd >> (Seq.toList))
            |> Seq.choose (function
                | [ idx1, _; idx2, _ ] -> max idx1 idx2 |> Some
                | _ -> None)
            |> Set

        graph
        |> Seq.filter (fun x -> not (removeIndexes.Contains x.Key))
        |> Seq.map (fun x -> x.Key, x.Value |> Array.filter (fun node -> not (removeIndexes.Contains node)))
        |> Graph.make

    let removeImplFilesThatHaveSignaturesExceptLastOne (projectSnapshot: ProjectSnapshotBase<_>) (graph: Graph<FileIndex>) =

        let removeIndexes =
            projectSnapshot.SourceFileNames
            |> Seq.mapi pair
            |> Seq.groupBy (
                snd
                >> (fun fileName ->
                    if fileName.EndsWith(".fsi") then
                        fileName.Substring(0, fileName.Length - 1)
                    else
                        fileName)
            )
            |> Seq.map (snd >> (Seq.toList))
            |> Seq.choose (function
                | [ idx1, _; idx2, _ ] -> max idx1 idx2 |> Some
                | _ -> None)
            |> Set
            // Don't remove the last file
            |> Set.remove (projectSnapshot.SourceFiles.Length - 1)

        graph
        |> Seq.filter (fun x -> not (removeIndexes.Contains x.Key))
        |> Seq.map (fun x -> x.Key, x.Value |> Array.filter (fun node -> not (removeIndexes.Contains node)))
        |> Graph.make

    let ComputeDependencyGraphForFile (tcConfig: TcConfig) (priorSnapshot: ProjectSnapshotBase<FSharpParsedFile>) =
        let key = priorSnapshot.SourceFiles.Key(DependencyGraphType.File)
        //let lastFileIndex = (parsedInputs |> Array.length) - 1
        //caches.DependencyGraph.Get(key, computeDependencyGraph parsedInputs (Graph.subGraphFor lastFileIndex))
        caches.DependencyGraph.Get(
            key,
            computeDependencyGraph
                tcConfig
                (priorSnapshot.SourceFiles |> Seq.map (fun f -> f.ParsedInput))
                (removeImplFilesThatHaveSignaturesExceptLastOne priorSnapshot)
        )

    let ComputeDependencyGraphForProject (tcConfig: TcConfig) (projectSnapshot: ProjectSnapshotBase<FSharpParsedFile>) =

        let key = projectSnapshot.SourceFiles.Key(DependencyGraphType.Project)
        //caches.DependencyGraph.Get(key, computeDependencyGraph parsedInputs (removeImplFilesThatHaveSignatures projectSnapshot))
        caches.DependencyGraph.Get(
            key,
            computeDependencyGraph tcConfig (projectSnapshot.SourceFiles |> Seq.map (fun f -> f.ParsedInput)) id
        )

    let ComputeTcIntermediate
        (projectSnapshot: ProjectSnapshotBase<FSharpParsedFile>)
        (dependencyGraph: Graph<FileIndex>)
        (index: FileIndex)
        (nodeToCheck: NodeToTypeCheck)
        bootstrapInfo
        (prevTcInfo: TcInfo)
        =

        ignore dependencyGraph

        let key = projectSnapshot.FileKey(index).WithExtraVersion(bootstrapInfo.Id)

        let _label, _k, _version = key.GetLabel(), key.GetKey(), key.GetVersion()

        caches.TcIntermediate.Get(
            key,
            async {

                let file = projectSnapshot.SourceFiles[index]

                let input = file.ParsedInput
                let fileName = file.FileName

                use _ =
                    Activity.start
                        "ComputeTcIntermediate"
                        [|
                            Activity.Tags.fileName, fileName |> Path.GetFileName |> (!!)
                            "key", key.GetLabel()
                            "version", "-" // key.GetVersion()
                        |]

                beforeFileChecked.Trigger(fileName, Unchecked.defaultof<_>)

                let tcConfig = bootstrapInfo.TcConfig
                let tcGlobals = bootstrapInfo.TcGlobals
                let tcImports = bootstrapInfo.TcImports

                let mainInputFileName = file.FileName
                let sourceText = file.SourceText
                let parsedMainInput = file.ParsedInput

                // Initialize the error handler
                let errHandler =
                    ParseAndCheckFile.DiagnosticsHandler(
                        true,
                        mainInputFileName,
                        tcConfig.diagnosticsOptions,
                        sourceText,
                        suggestNamesForErrors,
                        tcConfig.flatErrors
                    )

                // Apply nowarns to tcConfig (may generate errors, so ensure diagnosticsLogger is installed)
                let tcConfig =
                    ApplyNoWarnsToTcConfig(tcConfig, parsedMainInput, !! Path.GetDirectoryName(mainInputFileName))

                let diagnosticsLogger = errHandler.DiagnosticsLogger

                let diagnosticsLogger =
                    GetDiagnosticsLoggerFilteringByScopedPragmas(false, input.ScopedPragmas, tcConfig.diagnosticsOptions, diagnosticsLogger)

                use _ = new CompilationGlobalsScope(diagnosticsLogger, BuildPhase.TypeCheck)

                //beforeFileChecked.Trigger fileName

                ApplyMetaCommandsFromInputToTcConfig(tcConfig, input, Path.GetDirectoryName fileName |> (!!), tcImports.DependencyProvider)
                |> ignore

                let sink = TcResultsSinkImpl(tcGlobals, file.SourceText)

                let hadParseErrors =
                    file.ParseDiagnostics
                    |> Array.exists (snd >> (=) FSharpDiagnosticSeverity.Error)

                let input, moduleNamesDict =
                    DeduplicateParsedInputModuleName prevTcInfo.moduleNamesDict input

                //let! ct = NodeCode.CancellationToken

                try
                    //do! maxParallelismSemaphore.WaitAsync(ct) |> NodeCode.AwaitTask

                    let! finisher =
                        CheckOneInputWithCallback
                            nodeToCheck
                            ((fun () -> hadParseErrors || diagnosticsLogger.CheckForRealErrorsIgnoringWarnings),
                             tcConfig,
                             tcImports,
                             tcGlobals,
                             None,
                             TcResultsSink.WithSink sink,
                             prevTcInfo.tcState,
                             input,
                             true)
                        |> Cancellable.toAsync

                    //fileChecked.Trigger fileName

                    fileChecked.Trigger(fileName, Unchecked.defaultof<_>)

                    return
                        {
                            finisher = finisher
                            moduleNamesDict = moduleNamesDict
                            tcDiagnosticsRev = [ errHandler.CollectedPhasedDiagnostics ]
                            tcDependencyFiles = [ fileName ]
                            sink = sink
                        }
                finally
                    ()
            //maxParallelismSemaphore.Release() |> ignore
            }
        )

    let processGraphNode projectSnapshot bootstrapInfo dependencyFiles collectSinks (fileNode: NodeToTypeCheck) tcInfo =
        // TODO: should this be node?
        async {
            match fileNode with
            | NodeToTypeCheck.PhysicalFile index ->

                let! tcIntermediate = ComputeTcIntermediate projectSnapshot dependencyFiles index fileNode bootstrapInfo tcInfo

                let (Finisher(node = node; finisher = finisher)) = tcIntermediate.finisher

                return
                    Finisher(
                        node,
                        (fun tcInfo ->

                            let partialResult, tcState = finisher tcInfo.tcState

                            let tcEnv, topAttribs, _checkImplFileOpt, ccuSigForFile = partialResult

                            let tcEnvAtEndOfFile =
                                if keepAllBackgroundResolutions then
                                    tcEnv
                                else
                                    tcState.TcEnvFromImpls

                            partialResult,
                            { tcInfo with
                                tcState = tcState
                                tcEnvAtEndOfFile = tcEnvAtEndOfFile
                                moduleNamesDict = tcIntermediate.moduleNamesDict
                                topAttribs = Some topAttribs
                                tcDiagnosticsRev = tcIntermediate.tcDiagnosticsRev @ tcInfo.tcDiagnosticsRev
                                tcDependencyFiles = tcIntermediate.tcDependencyFiles @ tcInfo.tcDependencyFiles
                                latestCcuSigForFile = Some ccuSigForFile
                                graphNode = Some node
                                stateContainsNodes = tcInfo.stateContainsNodes |> Set.add node
                                sink =
                                    if collectSinks then
                                        tcIntermediate.sink :: tcInfo.sink
                                    else
                                        [ tcIntermediate.sink ]
                            })
                    )

            | NodeToTypeCheck.ArtificialImplFile index ->
                return
                    Finisher(
                        fileNode,
                        (fun tcInfo ->

                            let parsedInput = projectSnapshot.SourceFiles[index].ParsedInput
                            let prefixPathOpt = None
                            // Retrieve the type-checked signature information and add it to the TcEnvFromImpls.
                            let partialResult, tcState =
                                AddSignatureResultToTcImplEnv
                                    (bootstrapInfo.TcImports,
                                     bootstrapInfo.TcGlobals,
                                     prefixPathOpt,
                                     TcResultsSink.NoSink,
                                     tcInfo.tcState,
                                     parsedInput)
                                    tcInfo.tcState

                            let tcEnv, topAttribs, _checkImplFileOpt, ccuSigForFile = partialResult

                            let tcEnvAtEndOfFile =
                                if keepAllBackgroundResolutions then
                                    tcEnv
                                else
                                    tcState.TcEnvFromImpls

                            partialResult,
                            { tcInfo with
                                tcState = tcState
                                tcEnvAtEndOfFile = tcEnvAtEndOfFile
                                topAttribs = Some topAttribs
                                latestCcuSigForFile = Some ccuSigForFile
                                graphNode = Some fileNode
                                stateContainsNodes = tcInfo.stateContainsNodes |> Set.add fileNode
                            })
                    )

        }

    let parseSourceFiles (projectSnapshot: ProjectSnapshotWithSources) tcConfig =
        async {
            let! parsedInputs =
                projectSnapshot.SourceFiles
                |> Seq.map (ComputeParseFile projectSnapshot tcConfig)
                |> MultipleDiagnosticsLoggers.Parallel

            return ProjectSnapshotBase<_>(projectSnapshot.ProjectConfig, projectSnapshot.ReferencedProjects, parsedInputs |> Array.toList)
        }

    // Type check file and all its dependencies
    let ComputeTcLastFile (bootstrapInfo: BootstrapInfo) (projectSnapshot: ProjectSnapshotWithSources) =
        let fileName = projectSnapshot.SourceFiles |> List.last |> (fun f -> f.FileName)

        caches.TcLastFile.Get(
            projectSnapshot.FileKey fileName,
            async {
                let file = projectSnapshot.SourceFiles |> List.last

                use _ =
                    Activity.start "ComputeTcLastFile" [| Activity.Tags.fileName, file.FileName |> Path.GetFileName |> (!!) |]

                let! projectSnapshot = parseSourceFiles projectSnapshot bootstrapInfo.TcConfig

                let! graph, dependencyFiles = ComputeDependencyGraphForFile bootstrapInfo.TcConfig projectSnapshot

                let! results, tcInfo =
                    processTypeCheckingGraph
                        graph
                        (processGraphNode projectSnapshot bootstrapInfo dependencyFiles false)
                        bootstrapInfo.InitialTcInfo

                let lastResult = results |> List.head |> snd

                return lastResult, tcInfo
            }
        )

    let getParseResult (projectSnapshot: ProjectSnapshot) creationDiags file (tcConfig: TcConfig) =
        async {
            let! parsedFile = ComputeParseFile projectSnapshot tcConfig file

            let parseDiagnostics =
                DiagnosticHelpers.CreateDiagnostics(
                    tcConfig.diagnosticsOptions,
                    false,
                    file.FileName,
                    parsedFile.ParseDiagnostics,
                    suggestNamesForErrors,
                    tcConfig.flatErrors,
                    None
                )

            let diagnostics = [| yield! creationDiags; yield! parseDiagnostics |]

            return
                FSharpParseFileResults(
                    diagnostics = diagnostics,
                    input = parsedFile.ParsedInput,
                    parseHadErrors = (parseDiagnostics.Length > 0),
                    // TODO: check if we really need this in parse results
                    dependencyFiles = [||]
                )
        }

    let emptyParseResult fileName diagnostics =
        let parseTree = EmptyParsedInput(fileName, (false, false))
        FSharpParseFileResults(diagnostics, parseTree, true, [||])

    let ComputeParseAndCheckFileInProject (fileName: string) (projectSnapshot: ProjectSnapshot) =
        caches.ParseAndCheckFileInProject.Get(
            projectSnapshot.FileKeyWithExtraFileSnapshotVersion fileName,
            async {
                use! _holder = Cancellable.UseToken()

                use _ =
                    Activity.start "ComputeParseAndCheckFileInProject" [| Activity.Tags.fileName, fileName |> Path.GetFileName |> (!!) |]

                match! ComputeBootstrapInfo projectSnapshot with
                | None, creationDiags -> return emptyParseResult fileName creationDiags, FSharpCheckFileAnswer.Aborted

                | Some bootstrapInfo, creationDiags ->

                    let priorSnapshot = projectSnapshot.UpTo fileName
                    let! snapshotWithSources = LoadSources bootstrapInfo priorSnapshot
                    let file = snapshotWithSources.SourceFiles |> List.last

                    let! parseResults = getParseResult projectSnapshot Seq.empty file bootstrapInfo.TcConfig

                    let! result, tcInfo = ComputeTcLastFile bootstrapInfo snapshotWithSources

                    let (tcEnv, _topAttribs, checkedImplFileOpt, ccuSigForFile) = result

                    let tcState = tcInfo.tcState

                    let sink = tcInfo.sink.Head // TODO: don't use head

                    let tcResolutions = sink.GetResolutions()
                    let tcSymbolUses = sink.GetSymbolUses()
                    let tcOpenDeclarations = sink.GetOpenDeclarations()

                    // TODO: Apparently creating diagnostics can produce further diagnostics. So let's capture those too. Hopefully there is a more elegant solution...
                    // Probably diagnostics need to be evaluated during typecheck anyway for proper formatting, which might take care of this too.
                    let extraLogger = CapturingDiagnosticsLogger("DiagnosticsWhileCreatingDiagnostics")
                    use _ = new CompilationGlobalsScope(extraLogger, BuildPhase.TypeCheck)

                    // Apply nowarns to tcConfig (may generate errors, so ensure diagnosticsLogger is installed)
                    let tcConfig =
                        ApplyNoWarnsToTcConfig(bootstrapInfo.TcConfig, parseResults.ParseTree, Path.GetDirectoryName fileName |> (!!))

                    let diagnosticsOptions = tcConfig.diagnosticsOptions

                    let symbolEnv =
                        SymbolEnv(bootstrapInfo.TcGlobals, tcState.Ccu, Some tcState.CcuSig, bootstrapInfo.TcImports)

                    let tcDiagnostics =
                        DiagnosticHelpers.CreateDiagnostics(
                            diagnosticsOptions,
                            false,
                            fileName,
                            tcInfo.TcDiagnostics,
                            suggestNamesForErrors,
                            bootstrapInfo.TcConfig.flatErrors,
                            Some symbolEnv
                        )

                    let extraDiagnostics =
                        DiagnosticHelpers.CreateDiagnostics(
                            diagnosticsOptions,
                            false,
                            fileName,
                            extraLogger.Diagnostics,
                            suggestNamesForErrors,
                            bootstrapInfo.TcConfig.flatErrors,
                            Some symbolEnv
                        )

                    let tcDiagnostics = [| yield! extraDiagnostics; yield! tcDiagnostics |]

                    let! loadClosure =
                        ComputeScriptClosure
                            fileName
                            file.Source
                            tcConfig.fsharpBinariesDir
                            tcConfig.useSimpleResolution
                            (Some tcConfig.useFsiAuxLib)
                            (Some tcConfig.useSdkRefs)
                            tcConfig.sdkDirOverride
                            (Some tcConfig.assumeDotNetFramework)
                            projectSnapshot.Identifier
                            projectSnapshot.OtherOptions
                            projectSnapshot.Stamp

                    let typedResults =
                        FSharpCheckFileResults.Make(
                            fileName,
                            projectSnapshot.ProjectFileName,
                            bootstrapInfo.TcConfig,
                            bootstrapInfo.TcGlobals,
                            projectSnapshot.IsIncompleteTypeCheckEnvironment,
                            None,
                            None,
                            Array.ofList tcInfo.tcDependencyFiles,
                            creationDiags,
                            parseResults.Diagnostics,
                            tcDiagnostics,
                            keepAssemblyContents,
                            ccuSigForFile,
                            tcState.Ccu,
                            bootstrapInfo.TcImports,
                            tcEnv.AccessRights,
                            tcResolutions,
                            tcSymbolUses,
                            tcEnv.NameEnv,
                            Some loadClosure,
                            checkedImplFileOpt,
                            tcOpenDeclarations
                        )

                    return (parseResults, FSharpCheckFileAnswer.Succeeded typedResults)
            }
        )

    let ComputeParseAndCheckAllFilesInProject (bootstrapInfo: BootstrapInfo) (projectSnapshot: ProjectSnapshotWithSources) =
        caches.ParseAndCheckAllFilesInProject.Get(
            projectSnapshot.FullKey,
            async {
                use _ =
                    Activity.start
                        "ComputeParseAndCheckAllFilesInProject"
                        [|
                            Activity.Tags.project, projectSnapshot.ProjectFileName |> Path.GetFileName |> (!!)
                        |]

                let! projectSnapshot = parseSourceFiles projectSnapshot bootstrapInfo.TcConfig

                let! graph, dependencyFiles = ComputeDependencyGraphForProject bootstrapInfo.TcConfig projectSnapshot

                return!
                    processTypeCheckingGraph
                        graph
                        (processGraphNode projectSnapshot bootstrapInfo dependencyFiles true)
                        bootstrapInfo.InitialTcInfo
            }
        )

    let TryGetRecentCheckResultsForFile
        (
            fileName: string,
            projectSnapshot: FSharpProjectSnapshot,
            userOpName: string
        ) : (FSharpParseFileResults * FSharpCheckFileResults) option =
        ignore userOpName

        let cacheKey =
            projectSnapshot.ProjectSnapshot.FileKeyWithExtraFileSnapshotVersion fileName

        let version = cacheKey.GetVersion()

        let parseFileResultsAndcheckFileAnswer =
            caches.ParseAndCheckFileInProject.TryGet(
                cacheKey.GetKey(),
                (fun (_fullVersion, fileContentVersion) -> fileContentVersion = (snd version))
            )

        match parseFileResultsAndcheckFileAnswer with
        | Some(parseFileResults, FSharpCheckFileAnswer.Succeeded checkFileResults) -> Some(parseFileResults, checkFileResults)
        | _ -> None

    let ComputeProjectExtras (bootstrapInfo: BootstrapInfo) (projectSnapshot: ProjectSnapshotWithSources) =
        caches.ProjectExtras.Get(
            projectSnapshot.SignatureKey,
            async {

                use _ =
                    Activity.start
                        "ComputeProjectExtras"
                        [|
                            Activity.Tags.project, projectSnapshot.ProjectFileName |> Path.GetFileName |> (!!)
                        |]

                let! results, finalInfo = ComputeParseAndCheckAllFilesInProject bootstrapInfo projectSnapshot

                let assemblyName = bootstrapInfo.AssemblyName
                let tcConfig = bootstrapInfo.TcConfig
                let tcGlobals = bootstrapInfo.TcGlobals

                let results = results |> Seq.sortBy fst |> Seq.map snd |> Seq.toList

                // Finish the checking
                let (_tcEnvAtEndOfLastFile, topAttrs, checkedImplFiles, _), tcState =
                    CheckMultipleInputsFinish(results, finalInfo.tcState)

                let tcState, _, ccuContents = CheckClosedInputSetFinish([], tcState)

                let generatedCcu = tcState.Ccu.CloneWithFinalizedContents(ccuContents)

                // Compute the identity of the generated assembly based on attributes, options etc.
                // Some of this is duplicated from fsc.fs
                let ilAssemRef =
                    let publicKey =
                        try
                            let signingInfo = ValidateKeySigningAttributes(tcConfig, tcGlobals, topAttrs)

                            match GetStrongNameSigner signingInfo with
                            | None -> None
                            | Some s -> Some(PublicKey.KeyAsToken(s.PublicKey))
                        with exn ->
                            errorRecoveryNoRange exn
                            None

                    let locale =
                        TryFindFSharpStringAttribute
                            tcGlobals
                            (tcGlobals.FindSysAttrib "System.Reflection.AssemblyCultureAttribute")
                            topAttrs.assemblyAttrs

                    let assemVerFromAttrib =
                        TryFindFSharpStringAttribute
                            tcGlobals
                            (tcGlobals.FindSysAttrib "System.Reflection.AssemblyVersionAttribute")
                            topAttrs.assemblyAttrs
                        |> Option.bind (fun v ->
                            try
                                Some(parseILVersion v)
                            with _ ->
                                None)

                    let ver =
                        match assemVerFromAttrib with
                        | None -> tcConfig.version.GetVersionInfo(tcConfig.implicitIncludeDir)
                        | Some v -> v

                    ILAssemblyRef.Create(assemblyName, None, publicKey, false, Some ver, locale)

                let assemblyDataResult =
                    try
                        // Assemblies containing type provider components cannot successfully be used via cross-assembly references.
                        // We return 'None' for the assembly portion of the cross-assembly reference
                        let hasTypeProviderAssemblyAttrib =
                            topAttrs.assemblyAttrs
                            |> List.exists (fun (Attrib(tcref, _, _, _, _, _, _)) ->
                                let nm = tcref.CompiledRepresentationForNamedType.BasicQualifiedName

                                nm = !!typeof<Microsoft.FSharp.Core.CompilerServices.TypeProviderAssemblyAttribute>.FullName)

                        if tcState.CreatesGeneratedProvidedTypes || hasTypeProviderAssemblyAttrib then
                            ProjectAssemblyDataResult.Unavailable true
                        else
                            ProjectAssemblyDataResult.Available(
                                RawFSharpAssemblyDataBackedByLanguageService(
                                    bootstrapInfo.TcConfig,
                                    bootstrapInfo.TcGlobals,
                                    generatedCcu,
                                    bootstrapInfo.OutFile,
                                    topAttrs,
                                    bootstrapInfo.AssemblyName,
                                    ilAssemRef
                                )
                                :> IRawFSharpAssemblyData
                            )
                    with exn ->
                        errorRecoveryNoRange exn
                        ProjectAssemblyDataResult.Unavailable true

                return finalInfo, ilAssemRef, assemblyDataResult, checkedImplFiles
            }
        )

    let ComputeAssemblyData (projectSnapshot: ProjectSnapshot) fileName =
        caches.AssemblyData.Get(
            projectSnapshot.SignatureKey,
            async {
<<<<<<< HEAD
                use _ =
                    Activity.start
                        "ComputeAssemblyData"
                        [|
                            Activity.Tags.project, projectSnapshot.ProjectFileName |> Path.GetFileName |> (!!)
                        |]
=======
                use! _holder = Cancellable.UseToken()
>>>>>>> c281bd08

                try

                    let availableOnDiskModifiedTime =
                        if FileSystem.FileExistsShim fileName then
                            Some <| FileSystem.GetLastWriteTimeShim fileName
                        else
                            None

                    // TODO: This kinda works, but the problem is that in order to switch a project to "in-memory" mode
                    //  - some file needs to be edited (this triggers a re-check, but LastModifiedTimeOnDisk won't change)
                    //  - saved (this will not trigger anything)
                    //  - and then another change has to be made (to any file buffer) - so that recheck is triggered and we get here again
                    // Until that sequence happens the project will be used from disk (if available).
                    // To get around it we probably need to detect changes made in the editor and record a timestamp for them.
                    let shouldUseOnDisk = false
                    //availableOnDiskModifiedTime
                    //|> Option.exists (fun t -> t >= projectSnapshot.GetLastModifiedTimeOnDisk())

                    let name = projectSnapshot.ProjectFileName |> Path.GetFileNameWithoutExtension

                    if shouldUseOnDisk then
                        Trace.TraceInformation($"Using assembly on disk: {name}")
                        return ProjectAssemblyDataResult.Unavailable true
                    else
                        match! ComputeBootstrapInfo projectSnapshot with
                        | None, _ ->
                            Trace.TraceInformation($"Using assembly on disk (unintentionally): {name}")
                            return ProjectAssemblyDataResult.Unavailable true
                        | Some bootstrapInfo, _creationDiags ->

                            let! snapshotWithSources = LoadSources bootstrapInfo projectSnapshot

                            let! _, _, assemblyDataResult, _ = ComputeProjectExtras bootstrapInfo snapshotWithSources
                            Trace.TraceInformation($"Using in-memory project reference: {name}")

                            return assemblyDataResult
                with ex ->
                    errorR (exn ($"Error while computing assembly data for project {projectSnapshot.Label}: {ex}"))
                    return ProjectAssemblyDataResult.Unavailable true
            }
        )

    let ComputeParseAndCheckProject (projectSnapshot: ProjectSnapshot) =
        caches.ParseAndCheckProject.Get(
            projectSnapshot.FullKey,
            async {
                use! _holder = Cancellable.UseToken()

                match! ComputeBootstrapInfo projectSnapshot with
                | None, creationDiags ->
                    return FSharpCheckProjectResults(projectSnapshot.ProjectFileName, None, keepAssemblyContents, creationDiags, None)
                | Some bootstrapInfo, creationDiags ->
                    let! snapshotWithSources = LoadSources bootstrapInfo projectSnapshot

                    let! tcInfo, ilAssemRef, assemblyDataResult, checkedImplFiles = ComputeProjectExtras bootstrapInfo snapshotWithSources

                    let diagnosticsOptions = bootstrapInfo.TcConfig.diagnosticsOptions
                    let fileName = DummyFileNameForRangesWithoutASpecificLocation

                    let topAttribs = tcInfo.topAttribs
                    let tcState = tcInfo.tcState
                    let tcEnvAtEnd = tcInfo.tcEnvAtEndOfFile
                    let tcDiagnostics = tcInfo.TcDiagnostics
                    let tcDependencyFiles = tcInfo.tcDependencyFiles

                    let symbolEnv =
                        SymbolEnv(bootstrapInfo.TcGlobals, tcInfo.tcState.Ccu, Some tcInfo.tcState.CcuSig, bootstrapInfo.TcImports)
                        |> Some

                    let tcDiagnostics =
                        DiagnosticHelpers.CreateDiagnostics(
                            diagnosticsOptions,
                            true,
                            fileName,
                            tcDiagnostics,
                            suggestNamesForErrors,
                            bootstrapInfo.TcConfig.flatErrors,
                            symbolEnv
                        )

                    let diagnostics = [| yield! creationDiags; yield! tcDiagnostics |]

                    let getAssemblyData () =
                        match assemblyDataResult with
                        | ProjectAssemblyDataResult.Available data -> Some data
                        | _ -> None

                    let symbolUses =
                        tcInfo.sink |> Seq.rev |> Seq.map (fun sink -> sink.GetSymbolUses())

                    let details =
                        (bootstrapInfo.TcGlobals,
                         bootstrapInfo.TcImports,
                         tcState.Ccu,
                         tcState.CcuSig,
                         Choice2Of2(async.Return symbolUses),
                         topAttribs,
                         getAssemblyData,
                         ilAssemRef,
                         tcEnvAtEnd.AccessRights,
                         Some checkedImplFiles,
                         Array.ofList tcDependencyFiles,
                         None)

                    let results =
                        FSharpCheckProjectResults(
                            projectSnapshot.ProjectFileName,
                            Some bootstrapInfo.TcConfig,
                            keepAssemblyContents,
                            diagnostics,
                            Some details
                        )

                    return results
            }
        )

    let tryGetSink (fileName: string) (projectSnapshot: ProjectSnapshot) =
        async {
            use! _holder = Cancellable.UseToken()

            match! ComputeBootstrapInfo projectSnapshot with
            | None, _ -> return None
            | Some bootstrapInfo, _creationDiags ->

                let! snapshotWithSources = projectSnapshot.UpTo fileName |> LoadSources bootstrapInfo

                let! _, tcInfo = ComputeTcLastFile bootstrapInfo snapshotWithSources

                return tcInfo.sink |> List.tryHead |> Option.map (fun sink -> sink, bootstrapInfo)
        }

    let ComputeSemanticClassification (fileName: string, projectSnapshot: ProjectSnapshot) =
        caches.SemanticClassification.Get(
            projectSnapshot.FileKey fileName,
            async {
                use _ =
                    Activity.start "ComputeSemanticClassification" [| Activity.Tags.fileName, fileName |> Path.GetFileName |> (!!) |]

                let! sinkOpt = tryGetSink fileName projectSnapshot

                return
                    sinkOpt
                    |> Option.bind (fun (sink, bootstrapInfo) ->
                        let sResolutions = sink.GetResolutions()

                        let semanticClassification =
                            sResolutions.GetSemanticClassification(
                                bootstrapInfo.TcGlobals,
                                bootstrapInfo.TcImports.GetImportMap(),
                                sink.GetFormatSpecifierLocations(),
                                None
                            )

                        let sckBuilder = SemanticClassificationKeyStoreBuilder()
                        sckBuilder.WriteAll semanticClassification

                        sckBuilder.TryBuildAndReset())
                    |> Option.map (fun sck -> sck.GetView())
            }
        )

    let ComputeItemKeyStore (fileName: string, projectSnapshot: ProjectSnapshot) =
        caches.ItemKeyStore.Get(
            projectSnapshot.FileKey fileName,
            async {
                use _ =
                    Activity.start "ComputeItemKeyStore" [| Activity.Tags.fileName, fileName |> Path.GetFileName |> (!!) |]

                let! sinkOpt = tryGetSink fileName projectSnapshot

                return
                    sinkOpt
                    |> Option.bind (fun (sink, { TcGlobals = g }) ->
                        let sResolutions = sink.GetResolutions()

                        let builder = ItemKeyStoreBuilder(g)

                        let preventDuplicates =
                            HashSet(
                                { new IEqualityComparer<struct (pos * pos)> with
                                    member _.Equals((s1, e1): struct (pos * pos), (s2, e2): struct (pos * pos)) =
                                        Position.posEq s1 s2 && Position.posEq e1 e2

                                    member _.GetHashCode o = o.GetHashCode()
                                }
                            )

                        sResolutions.CapturedNameResolutions
                        |> Seq.iter (fun cnr ->
                            let r = cnr.Range

                            if preventDuplicates.Add struct (r.Start, r.End) then
                                builder.Write(cnr.Range, cnr.Item))

                        builder.TryBuildAndReset())
            }
        )

    member _.ParseFile(fileName, projectSnapshot: ProjectSnapshot, _userOpName) =
        async {
            //use _ =
            //    Activity.start "ParseFile" [| Activity.Tags.fileName, fileName |> Path.GetFileName |]

            // TODO: might need to deal with exceptions here:
            use _ = new CompilationGlobalsScope(DiscardErrorsLogger, BuildPhase.Parse)
            let! tcConfigB, sourceFileNames, _ = ComputeTcConfigBuilder projectSnapshot

            let tcConfig = TcConfig.Create(tcConfigB, validate = true)

            let _index, fileSnapshot =
                projectSnapshot.SourceFiles
                |> Seq.mapi pair
                |> Seq.tryFind (fun (_, f) -> f.FileName = fileName)
                |> Option.defaultWith (fun () -> failwith $"File not found: {fileName}")

            let isExe = tcConfig.target.IsExe
            let isLastCompiland = fileName = (sourceFileNames |> List.last)

            let! file = LoadSource fileSnapshot isExe isLastCompiland
            let! parseResult = getParseResult projectSnapshot Seq.empty file tcConfig
            return parseResult
        }

    member _.ParseFileWithoutProject
        (
            fileName: string,
            sourceText: ISourceText,
            options: FSharpParsingOptions,
            cache: bool,
            flatErrors: bool,
            userOpName: string
        ) : Async<FSharpParseFileResults> =
        let parseFileAsync =
            async {
                let! ct = Async.CancellationToken

                let diagnostics, parsedInput, anyErrors =
                    ParseAndCheckFile.parseFile (sourceText, fileName, options, userOpName, false, flatErrors, false, ct)

                return FSharpParseFileResults(diagnostics, parsedInput, anyErrors, Array.empty)
            }

        if not cache then
            parseFileAsync
        else
            let cacheKey =
                let sourceText = SourceTextNew.ofISourceText sourceText

                { new ICacheKey<_, _> with
                    member _.GetLabel() = shortPath fileName

                    member _.GetKey() = fileName

                    member _.GetVersion() =
                        Md5Hasher.empty
                        |> Md5Hasher.addStrings
                            [
                                yield fileName
                                yield! options.ConditionalDefines
                                yield! options.SourceFiles
                                yield options.LangVersionText
                            ]
                        |> Md5Hasher.addBytes (sourceText.GetChecksum().ToArray())
                        |> Md5Hasher.addIntegers
                            [
                                yield options.DiagnosticOptions.WarnLevel
                                yield! options.DiagnosticOptions.WarnOff
                                yield! options.DiagnosticOptions.WarnOn
                                yield! options.DiagnosticOptions.WarnAsError
                                yield! options.DiagnosticOptions.WarnAsWarn
                            ]
                        |> Md5Hasher.addBooleans
                            [
                                yield options.ApplyLineDirectives
                                yield options.DiagnosticOptions.GlobalWarnAsError
                                yield options.IsInteractive
                                yield! (Option.toList options.IndentationAwareSyntax)
                                yield! (Option.toList options.StrictIndentation)
                                yield options.CompilingFSharpCore
                                yield options.IsExe
                            ]
                        |> Md5Hasher.toString
                }

            caches.ParseFileWithoutProject.Get(cacheKey, parseFileAsync)

    member _.ParseAndCheckFileInProject(fileName: string, projectSnapshot: ProjectSnapshot, userOpName: string) =
        ignore userOpName
        ComputeParseAndCheckFileInProject fileName projectSnapshot

    member _.FindReferencesInFile(fileName: string, projectSnapshot: ProjectSnapshot, symbol: FSharpSymbol, userOpName: string) =
        ignore userOpName

        async {
            match! ComputeItemKeyStore(fileName, projectSnapshot) with
            | None -> return Seq.empty
            | Some itemKeyStore -> return itemKeyStore.FindAll symbol.Item
        }

    member _.GetAssemblyData(projectSnapshot: ProjectSnapshot, fileName, _userOpName) =
        ComputeAssemblyData projectSnapshot fileName

    member _.Caches = caches

    member _.SetCacheSize(cacheSize: CacheSizes) =
        if cacheSize <> caches.CacheSizes then
            caches <- CompilerCaches(cacheSize)

    member x.SetCacheSizeFactor(sizeFactor: int) =
        let newCacheSize = CacheSizes.Create sizeFactor
        x.SetCacheSize newCacheSize

    interface IBackgroundCompiler with

        member this.CheckFileInProject
            (
                parseResults: FSharpParseFileResults,
                fileName: string,
                fileVersion: int,
                sourceText: ISourceText,
                options: FSharpProjectOptions,
                userOpName: string
            ) : Async<FSharpCheckFileAnswer> =
            async {
                let! snapshot = FSharpProjectSnapshot.FromOptions(options, fileName, fileVersion, sourceText, documentSource)

                ignore parseResults

                let! _, result = this.ParseAndCheckFileInProject(fileName, snapshot.ProjectSnapshot, userOpName)

                return result
            }

        member this.CheckFileInProjectAllowingStaleCachedResults
            (
                parseResults: FSharpParseFileResults,
                fileName: string,
                fileVersion: int,
                sourceText: ISourceText,
                options: FSharpProjectOptions,
                userOpName: string
            ) : Async<FSharpCheckFileAnswer option> =
            async {
                let! snapshot = FSharpProjectSnapshot.FromOptions(options, fileName, fileVersion, sourceText, documentSource)

                ignore parseResults

                let! _, result = this.ParseAndCheckFileInProject(fileName, snapshot.ProjectSnapshot, userOpName)

                return Some result
            }

        member this.ClearCache(projects: FSharpProjectIdentifier seq, userOpName: string) : unit =
            use _ =
                Activity.start "TransparentCompiler.ClearCache" [| Activity.Tags.userOpName, userOpName |]

            this.Caches.Clear(Set projects)

        member this.ClearCache(options: seq<FSharpProjectOptions>, userOpName: string) : unit =
            use _ =
                Activity.start "TransparentCompiler.ClearCache" [| Activity.Tags.userOpName, userOpName |]

            backgroundCompiler.ClearCache(options, userOpName)

            this.Caches.Clear(
                options
                |> Seq.map (fun o -> o.GetProjectIdentifier() |> FSharpProjectIdentifier)
                |> Set
            )

        member _.ClearCaches() : unit =
            backgroundCompiler.ClearCaches()
            caches <- CompilerCaches(cacheSizes) // TODO: check

        member _.DownsizeCaches() : unit = backgroundCompiler.DownsizeCaches()

        member _.BeforeBackgroundFileCheck = beforeFileChecked.Publish

        member _.FileParsed = fileParsed.Publish

        member _.FileChecked = fileChecked.Publish

        member _.ProjectChecked = projectChecked.Publish

        member this.FindReferencesInFile
            (
                fileName: string,
                options: FSharpProjectOptions,
                symbol: FSharpSymbol,
                canInvalidateProject: bool,
                userOpName: string
            ) : Async<seq<range>> =
            async {
                ignore canInvalidateProject

                let! snapshot = FSharpProjectSnapshot.FromOptions(options, documentSource)

                return! this.FindReferencesInFile(fileName, snapshot.ProjectSnapshot, symbol, userOpName)
            }

        member this.FindReferencesInFile(fileName, projectSnapshot, symbol, userOpName) =
            this.FindReferencesInFile(fileName, projectSnapshot.ProjectSnapshot, symbol, userOpName)

        member _.FrameworkImportsCache: FrameworkImportsCache =
            backgroundCompiler.FrameworkImportsCache

        member this.GetAssemblyData(options: FSharpProjectOptions, fileName, userOpName: string) : Async<ProjectAssemblyDataResult> =
            async {
                let! snapshot = FSharpProjectSnapshot.FromOptions(options, documentSource)

                return! this.GetAssemblyData(snapshot.ProjectSnapshot, fileName, userOpName)
            }

        member this.GetAssemblyData
            (
                projectSnapshot: FSharpProjectSnapshot,
                fileName,
                userOpName: string
            ) : Async<ProjectAssemblyDataResult> =
            this.GetAssemblyData(projectSnapshot.ProjectSnapshot, fileName, userOpName)

        member this.GetBackgroundCheckResultsForFileInProject
            (
                fileName: string,
                options: FSharpProjectOptions,
                userOpName: string
            ) : Async<FSharpParseFileResults * FSharpCheckFileResults> =
            async {
                let! snapshot = FSharpProjectSnapshot.FromOptions(options, documentSource)

                match! this.ParseAndCheckFileInProject(fileName, snapshot.ProjectSnapshot, userOpName) with
                | parseResult, FSharpCheckFileAnswer.Succeeded checkResult -> return parseResult, checkResult
                | parseResult, FSharpCheckFileAnswer.Aborted -> return parseResult, FSharpCheckFileResults.MakeEmpty(fileName, [||], true)
            }

        member this.GetBackgroundParseResultsForFileInProject
            (
                fileName: string,
                options: FSharpProjectOptions,
                userOpName: string
            ) : Async<FSharpParseFileResults> =
            async {
                let! snapshot = FSharpProjectSnapshot.FromOptions(options, documentSource)

                return! this.ParseFile(fileName, snapshot.ProjectSnapshot, userOpName)
            }

        member this.GetCachedCheckFileResult
            (
                builder: IncrementalBuilder,
                fileName: string,
                sourceText: ISourceText,
                options: FSharpProjectOptions
            ) : Async<(FSharpParseFileResults * FSharpCheckFileResults) option> =
            async {
                ignore builder

                let! snapshot = FSharpProjectSnapshot.FromOptions(options, fileName, 1, sourceText, documentSource)

                match! this.ParseAndCheckFileInProject(fileName, snapshot.ProjectSnapshot, "GetCachedCheckFileResult") with
                | parseResult, FSharpCheckFileAnswer.Succeeded checkResult -> return Some(parseResult, checkResult)
                | _, FSharpCheckFileAnswer.Aborted -> return None
            }

        member this.GetProjectOptionsFromScript
            (
                fileName: string,
                sourceText: ISourceText,
                previewEnabled: bool option,
                loadedTimeStamp: DateTime option,
                otherFlags: string array option,
                useFsiAuxLib: bool option,
                useSdkRefs: bool option,
                sdkDirOverride: string option,
                assumeDotNetFramework: bool option,
                optionsStamp: int64 option,
                userOpName: string
            ) : Async<FSharpProjectOptions * FSharpDiagnostic list> =
            async {
                let bc = this :> IBackgroundCompiler

                let! snapshot, diagnostics =
                    bc.GetProjectSnapshotFromScript(
                        fileName,
                        SourceTextNew.ofISourceText sourceText,
                        DocumentSource.FileSystem,
                        previewEnabled,
                        loadedTimeStamp,
                        otherFlags,
                        useFsiAuxLib,
                        useSdkRefs,
                        sdkDirOverride,
                        assumeDotNetFramework,
                        optionsStamp,
                        userOpName
                    )

                let projectOptions = snapshot.ToOptions()
                return projectOptions, diagnostics
            }

        member this.GetProjectSnapshotFromScript
            (
                fileName: string,
                sourceText: ISourceTextNew,
                documentSource: DocumentSource,
                previewEnabled: bool option,
                loadedTimeStamp: DateTime option,
                otherFlags: string array option,
                useFsiAuxLib: bool option,
                useSdkRefs: bool option,
                sdkDirOverride: string option,
                assumeDotNetFramework: bool option,
                optionsStamp: int64 option,
                userOpName: string
            ) : Async<FSharpProjectSnapshot * FSharpDiagnostic list> =
            use _ =
                Activity.start
                    "BackgroundCompiler.GetProjectOptionsFromScript"
                    [| Activity.Tags.fileName, fileName; Activity.Tags.userOpName, userOpName |]

            async {
                // Use the same default as the background compiler.
                let useFsiAuxLib = defaultArg useFsiAuxLib true
                let useSdkRefs = defaultArg useSdkRefs true
                let previewEnabled = defaultArg previewEnabled false

                // Do we assume .NET Framework references for scripts?
                // No, because the bootstrap info call also doesn't
                let assumeDotNetFramework = defaultArg assumeDotNetFramework false

                let extraFlags =
                    if previewEnabled then
                        [| "--langversion:preview" |]
                    else
                        [||]

                let otherFlags = defaultArg otherFlags extraFlags
                use diagnostics = new DiagnosticsScope(otherFlags |> Array.contains "--flaterrors")

                let useSimpleResolution =
                    otherFlags |> Array.exists (fun x -> x = "--simpleresolution")

                let loadedTimeStamp = defaultArg loadedTimeStamp DateTime.MaxValue // Not 'now', we don't want to force reloading
                let projectFileName = fileName + ".fsproj"

                let currentSourceFile =
                    FSharpFileSnapshot.Create(fileName, sourceText.GetHashCode().ToString(), (fun () -> Task.FromResult sourceText))

                let otherFlags = List.ofArray otherFlags

                // Always perform the load closure as we cannot be sure that the incoming file does not load any new additional files.
                // Consider the scenario where a.fsx loads b.fsx. Based purely on a.fsx, we cannot know if b.fsx loads another file.
                // Therefore we cannot rely on any caching for the script closure in this API.
                let loadClosure =
                    ComputeScriptClosureInner
                        fileName
                        sourceText
                        FSharpCheckerResultsSettings.defaultFSharpBinariesDir
                        useSimpleResolution
                        useFsiAuxLib
                        useSdkRefs
                        sdkDirOverride
                        assumeDotNetFramework
                        otherFlags

                let otherFlags =
                    [
                        yield "--noframework"
                        yield "--warn:3"
                        yield! otherFlags
                        for code, _ in loadClosure.NoWarns do
                            yield "--nowarn:" + code
                    ]

                // Once we do have the script closure, we can populate the cache to re-use can later.
                let loadClosureKey =
                    mkScriptClosureCacheKey
                        fileName
                        sourceText
                        useSimpleResolution
                        useFsiAuxLib
                        useSdkRefs
                        assumeDotNetFramework
                        (FSharpProjectIdentifier(projectFileName, ""))
                        otherFlags
                        optionsStamp

                // Populate the cache.
                let! _ = caches.ScriptClosure.Get(loadClosureKey, async { return loadClosure })

                let sourceFiles =
                    loadClosure.SourceFiles
                    |> List.map (fun (sf, _) ->
                        if sf = fileName then
                            currentSourceFile
                        else
                            FSharpFileSnapshot.CreateFromDocumentSource(sf, documentSource))

                let references =
                    loadClosure.References
                    |> List.map (fun (r, _) ->
                        let lastModified = FileSystem.GetLastWriteTimeShim r

                        {
                            Path = r
                            LastModified = lastModified
                        })

                let snapshot =
                    FSharpProjectSnapshot.Create(
                        fileName + ".fsproj",
                        None,
                        None,
                        sourceFiles,
                        references,
                        otherFlags,
                        List.empty,
                        false,
                        true,
                        loadedTimeStamp,
                        Some(FSharpUnresolvedReferencesSet(loadClosure.UnresolvedReferences)),
                        loadClosure.OriginalLoadReferences,
                        optionsStamp
                    )

                let diags =
                    loadClosure.LoadClosureRootFileDiagnostics
                    |> List.map (fun (exn, isError) ->
                        FSharpDiagnostic.CreateFromException(
                            exn,
                            isError,
                            range.Zero,
                            false,
                            otherFlags |> List.contains "--flaterrors",
                            None
                        ))

                return snapshot, (diags @ diagnostics.Diagnostics)
            }

        member this.GetSemanticClassificationForFile(fileName: string, snapshot: FSharpProjectSnapshot, userOpName: string) =
            async {
                ignore userOpName
                return! ComputeSemanticClassification(fileName, snapshot.ProjectSnapshot)
            }

        member this.GetSemanticClassificationForFile
            (
                fileName: string,
                options: FSharpProjectOptions,
                userOpName: string
            ) : Async<EditorServices.SemanticClassificationView option> =
            async {
                ignore userOpName

                let! snapshot = FSharpProjectSnapshot.FromOptions(options, documentSource)

                return! ComputeSemanticClassification(fileName, snapshot.ProjectSnapshot)
            }

        member this.InvalidateConfiguration(options: FSharpProjectOptions, userOpName: string) : unit =
            backgroundCompiler.InvalidateConfiguration(options, userOpName)

        member this.InvalidateConfiguration(projectSnapshot: FSharpProjectSnapshot, _userOpName: string) : unit =
            this.Caches.Clear(Set.singleton projectSnapshot.Identifier)

        member this.NotifyFileChanged(fileName: string, options: FSharpProjectOptions, userOpName: string) : Async<unit> =
            backgroundCompiler.NotifyFileChanged(fileName, options, userOpName)

        member this.NotifyProjectCleaned(options: FSharpProjectOptions, userOpName: string) : Async<unit> =
            backgroundCompiler.NotifyProjectCleaned(options, userOpName)

        member this.ParseAndCheckFileInProject
            (
                fileName: string,
                fileVersion: int,
                sourceText: ISourceText,
                options: FSharpProjectOptions,
                userOpName: string
            ) : Async<FSharpParseFileResults * FSharpCheckFileAnswer> =
            async {
                let! snapshot = FSharpProjectSnapshot.FromOptions(options, fileName, fileVersion, sourceText, documentSource)

                return! this.ParseAndCheckFileInProject(fileName, snapshot.ProjectSnapshot, userOpName)
            }

        member this.ParseAndCheckFileInProject(fileName: string, projectSnapshot: FSharpProjectSnapshot, userOpName: string) =
            this.ParseAndCheckFileInProject(fileName, projectSnapshot.ProjectSnapshot, userOpName)

        member this.ParseAndCheckProject(options: FSharpProjectOptions, userOpName: string) : Async<FSharpCheckProjectResults> =
            async {
                ignore userOpName

                let! snapshot = FSharpProjectSnapshot.FromOptions(options, documentSource)

                return! ComputeParseAndCheckProject snapshot.ProjectSnapshot
            }

        member this.ParseAndCheckProject(projectSnapshot: FSharpProjectSnapshot, userOpName: string) : Async<FSharpCheckProjectResults> =
            async {
                ignore userOpName
                return! ComputeParseAndCheckProject projectSnapshot.ProjectSnapshot
            }

        member this.ParseFile(fileName, projectSnapshot, userOpName) =
            this.ParseFile(fileName, projectSnapshot.ProjectSnapshot, userOpName)

        member this.ParseFile
            (
                fileName: string,
                sourceText: ISourceText,
                options: FSharpParsingOptions,
                cache: bool,
                flatErrors: bool,
                userOpName: string
            ) : Async<FSharpParseFileResults> =
            this.ParseFileWithoutProject(fileName, sourceText, options, cache, flatErrors, userOpName)

        member this.TryGetRecentCheckResultsForFile
            (
                fileName: string,
                options: FSharpProjectOptions,
                sourceText: ISourceText option,
                userOpName: string
            ) : (FSharpParseFileResults * FSharpCheckFileResults * SourceTextHash) option =
            backgroundCompiler.TryGetRecentCheckResultsForFile(fileName, options, sourceText, userOpName)

        member this.TryGetRecentCheckResultsForFile
            (
                fileName: string,
                projectSnapshot: FSharpProjectSnapshot,
                userOpName: string
            ) : (FSharpParseFileResults * FSharpCheckFileResults) option =
            TryGetRecentCheckResultsForFile(fileName, projectSnapshot, userOpName)<|MERGE_RESOLUTION|>--- conflicted
+++ resolved
@@ -1870,16 +1870,14 @@
         caches.AssemblyData.Get(
             projectSnapshot.SignatureKey,
             async {
-<<<<<<< HEAD
                 use _ =
                     Activity.start
                         "ComputeAssemblyData"
                         [|
                             Activity.Tags.project, projectSnapshot.ProjectFileName |> Path.GetFileName |> (!!)
                         |]
-=======
+
                 use! _holder = Cancellable.UseToken()
->>>>>>> c281bd08
 
                 try
 
