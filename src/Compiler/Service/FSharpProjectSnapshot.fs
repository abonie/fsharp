﻿// Copyright (c) Microsoft Corporation.  All Rights Reserved.  See License.txt in the project root for license information.

module FSharp.Compiler.CodeAnalysis.ProjectSnapshot

open System
open System.Collections.Generic
open System.IO
open System.Reflection
open FSharp.Compiler.IO
open Internal.Utilities.Library
open Internal.Utilities.Library.Extras
open FSharp.Core.Printf
open FSharp.Compiler.Text

open Internal.Utilities.Collections
open System.Threading.Tasks
open Internal.Utilities.Hashing
open System.Collections.Immutable
open System.Runtime.CompilerServices
open FSharp.Compiler.Syntax
open FSharp.Compiler.Diagnostics
open FSharp.Compiler.DiagnosticsLogger

type internal ProjectIdentifier = string * string

/// A common interface for an F# source file snapshot that can be used across all stages (lazy, source loaded, parsed)
type internal IFileSnapshot =
    abstract member FileName: string
    abstract member Version: byte array
    abstract member IsSignatureFile: bool

[<AutoOpen>]
module internal Helpers =

    let isSignatureFile (fileName: string) =
        // TODO: is this robust enough?
        fileName[fileName.Length - 1] = 'i'

    let addFileName (file: IFileSnapshot) = Md5Hasher.addString file.FileName

    let addFileNameAndVersion (file: IFileSnapshot) =
        addFileName file >> Md5Hasher.addBytes file.Version

    let signatureHash projectBaseVersion (sourceFiles: IFileSnapshot seq) =
        let mutable lastFile = ""

        ((projectBaseVersion, Set.empty), sourceFiles)
        ||> Seq.fold (fun (res, sigs) file ->
            if file.IsSignatureFile then
                lastFile <- file.FileName
                res |> addFileNameAndVersion file, sigs |> Set.add file.FileName
            else
                let sigFileName = $"{file.FileName}i"

                if sigs.Contains sigFileName then
                    res |> addFileName file, sigs |> Set.remove sigFileName
                else
                    lastFile <- file.FileName
                    res |> addFileNameAndVersion file, sigs)
        |> fst,
        lastFile

    let findOutputFileName options =
        options
        |> Seq.tryFind (fun (x: string) -> x.StartsWith("-o:"))
        |> Option.map (fun x -> x.Substring(3))

/// A snapshot of an F# source file.
[<Experimental("This FCS API is experimental and subject to change.")>]
type FSharpFileSnapshot(FileName: string, Version: string, GetSource: unit -> Task<ISourceTextNew>) =

    static member Create(fileName: string, version: string, getSource: unit -> Task<ISourceTextNew>) =
        FSharpFileSnapshot(fileName, version, getSource)

    static member CreateFromString(filename: string, content: string) =
        FSharpFileSnapshot(
            filename,
            Md5Hasher.hashString content |> Md5Hasher.toString,
            fun () -> Task.FromResult(SourceTextNew.ofString content)
        )

    static member CreateFromFileSystem(fileName: string) =
        FSharpFileSnapshot(
            fileName,
            FileSystem.GetLastWriteTimeShim(fileName).Ticks.ToString(),
            fun () ->
                FileSystem.OpenFileForReadShim(fileName).ReadAllText()
                |> SourceTextNew.ofString
                |> Task.FromResult
        )

    static member CreateFromDocumentSource(fileName: string, documentSource: DocumentSource) =

        match documentSource with
        | DocumentSource.Custom f ->
            let version = DateTime.Now.Ticks.ToString()

            FSharpFileSnapshot(
                fileName,
                version,
                fun () ->
                    task {
                        match! f fileName |> Async.StartAsTask with
                        | Some source -> return SourceTextNew.ofISourceText source
                        | None -> return failwith $"Couldn't get source for file {f}"
                    }
            )

        | DocumentSource.FileSystem -> FSharpFileSnapshot.CreateFromFileSystem fileName

    member public _.FileName = FileName
    member _.Version = Version
    member _.GetSource() = GetSource()

    member val IsSignatureFile = FileName |> isSignatureFile

    member _.GetFileName() = FileName

    override this.Equals(o) =
        match o with
        | :? FSharpFileSnapshot as o -> o.FileName = this.FileName && o.Version = this.Version
        | _ -> false

    override this.GetHashCode() =
        this.FileName.GetHashCode() + this.Version.GetHashCode()

    interface IFileSnapshot with
        member this.FileName = this.FileName
        member this.Version = this.Version |> System.Text.Encoding.UTF8.GetBytes
        member this.IsSignatureFile = this.IsSignatureFile

/// A source file snapshot with loaded source text.
type internal FSharpFileSnapshotWithSource
    (FileName: string, SourceHash: ImmutableArray<byte>, Source: ISourceTextNew, IsLastCompiland: bool, IsExe: bool) =

    let version = lazy (SourceHash.ToBuilder().ToArray())
    let stringVersion = lazy (version.Value |> BitConverter.ToString)

    member val Version = version.Value
    member val StringVersion = stringVersion.Value
    member val IsSignatureFile = FileName |> isSignatureFile

    member _.FileName = FileName
    member _.Source = Source
    member _.IsLastCompiland = IsLastCompiland
    member _.IsExe = IsExe

    interface IFileSnapshot with
        member this.FileName = this.FileName
        member this.Version = this.Version
        member this.IsSignatureFile = this.IsSignatureFile

/// A source file snapshot with parsed syntax tree
type internal FSharpParsedFile
    (
        FileName: string,
        SyntaxTreeHash: byte array,
        SourceText: ISourceText,
        ParsedInput: ParsedInput,
        ParseDiagnostics: (PhasedDiagnostic * FSharpDiagnosticSeverity)[]
    ) =

    member _.FileName = FileName
    member _.SourceText = SourceText
    member _.ParsedInput = ParsedInput
    member _.ParseDiagnostics = ParseDiagnostics

    member val IsSignatureFile = FileName |> isSignatureFile

    interface IFileSnapshot with
        member this.FileName = this.FileName
        member this.Version = SyntaxTreeHash
        member this.IsSignatureFile = this.IsSignatureFile

/// An on-disk reference needed for project compilation.
[<Experimental("This FCS API is experimental and subject to change.")>]
type ReferenceOnDisk =
    { Path: string; LastModified: DateTime }

/// A snapshot of an F# project. The source file type can differ based on which stage of compilation the snapshot is used for.
type internal ProjectSnapshotBase<'T when 'T :> IFileSnapshot>
    (projectConfig: ProjectConfig, referencedProjects: FSharpReferencedProjectSnapshot list, sourceFiles: 'T list) =

    // Version of project without source files
    let baseVersion =
        lazy
            (projectConfig.Version
             |> Md5Hasher.addBytes' (referencedProjects |> Seq.map _.Version))

    let baseVersionString = lazy (baseVersion.Value |> Md5Hasher.toString)

    let baseCacheKeyWith (label, version) =
        { new ICacheKey<_, _> with
            member _.GetLabel() = $"{label} ({projectConfig.Label})"
            member _.GetKey() = projectConfig.Identifier
            member _.GetVersion() = baseVersionString.Value, version
        }

    let noFileVersionsHash =
        lazy
            (baseVersion.Value
             |> Md5Hasher.addStrings (sourceFiles |> Seq.map (fun x -> x.FileName)))

    let noFileVersionsKey =
        lazy
            ({ new ICacheKey<_, _> with
                 member _.GetLabel() = projectConfig.Label
                 member _.GetKey() = projectConfig.Identifier

                 member _.GetVersion() =
                     noFileVersionsHash.Value |> Md5Hasher.toString

             })

    let fullHash =
        lazy
            (baseVersion.Value
             |> Md5Hasher.addStrings (
                 sourceFiles
                 |> Seq.collect (fun x ->
                     seq {
                         x.FileName
                         x.Version |> Md5Hasher.toString
                     })
             ))

    let fullKey =
        lazy
            ({ new ICacheKey<_, _> with
                 member _.GetLabel() = projectConfig.Label
                 member _.GetKey() = projectConfig.Identifier
                 member _.GetVersion() = fullHash.Value |> Md5Hasher.toString
             })

    let addHash (file: 'T) hash =
        hash |> Md5Hasher.addString file.FileName |> Md5Hasher.addBytes file.Version

    let signatureHash =
        lazy (signatureHash baseVersion.Value (sourceFiles |> Seq.map (fun x -> x :> IFileSnapshot)))

    let signatureKey =
        lazy (baseCacheKeyWith ("Signature", signatureHash.Value |> fst |> Md5Hasher.toString))

    let lastFileHash =
        lazy
            (let lastFile = sourceFiles |> List.last
             let sigHash, f = signatureHash.Value

             (if f = lastFile.FileName then
                  sigHash
              else
                  sigHash |> Md5Hasher.addBytes lastFile.Version),
             lastFile)

    let lastFileKey =
        lazy
            (let hash, f = lastFileHash.Value

             { new ICacheKey<_, _> with
                 member _.GetLabel() = $"{f.FileName} ({projectConfig.Label})"
                 member _.GetKey() = f.FileName, projectConfig.Identifier
                 member _.GetVersion() = hash |> Md5Hasher.toString
             })

    let sourceFileNames = lazy (sourceFiles |> List.map (fun x -> x.FileName))

    member _.ProjectFileName = projectConfig.ProjectFileName
    member _.ProjectId = projectConfig.ProjectId
    member _.Identifier = projectConfig.Identifier
    member _.ReferencesOnDisk = projectConfig.ReferencesOnDisk
    member _.OtherOptions = projectConfig.OtherOptions
    member _.ReferencedProjects = referencedProjects

    member _.IsIncompleteTypeCheckEnvironment =
        projectConfig.IsIncompleteTypeCheckEnvironment

    member _.UseScriptResolutionRules = projectConfig.UseScriptResolutionRules
    member _.LoadTime = projectConfig.LoadTime
    member _.UnresolvedReferences = projectConfig.UnresolvedReferences
    member _.OriginalLoadReferences = projectConfig.OriginalLoadReferences
    member _.Stamp = projectConfig.Stamp
    member _.CommandLineOptions = projectConfig.CommandLineOptions
    member _.ProjectDirectory = projectConfig.ProjectDirectory

    member _.OutputFileName = projectConfig.OutputFileName

    member _.ProjectConfig = projectConfig

    member _.SourceFiles = sourceFiles

    member _.SourceFileNames = sourceFileNames.Value

    member _.Label = projectConfig.Label

    member _.IndexOf fileName =
        sourceFiles
        |> List.tryFindIndex (fun x -> x.FileName = fileName)
        |> Option.defaultWith (fun () -> failwith (sprintf "Unable to find file %s in project %s" fileName projectConfig.ProjectFileName))

    member private _.With(sourceFiles: 'T list) =
        ProjectSnapshotBase(projectConfig, referencedProjects, sourceFiles)

    /// Create a new snapshot with given source files replacing files in this snapshot with the same name. Other files remain unchanged.
    member this.Replace(changedSourceFiles: 'T list) =
        // TODO: validate if changed files are not present in the original list?

        let sourceFiles =
            sourceFiles
            |> List.map (fun x ->
                match changedSourceFiles |> List.tryFind (fun y -> y.FileName = x.FileName) with
                | Some y -> y
                | None -> x)

        this.With sourceFiles

    /// Create a new snapshot with source files only up to the given index (inclusive)
    member this.UpTo fileIndex = this.With sourceFiles[..fileIndex]

    /// Create a new snapshot with source files only up to the given file name (inclusive)
    member this.UpTo fileName = this.UpTo(this.IndexOf fileName)

    /// Create a new snapshot with only source files at the given indexes
    member this.OnlyWith fileIndexes =
        this.With(
            fileIndexes
            |> Set.toList
            |> List.sort
            |> List.choose (fun x -> sourceFiles |> List.tryItem x)
        )

    override this.ToString() =
        Path.GetFileNameWithoutExtension this.ProjectFileName
        |> sprintf "FSharpProjectSnapshot(%s)"

    /// The newest last modified time of any file in this snapshot including the project file
    member _.GetLastModifiedTimeOnDisk() =
        seq {
            projectConfig.ProjectFileName

            yield!
                sourceFiles
                |> Seq.filter (fun x -> not (x.FileName.EndsWith(".AssemblyInfo.fs"))) // TODO: is this safe? any better way of doing this?
                |> Seq.filter (fun x -> not (x.FileName.EndsWith(".AssemblyAttributes.fs")))
                |> Seq.map (fun x -> x.FileName)
        }
        |> Seq.map FileSystem.GetLastWriteTimeShim
        |> Seq.max

    member _.FullVersion = fullHash.Value
    member _.SignatureVersion = signatureHash.Value |> fst
    member _.LastFileVersion = lastFileHash.Value |> fst

    /// Version for parsing - doesn't include any references because they don't affect parsing (...right?)
    member _.ParsingVersion = projectConfig.VersionForParsing |> Md5Hasher.toString

    /// A key for this snapshot but without file versions. So it will be the same across any in-file changes.
    member _.NoFileVersionsKey = noFileVersionsKey.Value

    /// A full key for this snapshot, any change will cause this to change.
    member _.FullKey = fullKey.Value

    /// A key including the public surface or signature for this snapshot
    member _.SignatureKey = signatureKey.Value

    /// A key including the public surface or signature for this snapshot and the last file (even if it's not a signature file)
    member _.LastFileKey = lastFileKey.Value

    //TODO: cache it here?
    member this.FileKey(fileName: string) = this.UpTo(fileName).LastFileKey
    member this.FileKey(index: FileIndex) = this.UpTo(index).LastFileKey

    member this.FileKeyWithExtraFileSnapshotVersion(fileName: string) =
        let fileKey = this.FileKey fileName
        let fileSnapshot = this.SourceFiles |> Seq.find (fun f -> f.FileName = fileName)

        fileKey.WithExtraVersion(fileSnapshot.Version |> Md5Hasher.toString)

    /// Cache key for the project without source files
    member this.BaseCacheKeyWith(label, version) = baseCacheKeyWith (label, version)

/// Project snapshot with filenames and versions given as initial input
and internal ProjectSnapshot = ProjectSnapshotBase<FSharpFileSnapshot>

/// Project snapshot with file sources loaded
and internal ProjectSnapshotWithSources = ProjectSnapshotBase<FSharpFileSnapshotWithSource>

/// All required information for compiling a project except the source files and referenced projects. It's kept separate so it can be reused
/// for different stages of a project snapshot and also between changes to the source files.
and [<Experimental("This FCS API is experimental and subject to change.")>] ProjectConfig
    internal
    (
        projectFileName: string,
        outputFileName: string option,
        referencesOnDisk: ReferenceOnDisk list,
        otherOptions: string list,
        isIncompleteTypeCheckEnvironment: bool,
        useScriptResolutionRules: bool,
        unresolvedReferences,
        originalLoadReferences: (range * string * string) list,
        loadTime: DateTime,
        stamp: int64 option,
        projectId: string option
    ) =

    let hashForParsing =
        lazy
            (Md5Hasher.empty
             |> Md5Hasher.addString projectFileName
             |> Md5Hasher.addStrings otherOptions
             |> Md5Hasher.addBool isIncompleteTypeCheckEnvironment
             |> Md5Hasher.addBool useScriptResolutionRules)

    let fullHash =
        lazy
            (hashForParsing.Value
             |> Md5Hasher.addStrings (referencesOnDisk |> Seq.map (fun r -> r.Path))
             |> Md5Hasher.addDateTimes (referencesOnDisk |> Seq.map (fun r -> r.LastModified)))

    let commandLineOptions =
        lazy
            (seq {
                yield! otherOptions

                for r in referencesOnDisk do
                    $"-r:{r.Path}"
             }
             |> Seq.toList)

    let outputFileNameValue =
        lazy
            (outputFileName
             |> Option.orElseWith (fun () -> otherOptions |> findOutputFileName))

    let identifier =
        lazy
            ((projectFileName, outputFileNameValue.Value |> Option.defaultValue "")
             |> FSharpProjectIdentifier)

    new(projectFileName: string,
        outputFileName: string option,
        referencesOnDisk: string seq,
        otherOptions: string seq,
        ?isIncompleteTypeCheckEnvironment: bool,
        ?useScriptResolutionRules: bool,
        ?loadTime: DateTime,
        ?stamp: int64,
        ?projectId: string) =

        let referencesOnDisk =
            referencesOnDisk
            |> Seq.map (fun path ->
                {
                    Path = path
                    LastModified = FileSystem.GetLastWriteTimeShim path
                })
            |> Seq.toList

        ProjectConfig(
            projectFileName,
            outputFileName,
            referencesOnDisk,
            otherOptions |> Seq.toList,
            isIncompleteTypeCheckEnvironment = defaultArg isIncompleteTypeCheckEnvironment false,
            useScriptResolutionRules = defaultArg useScriptResolutionRules false,
            unresolvedReferences = None,
            originalLoadReferences = [],
            loadTime = defaultArg loadTime DateTime.Now,
            stamp = stamp,
            projectId = projectId
        )

    member val ProjectDirectory = !! Path.GetDirectoryName(projectFileName)
    member _.OutputFileName = outputFileNameValue.Value
    member _.Identifier = identifier.Value
    member _.Version = fullHash.Value
    member _.Label = projectFileName |> shortPath
    member _.VersionForParsing = hashForParsing.Value

    member _.CommandLineOptions = commandLineOptions.Value

    member _.ProjectFileName = projectFileName
    member _.ProjectId = projectId
    member _.ReferencesOnDisk = referencesOnDisk
    member _.OtherOptions = otherOptions

    member _.IsIncompleteTypeCheckEnvironment = isIncompleteTypeCheckEnvironment
    member _.UseScriptResolutionRules = useScriptResolutionRules
    member _.LoadTime = loadTime
    member _.Stamp = stamp
    member _.UnresolvedReferences = unresolvedReferences
    member _.OriginalLoadReferences = originalLoadReferences

    /// Creates a copy of this project config with a new set of references
    member internal _.With(newReferencesOnDisk) =
        ProjectConfig(
            projectFileName,
            outputFileName,
            newReferencesOnDisk,
            otherOptions,
            isIncompleteTypeCheckEnvironment,
            useScriptResolutionRules,
            unresolvedReferences,
            originalLoadReferences,
            loadTime,
            stamp,
            projectId
        )

and [<NoComparison; CustomEquality; Experimental("This FCS API is experimental and subject to change.")>] FSharpReferencedProjectSnapshot =
    /// <summary>
    /// A reference to an F# project. The physical data for it is stored/cached inside of the compiler service.
    /// </summary>
    /// <param name="projectOutputFile">The fully qualified path to the output of the referenced project. This should be the same value as the <c>-r</c> reference in the project options for this referenced project.</param>
    /// <param name="snapshot">Snapshot of the referenced F# project</param>
    | FSharpReference of projectOutputFile: string * snapshot: FSharpProjectSnapshot
    /// <summary>
    /// A reference to any portable executable, including F#. The stream is owned by this reference.
    /// The stream will be automatically disposed when there are no references to FSharpReferencedProject and is GC collected.
    /// Once the stream is evaluated, the function that constructs the stream will no longer be referenced by anything.
    /// If the stream evaluation throws an exception, it will be automatically handled.
    /// </summary>
    /// <param name="getStamp">A function that calculates a last-modified timestamp for this reference. This will be used to determine if the reference is up-to-date.</param>
    /// <param name="delayedReader">A function that opens a Portable Executable data stream for reading.</param>
    | PEReference of getStamp: (unit -> DateTime) * delayedReader: DelayedILModuleReader

    /// <summary>
    /// A reference to an ILModuleReader.
    /// </summary>
    /// <param name="projectOutputFile">The fully qualified path to the output of the referenced project. This should be the same value as the <c>-r</c> reference in the project options for this referenced project.</param>
    /// <param name="getStamp">A function that calculates a last-modified timestamp for this reference. This will be used to determine if the reference is up-to-date.</param>
    /// <param name="getReader">A function that creates an ILModuleReader for reading module data.</param>
    | ILModuleReference of
        projectOutputFile: string *
        getStamp: (unit -> DateTime) *
        getReader: (unit -> FSharp.Compiler.AbstractIL.ILBinaryReader.ILModuleReader)

    /// <summary>
    /// The fully qualified path to the output of the referenced project. This should be the same value as the <c>-r</c>
    /// reference in the project options for this referenced project.
    /// </summary>
    member this.OutputFile =
        match this with
        | FSharpReference(projectOutputFile = projectOutputFile)
        | ILModuleReference(projectOutputFile = projectOutputFile) -> projectOutputFile
        | PEReference(delayedReader = reader) -> reader.OutputFile

    /// <summary>
    /// Creates a reference for an F# project. The physical data for it is stored/cached inside of the compiler service.
    /// </summary>
    /// <param name="projectOutputFile">The fully qualified path to the output of the referenced project. This should be the same value as the <c>-r</c> reference in the project options for this referenced project.</param>
    /// <param name="snapshot">The project snapshot for this F# project</param>
    static member CreateFSharp(projectOutputFile, snapshot: FSharpProjectSnapshot) =
        FSharpReference(projectOutputFile, snapshot)

    member this.Version =
        match this with
        | FSharpReference(_name, p) -> p.ProjectSnapshot.SignatureVersion
        | PEReference(getStamp, _) -> Md5Hasher.empty |> Md5Hasher.addDateTime (getStamp ())
        | ILModuleReference(_name, getStamp, _) -> Md5Hasher.empty |> Md5Hasher.addDateTime (getStamp ())

    override this.Equals(o) =
        match o with
        | :? FSharpReferencedProjectSnapshot as o ->
            match this, o with
            | FSharpReference(projectOutputFile1, options1), FSharpReference(projectOutputFile2, options2) ->
                projectOutputFile1 = projectOutputFile2 && options1 = options2
            | PEReference(getStamp1, reader1), PEReference(getStamp2, reader2) ->
                reader1.OutputFile = reader2.OutputFile && (getStamp1 ()) = (getStamp2 ())
            | ILModuleReference(projectOutputFile1, getStamp1, _), ILModuleReference(projectOutputFile2, getStamp2, _) ->
                projectOutputFile1 = projectOutputFile2 && (getStamp1 ()) = (getStamp2 ())
            | _ -> false

        | _ -> false

    override this.GetHashCode() = this.OutputFile.GetHashCode()

/// An identifier of an F# project. This serves to identify the same project as it changes over time and enables us to clear obsolete data from caches.
and [<Experimental("This FCS API is experimental and subject to change.")>] FSharpProjectIdentifier =
    | FSharpProjectIdentifier of projectFileName: string * outputFileName: string

    member this.OutputFileName =
        match this with
        | FSharpProjectIdentifier(_, outputFileName) -> outputFileName

    member this.ProjectFileName =
        match this with
        | FSharpProjectIdentifier(projectFileName, _) -> projectFileName

    override this.ToString() =
        $"{shortPath this.ProjectFileName} 🡒 {shortPath this.OutputFileName}"

/// A snapshot of an F# project. This type contains all the necessary information for type checking a project.
and [<Experimental("This FCS API is experimental and subject to change.")>] FSharpProjectSnapshot internal (projectSnapshot) =

    member internal _.ProjectSnapshot: ProjectSnapshot = projectSnapshot

    /// Create a new snapshot with given source files replacing files in this snapshot with the same name. Other files remain unchanged.
    member _.Replace(changedSourceFiles: FSharpFileSnapshot list) =
        projectSnapshot.Replace(changedSourceFiles) |> FSharpProjectSnapshot

    member _.Label = projectSnapshot.Label
    member _.Identifier = projectSnapshot.ProjectConfig.Identifier
    member _.ProjectFileName = projectSnapshot.ProjectFileName
    member _.ProjectId = projectSnapshot.ProjectId
    member _.SourceFiles = projectSnapshot.SourceFiles
    member _.ReferencesOnDisk = projectSnapshot.ReferencesOnDisk
    member _.OtherOptions = projectSnapshot.OtherOptions
    member _.ReferencedProjects = projectSnapshot.ReferencedProjects

    member _.IsIncompleteTypeCheckEnvironment =
        projectSnapshot.IsIncompleteTypeCheckEnvironment

    member _.UseScriptResolutionRules = projectSnapshot.UseScriptResolutionRules
    member _.LoadTime = projectSnapshot.LoadTime
    member _.UnresolvedReferences = projectSnapshot.UnresolvedReferences
    member _.OriginalLoadReferences = projectSnapshot.OriginalLoadReferences
    member _.Stamp = projectSnapshot.Stamp
    member _.OutputFileName = projectSnapshot.OutputFileName
    member _.ProjectConfig = projectSnapshot.ProjectConfig

    static member Create
        (
            projectFileName: string,
            outputFileName: string option,
            projectId: string option,
            sourceFiles: FSharpFileSnapshot list,
            referencesOnDisk: ReferenceOnDisk list,
            otherOptions: string list,
            referencedProjects: FSharpReferencedProjectSnapshot list,
            isIncompleteTypeCheckEnvironment: bool,
            useScriptResolutionRules: bool,
            loadTime: DateTime,
            unresolvedReferences: FSharpUnresolvedReferencesSet option,
            originalLoadReferences: (range * string * string) list,
            stamp: int64 option
        ) =

        let projectConfig =
            ProjectConfig(
                projectFileName,
                outputFileName,
                referencesOnDisk,
                otherOptions,
                isIncompleteTypeCheckEnvironment,
                useScriptResolutionRules,
                unresolvedReferences,
                originalLoadReferences,
                loadTime,
                stamp,
                projectId
            )

        ProjectSnapshotBase(projectConfig, referencedProjects, sourceFiles)
        |> FSharpProjectSnapshot

    static member FromOptions(options: FSharpProjectOptions, getFileSnapshot, ?snapshotAccumulator) =
        let snapshotAccumulator = defaultArg snapshotAccumulator (Dictionary())

        async {

            // TODO: check if options is a good key here
            if not (snapshotAccumulator.ContainsKey options) then

                let! sourceFiles =
                    options.SourceFiles
                    |> Seq.map (getFileSnapshot options)
                    |> MultipleDiagnosticsLoggers.Parallel

                let! referencedProjects =
                    options.ReferencedProjects
                    |> Seq.map (function
                        | FSharpReferencedProject.FSharpReference(outputName, options) ->
                            async {
                                let! snapshot = FSharpProjectSnapshot.FromOptions(options, getFileSnapshot, snapshotAccumulator)

                                return FSharpReferencedProjectSnapshot.FSharpReference(outputName, snapshot)
                            }
                        | FSharpReferencedProject.PEReference(getStamp, reader) ->
                            async.Return <| FSharpReferencedProjectSnapshot.PEReference(getStamp, reader)
                        | FSharpReferencedProject.ILModuleReference(outputName, getStamp, getReader) ->
                            async.Return
                            <| FSharpReferencedProjectSnapshot.ILModuleReference(outputName, getStamp, getReader))

                    |> MultipleDiagnosticsLoggers.Sequential

                let referencesOnDisk, otherOptions =
                    options.OtherOptions
                    |> Array.partition (fun x -> x.StartsWith("-r:"))
                    |> map1Of2 (
                        Array.map (fun x ->
                            let path = x.Substring(3)

                            {
                                Path = path
                                LastModified = FileSystem.GetLastWriteTimeShim(path)
                            })
                    )

                let snapshot =
                    FSharpProjectSnapshot.Create(
                        projectFileName = options.ProjectFileName,
                        outputFileName = None,
                        projectId = options.ProjectId,
                        sourceFiles = (sourceFiles |> List.ofArray),
                        referencesOnDisk = (referencesOnDisk |> List.ofArray),
                        otherOptions = (otherOptions |> List.ofArray),
                        referencedProjects = (referencedProjects |> List.ofArray),
                        isIncompleteTypeCheckEnvironment = options.IsIncompleteTypeCheckEnvironment,
                        useScriptResolutionRules = options.UseScriptResolutionRules,
                        loadTime = options.LoadTime,
                        unresolvedReferences = options.UnresolvedReferences,
                        originalLoadReferences = options.OriginalLoadReferences,
                        stamp = options.Stamp
                    )

                snapshotAccumulator.Add(options, snapshot)

            return snapshotAccumulator[options]
        }

    static member FromOptions(options: FSharpProjectOptions, documentSource: DocumentSource) =
        FSharpProjectSnapshot.FromOptions(
            options,
            fun _ fileName ->
                FSharpFileSnapshot.CreateFromDocumentSource(fileName, documentSource)
                |> async.Return
        )

    static member FromOptions
        (
            options: FSharpProjectOptions,
            fileName: string,
            fileVersion: int,
            sourceText: ISourceText,
            documentSource: DocumentSource
        ) =

        let getFileSnapshot _ fName =
            if fName = fileName then
                FSharpFileSnapshot.Create(
                    fileName,
                    $"{fileVersion}{sourceText.GetHashCode().ToString()}",
                    fun () -> Task.FromResult(SourceTextNew.ofISourceText sourceText)
                )
            else
                FSharpFileSnapshot.CreateFromDocumentSource(fName, documentSource)
            |> async.Return

        FSharpProjectSnapshot.FromOptions(options, getFileSnapshot)

<<<<<<< HEAD
    static member FromResponseFile(responseFile: FileInfo, projectFileName) =
        if not responseFile.Exists then
            failwith $"%s{responseFile.FullName} does not exist"

        let compilerArgs = File.ReadAllLines responseFile.FullName

        let directoryName: string =
            match responseFile.DirectoryName with
            | null -> failwith "Directory name of the response file is null"
            | str -> str

        FSharpProjectSnapshot.FromCommandLineArgs(compilerArgs, directoryName, projectFileName)

    static member FromCommandLineArgs(compilerArgs: string array, directoryPath: string, projectFileName) =
        let fsharpFileExtensions = set [| ".fs"; ".fsi"; ".fsx" |]

        let isFSharpFile (file: string) =
            Set.exists (fun (ext: string) -> file.EndsWith(ext, StringComparison.Ordinal)) fsharpFileExtensions

        let isReference: string -> bool = _.StartsWith("-r:")

        let fsharpFiles =
            compilerArgs
            |> Array.choose (fun (line: string) ->
                if not (isFSharpFile line) then
                    None
                else

                    let fullPath = Path.Combine(directoryPath, line)
                    if not (File.Exists fullPath) then None else Some fullPath)
            |> Array.toList

        let referencesOnDisk =
            compilerArgs |> Seq.filter isReference |> Seq.map _.Substring(3) |> Seq.toList

        let otherOptions =
            compilerArgs
            |> Seq.filter (not << isReference)
            |> Seq.filter (not << isFSharpFile)
            |> Seq.toList

        FSharpProjectSnapshot.Create(
            projectFileName = projectFileName,
            outputFileName = None,
            projectId = None,
            sourceFiles = (fsharpFiles |> List.map FSharpFileSnapshot.CreateFromFileSystem),
            referencesOnDisk =
                (referencesOnDisk
                 |> List.map (fun x ->
                     {
                         Path = x
                         LastModified = FileSystem.GetLastWriteTimeShim(x)
                     })),
            otherOptions = otherOptions,
            referencedProjects = [],
            isIncompleteTypeCheckEnvironment = false,
            useScriptResolutionRules = false,
            loadTime = DateTime.Now,
            unresolvedReferences = None,
            originalLoadReferences = [],
            stamp = None
        )

let rec internal snapshotToOptions (projectSnapshot: ProjectSnapshotBase<_>) =
    {
        ProjectFileName = projectSnapshot.ProjectFileName
        ProjectId = projectSnapshot.ProjectId
        SourceFiles = projectSnapshot.SourceFiles |> Seq.map (fun x -> x.FileName) |> Seq.toArray
        OtherOptions = projectSnapshot.CommandLineOptions |> List.toArray
        ReferencedProjects =
            projectSnapshot.ReferencedProjects
            |> Seq.map (function
                | FSharpReference(name, opts) -> FSharpReferencedProject.FSharpReference(name, opts.ProjectSnapshot |> snapshotToOptions)
                | PEReference(getStamp, reader) -> FSharpReferencedProject.PEReference(getStamp, reader)
                | ILModuleReference(name, getStamp, getReader) -> FSharpReferencedProject.ILModuleReference(name, getStamp, getReader))
            |> Seq.toArray
        IsIncompleteTypeCheckEnvironment = projectSnapshot.IsIncompleteTypeCheckEnvironment
        UseScriptResolutionRules = projectSnapshot.UseScriptResolutionRules
        LoadTime = projectSnapshot.LoadTime
        UnresolvedReferences = projectSnapshot.UnresolvedReferences
        OriginalLoadReferences = projectSnapshot.OriginalLoadReferences
        Stamp = projectSnapshot.Stamp
    }
=======
let internal snapshotTable =
    ConditionalWeakTable<ProjectSnapshot, FSharpProjectOptions>()

let rec internal snapshotToOptions (projectSnapshot: ProjectSnapshot) =
    snapshotTable.GetValue(
        projectSnapshot,
        fun projectSnapshot ->
            {
                ProjectFileName = projectSnapshot.ProjectFileName
                ProjectId = projectSnapshot.ProjectId
                SourceFiles = projectSnapshot.SourceFiles |> Seq.map (fun x -> x.FileName) |> Seq.toArray
                OtherOptions = projectSnapshot.CommandLineOptions |> List.toArray
                ReferencedProjects =
                    projectSnapshot.ReferencedProjects
                    |> Seq.map (function
                        | FSharpReference(name, opts) ->
                            FSharpReferencedProject.FSharpReference(name, opts.ProjectSnapshot |> snapshotToOptions)
                        | PEReference(getStamp, reader) -> FSharpReferencedProject.PEReference(getStamp, reader)
                        | ILModuleReference(name, getStamp, getReader) ->
                            FSharpReferencedProject.ILModuleReference(name, getStamp, getReader))
                    |> Seq.toArray
                IsIncompleteTypeCheckEnvironment = projectSnapshot.IsIncompleteTypeCheckEnvironment
                UseScriptResolutionRules = projectSnapshot.UseScriptResolutionRules
                LoadTime = projectSnapshot.LoadTime
                UnresolvedReferences = projectSnapshot.UnresolvedReferences
                OriginalLoadReferences = projectSnapshot.OriginalLoadReferences
                Stamp = projectSnapshot.Stamp
            }
    )
>>>>>>> a310d1da

[<Extension>]
type internal Extensions =

    [<Extension>]
    static member ToOptions(this: ProjectSnapshot) = this |> snapshotToOptions

    [<Extension>]
    static member ToOptions(this: FSharpProjectSnapshot) =
        this.ProjectSnapshot |> snapshotToOptions

    [<Extension>]
    static member GetProjectIdentifier(this: FSharpProjectOptions) : ProjectIdentifier =
        this.ProjectFileName, this.OtherOptions |> findOutputFileName |> Option.defaultValue ""<|MERGE_RESOLUTION|>--- conflicted
+++ resolved
@@ -748,7 +748,6 @@
 
         FSharpProjectSnapshot.FromOptions(options, getFileSnapshot)
 
-<<<<<<< HEAD
     static member FromResponseFile(responseFile: FileInfo, projectFileName) =
         if not responseFile.Exists then
             failwith $"%s{responseFile.FullName} does not exist"
@@ -812,27 +811,6 @@
             stamp = None
         )
 
-let rec internal snapshotToOptions (projectSnapshot: ProjectSnapshotBase<_>) =
-    {
-        ProjectFileName = projectSnapshot.ProjectFileName
-        ProjectId = projectSnapshot.ProjectId
-        SourceFiles = projectSnapshot.SourceFiles |> Seq.map (fun x -> x.FileName) |> Seq.toArray
-        OtherOptions = projectSnapshot.CommandLineOptions |> List.toArray
-        ReferencedProjects =
-            projectSnapshot.ReferencedProjects
-            |> Seq.map (function
-                | FSharpReference(name, opts) -> FSharpReferencedProject.FSharpReference(name, opts.ProjectSnapshot |> snapshotToOptions)
-                | PEReference(getStamp, reader) -> FSharpReferencedProject.PEReference(getStamp, reader)
-                | ILModuleReference(name, getStamp, getReader) -> FSharpReferencedProject.ILModuleReference(name, getStamp, getReader))
-            |> Seq.toArray
-        IsIncompleteTypeCheckEnvironment = projectSnapshot.IsIncompleteTypeCheckEnvironment
-        UseScriptResolutionRules = projectSnapshot.UseScriptResolutionRules
-        LoadTime = projectSnapshot.LoadTime
-        UnresolvedReferences = projectSnapshot.UnresolvedReferences
-        OriginalLoadReferences = projectSnapshot.OriginalLoadReferences
-        Stamp = projectSnapshot.Stamp
-    }
-=======
 let internal snapshotTable =
     ConditionalWeakTable<ProjectSnapshot, FSharpProjectOptions>()
 
@@ -862,7 +840,6 @@
                 Stamp = projectSnapshot.Stamp
             }
     )
->>>>>>> a310d1da
 
 [<Extension>]
 type internal Extensions =
