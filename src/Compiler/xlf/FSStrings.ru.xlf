﻿<?xml version="1.0" encoding="utf-8"?>
<xliff xmlns="urn:oasis:names:tc:xliff:document:1.2" xmlns:xsi="http://www.w3.org/2001/XMLSchema-instance" version="1.2" xsi:schemaLocation="urn:oasis:names:tc:xliff:document:1.2 xliff-core-1.2-transitional.xsd">
  <file datatype="xml" source-language="en" target-language="ru" original="../FSStrings.resx">
    <body>
      <trans-unit id="HashLoadedSourceHasIssues0">
        <source>One or more informational messages in loaded file.\n</source>
        <target state="translated">Одно или несколько информационных сообщений в загруженном файле.\n</target>
        <note />
      </trans-unit>
      <trans-unit id="NotUpperCaseConstructorWithoutRQA">
        <source>Lowercase discriminated union cases are only allowed when using RequireQualifiedAccess attribute</source>
<<<<<<< HEAD
        <target state="new">Lowercase discriminated union cases are only allowed when using RequireQualifiedAccess attribute</target>
=======
        <target state="translated">Размеченные в нижнем регистре случаи объединения разрешены только при использовании атрибута RequireQualifiedAccess</target>
>>>>>>> 87cb0551
        <note />
      </trans-unit>
      <trans-unit id="Parser.TOKEN.DOT.DOT.HAT">
        <source>symbol '..^'</source>
        <target state="translated">символ "..^"</target>
        <note />
      </trans-unit>
      <trans-unit id="Parser.TOKEN.INTERP.STRING.BEGIN.END">
        <source>interpolated string</source>
        <target state="translated">интерполированная строка</target>
        <note />
      </trans-unit>
      <trans-unit id="Parser.TOKEN.INTERP.STRING.BEGIN.PART">
        <source>interpolated string (first part)</source>
        <target state="translated">интерполированная строка (первая часть)</target>
        <note />
      </trans-unit>
      <trans-unit id="Parser.TOKEN.INTERP.STRING.END">
        <source>interpolated string (final part)</source>
        <target state="translated">интерполированная строка (последняя часть)</target>
        <note />
      </trans-unit>
      <trans-unit id="Parser.TOKEN.INTERP.STRING.PART">
        <source>interpolated string (part)</source>
        <target state="translated">интерполированная строка (часть)</target>
        <note />
      </trans-unit>
      <trans-unit id="SeeAlso">
        <source>. See also {0}.</source>
        <target state="translated">. См. также {0}.</target>
        <note />
      </trans-unit>
      <trans-unit id="ConstraintSolverTupleDiffLengths">
        <source>The tuples have differing lengths of {0} and {1}</source>
        <target state="translated">Кортежи имеют различающиеся длины {0} и {1}</target>
        <note />
      </trans-unit>
      <trans-unit id="ConstraintSolverInfiniteTypes">
        <source>The types '{0}' and '{1}' cannot be unified.</source>
        <target state="translated">Невозможно объединить типы "{0}" и "{1}".</target>
        <note />
      </trans-unit>
      <trans-unit id="ConstraintSolverMissingConstraint">
        <source>A type parameter is missing a constraint '{0}'</source>
        <target state="translated">В параметре типа отсутствует ограничение "{0}"</target>
        <note />
      </trans-unit>
      <trans-unit id="ConstraintSolverTypesNotInEqualityRelation1">
        <source>The unit of measure '{0}' does not match the unit of measure '{1}'</source>
        <target state="translated">Единица измерения "{0}" не совпадает с единицей измерения "{1}"</target>
        <note />
      </trans-unit>
      <trans-unit id="ConstraintSolverTypesNotInEqualityRelation2">
        <source>The type '{0}' does not match the type '{1}'</source>
        <target state="translated">Тип "{0}" не совпадает с типом "{1}"</target>
        <note />
      </trans-unit>
      <trans-unit id="ConstraintSolverTypesNotInSubsumptionRelation">
        <source>The type '{0}' is not compatible with the type '{1}'{2}</source>
        <target state="translated">Тип "{0}" несовместим с типом "{1}"{2}</target>
        <note />
      </trans-unit>
      <trans-unit id="ErrorFromAddingTypeEquation1">
        <source>This expression was expected to have type\n    '{1}'    \nbut here has type\n    '{0}'    {2}</source>
        <target state="translated">В данном выражении требовалось наличие типа\n    "{1}"    \n, но получен тип\n    "{0}"    {2}</target>
        <note />
      </trans-unit>
      <trans-unit id="ErrorFromAddingTypeEquation2">
        <source>Type mismatch. Expecting a\n    '{0}'    \nbut given a\n    '{1}'    {2}\n</source>
        <target state="translated">Несоответствие типов. Требуется \n    "{0}"    \n, но получен\n    "{1}"    {2}\n</target>
        <note />
      </trans-unit>
      <trans-unit id="ErrorFromApplyingDefault1">
        <source>Type constraint mismatch when applying the default type '{0}' for a type inference variable. </source>
        <target state="translated">Несоответствие ограничений типов при применении типа по умолчанию "{0}" в качестве переменной определения типа. </target>
        <note />
      </trans-unit>
      <trans-unit id="ErrorFromApplyingDefault2">
        <source> Consider adding further type constraints</source>
        <target state="translated"> Попробуйте добавить дополнительные ограничения типа</target>
        <note />
      </trans-unit>
      <trans-unit id="ErrorsFromAddingSubsumptionConstraint">
        <source>Type constraint mismatch. The type \n    '{0}'    \nis not compatible with type\n    '{1}'    {2}\n</source>
        <target state="translated">Несоответствие ограничений типов. Тип \n    "{0}"    \nнесовместим с типом\n    "{1}"    {2}\n</target>
        <note />
      </trans-unit>
      <trans-unit id="UpperCaseIdentifierInPattern">
        <source>Uppercase variable identifiers should not generally be used in patterns, and may indicate a missing open declaration or a misspelt pattern name.</source>
        <target state="translated">Идентификаторы переменных в верхнем регистре обычно не должны использоваться в шаблонах, и могут указывать на отсутствующую открытую декларацию или неправильно написанное имя шаблона.</target>
        <note />
      </trans-unit>
      <trans-unit id="NotUpperCaseConstructor">
        <source>Discriminated union cases and exception labels must be uppercase identifiers</source>
        <target state="translated">Дискриминированные случаи объединения и метки исключений должны являться идентификаторами верхнего регистра</target>
        <note />
      </trans-unit>
      <trans-unit id="FunctionExpected">
        <source>This function takes too many arguments, or is used in a context where a function is not expected</source>
        <target state="translated">Эта функция принимает слишком много аргументов либо используется в контексте, где функции не допускаются</target>
        <note />
      </trans-unit>
      <trans-unit id="BakedInMemberConstraintName">
        <source>Member constraints with the name '{0}' are given special status by the F# compiler as certain .NET types are implicitly augmented with this member. This may result in runtime failures if you attempt to invoke the member constraint from your own code.</source>
        <target state="translated">Ограничения элементов с именем "{0}" получают особый статус в компиляторе F#, так как некоторые типы .NET неявно приращиваются к этим элементам. Результатом могут послужить сбои во время выполнения при попытке вызова ограничения элемента из собственного кода.</target>
        <note />
      </trans-unit>
      <trans-unit id="BadEventTransformation">
        <source>A definition to be compiled as a .NET event does not have the expected form. Only property members can be compiled as .NET events.</source>
        <target state="translated">Определение к компиляции в качестве события .NET не имеет требуемой формы. Только элементы свойств могут компилироваться как события .NET.</target>
        <note />
      </trans-unit>
      <trans-unit id="ParameterlessStructCtor">
        <source>Implicit object constructors for structs must take at least one argument</source>
        <target state="translated">Конструкторы неявных объектов для структур должны принимать по меньшей мере один аргумент</target>
        <note />
      </trans-unit>
      <trans-unit id="InterfaceNotRevealed">
        <source>The type implements the interface '{0}' but this is not revealed by the signature. You should list the interface in the signature, as the interface will be discoverable via dynamic type casts and/or reflection.</source>
        <target state="translated">Тип реализует интерфейс "{0}", но это не показывается сигнатурой. Следует указать список в сигнатуре, так как интерфейс можно будет найти через динамические приведения и (или) отражение типов.</target>
        <note />
      </trans-unit>
      <trans-unit id="TyconBadArgs">
        <source>The type '{0}' expects {1} type argument(s) but is given {2}</source>
        <target state="translated">Для типа "{0}" потребуется {1} аргументов типа, получено {2}</target>
        <note />
      </trans-unit>
      <trans-unit id="IndeterminateType">
        <source>Lookup on object of indeterminate type based on information prior to this program point. A type annotation may be needed prior to this program point to constrain the type of the object. This may allow the lookup to be resolved.</source>
        <target state="translated">Поиск объекта неопределенного типа, основанного на информации до данной точки программы. Возможно, перед данной точкой программы потребуется аннотация типа, с целью ограничения типа объекта. Возможно, это позволит разрешить поиск.</target>
        <note />
      </trans-unit>
      <trans-unit id="NameClash1">
        <source>Duplicate definition of {0} '{1}'</source>
        <target state="translated">Повторяющееся определение {0} "{1}"</target>
        <note />
      </trans-unit>
      <trans-unit id="NameClash2">
        <source>The {0} '{1}' can not be defined because the name '{2}' clashes with the {3} '{4}' in this type or module</source>
        <target state="translated">{0} "{1}" не удается определить, так как имя "{2}" конфликтует с {3} "{4}" в данном типе или модуле</target>
        <note />
      </trans-unit>
      <trans-unit id="Duplicate1">
        <source>Two members called '{0}' have the same signature</source>
        <target state="translated">Два элемента с именем "{0}" имеют одну и ту же сигнатуру</target>
        <note />
      </trans-unit>
      <trans-unit id="Duplicate2">
        <source>Duplicate definition of {0} '{1}'</source>
        <target state="translated">Повторяющееся определение {0} "{1}"</target>
        <note />
      </trans-unit>
      <trans-unit id="UndefinedName2">
        <source> A construct with this name was found in FSharp.PowerPack.dll, which contains some modules and types that were implicitly referenced in some previous versions of F#. You may need to add an explicit reference to this DLL in order to compile this code.</source>
        <target state="translated"> Конструкция с данным именем была найдена в FSharp.PowerPack.dll; она содержит некоторые модели и типы, на которые есть неявные ссылки в некоторых предыдущих версиях F#. Возможно, потребуется добавить явную ссылку на данный DLL, чтобы скомпилировать этот код.</target>
        <note />
      </trans-unit>
      <trans-unit id="FieldNotMutable">
        <source>This field is not mutable</source>
        <target state="translated">Это поле не является изменяемым</target>
        <note />
      </trans-unit>
      <trans-unit id="FieldsFromDifferentTypes">
        <source>The fields '{0}' and '{1}' are from different types</source>
        <target state="translated">Поля "{0}" и "{1}" принадлежат различным типам</target>
        <note />
      </trans-unit>
      <trans-unit id="VarBoundTwice">
        <source>'{0}' is bound twice in this pattern</source>
        <target state="translated">{0} в данном шаблоне привязан дважды</target>
        <note />
      </trans-unit>
      <trans-unit id="Recursion">
        <source>A use of the function '{0}' does not match a type inferred elsewhere. The inferred type of the function is\n    {1}.    \nThe type of the function required at this point of use is\n    {2}    {3}\nThis error may be due to limitations associated with generic recursion within a 'let rec' collection or within a group of classes. Consider giving a full type signature for the targets of recursive calls including type annotations for both argument and return types.</source>
        <target state="translated">Использование функции "{0}" не совпадает с типом, логически выводимым где-то еще. Логически выводимым типом функции является \n    {1}.    \nТипом требуемой в данный момент использования функцией является \n    {2}    {3}\nДанная ошибка может происходить из-за ограничений, связанных с базовой рекурсией внутри коллекции "let rec", или внутри группы классов. Рекомендуется предоставить сигнатуру полного типа для целей рекурсивных вызовов, включая аннотации типов для типов возвращаемых значений и аргумента.</target>
        <note />
      </trans-unit>
      <trans-unit id="InvalidRuntimeCoercion">
        <source>Invalid runtime coercion or type test from type {0} to {1}\n{2}</source>
        <target state="translated">Недопустимое приведение или проверка типа во время выполнения от типа {0} к {1}\n{2}</target>
        <note />
      </trans-unit>
      <trans-unit id="IndeterminateRuntimeCoercion">
        <source>This runtime coercion or type test from type\n    {0}    \n to \n    {1}    \ninvolves an indeterminate type based on information prior to this program point. Runtime type tests are not allowed on some types. Further type annotations are needed.</source>
        <target state="translated">Данное приведение или проверка типа во время выполнения от типа\n    {0}    \n к \n    {1}    \nвключает неопределенный тип, основанный на информации до данной точки программы. Проверки типов во время выполнения не разрешены для некоторых типов. Необходимы дополнительные примечания типа.</target>
        <note />
      </trans-unit>
      <trans-unit id="IndeterminateStaticCoercion">
        <source>The static coercion from type\n    {0}    \nto \n    {1}    \n involves an indeterminate type based on information prior to this program point. Static coercions are not allowed on some types. Further type annotations are needed.</source>
        <target state="translated">Статическое приведение от типа \n    {0}    \nк \n    {1}    \n включает неопределенный тип, основанный на информации до данной точки программы. Статическое приведение не разрешено для некоторых типов. Необходимы дополнительные примечания типа.</target>
        <note />
      </trans-unit>
      <trans-unit id="StaticCoercionShouldUseBox">
        <source>A coercion from the value type \n    {0}    \nto the type \n    {1}    \nwill involve boxing. Consider using 'box' instead</source>
        <target state="translated">Приведение от типа-значения \n    {0}    \nк типу \n    {1}    \nвызовет упаковку. Рекомендуется вместо этого использовать "box"</target>
        <note />
      </trans-unit>
      <trans-unit id="TypeIsImplicitlyAbstract">
        <source>This type is 'abstract' since some abstract members have not been given an implementation. If this is intentional then add the '[&lt;AbstractClass&gt;]' attribute to your type.</source>
        <target state="translated">Этот тип является абстрактным ('abstract'), так как для нескольких абстрактных членов не указана реализация. Если это сделано намеренно, добавьте атрибут '[&lt;AbstractClass&gt;]' к своему типу.</target>
        <note />
      </trans-unit>
      <trans-unit id="NonRigidTypar1">
        <source>This construct causes code to be less generic than indicated by its type annotations. The type variable implied by the use of a '#', '_' or other type annotation at or near '{0}' has been constrained to be type '{1}'.</source>
        <target state="translated">Данная конструкция служит причиной того, что код становится менее базовым, чем указано в аннотации его типа. Переменная типа, подразумеваемая использованием "#", "_" или другой аннотации типа в "{0}" или рядом, была ограничена до типа "{1}".</target>
        <note />
      </trans-unit>
      <trans-unit id="NonRigidTypar2">
        <source>This construct causes code to be less generic than indicated by the type annotations. The unit-of-measure variable '{0} has been constrained to be measure '{1}'.</source>
        <target state="translated">Данная конструкция служит причиной того, что код становится менее базовым, чем указано в аннотациях типа. Переменная единицы измерения "{0}" была ограничена до измерения "{1}".</target>
        <note />
      </trans-unit>
      <trans-unit id="NonRigidTypar3">
        <source>This construct causes code to be less generic than indicated by the type annotations. The type variable '{0} has been constrained to be type '{1}'.</source>
        <target state="translated">Данная конструкция служит причиной того, что код становится менее базовым, чем указано в аннотациях типа. Переменная типа "{0}" была ограничена до типа "{1}".</target>
        <note />
      </trans-unit>
      <trans-unit id="Parser.TOKEN.IDENT">
        <source>identifier</source>
        <target state="translated">идентификатор</target>
        <note />
      </trans-unit>
      <trans-unit id="Parser.TOKEN.INT">
        <source>integer literal</source>
        <target state="translated">целочисленный литерал</target>
        <note />
      </trans-unit>
      <trans-unit id="Parser.TOKEN.FLOAT">
        <source>floating point literal</source>
        <target state="translated">литерал с плавающей точкой</target>
        <note />
      </trans-unit>
      <trans-unit id="Parser.TOKEN.DECIMAL">
        <source>decimal literal</source>
        <target state="translated">десятичный литерал</target>
        <note />
      </trans-unit>
      <trans-unit id="Parser.TOKEN.CHAR">
        <source>character literal</source>
        <target state="translated">символьный литерал</target>
        <note />
      </trans-unit>
      <trans-unit id="Parser.TOKEN.BASE">
        <source>keyword 'base'</source>
        <target state="translated">ключевое слово "base"</target>
        <note />
      </trans-unit>
      <trans-unit id="Parser.TOKEN.LPAREN.STAR.RPAREN">
        <source>symbol '(*)'</source>
        <target state="translated">символ "(*)"</target>
        <note />
      </trans-unit>
      <trans-unit id="Parser.TOKEN.DOLLAR">
        <source>symbol '$'</source>
        <target state="translated">символ "$"</target>
        <note />
      </trans-unit>
      <trans-unit id="Parser.TOKEN.INFIX.STAR.STAR.OP">
        <source>infix operator</source>
        <target state="translated">инфиксный оператор</target>
        <note />
      </trans-unit>
      <trans-unit id="Parser.TOKEN.INFIX.COMPARE.OP">
        <source>infix operator</source>
        <target state="translated">инфиксный оператор</target>
        <note />
      </trans-unit>
      <trans-unit id="Parser.TOKEN.COLON.GREATER">
        <source>symbol ':&gt;'</source>
        <target state="translated">Обозначение ':&gt;'</target>
        <note />
      </trans-unit>
      <trans-unit id="Parser.TOKEN.COLON.COLON">
        <source>symbol '::'</source>
        <target state="translated">символ "::"</target>
        <note />
      </trans-unit>
      <trans-unit id="Parser.TOKEN.PERCENT.OP">
        <source>symbol '{0}</source>
        <target state="translated">символ "{0}</target>
        <note />
      </trans-unit>
      <trans-unit id="Parser.TOKEN.INFIX.AT.HAT.OP">
        <source>infix operator</source>
        <target state="translated">инфиксный оператор</target>
        <note />
      </trans-unit>
      <trans-unit id="Parser.TOKEN.INFIX.BAR.OP">
        <source>infix operator</source>
        <target state="translated">инфиксный оператор</target>
        <note />
      </trans-unit>
      <trans-unit id="Parser.TOKEN.PLUS.MINUS.OP">
        <source>infix operator</source>
        <target state="translated">инфиксный оператор</target>
        <note />
      </trans-unit>
      <trans-unit id="Parser.TOKEN.PREFIX.OP">
        <source>prefix operator</source>
        <target state="translated">префиксный оператор</target>
        <note />
      </trans-unit>
      <trans-unit id="Parser.TOKEN.COLON.QMARK.GREATER">
        <source>symbol ':?&gt;'</source>
        <target state="translated">Обозначение ':?&gt;'</target>
        <note />
      </trans-unit>
      <trans-unit id="Parser.TOKEN.INFIX.STAR.DIV.MOD.OP">
        <source>infix operator</source>
        <target state="translated">инфиксный оператор</target>
        <note />
      </trans-unit>
      <trans-unit id="Parser.TOKEN.INFIX.AMP.OP">
        <source>infix operator</source>
        <target state="translated">инфиксный оператор</target>
        <note />
      </trans-unit>
      <trans-unit id="Parser.TOKEN.AMP">
        <source>symbol '&amp;'</source>
        <target state="translated">символ '&amp;'</target>
        <note />
      </trans-unit>
      <trans-unit id="Parser.TOKEN.AMP.AMP">
        <source>symbol '&amp;&amp;'</source>
        <target state="translated">символ '&amp;&amp;'</target>
        <note />
      </trans-unit>
      <trans-unit id="Parser.TOKEN.BAR.BAR">
        <source>symbol '||'</source>
        <target state="translated">символ "||"</target>
        <note />
      </trans-unit>
      <trans-unit id="Parser.TOKEN.LESS">
        <source>symbol '&lt;'</source>
        <target state="translated">символ '&lt;'</target>
        <note />
      </trans-unit>
      <trans-unit id="Parser.TOKEN.GREATER">
        <source>symbol '&gt;'</source>
        <target state="translated">Обозначение '&gt;'</target>
        <note />
      </trans-unit>
      <trans-unit id="Parser.TOKEN.QMARK">
        <source>symbol '?'</source>
        <target state="translated">символ "?"</target>
        <note />
      </trans-unit>
      <trans-unit id="Parser.TOKEN.QMARK.QMARK">
        <source>symbol '??'</source>
        <target state="translated">символ "??"</target>
        <note />
      </trans-unit>
      <trans-unit id="Parser.TOKEN.COLON.QMARK">
        <source>symbol ':?'</source>
        <target state="translated">символ ":?"</target>
        <note />
      </trans-unit>
      <trans-unit id="Parser.TOKEN.INT32.DOT.DOT">
        <source>integer..</source>
        <target state="translated">целое..</target>
        <note />
      </trans-unit>
      <trans-unit id="Parser.TOKEN.DOT.DOT">
        <source>symbol '..'</source>
        <target state="translated">символ ".."</target>
        <note />
      </trans-unit>
      <trans-unit id="Parser.TOKEN.QUOTE">
        <source>quote symbol</source>
        <target state="translated">символ кавычки</target>
        <note />
      </trans-unit>
      <trans-unit id="Parser.TOKEN.STAR">
        <source>symbol '*'</source>
        <target state="translated">символ "*"</target>
        <note />
      </trans-unit>
      <trans-unit id="Parser.TOKEN.HIGH.PRECEDENCE.TYAPP">
        <source>type application </source>
        <target state="translated">приложение типа </target>
        <note />
      </trans-unit>
      <trans-unit id="Parser.TOKEN.COLON">
        <source>symbol ':'</source>
        <target state="translated">символ ":"</target>
        <note />
      </trans-unit>
      <trans-unit id="Parser.TOKEN.COLON.EQUALS">
        <source>symbol ':='</source>
        <target state="translated">символ ":="</target>
        <note />
      </trans-unit>
      <trans-unit id="Parser.TOKEN.LARROW">
        <source>symbol '&lt;-'</source>
        <target state="translated">символ '&lt;-'</target>
        <note />
      </trans-unit>
      <trans-unit id="Parser.TOKEN.EQUALS">
        <source>symbol '='</source>
        <target state="translated">символ "="</target>
        <note />
      </trans-unit>
      <trans-unit id="Parser.TOKEN.GREATER.BAR.RBRACK">
        <source>symbol '&gt;|]'</source>
        <target state="translated">Обозначение '&gt;|]'</target>
        <note />
      </trans-unit>
      <trans-unit id="Parser.TOKEN.MINUS">
        <source>symbol '-'</source>
        <target state="translated">символ "-"</target>
        <note />
      </trans-unit>
      <trans-unit id="Parser.TOKEN.ADJACENT.PREFIX.OP">
        <source>prefix operator</source>
        <target state="translated">префиксный оператор</target>
        <note />
      </trans-unit>
      <trans-unit id="Parser.TOKEN.FUNKY.OPERATOR.NAME">
        <source>operator name</source>
        <target state="translated">имя оператора</target>
        <note />
      </trans-unit>
      <trans-unit id="Parser.TOKEN.COMMA">
        <source>symbol ','</source>
        <target state="translated">символ ","</target>
        <note />
      </trans-unit>
      <trans-unit id="Parser.TOKEN.DOT">
        <source>symbol '.'</source>
        <target state="translated">символ "."</target>
        <note />
      </trans-unit>
      <trans-unit id="Parser.TOKEN.BAR">
        <source>symbol '|'</source>
        <target state="translated">символ "|"</target>
        <note />
      </trans-unit>
      <trans-unit id="Parser.TOKEN.HASH">
        <source>symbol #</source>
        <target state="translated">символ #</target>
        <note />
      </trans-unit>
      <trans-unit id="Parser.TOKEN.UNDERSCORE">
        <source>symbol '_'</source>
        <target state="translated">символ "_"</target>
        <note />
      </trans-unit>
      <trans-unit id="Parser.TOKEN.SEMICOLON">
        <source>symbol ';'</source>
        <target state="translated">символ ";"</target>
        <note />
      </trans-unit>
      <trans-unit id="Parser.TOKEN.SEMICOLON.SEMICOLON">
        <source>symbol ';;'</source>
        <target state="translated">символ ";;"</target>
        <note />
      </trans-unit>
      <trans-unit id="Parser.TOKEN.LPAREN">
        <source>symbol '('</source>
        <target state="translated">символ "("</target>
        <note />
      </trans-unit>
      <trans-unit id="Parser.TOKEN.RPAREN">
        <source>symbol ')'</source>
        <target state="translated">символ ")"</target>
        <note />
      </trans-unit>
      <trans-unit id="Parser.TOKEN.SPLICE.SYMBOL">
        <source>symbol 'splice'</source>
        <target state="translated">символ "splice"</target>
        <note />
      </trans-unit>
      <trans-unit id="Parser.TOKEN.LQUOTE">
        <source>start of quotation</source>
        <target state="translated">начало цитирования</target>
        <note />
      </trans-unit>
      <trans-unit id="Parser.TOKEN.LBRACK">
        <source>symbol '['</source>
        <target state="translated">символ "["</target>
        <note />
      </trans-unit>
      <trans-unit id="Parser.TOKEN.LBRACK.BAR">
        <source>symbol '[|'</source>
        <target state="translated">символ "[|"</target>
        <note />
      </trans-unit>
      <trans-unit id="Parser.TOKEN.LBRACK.LESS">
        <source>symbol '[&lt;'</source>
        <target state="translated">символ '[&lt;'</target>
        <note />
      </trans-unit>
      <trans-unit id="Parser.TOKEN.LBRACE">
        <source>symbol '{'</source>
        <target state="translated">символ "{"</target>
        <note />
      </trans-unit>
      <trans-unit id="Parser.TOKEN.LBRACE.LESS">
        <source>symbol '{&lt;'</source>
        <target state="translated">символ '{&lt;'</target>
        <note />
      </trans-unit>
      <trans-unit id="Parser.TOKEN.BAR.RBRACK">
        <source>symbol '|]'</source>
        <target state="translated">символ "|]"</target>
        <note />
      </trans-unit>
      <trans-unit id="Parser.TOKEN.GREATER.RBRACE">
        <source>symbol '&gt;}'</source>
        <target state="translated">Обозначение '&gt;}'</target>
        <note />
      </trans-unit>
      <trans-unit id="Parser.TOKEN.GREATER.RBRACK">
        <source>symbol '&gt;]'</source>
        <target state="translated">Обозначение '&gt;]'</target>
        <note />
      </trans-unit>
      <trans-unit id="Parser.TOKEN.RQUOTE">
        <source>end of quotation</source>
        <target state="translated">конец цитирования</target>
        <note />
      </trans-unit>
      <trans-unit id="Parser.TOKEN.RBRACK">
        <source>symbol ']'</source>
        <target state="translated">символ "]"</target>
        <note />
      </trans-unit>
      <trans-unit id="Parser.TOKEN.RBRACE">
        <source>symbol '}'</source>
        <target state="translated">символ "}"</target>
        <note />
      </trans-unit>
      <trans-unit id="Parser.TOKEN.PUBLIC">
        <source>keyword 'public'</source>
        <target state="translated">ключевое слово "public"</target>
        <note />
      </trans-unit>
      <trans-unit id="Parser.TOKEN.PRIVATE">
        <source>keyword 'private'</source>
        <target state="translated">ключевое слово "private"</target>
        <note />
      </trans-unit>
      <trans-unit id="Parser.TOKEN.INTERNAL">
        <source>keyword 'internal'</source>
        <target state="translated">ключевое слово "internal"</target>
        <note />
      </trans-unit>
      <trans-unit id="Parser.TOKEN.FIXED">
        <source>keyword 'fixed'</source>
        <target state="translated">ключевое слово "fixed"</target>
        <note />
      </trans-unit>
      <trans-unit id="Parser.TOKEN.CONSTRAINT">
        <source>keyword 'constraint'</source>
        <target state="translated">ключевое слово "constraint"</target>
        <note />
      </trans-unit>
      <trans-unit id="Parser.TOKEN.INSTANCE">
        <source>keyword 'instance'</source>
        <target state="translated">ключевое слово "instance"</target>
        <note />
      </trans-unit>
      <trans-unit id="Parser.TOKEN.DELEGATE">
        <source>keyword 'delegate'</source>
        <target state="translated">ключевое слово "delegate"</target>
        <note />
      </trans-unit>
      <trans-unit id="Parser.TOKEN.INHERIT">
        <source>keyword 'inherit'</source>
        <target state="translated">ключевое слово "inherit"</target>
        <note />
      </trans-unit>
      <trans-unit id="Parser.TOKEN.CONSTRUCTOR">
        <source>keyword 'constructor'</source>
        <target state="translated">ключевое слово "constructor"</target>
        <note />
      </trans-unit>
      <trans-unit id="Parser.TOKEN.DEFAULT">
        <source>keyword 'default'</source>
        <target state="translated">ключевое слово "default"</target>
        <note />
      </trans-unit>
      <trans-unit id="Parser.TOKEN.OVERRIDE">
        <source>keyword 'override'</source>
        <target state="translated">ключевое слово "override"</target>
        <note />
      </trans-unit>
      <trans-unit id="Parser.TOKEN.ABSTRACT">
        <source>keyword 'abstract'</source>
        <target state="translated">ключевое слово "abstract"</target>
        <note />
      </trans-unit>
      <trans-unit id="Parser.TOKEN.CLASS">
        <source>keyword 'class'</source>
        <target state="translated">ключевое слово "class"</target>
        <note />
      </trans-unit>
      <trans-unit id="Parser.TOKEN.MEMBER">
        <source>keyword 'member'</source>
        <target state="translated">ключевое слово "member"</target>
        <note />
      </trans-unit>
      <trans-unit id="Parser.TOKEN.STATIC">
        <source>keyword 'static'</source>
        <target state="translated">ключевое слово "static"</target>
        <note />
      </trans-unit>
      <trans-unit id="Parser.TOKEN.NAMESPACE">
        <source>keyword 'namespace'</source>
        <target state="translated">ключевое слово "namespace"</target>
        <note />
      </trans-unit>
      <trans-unit id="Parser.TOKEN.OBLOCKBEGIN">
        <source>start of structured construct</source>
        <target state="translated">начало структурированной конструкции</target>
        <note />
      </trans-unit>
      <trans-unit id="Parser.TOKEN.OBLOCKEND">
        <source>incomplete structured construct at or before this point</source>
        <target state="translated">неполный структурированный конструктор в текущей точке или перед ней</target>
        <note />
      </trans-unit>
      <trans-unit id="BlockEndSentence">
        <source>Incomplete structured construct at or before this point</source>
        <target state="translated">Неполный структурированный конструктор в текущей точке или перед ней</target>
        <note />
      </trans-unit>
      <trans-unit id="Parser.TOKEN.OTHEN">
        <source>keyword 'then'</source>
        <target state="translated">ключевое слово "then"</target>
        <note />
      </trans-unit>
      <trans-unit id="Parser.TOKEN.OELSE">
        <source>keyword 'else'</source>
        <target state="translated">ключевое слово "else"</target>
        <note />
      </trans-unit>
      <trans-unit id="Parser.TOKEN.OLET">
        <source>keyword 'let' or 'use'</source>
        <target state="translated">ключевое слово "let" или "use"</target>
        <note />
      </trans-unit>
      <trans-unit id="Parser.TOKEN.BINDER">
        <source>binder keyword</source>
        <target state="translated">ключевое слово binder</target>
        <note />
      </trans-unit>
      <trans-unit id="Parser.TOKEN.ODO">
        <source>keyword 'do'</source>
        <target state="translated">ключевое слово "do"</target>
        <note />
      </trans-unit>
      <trans-unit id="Parser.TOKEN.CONST">
        <source>keyword 'const'</source>
        <target state="translated">ключевое слово const</target>
        <note />
      </trans-unit>
      <trans-unit id="Parser.TOKEN.OWITH">
        <source>keyword 'with'</source>
        <target state="translated">ключевое слово "with"</target>
        <note />
      </trans-unit>
      <trans-unit id="Parser.TOKEN.OFUNCTION">
        <source>keyword 'function'</source>
        <target state="translated">ключевое слово "function"</target>
        <note />
      </trans-unit>
      <trans-unit id="Parser.TOKEN.OFUN">
        <source>keyword 'fun'</source>
        <target state="translated">ключевое слово "fun"</target>
        <note />
      </trans-unit>
      <trans-unit id="Parser.TOKEN.ORESET">
        <source>end of input</source>
        <target state="translated">конец входных данных</target>
        <note />
      </trans-unit>
      <trans-unit id="Parser.TOKEN.ODUMMY">
        <source>internal dummy token</source>
        <target state="translated">внутренняя лексема-заполнитель</target>
        <note />
      </trans-unit>
      <trans-unit id="Parser.TOKEN.ODO.BANG">
        <source>keyword 'do!'</source>
        <target state="translated">ключевое слово "do!"</target>
        <note />
      </trans-unit>
      <trans-unit id="Parser.TOKEN.YIELD">
        <source>yield</source>
        <target state="translated">yield</target>
        <note />
      </trans-unit>
      <trans-unit id="Parser.TOKEN.YIELD.BANG">
        <source>yield!</source>
        <target state="translated">yield!</target>
        <note />
      </trans-unit>
      <trans-unit id="Parser.TOKEN.OINTERFACE.MEMBER">
        <source>keyword 'interface'</source>
        <target state="translated">ключевое слово "interface"</target>
        <note />
      </trans-unit>
      <trans-unit id="Parser.TOKEN.ELIF">
        <source>keyword 'elif'</source>
        <target state="translated">ключевое слово "elif"</target>
        <note />
      </trans-unit>
      <trans-unit id="Parser.TOKEN.RARROW">
        <source>symbol '-&gt;'</source>
        <target state="translated">Обозначение '-&gt;'</target>
        <note />
      </trans-unit>
      <trans-unit id="Parser.TOKEN.SIG">
        <source>keyword 'sig'</source>
        <target state="translated">ключевое слово "sig"</target>
        <note />
      </trans-unit>
      <trans-unit id="Parser.TOKEN.STRUCT">
        <source>keyword 'struct'</source>
        <target state="translated">ключевое слово "struct"</target>
        <note />
      </trans-unit>
      <trans-unit id="Parser.TOKEN.UPCAST">
        <source>keyword 'upcast'</source>
        <target state="translated">ключевое слово "upcast"</target>
        <note />
      </trans-unit>
      <trans-unit id="Parser.TOKEN.DOWNCAST">
        <source>keyword 'downcast'</source>
        <target state="translated">ключевое слово "downcast"</target>
        <note />
      </trans-unit>
      <trans-unit id="Parser.TOKEN.NULL">
        <source>keyword 'null'</source>
        <target state="translated">ключевое слово "null"</target>
        <note />
      </trans-unit>
      <trans-unit id="Parser.TOKEN.RESERVED">
        <source>reserved keyword</source>
        <target state="translated">зарезервированное ключевое слово</target>
        <note />
      </trans-unit>
      <trans-unit id="Parser.TOKEN.MODULE">
        <source>keyword 'module'</source>
        <target state="translated">ключевое слово "module"</target>
        <note />
      </trans-unit>
      <trans-unit id="Parser.TOKEN.AND">
        <source>keyword 'and'</source>
        <target state="translated">ключевое слово "and"</target>
        <note />
      </trans-unit>
      <trans-unit id="Parser.TOKEN.AS">
        <source>keyword 'as'</source>
        <target state="translated">ключевое слово "as"</target>
        <note />
      </trans-unit>
      <trans-unit id="Parser.TOKEN.ASSERT">
        <source>keyword 'assert'</source>
        <target state="translated">ключевое слово "assert"</target>
        <note />
      </trans-unit>
      <trans-unit id="Parser.TOKEN.ASR">
        <source>keyword 'asr'</source>
        <target state="translated">ключевое слово "asr"</target>
        <note />
      </trans-unit>
      <trans-unit id="Parser.TOKEN.DOWNTO">
        <source>keyword 'downto'</source>
        <target state="translated">ключевое слово "downto"</target>
        <note />
      </trans-unit>
      <trans-unit id="Parser.TOKEN.EXCEPTION">
        <source>keyword 'exception'</source>
        <target state="translated">ключевое слово "exception"</target>
        <note />
      </trans-unit>
      <trans-unit id="Parser.TOKEN.FALSE">
        <source>keyword 'false'</source>
        <target state="translated">ключевое слово "false"</target>
        <note />
      </trans-unit>
      <trans-unit id="Parser.TOKEN.FOR">
        <source>keyword 'for'</source>
        <target state="translated">ключевое слово "for"</target>
        <note />
      </trans-unit>
      <trans-unit id="Parser.TOKEN.FUN">
        <source>keyword 'fun'</source>
        <target state="translated">ключевое слово "fun"</target>
        <note />
      </trans-unit>
      <trans-unit id="Parser.TOKEN.FUNCTION">
        <source>keyword 'function'</source>
        <target state="translated">ключевое слово "function"</target>
        <note />
      </trans-unit>
      <trans-unit id="Parser.TOKEN.FINALLY">
        <source>keyword 'finally'</source>
        <target state="translated">ключевое слово "finally"</target>
        <note />
      </trans-unit>
      <trans-unit id="Parser.TOKEN.LAZY">
        <source>keyword 'lazy'</source>
        <target state="translated">ключевое слово "lazy"</target>
        <note />
      </trans-unit>
      <trans-unit id="Parser.TOKEN.MATCH">
        <source>keyword 'match'</source>
        <target state="translated">ключевое слово "match"</target>
        <note />
      </trans-unit>
      <trans-unit id="Parser.TOKEN.MATCH.BANG">
        <source>keyword 'match!'</source>
        <target state="translated">ключевое слово "match!"</target>
        <note />
      </trans-unit>
      <trans-unit id="Parser.TOKEN.MUTABLE">
        <source>keyword 'mutable'</source>
        <target state="translated">ключевое слово "mutable"</target>
        <note />
      </trans-unit>
      <trans-unit id="Parser.TOKEN.NEW">
        <source>keyword 'new'</source>
        <target state="translated">ключевое слово "new"</target>
        <note />
      </trans-unit>
      <trans-unit id="Parser.TOKEN.OF">
        <source>keyword 'of'</source>
        <target state="translated">ключевое слово "of"</target>
        <note />
      </trans-unit>
      <trans-unit id="Parser.TOKEN.OPEN">
        <source>keyword 'open'</source>
        <target state="translated">ключевое слово "open"</target>
        <note />
      </trans-unit>
      <trans-unit id="Parser.TOKEN.OR">
        <source>keyword 'or'</source>
        <target state="translated">ключевое слово "or"</target>
        <note />
      </trans-unit>
      <trans-unit id="Parser.TOKEN.VOID">
        <source>keyword 'void'</source>
        <target state="translated">ключевое слово "void"</target>
        <note />
      </trans-unit>
      <trans-unit id="Parser.TOKEN.EXTERN">
        <source>keyword 'extern'</source>
        <target state="translated">ключевое слово "extern"</target>
        <note />
      </trans-unit>
      <trans-unit id="Parser.TOKEN.INTERFACE">
        <source>keyword 'interface'</source>
        <target state="translated">ключевое слово "interface"</target>
        <note />
      </trans-unit>
      <trans-unit id="Parser.TOKEN.REC">
        <source>keyword 'rec'</source>
        <target state="translated">ключевое слово "rec"</target>
        <note />
      </trans-unit>
      <trans-unit id="Parser.TOKEN.TO">
        <source>keyword 'to'</source>
        <target state="translated">ключевое слово "to"</target>
        <note />
      </trans-unit>
      <trans-unit id="Parser.TOKEN.TRUE">
        <source>keyword 'true'</source>
        <target state="translated">ключевое слово "true"</target>
        <note />
      </trans-unit>
      <trans-unit id="Parser.TOKEN.TRY">
        <source>keyword 'try'</source>
        <target state="translated">ключевое слово "try"</target>
        <note />
      </trans-unit>
      <trans-unit id="Parser.TOKEN.TYPE">
        <source>keyword 'type'</source>
        <target state="translated">ключевое слово "type"</target>
        <note />
      </trans-unit>
      <trans-unit id="Parser.TOKEN.VAL">
        <source>keyword 'val'</source>
        <target state="translated">ключевое слово "val"</target>
        <note />
      </trans-unit>
      <trans-unit id="Parser.TOKEN.INLINE">
        <source>keyword 'inline'</source>
        <target state="translated">ключевое слово "inline"</target>
        <note />
      </trans-unit>
      <trans-unit id="Parser.TOKEN.WHEN">
        <source>keyword 'when'</source>
        <target state="translated">ключевое слово "when"</target>
        <note />
      </trans-unit>
      <trans-unit id="Parser.TOKEN.WHILE">
        <source>keyword 'while'</source>
        <target state="translated">ключевое слово "while"</target>
        <note />
      </trans-unit>
      <trans-unit id="Parser.TOKEN.WITH">
        <source>keyword 'with'</source>
        <target state="translated">ключевое слово "with"</target>
        <note />
      </trans-unit>
      <trans-unit id="Parser.TOKEN.IF">
        <source>keyword 'if'</source>
        <target state="translated">ключевое слово "if"</target>
        <note />
      </trans-unit>
      <trans-unit id="Parser.TOKEN.DO">
        <source>keyword 'do'</source>
        <target state="translated">ключевое слово "do"</target>
        <note />
      </trans-unit>
      <trans-unit id="Parser.TOKEN.GLOBAL">
        <source>keyword 'global'</source>
        <target state="translated">ключевое слово "global"</target>
        <note />
      </trans-unit>
      <trans-unit id="Parser.TOKEN.DONE">
        <source>keyword 'done'</source>
        <target state="translated">ключевое слово "done"</target>
        <note />
      </trans-unit>
      <trans-unit id="Parser.TOKEN.IN">
        <source>keyword 'in'</source>
        <target state="translated">ключевое слово "in"</target>
        <note />
      </trans-unit>
      <trans-unit id="Parser.TOKEN.HIGH.PRECEDENCE.PAREN.APP">
        <source>symbol '('</source>
        <target state="translated">символ "("</target>
        <note />
      </trans-unit>
      <trans-unit id="Parser.TOKEN.HIGH.PRECEDENCE.BRACK.APP">
        <source>symbol'['</source>
        <target state="translated">символ "["</target>
        <note />
      </trans-unit>
      <trans-unit id="Parser.TOKEN.BEGIN">
        <source>keyword 'begin'</source>
        <target state="translated">ключевое слово "begin"</target>
        <note />
      </trans-unit>
      <trans-unit id="Parser.TOKEN.END">
        <source>keyword 'end'</source>
        <target state="translated">ключевое слово "end"</target>
        <note />
      </trans-unit>
      <trans-unit id="Parser.TOKEN.HASH.ENDIF">
        <source>directive</source>
        <target state="translated">директива</target>
        <note />
      </trans-unit>
      <trans-unit id="Parser.TOKEN.INACTIVECODE">
        <source>inactive code</source>
        <target state="translated">неактивный код</target>
        <note />
      </trans-unit>
      <trans-unit id="Parser.TOKEN.LEX.FAILURE">
        <source>lex failure</source>
        <target state="translated">лексическая ошибка</target>
        <note />
      </trans-unit>
      <trans-unit id="Parser.TOKEN.WHITESPACE">
        <source>whitespace</source>
        <target state="translated">пустое пространство</target>
        <note />
      </trans-unit>
      <trans-unit id="Parser.TOKEN.COMMENT">
        <source>comment</source>
        <target state="translated">Комментарий</target>
        <note />
      </trans-unit>
      <trans-unit id="Parser.TOKEN.LINE.COMMENT">
        <source>line comment</source>
        <target state="translated">строчный комментарий</target>
        <note />
      </trans-unit>
      <trans-unit id="Parser.TOKEN.STRING.TEXT">
        <source>string text</source>
        <target state="translated">строковый текст</target>
        <note />
      </trans-unit>
      <trans-unit id="Parser.TOKEN.KEYWORD_STRING">
        <source>compiler generated literal</source>
        <target state="translated">сформированный компилятором литерал</target>
        <note />
      </trans-unit>
      <trans-unit id="Parser.TOKEN.BYTEARRAY">
        <source>byte array literal</source>
        <target state="translated">литерал массива байтов</target>
        <note />
      </trans-unit>
      <trans-unit id="Parser.TOKEN.STRING">
        <source>string literal</source>
        <target state="translated">строковый литерал</target>
        <note />
      </trans-unit>
      <trans-unit id="Parser.TOKEN.EOF">
        <source>end of input</source>
        <target state="translated">конец входных данных</target>
        <note />
      </trans-unit>
      <trans-unit id="UnexpectedEndOfInput">
        <source>Unexpected end of input</source>
        <target state="translated">Непредвиденный конец входных данных</target>
        <note />
      </trans-unit>
      <trans-unit id="Unexpected">
        <source>Unexpected {0}</source>
        <target state="translated">Недопустимый {0}</target>
        <note />
      </trans-unit>
      <trans-unit id="NONTERM.interaction">
        <source> in interaction</source>
        <target state="translated"> в взаимодействии</target>
        <note />
      </trans-unit>
      <trans-unit id="NONTERM.hashDirective">
        <source> in directive</source>
        <target state="translated"> в директиве</target>
        <note />
      </trans-unit>
      <trans-unit id="NONTERM.fieldDecl">
        <source> in field declaration</source>
        <target state="translated"> в объявлении поля</target>
        <note />
      </trans-unit>
      <trans-unit id="NONTERM.unionCaseRepr">
        <source> in discriminated union case declaration</source>
        <target state="translated"> в объявлении ветви различаемого объединения</target>
        <note />
      </trans-unit>
      <trans-unit id="NONTERM.localBinding">
        <source> in binding</source>
        <target state="translated"> в привязке</target>
        <note />
      </trans-unit>
      <trans-unit id="NONTERM.hardwhiteLetBindings">
        <source> in binding</source>
        <target state="translated"> в привязке</target>
        <note />
      </trans-unit>
      <trans-unit id="NONTERM.classDefnMember">
        <source> in member definition</source>
        <target state="translated"> в определении элемента</target>
        <note />
      </trans-unit>
      <trans-unit id="NONTERM.defnBindings">
        <source> in definitions</source>
        <target state="translated"> в определениях</target>
        <note />
      </trans-unit>
      <trans-unit id="NONTERM.classMemberSpfn">
        <source> in member signature</source>
        <target state="translated"> в сигнатуре элемента</target>
        <note />
      </trans-unit>
      <trans-unit id="NONTERM.valSpfn">
        <source> in value signature</source>
        <target state="translated"> в сигнатуре значения</target>
        <note />
      </trans-unit>
      <trans-unit id="NONTERM.tyconSpfn">
        <source> in type signature</source>
        <target state="translated"> в сигнатуре типа</target>
        <note />
      </trans-unit>
      <trans-unit id="NONTERM.anonLambdaExpr">
        <source> in lambda expression</source>
        <target state="translated"> в лямбда-выражении</target>
        <note />
      </trans-unit>
      <trans-unit id="NONTERM.attrUnionCaseDecl">
        <source> in union case</source>
        <target state="translated"> в ветви объединения</target>
        <note />
      </trans-unit>
      <trans-unit id="NONTERM.cPrototype">
        <source> in extern declaration</source>
        <target state="translated"> в объявлении extern</target>
        <note />
      </trans-unit>
      <trans-unit id="NONTERM.objectImplementationMembers">
        <source> in object expression</source>
        <target state="translated"> в выражении объекта</target>
        <note />
      </trans-unit>
      <trans-unit id="NONTERM.ifExprCases">
        <source> in if/then/else expression</source>
        <target state="translated"> в выражении if/then/else</target>
        <note />
      </trans-unit>
      <trans-unit id="NONTERM.openDecl">
        <source> in open declaration</source>
        <target state="translated"> в объявлении open</target>
        <note />
      </trans-unit>
      <trans-unit id="NONTERM.fileModuleSpec">
        <source> in module or namespace signature</source>
        <target state="translated"> в сигнатуре модуля или пространства имен</target>
        <note />
      </trans-unit>
      <trans-unit id="NONTERM.patternClauses">
        <source> in pattern matching</source>
        <target state="translated"> в сопоставлении шаблона</target>
        <note />
      </trans-unit>
      <trans-unit id="NONTERM.beginEndExpr">
        <source> in begin/end expression</source>
        <target state="translated"> в выражении begin/end</target>
        <note />
      </trans-unit>
      <trans-unit id="NONTERM.recdExpr">
        <source> in record expression</source>
        <target state="translated"> в выражении записи</target>
        <note />
      </trans-unit>
      <trans-unit id="NONTERM.tyconDefn">
        <source> in type definition</source>
        <target state="translated"> в определении типа</target>
        <note />
      </trans-unit>
      <trans-unit id="NONTERM.exconCore">
        <source> in exception definition</source>
        <target state="translated"> в определении исключения</target>
        <note />
      </trans-unit>
      <trans-unit id="NONTERM.typeNameInfo">
        <source> in type name</source>
        <target state="translated"> в имени типа</target>
        <note />
      </trans-unit>
      <trans-unit id="NONTERM.attributeList">
        <source> in attribute list</source>
        <target state="translated"> в списке атрибутов</target>
        <note />
      </trans-unit>
      <trans-unit id="NONTERM.quoteExpr">
        <source> in quotation literal</source>
        <target state="translated"> в литерале цитирования</target>
        <note />
      </trans-unit>
      <trans-unit id="NONTERM.typeConstraint">
        <source> in type constraint</source>
        <target state="translated"> в ограничении типа</target>
        <note />
      </trans-unit>
      <trans-unit id="NONTERM.Category.ImplementationFile">
        <source> in implementation file</source>
        <target state="translated"> в файле реализации</target>
        <note />
      </trans-unit>
      <trans-unit id="NONTERM.Category.Definition">
        <source> in definition</source>
        <target state="translated"> в определении</target>
        <note />
      </trans-unit>
      <trans-unit id="NONTERM.Category.SignatureFile">
        <source> in signature file</source>
        <target state="translated"> в файле сигнатуры</target>
        <note />
      </trans-unit>
      <trans-unit id="NONTERM.Category.Pattern">
        <source> in pattern</source>
        <target state="translated"> в шаблоне</target>
        <note />
      </trans-unit>
      <trans-unit id="NONTERM.Category.Expr">
        <source> in expression</source>
        <target state="translated"> в выражении</target>
        <note />
      </trans-unit>
      <trans-unit id="NONTERM.Category.Type">
        <source> in type</source>
        <target state="translated"> в типе</target>
        <note />
      </trans-unit>
      <trans-unit id="NONTERM.typeArgsActual">
        <source> in type arguments</source>
        <target state="translated"> в аргументах типа</target>
        <note />
      </trans-unit>
      <trans-unit id="FixKeyword">
        <source>keyword </source>
        <target state="translated">Ключевое слово </target>
        <note />
      </trans-unit>
      <trans-unit id="FixSymbol">
        <source>symbol </source>
        <target state="translated">символ </target>
        <note />
      </trans-unit>
      <trans-unit id="FixReplace">
        <source> (due to indentation-aware syntax)</source>
        <target state="translated"> (из-за синтаксиса с учетом отступов)</target>
        <note />
      </trans-unit>
      <trans-unit id="TokenName1">
        <source>. Expected {0} or other token.</source>
        <target state="translated">. Требуется {0} или другая лексема.</target>
        <note />
      </trans-unit>
      <trans-unit id="TokenName1TokenName2">
        <source>. Expected {0}, {1} or other token.</source>
        <target state="translated">. Требуется {0}, {1} или другая лексема.</target>
        <note />
      </trans-unit>
      <trans-unit id="TokenName1TokenName2TokenName3">
        <source>. Expected {0}, {1}, {2} or other token.</source>
        <target state="translated">. Требуется {0}, {1}, {2} или другая лексема.</target>
        <note />
      </trans-unit>
      <trans-unit id="RuntimeCoercionSourceSealed1">
        <source>The type '{0}' cannot be used as the source of a type test or runtime coercion</source>
        <target state="translated">Тип "{0}" не может быть использован, как источник типового теста или преобразование во время выполнения</target>
        <note />
      </trans-unit>
      <trans-unit id="RuntimeCoercionSourceSealed2">
        <source>The type '{0}' does not have any proper subtypes and cannot be used as the source of a type test or runtime coercion.</source>
        <target state="translated">Тип "{0}" не имеет подходящих подтипов и не может использоваться как источник проверки или приведения типов во время выполнения.</target>
        <note />
      </trans-unit>
      <trans-unit id="CoercionTargetSealed">
        <source>The type '{0}' does not have any proper subtypes and need not be used as the target of a static coercion</source>
        <target state="translated">Тип "{0}" не имеет каких-либо корректных подтипов и не должен использоваться в качестве цели статического преобразования</target>
        <note />
      </trans-unit>
      <trans-unit id="UpcastUnnecessary">
        <source>This upcast is unnecessary - the types are identical</source>
        <target state="translated">Нет необходимости в данном повышении - типы идентичны</target>
        <note />
      </trans-unit>
      <trans-unit id="TypeTestUnnecessary">
        <source>This type test or downcast will always hold</source>
        <target state="translated">Данная проверка типа или понижение будет всегда сохраняться</target>
        <note />
      </trans-unit>
      <trans-unit id="OverrideDoesntOverride1">
        <source>The member '{0}' does not have the correct type to override any given virtual method</source>
        <target state="translated">Элемент "{0}" не имеет корректного типа для переопределения какого-либо данного виртуального метода</target>
        <note />
      </trans-unit>
      <trans-unit id="OverrideDoesntOverride2">
        <source>The member '{0}' does not have the correct type to override the corresponding abstract method.</source>
        <target state="translated">Элемент "{0}" не имеет корректного типа для переопределения какого-либо данного абстрактного метода</target>
        <note />
      </trans-unit>
      <trans-unit id="OverrideDoesntOverride3">
        <source> The required signature is '{0}'.</source>
        <target state="translated"> Необходимая сигнатура: {0}.</target>
        <note />
      </trans-unit>
      <trans-unit id="OverrideDoesntOverride4">
        <source>The member '{0}' is specialized with 'unit' but 'unit' can't be used as return type of an abstract method parameterized on return type.</source>
        <target state="translated">Член "{0}" специализирован с помощью "unit", но "unit" нельзя использовать в качестве типа возвращаемого значения абстрактного метода, параметризованного по типу возвращаемого значения.</target>
        <note />
      </trans-unit>
      <trans-unit id="UnionCaseWrongArguments">
        <source>This constructor is applied to {0} argument(s) but expects {1}</source>
        <target state="translated">Данный конструктор применен к {0} аргументам; требуется {1}</target>
        <note />
      </trans-unit>
      <trans-unit id="UnionPatternsBindDifferentNames">
        <source>The two sides of this 'or' pattern bind different sets of variables</source>
        <target state="translated">Две стороны данного шаблона "or" связывают различные наборы переменных</target>
        <note />
      </trans-unit>
      <trans-unit id="ValueNotContained">
        <source>Module '{0}' contains\n    {1}    \nbut its signature specifies\n    {2}    \n{3}.</source>
        <target state="translated">Модуль "{0}" содержит\n    {1}    \nоднако его сигнатура задает\n    {2}    \n{3}.</target>
        <note />
      </trans-unit>
      <trans-unit id="RequiredButNotSpecified">
        <source>Module '{0}' requires a {1} '{2}'</source>
        <target state="translated">Для модуля "{0}" требуется {1} "{2}"</target>
        <note />
      </trans-unit>
      <trans-unit id="UseOfAddressOfOperator">
        <source>The use of native pointers may result in unverifiable .NET IL code</source>
        <target state="translated">Использование собственных указателей может повлечь за собой непроверяемый код .NET IL</target>
        <note />
      </trans-unit>
      <trans-unit id="DefensiveCopyWarning">
        <source>{0}</source>
        <target state="translated">{0}</target>
        <note />
      </trans-unit>
      <trans-unit id="DeprecatedThreadStaticBindingWarning">
        <source>Thread static and context static 'let' bindings are deprecated. Instead use a declaration of the form 'static val mutable &lt;ident&gt; : &lt;type&gt;' in a class. Add the 'DefaultValue' attribute to this declaration to indicate that the value is initialized to the default value on each new thread.</source>
        <target state="translated">Статические привязки потока и контекста 'let' устарели. Вместо этого используйте объявление формы 'static val mutable &lt;ident&gt; : &lt;type&gt;' в классе. Добавьте к этому объявлению атрибут 'DefaultValue', чтобы указать, что значение инициализируется значением по умолчанию для каждого нового потока.</target>
        <note />
      </trans-unit>
      <trans-unit id="FunctionValueUnexpected">
        <source>This expression is a function value, i.e. is missing arguments. Its type is {0}.</source>
        <target state="translated">Данное выражение является значением функции, напр. в нем отсутствуют аргументы. Его тип - {0}.</target>
        <note />
      </trans-unit>
      <trans-unit id="UnitTypeExpected">
        <source>The result of this expression has type '{0}' and is implicitly ignored. Consider using 'ignore' to discard this value explicitly, e.g. 'expr |&gt; ignore', or 'let' to bind the result to a name, e.g. 'let result = expr'.</source>
        <target state="translated">Результат этого выражения имеет тип "{0}" и неявно игнорируется. Используйте "ignore", чтобы явно отклонить это значение, например, 'expr |&gt; ignore', или используйте "let", чтобы привязать результат к имени, например, 'let result = expr'.</target>
        <note />
      </trans-unit>
      <trans-unit id="UnitTypeExpectedWithEquality">
        <source>The result of this equality expression has type '{0}' and is implicitly discarded. Consider using 'let' to bind the result to a name, e.g. 'let result = expression'.</source>
        <target state="translated">Результат этого выражения равенства имеет тип "{0}" и неявно отбрасывается. Попробуйте использовать "let", чтобы привязать результат к имени, например: "let result = expression".</target>
        <note />
      </trans-unit>
      <trans-unit id="UnitTypeExpectedWithPossiblePropertySetter">
        <source>The result of this equality expression has type '{0}' and is implicitly discarded. Consider using 'let' to bind the result to a name, e.g. 'let result = expression'. If you intended to set a value to a property, then use the '&lt;-' operator e.g. '{1}.{2} &lt;- expression'.</source>
        <target state="translated">Результат этого выражения равенства имеет тип '{0}' и неявно удаляется. Используйте 'let' для привязки результата к имени, например, 'let result = expression'. Если вы намеревались задать значение свойства, используйте оператор '&lt;-', например, '{1}.{2} &lt;- expression'.</target>
        <note />
      </trans-unit>
      <trans-unit id="UnitTypeExpectedWithPossibleAssignment">
        <source>The result of this equality expression has type '{0}' and is implicitly discarded. Consider using 'let' to bind the result to a name, e.g. 'let result = expression'. If you intended to mutate a value, then mark the value 'mutable' and use the '&lt;-' operator e.g. '{1} &lt;- expression'.</source>
        <target state="translated">Результат этого выражения равенства имеет тип '{0}' и неявно удаляется. Используйте 'let' для привязки результата к имени, например, 'let result = expression'. Если вы намеревались изменить значение, пометьте значение как 'mutable' и используйте оператор '&lt;-', например, '{1} &lt;- expression'.</target>
        <note />
      </trans-unit>
      <trans-unit id="UnitTypeExpectedWithPossibleAssignmentToMutable">
        <source>The result of this equality expression has type '{0}' and is implicitly discarded. Consider using 'let' to bind the result to a name, e.g. 'let result = expression'. If you intended to mutate a value, then use the '&lt;-' operator e.g. '{1} &lt;- expression'.</source>
        <target state="translated">Результат этого выражения равенства имеет тип '{0}' и неявно удаляется. Используйте 'let' для привязки результата к имени, например, 'let result = expression'. Если вы намеревались изменить значение, используйте оператор '&lt;-', например, '{1} &lt;- expression'.</target>
        <note />
      </trans-unit>
      <trans-unit id="RecursiveUseCheckedAtRuntime">
        <source>This recursive use will be checked for initialization-soundness at runtime. This warning is usually harmless, and may be suppressed by using '#nowarn "21"' or '--nowarn:21'.</source>
        <target state="translated">Это рекурсивное использование будет проверено на правильность инициализации во время выполнения. Данное предупреждение обычно безвредно; его можно отменить, используя #nowarn "21" или --nowarn 21.</target>
        <note />
      </trans-unit>
      <trans-unit id="LetRecUnsound1">
        <source>The value '{0}' will be evaluated as part of its own definition</source>
        <target state="translated">Значение "{0}" будет оценено как часть его собственного определения</target>
        <note />
      </trans-unit>
      <trans-unit id="LetRecUnsound2">
        <source>This value will be eventually evaluated as part of its own definition. You may need to make the value lazy or a function. Value '{0}'{1}.</source>
        <target state="translated">Это значение впоследствии будет оценено как часть его собственного определения. Может потребоваться сделать значение неактивным или функцией. Значение "{0}"{1}.</target>
        <note />
      </trans-unit>
      <trans-unit id="LetRecUnsoundInner">
        <source> will evaluate '{0}'</source>
        <target state="translated"> вычислит "{0}"</target>
        <note />
      </trans-unit>
      <trans-unit id="LetRecEvaluatedOutOfOrder">
        <source>Bindings may be executed out-of-order because of this forward reference.</source>
        <target state="translated">Из-за этой короткой ссылки привязки могут выполняться с нарушением порядка.</target>
        <note />
      </trans-unit>
      <trans-unit id="LetRecCheckedAtRuntime">
        <source>This and other recursive references to the object(s) being defined will be checked for initialization-soundness at runtime through the use of a delayed reference. This is because you are defining one or more recursive objects, rather than recursive functions. This warning may be suppressed by using '#nowarn "40"' or '--nowarn:40'.</source>
        <target state="translated">Эта и другие рекурсивные ссылки на определяемый объект будут проверены на правильность инициализации во время выполнения посредством использования отложенной ссылки. Это происходит потому, что вы определяете один или несколько рекурсивных объектов, а не рекурсивных функций. Данное предупреждение можно отменить, используя #nowarn "40" или --nowarn 40.</target>
        <note />
      </trans-unit>
      <trans-unit id="SelfRefObjCtor1">
        <source>Recursive references to the object being defined will be checked for initialization soundness at runtime through the use of a delayed reference. Consider placing self-references in members or within a trailing expression of the form '&lt;ctor-expr&gt; then &lt;expr&gt;'.</source>
        <target state="translated">Правильная инициализация рекурсивных ссылок на определяемый объект будет проверяться во время выполнения с использованием отложенных ссылок. Разместите рекурсивные ссылки в элементах или конечном выражении в форме '&lt;ctor-expr&gt; then &lt;expr&gt;'.</target>
        <note />
      </trans-unit>
      <trans-unit id="SelfRefObjCtor2">
        <source>Recursive references to the object being defined will be checked for initialization soundness at runtime through the use of a delayed reference. Consider placing self-references within 'do' statements after the last 'let' binding in the construction sequence.</source>
        <target state="translated">Рекурсивные ссылки на определяемый объект будут проверены на правильность инициализации во время выполнения посредством использования отложенной ссылки. Попробуйте разместить рекурсивные ссылки в операторах "do" после последнего "let" с привязкой к последовательности конструкторов.</target>
        <note />
      </trans-unit>
      <trans-unit id="VirtualAugmentationOnNullValuedType">
        <source>The containing type can use 'null' as a representation value for its nullary union case. Invoking an abstract or virtual member or an interface implementation on a null value will lead to an exception. If necessary add a dummy data value to the nullary constructor to avoid 'null' being used as a representation for this type.</source>
        <target state="translated">Содержащийся тип может использовать для своего случая нулевого объединения "null". Вызов абстрактного или виртуального элемента, или же реализации интерфейса на нулевом значении приведет к исключению. При необходимости добавьте в нулевой конструктор значение-заполнитель, чтобы избежать использования "null" в качестве представления для данного типа.</target>
        <note />
      </trans-unit>
      <trans-unit id="NonVirtualAugmentationOnNullValuedType">
        <source>The containing type can use 'null' as a representation value for its nullary union case. This member will be compiled as a static member.</source>
        <target state="translated">Содержащийся тип может использовать для своего случая нулевого объединения "null". Данный элемент будет скомпилирован, как статический.</target>
        <note />
      </trans-unit>
      <trans-unit id="NonUniqueInferredAbstractSlot1">
        <source>The member '{0}' doesn't correspond to a unique abstract slot based on name and argument count alone</source>
        <target state="translated">Элемент "{0}" не соответствует с уникальным абстрактным слотом, основанным только на имени и числе аргументов</target>
        <note />
      </trans-unit>
      <trans-unit id="NonUniqueInferredAbstractSlot2">
        <source>. Multiple implemented interfaces have a member with this name and argument count</source>
        <target state="translated">. Несколько реализованных интерфейсов имеют элемент с этим именем и числом аргументов</target>
        <note />
      </trans-unit>
      <trans-unit id="NonUniqueInferredAbstractSlot3">
        <source>. Consider implementing interfaces '{0}' and '{1}' explicitly.</source>
        <target state="translated">. Рекомендуется явно реализовать интерфейсы "{0}" и "{1}".</target>
        <note />
      </trans-unit>
      <trans-unit id="NonUniqueInferredAbstractSlot4">
        <source>. Additional type annotations may be required to indicate the relevant override. This warning can be disabled using '#nowarn "70"' or '--nowarn:70'.</source>
        <target state="translated">. Для указания соответствующего переопределения могут потребоваться дополнительные аннотации типа. Данное предупреждение можно отключить, используя #nowarn "70" или --nowarn 70.</target>
        <note />
      </trans-unit>
      <trans-unit id="Failure1">
        <source>parse error</source>
        <target state="translated">ошибка синтаксического анализа</target>
        <note />
      </trans-unit>
      <trans-unit id="Failure2">
        <source>parse error: unexpected end of file</source>
        <target state="translated">ошибка синтаксического анализа: непредвиденный конец файла</target>
        <note />
      </trans-unit>
      <trans-unit id="Failure3">
        <source>{0}</source>
        <target state="translated">{0}</target>
        <note />
      </trans-unit>
      <trans-unit id="Failure4">
        <source>internal error: {0}</source>
        <target state="translated">внутренняя ошибка: {0}</target>
        <note />
      </trans-unit>
      <trans-unit id="FullAbstraction">
        <source>{0}</source>
        <target state="translated">{0}</target>
        <note />
      </trans-unit>
      <trans-unit id="MatchIncomplete1">
        <source>Incomplete pattern matches on this expression.</source>
        <target state="translated">Незавершенный шаблон соответствует данному выражению.</target>
        <note />
      </trans-unit>
      <trans-unit id="MatchIncomplete2">
        <source> For example, the value '{0}' may indicate a case not covered by the pattern(s).</source>
        <target state="translated"> К примеру, значение "{0}" может указывать на случай, не покрытый шаблоном(ами).</target>
        <note />
      </trans-unit>
      <trans-unit id="MatchIncomplete3">
        <source> For example, the value '{0}' may indicate a case not covered by the pattern(s). However, a pattern rule with a 'when' clause might successfully match this value.</source>
        <target state="translated"> К примеру, значение "{0}" может указывать на случай, не покрытый шаблоном(ами). Однако, правило шаблона с конструкцией "when" может совпасть с этим значением.</target>
        <note />
      </trans-unit>
      <trans-unit id="MatchIncomplete4">
        <source> Unmatched elements will be ignored.</source>
        <target state="translated"> Элементы без соответствий будут проигнорированы.</target>
        <note />
      </trans-unit>
      <trans-unit id="EnumMatchIncomplete1">
        <source>Enums may take values outside known cases.</source>
        <target state="translated">Перечисления могут принимать значения, выходящие за пределы известных случаев.</target>
        <note />
      </trans-unit>
      <trans-unit id="RuleNeverMatched">
        <source>This rule will never be matched</source>
        <target state="translated">Данное правило никогда не будет сопоставлено</target>
        <note />
      </trans-unit>
      <trans-unit id="ValNotMutable">
        <source>This value is not mutable. Consider using the mutable keyword, e.g. 'let mutable {0} = expression'.</source>
        <target state="translated">Это значение не является изменяемым. Рекомендуется использовать ключевое слово с возможностью изменения, например "let mutable {0} = expression".</target>
        <note />
      </trans-unit>
      <trans-unit id="ValNotLocal">
        <source>This value is not local</source>
        <target state="translated">Это значение не является локальным</target>
        <note />
      </trans-unit>
      <trans-unit id="Obsolete1">
        <source>This construct is deprecated</source>
        <target state="translated">Такая конструкция не рекомендуется к использованию</target>
        <note />
      </trans-unit>
      <trans-unit id="Obsolete2">
        <source>. {0}</source>
        <target state="translated">. {0}</target>
        <note />
      </trans-unit>
      <trans-unit id="Experimental">
        <source>{0}. This warning can be disabled using '--nowarn:57' or '#nowarn "57"'.</source>
        <target state="translated">{0}. Данное предупреждение можно отключить, используя --nowarn 57 или #nowarn "57".</target>
        <note />
      </trans-unit>
      <trans-unit id="PossibleUnverifiableCode">
        <source>Uses of this construct may result in the generation of unverifiable .NET IL code. This warning can be disabled using '--nowarn:9' or '#nowarn "9"'.</source>
        <target state="translated">Использование данной конструкции может повлечь за собой создание непроверяемого кода .NET IL. Данное предупреждение можно отключить, используя --nowarn 9 или #nowarn "9".</target>
        <note />
      </trans-unit>
      <trans-unit id="Deprecated">
        <source>This construct is deprecated: {0}</source>
        <target state="translated">Такая конструкция не рекомендуется к использованию: {0}</target>
        <note />
      </trans-unit>
      <trans-unit id="LibraryUseOnly">
        <source>This construct is deprecated: it is only for use in the F# library</source>
        <target state="translated">Такая конструкция не рекомендуется к использованию: она используется только в библиотеке F#</target>
        <note />
      </trans-unit>
      <trans-unit id="MissingFields">
        <source>The following fields require values: {0}</source>
        <target state="translated">Для следующих полей требуются значения: {0}</target>
        <note />
      </trans-unit>
      <trans-unit id="ValueRestriction1">
        <source>Value restriction. The value '{0}' has generic type\n    {1}    \nEither make the arguments to '{2}' explicit or, if you do not intend for it to be generic, add a type annotation.</source>
        <target state="translated">Ограничение значения. Значение "{0}" имеет универсальный тип\n    {1}    \nЛибо сделайте аргументы для "{2}" явными либо (если универсальный тип не требуется) добавьте аннотацию типа.</target>
        <note />
      </trans-unit>
      <trans-unit id="ValueRestriction2">
        <source>Value restriction. The value '{0}' has generic type\n    {1}    \nEither make '{2}' into a function with explicit arguments or, if you do not intend for it to be generic, add a type annotation.</source>
        <target state="translated">Ограничение значения. Значение "{0}" имеет универсальный тип\n    {1}    \nЛибо сделайте "{2}" функцией с явными аргументами, либо (если универсальный тип не требуется) добавьте аннотацию типа.</target>
        <note />
      </trans-unit>
      <trans-unit id="ValueRestriction3">
        <source>Value restriction. This member has been inferred to have generic type\n    {0}    \nConstructors and property getters/setters cannot be more generic than the enclosing type.  Add a type annotation to indicate the exact types involved.</source>
        <target state="translated">Ограничение значения. Данный выведенный элемент должен иметь универсальный тип\n    {0}    \nМетоды получения или задания свойств и конструкторов не могут быть более универсальными, чем вмещающий тип.  Добавьте аннотацию типа, чтобы точно обозначить затрагиваемые типы.</target>
        <note />
      </trans-unit>
      <trans-unit id="ValueRestriction4">
        <source>Value restriction. The value '{0}' has been inferred to have generic type\n    {1}    \nEither make the arguments to '{2}' explicit or, if you do not intend for it to be generic, add a type annotation.</source>
        <target state="translated">Ограничение значения. Выведенное значение "{0}" должно иметь универсальный тип\n    {1}    \nЛибо сделайте аргументы для "{2}" явными, либо (если универсальный тип не требуется) добавьте аннотацию типа.</target>
        <note />
      </trans-unit>
      <trans-unit id="ValueRestriction5">
        <source>Value restriction. The value '{0}' has been inferred to have generic type\n    {1}    \nEither define '{2}' as a simple data term, make it a function with explicit arguments or, if you do not intend for it to be generic, add a type annotation.</source>
        <target state="translated">Ограничение значения. Выведенное значение "{0}" должно иметь универсальный тип\n    {1}    \nЛибо определите "{2}" как простой член данных, либо сделайте его функцией с явными аргументами, либо (если универсальный тип не требуется) добавьте аннотацию типа.</target>
        <note />
      </trans-unit>
      <trans-unit id="RecoverableParseError">
        <source>syntax error</source>
        <target state="translated">синтаксическая ошибка</target>
        <note />
      </trans-unit>
      <trans-unit id="ReservedKeyword">
        <source>{0}</source>
        <target state="translated">{0}</target>
        <note />
      </trans-unit>
      <trans-unit id="IndentationProblem">
        <source>{0}</source>
        <target state="translated">{0}</target>
        <note />
      </trans-unit>
      <trans-unit id="OverrideInIntrinsicAugmentation">
        <source>Override implementations in augmentations are now deprecated. Override implementations should be given as part of the initial declaration of a type.</source>
        <target state="translated">Реализации переопределений в приращениях теперь не рекомендуются к использованию. Реализации переопределений должны быть даны при первичном объявлении типа.</target>
        <note />
      </trans-unit>
      <trans-unit id="OverrideInExtrinsicAugmentation">
        <source>Override implementations should be given as part of the initial declaration of a type.</source>
        <target state="translated">Реализации переопределений должны быть даны при первичном объявлении типа.</target>
        <note />
      </trans-unit>
      <trans-unit id="IntfImplInIntrinsicAugmentation">
        <source>Interface implementations in augmentations are now deprecated. Interface implementations should be given on the initial declaration of a type.</source>
        <target state="translated">Реализации интерфейсов в приращениях теперь являются не рекомендуемыми к использованию. Реализации интерфейсов должны быть даны при первичном объявлении типа.</target>
        <note />
      </trans-unit>
      <trans-unit id="IntfImplInExtrinsicAugmentation">
        <source>Interface implementations should be given on the initial declaration of a type.</source>
        <target state="translated">Реализации интерфейсов должны быть даны при первичном объявлении типа.</target>
        <note />
      </trans-unit>
      <trans-unit id="UnresolvedReferenceNoRange">
        <source>A required assembly reference is missing. You must add a reference to assembly '{0}'.</source>
        <target state="translated">Ссылка на требуемую сборку отсутствует. Необходимо добавить ссылку на сборку "{0}".</target>
        <note />
      </trans-unit>
      <trans-unit id="UnresolvedPathReferenceNoRange">
        <source>The type referenced through '{0}' is defined in an assembly that is not referenced. You must add a reference to assembly '{1}'.</source>
        <target state="translated">Тип, на который есть ссылка через "{0}", определен в сборке, ссылка на которую отсутствует. Необходимо добавить ссылку на сборку "{1}".</target>
        <note />
      </trans-unit>
      <trans-unit id="HashIncludeNotAllowedInNonScript">
        <source>#I directives may only occur in F# script files (extensions .fsx or .fsscript). Either move this code to a script file, add a '-I' compiler option for this reference or delimit the directive with delimit it with '#if INTERACTIVE'/'#endif'.</source>
        <target state="translated">Директивы #I могут встречаться только в файлах скриптов F# (расширения .fsx или .fsscript). Нужно либо переместить данный код в файл скрипта, либо добавить для данной ссылки параметр компилятора "-I", либо ограничить директиву с помощью "#if INTERACTIVE"/"#endif".</target>
        <note />
      </trans-unit>
      <trans-unit id="HashReferenceNotAllowedInNonScript">
        <source>#r directives may only occur in F# script files (extensions .fsx or .fsscript). Either move this code to a script file or replace this reference with the '-r' compiler option. If this directive is being executed as user input, you may delimit it with '#if INTERACTIVE'/'#endif'.</source>
        <target state="translated">Директивы #r могут встречаться только в файлах сценариев F# (файлы с расширениями .fsx или .fsscript). Переместите этот код в файл сценария или замените эту ссылку параметром компилятора "-r". Если эта директива выполняется в качестве пользовательских входных данных, вы можете заключить ее в блок "#if INTERACTIVE"/"#endif".</target>
        <note />
      </trans-unit>
      <trans-unit id="HashDirectiveNotAllowedInNonScript">
        <source>This directive may only be used in F# script files (extensions .fsx or .fsscript). Either remove the directive, move this code to a script file or delimit the directive with '#if INTERACTIVE'/'#endif'.</source>
        <target state="translated">Данная директива может использоваться только в файлах скриптов F# (расширения .fsx или .fsscript). Нужно либо удалить директиву, либо переместить данный код в файл скрипта, либо ограничить директиву с помощью "#if INTERACTIVE"/"#endif".</target>
        <note />
      </trans-unit>
      <trans-unit id="FileNameNotResolved">
        <source>Unable to find the file '{0}' in any of\n {1}</source>
        <target state="translated">Не удается найти файл "{0}" в любом из\n {1}</target>
        <note />
      </trans-unit>
      <trans-unit id="AssemblyNotResolved">
        <source>Assembly reference '{0}' was not found or is invalid</source>
        <target state="translated">Ссылка на сборку "{0}" не была найдена либо является недопустимой</target>
        <note />
      </trans-unit>
      <trans-unit id="HashLoadedSourceHasIssues1">
        <source>One or more warnings in loaded file.\n</source>
        <target state="translated">Одно или несколько предупреждений в загруженном файле.\n</target>
        <note />
      </trans-unit>
      <trans-unit id="HashLoadedSourceHasIssues2">
        <source>One or more errors in loaded file.\n</source>
        <target state="translated">Одна или несколько ошибок в загруженном файле.\n</target>
        <note />
      </trans-unit>
      <trans-unit id="HashLoadedScriptConsideredSource">
        <source>Loaded files may only be F# source files (extension .fs). This F# script file (.fsx or .fsscript) will be treated as an F# source file</source>
        <target state="translated">Загруженные файлы могут являться только исходными файлами F# (расширение .fs). Данный файл скрипта F# (.fsx или .fsscript) будет рассмотрен, как исходный файл F#</target>
        <note />
      </trans-unit>
      <trans-unit id="InvalidInternalsVisibleToAssemblyName1">
        <source>Invalid assembly name '{0}' from InternalsVisibleTo attribute in {1}</source>
        <target state="translated">Недопустимое имя сборки "{0}" из атрибута InternalsVisibleTo в {1}</target>
        <note />
      </trans-unit>
      <trans-unit id="InvalidInternalsVisibleToAssemblyName2">
        <source>Invalid assembly name '{0}' from InternalsVisibleTo attribute (assembly filename not available)</source>
        <target state="translated">Недопустимое имя сборки "{0}" из атрибута InternalsVisibleTo (имя файла сборки недоступно)</target>
        <note />
      </trans-unit>
      <trans-unit id="LoadedSourceNotFoundIgnoring">
        <source>Could not load file '{0}' because it does not exist or is inaccessible</source>
        <target state="translated">Не удалось загрузить файл "{0}", так как он не существует или недоступен</target>
        <note />
      </trans-unit>
      <trans-unit id="MSBuildReferenceResolutionError">
        <source>{0} (Code={1})</source>
        <target state="translated">{0} (Код={1})</target>
        <note />
      </trans-unit>
      <trans-unit id="TargetInvocationExceptionWrapper">
        <source>internal error: {0}</source>
        <target state="translated">внутренняя ошибка: {0}</target>
        <note />
      </trans-unit>
      <trans-unit id="Parser.TOKEN.LBRACE.BAR">
        <source>symbol '{|'</source>
        <target state="translated">Обозначение '{|'</target>
        <note />
      </trans-unit>
      <trans-unit id="Parser.TOKEN.BAR.RBRACE">
        <source>symbol '|}'</source>
        <target state="translated">Обозначение '|}'</target>
        <note />
      </trans-unit>
      <trans-unit id="Parser.TOKEN.AND.BANG">
        <source>keyword 'and!'</source>
        <target state="translated">ключевое слово "and!"</target>
        <note />
      </trans-unit>
    </body>
  </file>
</xliff><|MERGE_RESOLUTION|>--- conflicted
+++ resolved
@@ -9,11 +9,7 @@
       </trans-unit>
       <trans-unit id="NotUpperCaseConstructorWithoutRQA">
         <source>Lowercase discriminated union cases are only allowed when using RequireQualifiedAccess attribute</source>
-<<<<<<< HEAD
-        <target state="new">Lowercase discriminated union cases are only allowed when using RequireQualifiedAccess attribute</target>
-=======
         <target state="translated">Размеченные в нижнем регистре случаи объединения разрешены только при использовании атрибута RequireQualifiedAccess</target>
->>>>>>> 87cb0551
         <note />
       </trans-unit>
       <trans-unit id="Parser.TOKEN.DOT.DOT.HAT">
