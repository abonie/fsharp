﻿<?xml version="1.0" encoding="utf-8"?>
<xliff xmlns="urn:oasis:names:tc:xliff:document:1.2" xmlns:xsi="http://www.w3.org/2001/XMLSchema-instance" version="1.2" xsi:schemaLocation="urn:oasis:names:tc:xliff:document:1.2 xliff-core-1.2-transitional.xsd">
  <file datatype="xml" source-language="en" target-language="zh-Hant" original="../FSComp.resx">
    <body>
      <trans-unit id="buildInvalidSourceFileExtensionML">
        <source>The file extension of '{0}' is not recognized. Source files must have extension .fs, .fsi, .fsx or .fsscript. To enable the deprecated use of .ml or .mli extensions, use '--langversion:5.0' and '--mlcompatibility'.</source>
        <target state="translated">無法辨識 '{0}' 的副檔名。來源檔案的副檔名必須是 fsi、.fsx 或 .fsscript。若要啟用已被取代的 .ml 或 .mli 副檔名，請使用 '--langversion:5.0' and '--mlcompatibility'。</target>
        <note />
      </trans-unit>
      <trans-unit id="buildInvalidSourceFileExtensionUpdated">
        <source>The file extension of '{0}' is not recognized. Source files must have extension .fs, .fsi, .fsx or .fsscript</source>
        <target state="translated">無法辨識 '{0}' 的副檔名。來源檔案的副檔名必須是 .fs、.fsi、.fsx 或 .fsscript。</target>
        <note />
      </trans-unit>
      <trans-unit id="chkFeatureNotLanguageSupported">
        <source>Feature '{0}' is not available in F# {1}. Please use language version {2} or greater.</source>
        <target state="translated">F# {1} 中無法使用 '{0}' 功能。請使用語言版本 {2} 或更新的版本。</target>
        <note />
      </trans-unit>
      <trans-unit id="chkFeatureNotRuntimeSupported">
        <source>Feature '{0}' is not supported by target runtime.</source>
        <target state="translated">目標執行階段不支援功能 '{0}'。</target>
        <note />
      </trans-unit>
      <trans-unit id="chkFeatureNotSupportedInLibrary">
        <source>Feature '{0}' requires the F# library for language version {1} or greater.</source>
        <target state="translated">功能 '{0}' 需要語言版本 {1} 或更高的 F# 程式庫。</target>
        <note />
      </trans-unit>
      <trans-unit id="chkInfoRefcellAssign">
        <source>The use of ':=' from the F# library is deprecated. See https://aka.ms/fsharp-refcell-ops. For example, please change 'cell := expr' to 'cell.Value &lt;- expr'.</source>
        <target state="translated">透過 F# 程式庫使用 ':=' 的方式已淘汰。請參閱 https://aka.ms/fsharp-refcell-ops。舉例來說，請將 'cell := expr' 變更為 'cell.Value &lt;- expr'。</target>
        <note />
      </trans-unit>
      <trans-unit id="chkInfoRefcellDecr">
        <source>The use of 'decr' from the F# library is deprecated. See https://aka.ms/fsharp-refcell-ops. For example, please change 'decr cell' to 'cell.Value &lt;- cell.Value - 1'.</source>
        <target state="translated">透過 F# 程式庫使用 'decr' 的方式已淘汰。請參閱 https://aka.ms/fsharp-refcell-ops。舉例來說，請將 'decr cell' 變更為 'cell.Value &lt;- cell.Value - 1'。</target>
        <note />
      </trans-unit>
      <trans-unit id="chkInfoRefcellDeref">
        <source>The use of '!' from the F# library is deprecated. See https://aka.ms/fsharp-refcell-ops. For example, please change '!cell' to 'cell.Value'.</source>
        <target state="translated">透過 F# 程式庫使用 '!' 的方式已淘汰。請參閱 https://aka.ms/fsharp-refcell-ops。舉例來說，請將 '!cell' 變更為 'cell.Value'。</target>
        <note />
      </trans-unit>
      <trans-unit id="chkInfoRefcellIncr">
        <source>The use of 'incr' from the F# library is deprecated. See https://aka.ms/fsharp-refcell-ops. For example, please change 'incr cell' to 'cell.Value &lt;- cell.Value + 1'.</source>
        <target state="translated">透過 F# 程式庫使用 'incr' 的方式已淘汰。請參閱 https://aka.ms/fsharp-refcell-ops。舉例來說，請將 'incr cell' 變更為 'cell.Value &lt;- cell.Value + 1'。</target>
        <note />
      </trans-unit>
      <trans-unit id="containerDeprecated">
        <source>The 'AssemblyKeyNameAttribute' has been deprecated. Use 'AssemblyKeyFileAttribute' instead.</source>
        <target state="translated">'AssemblyKeyNameAttribute' 已淘汰。請改用 'AssemblyKeyFileAttribute'。</target>
        <note />
      </trans-unit>
      <trans-unit id="containerSigningUnsupportedOnThisPlatform">
        <source>Key container signing is not supported on this platform.</source>
        <target state="translated">此平台不支援金鑰容器簽署。</target>
        <note />
      </trans-unit>
      <trans-unit id="csAvailableOverloads">
        <source>Available overloads:\n{0}</source>
        <target state="translated">可用的多載:\n{0}</target>
        <note />
      </trans-unit>
      <trans-unit id="csGenericConstructRequiresStructOrReferenceConstraint">
        <source>A generic construct requires that a generic type parameter be known as a struct or reference type. Consider adding a type annotation.</source>
        <target state="translated">泛型建構要求泛型型別參數必須指定為結構或參考型別。請考慮新增型別註解。</target>
        <note />
      </trans-unit>
      <trans-unit id="csNoOverloadsFoundArgumentsPrefixPlural">
        <source>Known types of arguments: {0}</source>
        <target state="translated">已知的引數類型: {0}</target>
        <note />
      </trans-unit>
      <trans-unit id="csNoOverloadsFoundArgumentsPrefixSingular">
        <source>Known type of argument: {0}</source>
        <target state="translated">已知的引數類型: {0}</target>
        <note />
      </trans-unit>
      <trans-unit id="csNoOverloadsFoundReturnType">
        <source>Known return type: {0}</source>
        <target state="translated">已知的傳回型別: {0}</target>
        <note />
      </trans-unit>
      <trans-unit id="csNoOverloadsFoundTypeParametersPrefixPlural">
        <source>Known type parameters: {0}</source>
        <target state="translated">已知的類型參數: {0}</target>
        <note />
      </trans-unit>
      <trans-unit id="csNoOverloadsFoundTypeParametersPrefixSingular">
        <source>Known type parameter: {0}</source>
        <target state="translated">已知的型別參數: {0}</target>
        <note />
      </trans-unit>
      <trans-unit id="csOverloadCandidateIndexedArgumentTypeMismatch">
        <source>Argument at index {0} doesn't match</source>
        <target state="translated">位於索引 {0} 的引數不相符</target>
        <note />
      </trans-unit>
      <trans-unit id="csOverloadCandidateNamedArgumentTypeMismatch">
        <source>Argument '{0}' doesn't match</source>
        <target state="translated">引數 '{0}' 不相符</target>
        <note />
      </trans-unit>
      <trans-unit id="etProviderHasDesignerAssemblyDependency">
        <source>The type provider designer assembly '{0}' could not be loaded from folder '{1}' because a dependency was missing or could not loaded. All dependencies of the type provider designer assembly must be located in the same folder as that assembly. The exception reported was: {2} - {3}</source>
        <target state="translated">因為缺少相依性或相依性無法載入，導致無法從資料夾 '{1}' 載入類型提供者設計工具組件 '{0}'。類型提供者設計工具組件的所有相依性都必須位於該組件所在的資料夾內。回報的例外狀況: {2} - {3}</target>
        <note />
      </trans-unit>
      <trans-unit id="etProviderHasDesignerAssemblyException">
        <source>The type provider designer assembly '{0}' could not be loaded from folder '{1}'. The exception reported was: {2} - {3}</source>
        <target state="translated">無法從資料夾 '{1}' 載入類型提供者設計工具組件 '{0}'。回報的例外狀況: {2} - {3}</target>
        <note />
      </trans-unit>
      <trans-unit id="etProviderHasWrongDesignerAssemblyNoPath">
        <source>Assembly attribute '{0}' refers to a designer assembly '{1}' which cannot be loaded or doesn't exist. The exception reported was: {2} - {3}</source>
        <target state="translated">無法載入組件屬性 '{0}' 參考的設計工具組件 '{1}' 或其不存在。回報的例外狀況: {2} - {3}</target>
        <note />
      </trans-unit>
      <trans-unit id="featureAdditionalImplicitConversions">
        <source>additional type-directed conversions</source>
        <target state="translated">其他類型導向轉換</target>
        <note />
      </trans-unit>
      <trans-unit id="featureAndBang">
        <source>applicative computation expressions</source>
        <target state="translated">適用的計算運算式</target>
        <note />
      </trans-unit>
      <trans-unit id="featureAttributesToRightOfModuleKeyword">
        <source>attributes to the right of the 'module' keyword</source>
        <target state="translated">'module' 關鍵字右邊的屬性</target>
        <note />
      </trans-unit>
      <trans-unit id="featureBetterExceptionPrinting">
        <source>automatic generation of 'Message' property for 'exception' declarations</source>
        <target state="translated">自動產生 'exception' 宣告的 'Message' 屬性</target>
        <note />
      </trans-unit>
      <trans-unit id="featureDefaultInterfaceMemberConsumption">
        <source>default interface member consumption</source>
        <target state="translated">預設介面成員使用</target>
        <note />
      </trans-unit>
      <trans-unit id="featureDelegateTypeNameResolutionFix">
        <source>fix to resolution of delegate type names, see https://github.com/dotnet/fsharp/issues/10228</source>
        <target state="translated">修正委派類型名稱的解析，請參閱 https://github.com/dotnet/fsharp/issues/10228</target>
        <note />
      </trans-unit>
      <trans-unit id="featureDiscardUseValue">
        <source>discard pattern in use binding</source>
        <target state="translated">捨棄使用繫結中的模式</target>
        <note />
      </trans-unit>
      <trans-unit id="featureDotlessFloat32Literal">
        <source>dotless float32 literal</source>
        <target state="translated">無點號的 float32 常值</target>
        <note />
      </trans-unit>
      <trans-unit id="featureErrorOnDeprecatedRequireQualifiedAccess">
        <source>give error on deprecated access of construct with RequireQualifiedAccess attribute</source>
        <target state="translated">對具有 RequireQualifiedAccess 屬性的建構的已取代存取發出錯誤</target>
        <note />
      </trans-unit>
      <trans-unit id="featureExpandedMeasurables">
        <source>more types support units of measure</source>
        <target state="translated">更多支援測量單位的類型</target>
        <note />
      </trans-unit>
      <trans-unit id="featureFixedIndexSlice3d4d">
        <source>fixed-index slice 3d/4d</source>
        <target state="translated">固定索引切割 3d/4d</target>
        <note />
      </trans-unit>
      <trans-unit id="featureFromEndSlicing">
        <source>from-end slicing</source>
        <target state="translated">從尾端切割</target>
        <note />
      </trans-unit>
      <trans-unit id="featureImplicitYield">
        <source>implicit yield</source>
        <target state="translated">隱含 yield</target>
        <note />
      </trans-unit>
      <trans-unit id="featureIndexerNotationWithoutDot">
        <source>expr[idx] notation for indexing and slicing</source>
        <target state="translated">用於編製索引和分割的 expr[idx] 註釋</target>
        <note />
      </trans-unit>
      <trans-unit id="featureInitProperties">
        <source>support for consuming init properties</source>
        <target state="new">support for consuming init properties</target>
        <note />
      </trans-unit>
      <trans-unit id="featureInterfacesWithAbstractStaticMembers">
        <source>static abstract interface members</source>
        <target state="new">static abstract interface members</target>
        <note />
      </trans-unit>
      <trans-unit id="featureInterfacesWithMultipleGenericInstantiation">
        <source>interfaces with multiple generic instantiation</source>
        <target state="translated">具有多個泛型具現化的介面</target>
        <note />
      </trans-unit>
      <trans-unit id="featureLowercaseDUWhenRequireQualifiedAccess">
        <source>Allow lowercase DU when RequireQualifiedAccess attribute</source>
        <target state="new">Allow lowercase DU when RequireQualifiedAccess attribute</target>
        <note />
      </trans-unit>
      <trans-unit id="featureMLCompatRevisions">
        <source>ML compatibility revisions</source>
        <target state="translated">ML 相容性修訂</target>
        <note />
      </trans-unit>
      <trans-unit id="featureMatchNotAllowedForUnionCaseWithNoData">
        <source>Pattern match discard is not allowed for union case that takes no data.</source>
        <target state="new">Pattern match discard is not allowed for union case that takes no data.</target>
        <note />
      </trans-unit>
      <trans-unit id="featureNameOf">
        <source>nameof</source>
        <target state="translated">nameof</target>
        <note />
      </trans-unit>
      <trans-unit id="featureNonVariablePatternsToRightOfAsPatterns">
        <source>non-variable patterns to the right of 'as' patterns</source>
        <target state="translated">'as' 模式右邊的非變數模式</target>
        <note />
      </trans-unit>
      <trans-unit id="featureNullableOptionalInterop">
        <source>nullable optional interop</source>
        <target state="translated">可為 Null 的選擇性 Interop</target>
        <note />
      </trans-unit>
      <trans-unit id="featureOpenTypeDeclaration">
        <source>open type declaration</source>
        <target state="translated">開放式類型宣告</target>
        <note />
      </trans-unit>
      <trans-unit id="featureOverloadsForCustomOperations">
        <source>overloads for custom operations</source>
        <target state="translated">為自訂作業多載</target>
        <note />
      </trans-unit>
      <trans-unit id="featurePackageManagement">
        <source>package management</source>
        <target state="translated">套件管理</target>
        <note />
      </trans-unit>
      <trans-unit id="featurePrintfBinaryFormat">
        <source>binary formatting for integers</source>
        <target state="translated">整數的二進位格式化</target>
        <note />
      </trans-unit>
      <trans-unit id="featureReallyLongList">
        <source>list literals of any size</source>
        <target state="translated">列出任何大小的常值</target>
        <note />
      </trans-unit>
      <trans-unit id="featureRefCellNotationInformationals">
        <source>informational messages related to reference cells</source>
        <target state="translated">與參考儲存格相關的資訊訊息</target>
        <note />
      </trans-unit>
      <trans-unit id="featureRelaxWhitespace">
        <source>whitespace relexation</source>
        <target state="translated">空白字元放寬</target>
        <note />
      </trans-unit>
      <trans-unit id="featureRelaxWhitespace2">
        <source>whitespace relaxation v2</source>
        <target state="translated">空格鍵放鬆 v2</target>
        <note />
      </trans-unit>
      <trans-unit id="featureRequiredProperties">
        <source>support for required properties</source>
        <target state="new">support for required properties</target>
        <note />
      </trans-unit>
      <trans-unit id="featureResumableStateMachines">
        <source>resumable state machines</source>
        <target state="translated">可繼續的狀態機器</target>
        <note />
      </trans-unit>
      <trans-unit id="featureSelfTypeConstraints">
        <source>self type constraints</source>
        <target state="new">self type constraints</target>
        <note />
      </trans-unit>
      <trans-unit id="featureSingleUnderscorePattern">
        <source>single underscore pattern</source>
        <target state="translated">單一底線模式</target>
        <note />
      </trans-unit>
      <trans-unit id="featureStringInterpolation">
        <source>string interpolation</source>
        <target state="translated">字串內插補點</target>
        <note />
      </trans-unit>
      <trans-unit id="featureStructActivePattern">
        <source>struct representation for active patterns</source>
        <target state="translated">現用模式的結構表示法</target>
        <note />
      </trans-unit>
      <trans-unit id="featureWildCardInForLoop">
        <source>wild card in for loop</source>
        <target state="translated">for 迴圈中的萬用字元</target>
        <note />
      </trans-unit>
      <trans-unit id="featureWitnessPassing">
        <source>witness passing for trait constraints in F# quotations</source>
        <target state="translated">見證 F# 引號中特徵條件約束的傳遞</target>
        <note />
      </trans-unit>
      <trans-unit id="forFormatInvalidForInterpolated">
        <source>Interpolated strings may not use '%' format specifiers unless each is given an expression, e.g. '%d{{1+1}}'.</source>
        <target state="translated">除非每個插補字串都有一個運算式，否則不可使用 '%' 格式指定名稱，例如 '%d{{1+1}}'。</target>
        <note />
      </trans-unit>
      <trans-unit id="forFormatInvalidForInterpolated2">
        <source>.NET-style format specifiers such as '{{x,3}}' or '{{x:N5}}' may not be mixed with '%' format specifiers.</source>
        <target state="translated">.NET 樣式格式指定名稱 (如 '{{x,3}}' 或 '{{x:N5}}') 不可與 '%' 格式指定名稱混用。</target>
        <note />
      </trans-unit>
      <trans-unit id="forFormatInvalidForInterpolated3">
        <source>The '%P' specifier may not be used explicitly.</source>
        <target state="translated">'%P' 指定名稱不可明確地使用。</target>
        <note />
      </trans-unit>
      <trans-unit id="forFormatInvalidForInterpolated4">
        <source>Interpolated strings used as type IFormattable or type FormattableString may not use '%' specifiers, only .NET-style interpolands such as '{{expr}}', '{{expr,3}}' or '{{expr:N5}}' may be used.</source>
        <target state="translated">用作類型 IFormattable 或類型 FormattableString 的插補字串不能使用 '%' 指定名稱，只能使用 .NET 樣式的插補值，例如 '{{expr}}'、'{{expr,3}}' 或 '{{expr:N5}}'。</target>
        <note />
      </trans-unit>
      <trans-unit id="forPercentAInReflectionFreeCode">
        <source>The '%A' format specifier may not be used in an assembly being compiled with option '--reflectionfree'. This construct implicitly uses reflection.</source>
        <target state="new">The '%A' format specifier may not be used in an assembly being compiled with option '--reflectionfree'. This construct implicitly uses reflection.</target>
        <note />
      </trans-unit>
      <trans-unit id="formatDashItem">
        <source> - {0}</source>
        <target state="translated"> - {0}</target>
        <note />
      </trans-unit>
      <trans-unit id="fromEndSlicingRequiresVFive">
        <source>The 'from the end slicing' feature requires language version 'preview'.</source>
        <target state="translated">「從末端分割」功能需要語言版本「預覽」。</target>
        <note />
      </trans-unit>
      <trans-unit id="fsiInvalidDirective">
        <source>Invalid directive '#{0} {1}'</source>
        <target state="translated">無效的指示詞 '#{0} {1}'</target>
        <note />
      </trans-unit>
      <trans-unit id="ilxGenUnknownDebugPoint">
        <source>Unknown debug point '{0}'. The available debug points are '{1}'.</source>
        <target state="translated">未知的偵錯點 '{0}'。可用的偵錯點為 '{1}'。</target>
        <note />
      </trans-unit>
      <trans-unit id="ilxgenInvalidConstructInStateMachineDuringCodegen">
        <source>The resumable code construct '{0}' may only be used in inlined code protected by 'if __useResumableCode then ...' and the overall composition must form valid resumable code.</source>
        <target state="translated">可繼續的程式碼構造 '{0}' 只能用於 'if __useResumableCode then ...' 所保護的內嵌程式碼中，且整體組合必須形成有效的可繼續程式碼。</target>
        <note />
      </trans-unit>
      <trans-unit id="implMissingInlineIfLambda">
        <source>The 'InlineIfLambda' attribute is present in the signature but not the implementation.</source>
        <target state="translated">'InlineIfLambda' 屬性存在於簽章中，但不存在於實作中。</target>
        <note />
      </trans-unit>
      <trans-unit id="invalidXmlDocPosition">
        <source>XML comment is not placed on a valid language element.</source>
        <target state="translated">XML 註解沒有放置在有效的語言元素上。</target>
        <note />
      </trans-unit>
      <trans-unit id="keywordDescriptionAnd">
        <source>Used in mutually recursive bindings, in property declarations, and with multiple constraints on generic parameters.</source>
        <target state="new">Used in mutually recursive bindings, in property declarations, and with multiple constraints on generic parameters.</target>
        <note />
      </trans-unit>
      <trans-unit id="keywordDescriptionConst">
        <source>Keyword to specify a constant literal as a type parameter argument in Type Providers.</source>
        <target state="translated">用於在型別提供者中，將常數常值指定為型別參數引數的關鍵字。</target>
        <note />
      </trans-unit>
      <trans-unit id="keywordDescriptionTypeTest">
        <source>Used to check if an object is of the given type in a pattern or binding.</source>
        <target state="new">Used to check if an object is of the given type in a pattern or binding.</target>
        <note />
      </trans-unit>
      <trans-unit id="lexByteStringMayNotBeInterpolated">
        <source>a byte string may not be interpolated</source>
        <target state="translated">位元組字串不能是插補字串</target>
        <note />
      </trans-unit>
      <trans-unit id="lexIfOCaml">
        <source>IF-FSHARP/IF-CAML regions are no longer supported</source>
        <target state="translated">不再支援 IF-FSHARP/IF-CAML 區域</target>
        <note />
      </trans-unit>
      <trans-unit id="lexRBraceInInterpolatedString">
        <source>A '}}' character must be escaped (by doubling) in an interpolated string.</source>
        <target state="translated">在插補字串中，必須將 '}}' 字元逸出 (重複一次)。</target>
        <note />
      </trans-unit>
      <trans-unit id="lexSingleQuoteInSingleQuote">
        <source>Invalid interpolated string. Single quote or verbatim string literals may not be used in interpolated expressions in single quote or verbatim strings. Consider using an explicit 'let' binding for the interpolation expression or use a triple quote string as the outer string literal.</source>
        <target state="translated">插補字串無效。單引號或逐字字串常值不能用於單引號或逐字字串的插補運算式中。請考慮為內插補點運算式使用明確的 'let' 繫結，或使用三引號字串作為外部字串常值。</target>
        <note />
      </trans-unit>
      <trans-unit id="lexTripleQuoteInTripleQuote">
        <source>Invalid interpolated string. Triple quote string literals may not be used in interpolated expressions. Consider using an explicit 'let' binding for the interpolation expression.</source>
        <target state="translated">插補字串無效。三引號字串常值不可用於插補運算式。請考慮為內插補點運算式使用明確的 'let' 繫結。</target>
        <note />
      </trans-unit>
      <trans-unit id="matchNotAllowedForUnionCaseWithNoData">
        <source>Pattern discard is not allowed for union case that takes no data.</source>
        <target state="new">Pattern discard is not allowed for union case that takes no data.</target>
        <note />
      </trans-unit>
      <trans-unit id="mlCompatError">
        <source>This construct is deprecated. {0}. You can enable this feature by using '--langversion:5.0' and '--mlcompatibility'.</source>
        <target state="translated">此建構已被取代。{0}。您可以使用 '--langversion:5.0' and '--mlcompatibility' 來啟用此功能。</target>
        <note />
      </trans-unit>
      <trans-unit id="mlCompatKeyword">
        <source>In previous versions of F# '{0}' was a reserved keyword but the use of this keyword is now deprecated</source>
        <target state="translated">在舊版本的 F# '{0}' 是保留關鍵字，但是使用此關鍵字現已被取代</target>
        <note />
      </trans-unit>
      <trans-unit id="mlCompatLightOffNoLongerSupported">
        <source>The use of '#light \"off\"' or '#indent \"off\"' was deprecated in F# 2.0 and is no longer supported</source>
        <target state="translated">在 F# 2.0 #light使用 'off\" 或 '#indent off\"'已被取代，而且已不再支援</target>
        <note />
      </trans-unit>
      <trans-unit id="mlCompatMultiPrefixTyparsNoLongerSupported">
        <source>The use of multiple parenthesized type parameters before a generic type name such as '(int, int) Map' was deprecated in F# 2.0 and is no longer supported</source>
        <target state="translated">在 F# 2.0 中，在泛型型別名稱前 (例如 '(int, int) Map') 使用多個小括號內的型別參數已被取代，而且已不再支援</target>
        <note />
      </trans-unit>
      <trans-unit id="mlCompatSigColonNoLongerSupported">
        <source>The use of 'module M: sig ... end ' was deprecated in F# 2.0 and is no longer supported. Change the ':' to an '=' and remove the 'sig' and 'end' and use indentation instead</source>
        <target state="translated">在 F# 2.0 中使用 'module M: sig ... end ' 已被取代，而且已不再支援。將 ':' 變更為 '=' 並移除 'sig' 和 'end' ，並改用縮排</target>
        <note />
      </trans-unit>
      <trans-unit id="mlCompatSigEndNoLongerSupported">
        <source>The use of 'module M = sig ... end ' was deprecated in F# 2.0 and is no longer supported. Remove the 'sig' and 'end' and use indentation instead</source>
        <target state="translated">在 F# 2.0 中使用 'module M = sig ... end ' 已被取代，而且已不再支援。移除 'sig' 和 'end' ，並改用縮排</target>
        <note />
      </trans-unit>
      <trans-unit id="mlCompatStructEndNoLongerSupported">
        <source>The use of 'module M = struct ... end ' was deprecated in F# 2.0 and is no longer supported. Remove the 'struct' and 'end' and use indentation instead</source>
        <target state="translated">在 F# 2.0 中使用 'module M = struct ... end ' 已被取代，而且已不再支援。移除 'struct' 和 'end'，並改用縮排</target>
        <note />
      </trans-unit>
      <trans-unit id="nativeResourceFormatError">
        <source>Stream does not begin with a null resource and is not in '.RES' format.</source>
        <target state="translated">資料流未以 null 資源開頭，並且未使用 '.RES' 格式。</target>
        <note />
      </trans-unit>
      <trans-unit id="nativeResourceHeaderMalformed">
        <source>Resource header beginning at offset {0} is malformed.</source>
        <target state="translated">從位移 {0} 開始的資源標頭格式錯誤。</target>
        <note />
      </trans-unit>
      <trans-unit id="notAFunctionButMaybeIndexer2">
        <source>This expression is not a function and cannot be applied. Did you intend to access the indexer via 'expr[index]'?</source>
        <target state="translated">此運算式並非函式，因而無法套用。您要用 'expr[index]' 存取索引子嗎?</target>
        <note />
      </trans-unit>
      <trans-unit id="notAFunctionButMaybeIndexerWithName2">
        <source>This value is not a function and cannot be applied. Did you intend to access the indexer via '{0}[index]'?</source>
        <target state="translated">此值並非函式，因而無法套用。您要用 '{0}[index]' 存取索引子嗎?</target>
        <note />
      </trans-unit>
      <trans-unit id="optFailedToInlineSuggestedValue">
        <source>The value '{0}' was marked 'InlineIfLambda' but was not determined to have a lambda value. This warning is for informational purposes only.</source>
        <target state="translated">值 '{0}' 已標示為 'InlineIfLambda'，但並未判定為 Lambda 值。此警告僅供參考。</target>
        <note />
      </trans-unit>
      <trans-unit id="optsAllSigs">
        <source>Print the inferred interfaces of all compilation files to associated signature files</source>
        <target state="translated">將所有編譯檔案的推斷介面列印至相關聯的簽章檔案</target>
        <note />
      </trans-unit>
      <trans-unit id="optsClearResultsCache">
        <source>Clear the package manager results cache</source>
        <target state="translated">清除封裝管理員結果快取</target>
        <note />
      </trans-unit>
      <trans-unit id="optsCompressMetadata">
        <source>Compress interface and optimization data files</source>
        <target state="new">Compress interface and optimization data files</target>
        <note />
      </trans-unit>
      <trans-unit id="optsGetLangVersions">
        <source>Display the allowed values for language version.</source>
        <target state="new">Display the allowed values for language version.</target>
        <note />
      </trans-unit>
      <trans-unit id="optsInvalidRefAssembly">
        <source>Invalid use of emitting a reference assembly, do not use '--staticlink', or '--refonly' and '--refout' together.</source>
        <target state="translated">發出參考組件的使用無效，請勿同時使用 '--staticlink' 或 '--refonly' 和 '--refout'。</target>
        <note />
      </trans-unit>
      <trans-unit id="optsInvalidRefOut">
        <source>Invalid reference assembly path'</source>
        <target state="translated">無效的參考組件路徑'</target>
        <note />
      </trans-unit>
      <trans-unit id="optsOptimizationData">
        <source>Specify included optimization information, the default is file. Important for distributed libraries.</source>
        <target state="new">Specify included optimization information, the default is file. Important for distributed libraries.</target>
        <note />
      </trans-unit>
      <trans-unit id="optsPdbMatchesOutputFileName">
        <source>The pdb output file name cannot match the build output filename use --pdb:filename.pdb</source>
        <target state="new">The pdb output file name cannot match the build output filename use --pdb:filename.pdb</target>
        <note />
      </trans-unit>
      <trans-unit id="optsRefOnly">
        <source>Produce a reference assembly, instead of a full assembly, as the primary output</source>
        <target state="translated">產生參考組件，而非完整組件作為主要輸出</target>
        <note />
      </trans-unit>
      <trans-unit id="optsRefOut">
        <source>Produce a reference assembly with the specified file path.</source>
        <target state="translated">使用指定的檔案路徑產生參考組件。</target>
        <note />
      </trans-unit>
      <trans-unit id="optsReflectionFree">
        <source>Disable implicit generation of constructs using reflection</source>
        <target state="new">Disable implicit generation of constructs using reflection</target>
        <note />
      </trans-unit>
      <trans-unit id="optsSetLangVersion">
        <source>Specify language version such as 'latest' or 'preview'.</source>
        <target state="new">Specify language version such as 'latest' or 'preview'.</target>
        <note />
      </trans-unit>
      <trans-unit id="optsSignatureData">
        <source>Include F# interface information, the default is file. Essential for distributing libraries.</source>
        <target state="new">Include F# interface information, the default is file. Essential for distributing libraries.</target>
        <note />
      </trans-unit>
      <trans-unit id="optsSupportedLangVersions">
        <source>Supported language versions:</source>
        <target state="translated">支援的語言版本:</target>
        <note />
      </trans-unit>
      <trans-unit id="optsUnknownOptimizationData">
        <source>Invalid value '{0}' for --optimizationdata, valid value are: none, file, compress.</source>
        <target state="new">Invalid value '{0}' for --optimizationdata, valid value are: none, file, compress.</target>
        <note />
      </trans-unit>
      <trans-unit id="optsUnknownSignatureData">
        <source>Invalid value '{0}' for --interfacedata, valid value are: none, file, compress.</source>
        <target state="new">Invalid value '{0}' for --interfacedata, valid value are: none, file, compress.</target>
        <note />
      </trans-unit>
      <trans-unit id="optsUnrecognizedLanguageVersion">
        <source>Unrecognized value '{0}' for --langversion use --langversion:? for complete list</source>
        <target state="translated">對 --langversion 為無法識別的值 '{0}'，對完整清單使用 --langversion:?</target>
        <note />
      </trans-unit>
      <trans-unit id="optsVersion">
        <source>Display compiler version banner and exit</source>
        <target state="translated">顯示編譯器版本橫幅並結束</target>
        <note />
      </trans-unit>
      <trans-unit id="optsWin32icon">
        <source>Specify a Win32 icon file (.ico)</source>
        <target state="translated">指定 Win32 圖示檔 (.ico)</target>
        <note />
      </trans-unit>
      <trans-unit id="packageManagementRequiresVFive">
        <source>The 'package management' feature requires language version 5.0 or above</source>
        <target state="translated">「套件管理」功能需要語言版本 5.0 或更新版本</target>
        <note />
      </trans-unit>
      <trans-unit id="parsEmptyFillInInterpolatedString">
        <source>Invalid interpolated string. This interpolated string expression fill is empty, an expression was expected.</source>
        <target state="translated">插補字串無效。此插補字串運算式填滿為空白，必須有運算式。</target>
        <note />
      </trans-unit>
      <trans-unit id="parsEofInInterpolatedString">
        <source>Incomplete interpolated string begun at or before here</source>
        <target state="translated">未完成的插補字串於此處或之前開始</target>
        <note />
      </trans-unit>
      <trans-unit id="parsEofInInterpolatedStringFill">
        <source>Incomplete interpolated string expression fill begun at or before here</source>
        <target state="translated">未完成的插補字串運算式填滿於此處或之前開始</target>
        <note />
      </trans-unit>
      <trans-unit id="parsEofInInterpolatedTripleQuoteString">
        <source>Incomplete interpolated triple-quote string begun at or before here</source>
        <target state="translated">未完成的插補三引號字串於此處或之前開始</target>
        <note />
      </trans-unit>
      <trans-unit id="parsEofInInterpolatedVerbatimString">
        <source>Incomplete interpolated verbatim string begun at or before here</source>
        <target state="translated">未完成的插補逐字字串於此處或之前開始</target>
        <note />
      </trans-unit>
      <trans-unit id="parsEqualsMissingInTypeDefinition">
        <source>Unexpected token in type definition. Expected '=' after the type '{0}'.</source>
        <target state="translated">型別定義中出現非預期的權杖。類型 '{0}' 之後應該要有 '='。</target>
        <note />
      </trans-unit>
      <trans-unit id="parsExpectedPatternAfterToken">
        <source>Expected a pattern after this point</source>
        <target state="new">Expected a pattern after this point</target>
        <note />
      </trans-unit>
      <trans-unit id="parsExpectingExpressionInTuple">
        <source>Expecting expression</source>
        <target state="translated">必須是運算式</target>
        <note />
      </trans-unit>
      <trans-unit id="parsExpectingPatternInTuple">
        <source>Expecting pattern</source>
        <target state="new">Expecting pattern</target>
        <note />
      </trans-unit>
      <trans-unit id="parsIncompleteTyparExpr1">
        <source>Incomplete character literal (example: 'Q') or qualified type invocation (example: 'T.Name)</source>
        <target state="new">Incomplete character literal (example: 'Q') or qualified type invocation (example: 'T.Name)</target>
        <note />
      </trans-unit>
      <trans-unit id="parsIncompleteTyparExpr2">
        <source>Incomplete operator expression (example a^b) or qualified type invocation (example: ^T.Name)</source>
        <target state="new">Incomplete operator expression (example a^b) or qualified type invocation (example: ^T.Name)</target>
        <note />
      </trans-unit>
      <trans-unit id="parsNewExprMemberAccess">
        <source>This member access is ambiguous. Please use parentheses around the object creation, e.g. '(new SomeType(args)).MemberName'</source>
        <target state="translated">此成員存取不明確。請在物件建立前後加上括弧，例如「(new SomeType(args)).MemberName」</target>
        <note />
      </trans-unit>
      <trans-unit id="parsUnexpectedSymbolDot">
        <source>Unexpected symbol '.' in member definition. Expected 'with', '=' or other token.</source>
        <target state="translated">成員定義中的非預期符號 '.'。預期為 'with'、'=' 或其他語彙基元。</target>
        <note />
      </trans-unit>
      <trans-unit id="optsChecksumAlgorithm">
        <source>Specify algorithm for calculating source file checksum stored in PDB. Supported values are: SHA1 or SHA256 (default)</source>
        <target state="translated">請指定用來計算 PDB 中所儲存來源檔案總和檢查碼的演算法。支援的值為: SHA1 或 SHA256 (預設)</target>
        <note />
      </trans-unit>
      <trans-unit id="optsUnknownChecksumAlgorithm">
        <source>Algorithm '{0}' is not supported</source>
        <target state="translated">不支援演算法 '{0}'</target>
        <note />
      </trans-unit>
      <trans-unit id="reprResumableCodeContainsDynamicResumeAtInBody">
        <source>A target label for __resumeAt was not statically determined. A __resumeAt with a non-static target label may only appear at the start of a resumable code method</source>
        <target state="translated">未以靜態方式判斷 __resumeAt 的目標標籤。具有非靜態目標標籤的 __resumeAt 只能出現在可繼續程式碼方法的開頭</target>
        <note />
      </trans-unit>
      <trans-unit id="reprResumableCodeContainsFastIntegerForLoop">
        <source>A fast integer for loop may not contain resumption points</source>
        <target state="translated">迴圈的快速整數可能不包含復原點</target>
        <note />
      </trans-unit>
      <trans-unit id="reprResumableCodeContainsLetRec">
        <source>A 'let rec' occured in the resumable code specification</source>
        <target state="translated">可繼續的程式碼規格中發生 'let rec'</target>
        <note />
      </trans-unit>
      <trans-unit id="reprResumableCodeContainsResumptionInHandlerOrFilter">
        <source>The 'with' block of a try/with may not contain resumption points</source>
        <target state="translated">try/with 的 'with' 區塊可能不包含復原點</target>
        <note />
      </trans-unit>
      <trans-unit id="reprResumableCodeContainsResumptionInTryFinally">
        <source>A try/finally may not contain resumption points</source>
        <target state="translated">try/finally 可能不包含復原點</target>
        <note />
      </trans-unit>
      <trans-unit id="reprResumableCodeDefinitionWasGeneric">
        <source>A delegate or function producing resumable code in a state machine has type parameters</source>
        <target state="translated">狀態機器中產生可繼續程式碼的委派或函式具有類型參數</target>
        <note />
      </trans-unit>
      <trans-unit id="reprResumableCodeInvokeNotReduced">
        <source>A resumable code invocation at '{0}' could not be reduced</source>
        <target state="translated">無法減少在 '{0}' 的可繼續程式碼引動過程</target>
        <note />
      </trans-unit>
      <trans-unit id="reprResumableCodeValueHasNoDefinition">
        <source>The resumable code value(s) '{0}' does not have a definition</source>
        <target state="translated">可繼續的程式碼值 '{0}' 沒有定義</target>
        <note />
      </trans-unit>
      <trans-unit id="poundiNotSupportedByRegisteredDependencyManagers">
        <source>#i is not supported by the registered PackageManagers</source>
        <target state="translated">註冊的 PackageManagers 不支援 #i</target>
        <note />
      </trans-unit>
      <trans-unit id="reprStateMachineInvalidForm">
        <source>The state machine has an unexpected form</source>
        <target state="translated">狀態機器有未預期的表單</target>
        <note />
      </trans-unit>
      <trans-unit id="reprStateMachineNotCompilable">
        <source>This state machine is not statically compilable. {0}. An alternative dynamic implementation will be used, which may be slower. Consider adjusting your code to ensure this state machine is statically compilable, or else suppress this warning.</source>
        <target state="translated">此狀態電腦並非靜態可編譯。{0}。將會使用替代的動態實作，其速度可能會較慢。請考慮調整您的程式碼，以確保此狀態電腦為靜態可編譯，否則請隱藏此警告。</target>
        <note />
      </trans-unit>
      <trans-unit id="reprStateMachineNotCompilableNoAlternative">
        <source>This state machine is not statically compilable and no alternative is available. {0}. Use an 'if __useResumableCode then &lt;state-machine&gt; else &lt;alternative&gt;' to give an alternative.</source>
        <target state="translated">此狀態機器並非靜態可編譯，且沒有任何替代方法。{0}。請使用 'if __useResumableCode then &lt;state-machine&gt; else &lt;alternative&gt;' 以提供替代項。</target>
        <note />
      </trans-unit>
      <trans-unit id="scriptSdkNotDetermined">
        <source>The .NET SDK for this script could not be determined. If the script is in a directory using a 'global.json' then ensure the relevant .NET SDK is installed. The output from '{0} --version' in the directory '{1}' was: '{2}' and the exit code was '{3}'.</source>
        <target state="translated">無法判斷這個指令碼的 .NET SDK。如果指令碼位於使用 'global.json' 的目錄中，請確認已安裝相關的 .NET SDK。目錄 '{1}' 中 '{0} --version' 的輸出為: '{2}'，結束代碼為 '{3}'。</target>
        <note />
      </trans-unit>
      <trans-unit id="scriptSdkNotDeterminedNoHost">
        <source>The .NET SDK for this script could not be determined. dotnet.exe could not be found ensure a .NET SDK is installed.</source>
        <target state="translated">無法判斷此指令碼的 .NET SDK。找不到 dotnet.exe，請確保已安裝 .NET SDK。</target>
        <note />
      </trans-unit>
      <trans-unit id="scriptSdkNotDeterminedUnexpected">
        <source>The .NET SDK for this script could not be determined. If the script is in a directory using a 'global.json' then ensure the relevant .NET SDK is installed. Unexpected error '{0}'.</source>
        <target state="translated">無法判斷這個指令碼的 .NET SDK。如果指令碼位於使用 'global.json' 的目錄中，請確認已安裝相關的 .NET SDK。未預期的錯誤 '{0}'。</target>
        <note />
      </trans-unit>
      <trans-unit id="tcAmbiguousImplicitConversion">
        <source>This expression has type '{0}' and is only made compatible with type '{1}' through an ambiguous implicit conversion. Consider using an explicit call to 'op_Implicit'. The applicable implicit conversions are:{2}</source>
        <target state="translated">此運算式的類型為 '{0}'，僅可透過不明確的隱含轉換使其與類型 '{1}' 相容。請考慮使用明確呼叫 'op_Implicit'。適用的隱含轉換為: {2}</target>
        <note />
      </trans-unit>
      <trans-unit id="tcAndBangNotSupported">
        <source>This feature is not supported in this version of F#. You may need to add /langversion:preview to use this feature.</source>
        <target state="translated">此版本的 F# 不支援此功能。您可能需要新增 /langversion:preview 才能使用此功能。</target>
        <note />
      </trans-unit>
      <trans-unit id="tcAnonRecdDuplicateFieldId">
        <source>The field '{0}' appears multiple times in this record expression.</source>
        <target state="translated">欄位 '{0}' 在這個記錄運算式中出現多次。</target>
        <note />
      </trans-unit>
      <trans-unit id="tcAnonRecdFieldNameDifferent">
        <source>This is the wrong anonymous record. It should have the fields {0}.</source>
        <target state="translated">此為錯誤的匿名記錄。其應有欄位 {0}。</target>
        <note />
      </trans-unit>
      <trans-unit id="tcAnonRecdFieldNameSubset">
        <source>This anonymous record does not have enough fields. Add the missing fields {0}.</source>
        <target state="translated">此匿名記錄沒有足夠的欄位。請新增缺少的欄位 {0}。</target>
        <note />
      </trans-unit>
      <trans-unit id="tcAnonRecdFieldNameSuperset">
        <source>This anonymous record has too many fields. Remove the extra fields {0}.</source>
        <target state="translated">此匿名記錄有太多欄位。請移除額外的欄位 {0}。</target>
        <note />
      </trans-unit>
      <trans-unit id="tcAnonRecdInvalid">
        <source>Invalid Anonymous Record type declaration.</source>
        <target state="translated">匿名記錄型別宣告無效。</target>
        <note />
      </trans-unit>
      <trans-unit id="tcAnonRecdTypeDuplicateFieldId">
        <source>The field '{0}' appears multiple times in this anonymous record type.</source>
        <target state="translated">欄位 '{0}' 在這個匿名記錄類型中出現多次。</target>
        <note />
      </trans-unit>
      <trans-unit id="tcAugmentationsCannotHaveAttributes">
        <source>Attributes cannot be applied to type extensions.</source>
        <target state="translated">屬性無法套用到類型延伸模組。</target>
        <note />
      </trans-unit>
      <trans-unit id="tcHighPrecedenceFunctionApplicationToListDeprecated">
        <source>The syntax 'expr1[expr2]' is used for indexing. Consider adding a type annotation to enable indexing, or if calling a function add a space, e.g. 'expr1 [expr2]'.</source>
        <target state="translated">語法 'expr1[expr2]' 已用於編製索引。請考慮新增類型註釋來啟用編製索引，或是呼叫函式並新增空格，例如 'expr1 [expr2]'。</target>
        <note />
      </trans-unit>
      <trans-unit id="tcHighPrecedenceFunctionApplicationToListReserved">
        <source>The syntax 'expr1[expr2]' is now reserved for indexing. See https://aka.ms/fsharp-index-notation. If calling a function, add a space between the function and argument, e.g. 'someFunction [expr]'.</source>
        <target state="translated">語法 'expr1[expr2]' 現已為編製索引保留。請參閱 https://aka.ms/fsharp-index-notation。如果要呼叫函式，請在函式與引數之間新增空格，例如 'someFunction [expr]'。</target>
        <note />
      </trans-unit>
      <trans-unit id="tcIllegalByrefsInOpenTypeDeclaration">
        <source>Byref types are not allowed in an open type declaration.</source>
        <target state="translated">開放式類型宣告中不允許 Byref 類型。</target>
        <note />
      </trans-unit>
      <trans-unit id="tcIndexNotationDeprecated">
        <source>The syntax 'arr.[idx]' is now revised to 'arr[idx]'. Please update your code.</source>
        <target state="translated">語法 'arr.[idx]' 現已修訂為 'arr[idx]'。請更新您的程式碼。</target>
        <note />
      </trans-unit>
      <trans-unit id="tcBuiltInImplicitConversionUsed">
        <source>This expression uses a built-in implicit conversion to convert type '{0}' to type '{1}'. See https://aka.ms/fsharp-implicit-convs.</source>
        <target state="translated">此運算式使用內建隱含轉換將類型 '{0}' 轉換為類型 '{1}'。請參閲 https://aka.ms/fsharp-implicit-convs。</target>
        <note />
      </trans-unit>
      <trans-unit id="tcImplicitConversionUsedForMethodArg">
        <source>This expression uses the implicit conversion '{0}' to convert type '{1}' to type '{2}'.</source>
        <target state="translated">此運算式使用隱含轉換 '{0}' 將類型 '{1}' 轉換為類型 '{2}'.。</target>
        <note />
      </trans-unit>
      <trans-unit id="tcImplicitConversionUsedForNonMethodArg">
        <source>This expression uses the implicit conversion '{0}' to convert type '{1}' to type '{2}'. See https://aka.ms/fsharp-implicit-convs. This warning may be disabled using '#nowarn \"3391\".</source>
        <target state="translated">此運算式使用隱含轉換 '{0}' 將類型 '{1}' 轉換為類型 '{2}'。請參閱 https://aka.ms/fsharp-implicit-convs。可使用 '#nowarn \"3391\" 停用此警告。</target>
        <note />
      </trans-unit>
      <trans-unit id="tcInitOnlyPropertyCannotBeSet1">
        <source>Init-only property '{0}' cannot be set outside the initialization code. See https://aka.ms/fsharp-assigning-values-to-properties-at-initialization</source>
        <target state="new">Init-only property '{0}' cannot be set outside the initialization code. See https://aka.ms/fsharp-assigning-values-to-properties-at-initialization</target>
        <note />
      </trans-unit>
      <trans-unit id="tcInlineIfLambdaUsedOnNonInlineFunctionOrMethod">
        <source>The 'InlineIfLambda' attribute may only be used on parameters of inlined functions of methods whose type is a function or F# delegate type.</source>
        <target state="translated">'InlineIfLambda' 屬性只能用於類型為函式或 F# 委派類型之方法的內嵌函式參數。</target>
        <note />
      </trans-unit>
      <trans-unit id="tcInterpolationMixedWithPercent">
        <source>Mismatch in interpolated string. Interpolated strings may not use '%' format specifiers unless each is given an expression, e.g. '%d{{1+1}}'</source>
        <target state="translated">插補字串不相符。除非每個插補字串都有一個運算式，否則不可使用 '%' 格式指定名稱，例如 '%d{{1+1}}'</target>
        <note />
      </trans-unit>
      <trans-unit id="tcInvalidAlignmentInInterpolatedString">
        <source>Invalid alignment in interpolated string</source>
        <target state="translated">插補字串中的對齊無效</target>
        <note />
      </trans-unit>
      <trans-unit id="tcInvalidMemberDeclNameMissingOrHasParen">
        <source>Invalid member declaration. The name of the member is missing or has parentheses.</source>
        <target state="translated">成員宣告無效。成員的名稱遺失或有括弧。</target>
        <note />
      </trans-unit>
      <trans-unit id="tcInvalidResumableConstruct">
        <source>The construct '{0}' may only be used in valid resumable code.</source>
        <target state="translated">建構 '{0}' 只能用於有效的可繼續程式碼。</target>
        <note />
      </trans-unit>
      <trans-unit id="tcInvalidSelfConstraint">
        <source>Invalid constraint. Valid constraint forms include \"'T :&gt; ISomeInterface\" for interface constraints and \"SomeConstrainingType&lt;'T&gt;\" for self-constraints. See https://aka.ms/fsharp-type-constraints.</source>
        <target state="new">Invalid constraint. Valid constraint forms include \"'T :&gt; ISomeInterface\" for interface constraints and \"SomeConstrainingType&lt;'T&gt;\" for self-constraints. See https://aka.ms/fsharp-type-constraints.</target>
        <note />
      </trans-unit>
      <trans-unit id="tcInvalidStructReturn">
        <source>The use of '[&lt;Struct&gt;]' on values, functions and methods is only allowed on partial active pattern definitions</source>
        <target state="translated">只允許在部分現用模式定義上對值、函式和方法使用 '[&lt;Struct&gt;]'</target>
        <note />
      </trans-unit>
      <trans-unit id="tcInvalidUseBangBindingNoAndBangs">
        <source>use! may not be combined with and!</source>
        <target state="translated">use! 不可與 and! 合併</target>
        <note />
      </trans-unit>
      <trans-unit id="tcInvalidUseOfReverseIndex">
        <source>Invalid use of reverse index in list expression.</source>
        <target state="translated">在清單運算式中使用反向索引無效。</target>
        <note />
      </trans-unit>
      <trans-unit id="tcListThenAdjacentListArgumentNeedsAdjustment">
        <source>The syntax '[expr1][expr2]' is ambiguous when used as an argument. See https://aka.ms/fsharp-index-notation. If you intend indexing or slicing then you must use '(expr1).[expr2]' in argument position. If calling a function with multiple curried arguments, add a space between them, e.g. 'someFunction [expr1] [expr2]'.</source>
        <target state="translated">語法 '[expr1][expr2]' 用作引數時不明確。請參閱 https://aka.ms/fsharp-index-notation。如果您要編製索引或切割，則必須在引數位置使用 '(expr1).[expr2]'。如果要呼叫具有多個調用引數的函式，請在它們之間新增空格，例如 'someFunction [expr1] [expr2]'。</target>
        <note />
      </trans-unit>
      <trans-unit id="tcListThenAdjacentListArgumentReserved">
        <source>The syntax '[expr1][expr2]' is now reserved for indexing and is ambiguous when used as an argument. See https://aka.ms/fsharp-index-notation. If calling a function with multiple curried arguments, add a space between them, e.g. 'someFunction [expr1] [expr2]'.</source>
        <target state="translated">語法 '[expr1][expr2]' 現已為編製索引保留，但用作引數時不明確。請參閱 https://aka.ms/fsharp-index-notation。如果要呼叫具有多個調用引數的函式，請在它們之間新增空格，例如 'someFunction [expr1] [expr2]'。</target>
        <note />
      </trans-unit>
      <trans-unit id="tcLiteralAttributeCannotUseActivePattern">
        <source>A [&lt;Literal&gt;] declaration cannot use an active pattern for its identifier</source>
        <target state="translated">[&lt;Literal&gt;] 宣告不能對其識別碼使用現用模式</target>
        <note />
      </trans-unit>
      <trans-unit id="tcLiteralFieldAssignmentNoArg">
        <source>Cannot assign a value to another value marked literal</source>
        <target state="translated">無法將值指派給標記為常值的其他值</target>
        <note />
      </trans-unit>
      <trans-unit id="tcLiteralFieldAssignmentWithArg">
        <source>Cannot assign '{0}' to a value marked literal</source>
        <target state="translated">無法將 '{0}' 指派給標記為常值的值</target>
        <note />
      </trans-unit>
      <trans-unit id="tcMissingRequiredMembers">
        <source>The following required properties have to be initalized:{0}</source>
        <target state="new">The following required properties have to be initalized:{0}</target>
        <note />
      </trans-unit>
      <trans-unit id="tcNoEagerConstraintApplicationAttribute">
        <source>Using methods with 'NoEagerConstraintApplicationAttribute' requires /langversion:6.0 or later</source>
        <target state="translated">使用具有 'NoEagerConstraintApplicationAttribute' 的方法需要 /langversion:6.0 或更新版本</target>
        <note />
      </trans-unit>
      <trans-unit id="tcNotAFunctionButIndexerIndexingNotYetEnabled">
        <source>This expression supports indexing, e.g. 'expr.[index]'. The syntax 'expr[index]' requires /langversion:preview. See https://aka.ms/fsharp-index-notation.</source>
        <target state="translated">此運算式支援編製索引，例如 'expr.[index]'。語法 'expr[index]' 需要 /langversion:preview。請參閱 https://aka.ms/fsharp-index-notation。</target>
        <note />
      </trans-unit>
      <trans-unit id="tcNotAFunctionButIndexerNamedIndexingNotYetEnabled">
        <source>This value supports indexing, e.g. '{0}.[index]'. The syntax '{1}[index]' requires /langversion:preview. See https://aka.ms/fsharp-index-notation.</source>
        <target state="translated">此值支援編製索引，例如 '{0}.[index]'。語法 '{1}[index]' 需要 /langversion:preview。請參閱 https://aka.ms/fsharp-index-notation。</target>
        <note />
      </trans-unit>
      <trans-unit id="tcNotAnIndexerIndexingNotYetEnabled">
        <source>This expression is not a function and does not support index notation.</source>
        <target state="translated">此運算式並非函式，不支援索引標記法。</target>
        <note />
      </trans-unit>
      <trans-unit id="tcNotAnIndexerNamedIndexingNotYetEnabled">
        <source>The value '{0}' is not a function and does not support index notation.</source>
        <target state="translated">值 '{0}' 並非函式，不支援索引標記法。</target>
        <note />
      </trans-unit>
      <trans-unit id="tcOtherThenAdjacentListArgumentNeedsAdjustment">
        <source>The syntax 'expr1[expr2]' is ambiguous when used as an argument. See https://aka.ms/fsharp-index-notation. If you intend indexing or slicing then you must use 'expr1.[expr2]' in argument position. If calling a function with multiple curried arguments, add a space between them, e.g. 'someFunction expr1 [expr2]'.</source>
        <target state="translated">語法 'expr1[expr2]' 用作引數時不明確。請參閱 https://aka.ms/fsharp-index-notation。如果您要編製索引或切割，則必須在引數位置使用 'expr1.[expr2]'。如果要呼叫具有多個調用引數的函式，請在它們之間新增空格，例如 'someFunction expr1 [expr2]'。</target>
        <note />
      </trans-unit>
      <trans-unit id="tcOtherThenAdjacentListArgumentReserved">
        <source>The syntax 'expr1[expr2]' is now reserved for indexing and is ambiguous when used as an argument. See https://aka.ms/fsharp-index-notation. If calling a function with multiple curried arguments, add a space between them, e.g. 'someFunction expr1 [expr2]'.</source>
        <target state="translated">語法 'expr1[expr2]' 現已為編製索引保留，但用作引數時不明確。請參閱 https://aka.ms/fsharp-index-notation。如果要呼叫具有多個調用引數的函式，請在它們之間新增空格，例如 'someFunction expr1 [expr2]'。</target>
        <note />
      </trans-unit>
      <trans-unit id="tcParenThenAdjacentListArgumentNeedsAdjustment">
        <source>The syntax '(expr1)[expr2]' is ambiguous when used as an argument. See https://aka.ms/fsharp-index-notation. If you intend indexing or slicing then you must use '(expr1).[expr2]' in argument position. If calling a function with multiple curried arguments, add a space between them, e.g. 'someFunction (expr1) [expr2]'.</source>
        <target state="translated">語法 '(expr1)[expr2]' 用作引數時不明確。請參閱 https://aka.ms/fsharp-index-notation。如果您要編製索引或切割，則必須在引數位置使用 '(expr1).[expr2]'。如果要呼叫具有多個調用引數的函式，請在它們之間新增空格，例如 'someFunction (expr1) [expr2]'。</target>
        <note />
      </trans-unit>
      <trans-unit id="tcParenThenAdjacentListArgumentReserved">
        <source>The syntax '(expr1)[expr2]' is now reserved for indexing and is ambiguous when used as an argument. See https://aka.ms/fsharp-index-notation. If calling a function with multiple curried arguments, add a space between them, e.g. 'someFunction (expr1) [expr2]'.</source>
        <target state="translated">語法 '(expr1)[expr2]' 現已為編製索引保留，但用作引數時不明確。請參閱 https://aka.ms/fsharp-index-notation。如果要呼叫具有多個調用引數的函式，請在它們之間新增空格，例如 'someFunction (expr1) [expr2]'。</target>
        <note />
      </trans-unit>
      <trans-unit id="tcRequireMergeSourcesOrBindN">
        <source>The 'let! ... and! ...' construct may only be used if the computation expression builder defines either a '{0}' method or appropriate 'MergeSource' and 'Bind' methods</source>
        <target state="translated">只有在計算運算式產生器定義 '{0}' 方法或正確的 'MergeSource' 和 'Bind' 方法時，才可使用 'let! ... and! ...' 建構</target>
        <note />
      </trans-unit>
      <trans-unit id="tcResumableCodeArgMustHaveRightKind">
        <source>Invalid resumable code. A resumable code parameter must be of delegate or function type</source>
        <target state="translated">可繼續的程式碼無效。可繼續的程式碼參數必須是委派或函式類型</target>
        <note />
      </trans-unit>
      <trans-unit id="tcResumableCodeArgMustHaveRightName">
        <source>Invalid resumable code. Resumable code parameter must have name beginning with '__expand'</source>
        <target state="translated">可繼續的程式碼無效。可繼續的程式碼參數的名稱必須以 '__expand' 開頭</target>
        <note />
      </trans-unit>
      <trans-unit id="tcResumableCodeContainsLetRec">
        <source>Invalid resumable code. A 'let rec' occured in the resumable code specification</source>
        <target state="translated">可繼續的程式碼無效。可繼續的程式碼規格中發生 'let rec'</target>
        <note />
      </trans-unit>
      <trans-unit id="tcResumableCodeFunctionMustBeInline">
        <source>Invalid resumable code. Any method of function accepting or returning resumable code must be marked 'inline'</source>
        <target state="translated">可繼續的程式碼無效。接受或傳回可繼續程式碼的任何函式方法都必須標記為「內嵌」</target>
        <note />
      </trans-unit>
      <trans-unit id="tcResumableCodeInvocation">
        <source>Resumable code invocation. Suppress this warning if you are defining new low-level resumable code in terms of existing resumable code.</source>
        <target state="translated">可繼續的程式碼調用。若要以現有可繼續的程式碼定義新的低層級可繼續代碼，請隱藏此警告。</target>
        <note />
      </trans-unit>
      <trans-unit id="tcResumableCodeNotSupported">
        <source>Using resumable code or resumable state machines requires /langversion:preview</source>
        <target state="translated">使用可繼續的程式碼或可繼續的狀態機器需要 /langversion:preview</target>
        <note />
      </trans-unit>
      <trans-unit id="tcSetterForInitOnlyPropertyCannotBeCalled1">
        <source>Cannot call '{0}' - a setter for init-only property, please use object initialization instead. See https://aka.ms/fsharp-assigning-values-to-properties-at-initialization</source>
        <target state="new">Cannot call '{0}' - a setter for init-only property, please use object initialization instead. See https://aka.ms/fsharp-assigning-values-to-properties-at-initialization</target>
        <note />
      </trans-unit>
      <trans-unit id="tcSubsumptionImplicitConversionUsed">
        <source>This expression implicitly converts type '{0}' to type '{1}'. See https://aka.ms/fsharp-implicit-convs.</source>
        <target state="translated">此運算式將類型 '{0}' 隱含轉換為類型 '{1}'。請參閱 https://aka.ms/fsharp-implicit-convs。</target>
        <note />
      </trans-unit>
      <trans-unit id="tcTraitHasMultipleSupportTypes">
        <source>The trait '{0}' invoked by this call has multiple support types. This invocation syntax is not permitted for such traits. See https://aka.ms/fsharp-srtp for guidance.</source>
        <target state="new">The trait '{0}' invoked by this call has multiple support types. This invocation syntax is not permitted for such traits. See https://aka.ms/fsharp-srtp for guidance.</target>
        <note />
      </trans-unit>
      <trans-unit id="tcTraitInvocationShouldUseTick">
        <source>Invocation of a static constraint should use \"'T.Ident\" and not \"^T.Ident\", even for statically resolved type parameters.</source>
        <target state="new">Invocation of a static constraint should use \"'T.Ident\" and not \"^T.Ident\", even for statically resolved type parameters.</target>
        <note />
      </trans-unit>
      <trans-unit id="tcTraitIsNotStatic">
        <source>Trait '{0}' is not static</source>
        <target state="new">Trait '{0}' is not static</target>
        <note />
      </trans-unit>
      <trans-unit id="tcTraitIsStatic">
        <source>Trait '{0}' is static</source>
        <target state="new">Trait '{0}' is static</target>
        <note />
      </trans-unit>
      <trans-unit id="tcTraitMayNotUseComplexThings">
        <source>A trait may not specify optional, in, out, ParamArray, CallerInfo or Quote arguments</source>
        <target state="new">A trait may not specify optional, in, out, ParamArray, CallerInfo or Quote arguments</target>
        <note />
      </trans-unit>
      <trans-unit id="tcUnableToParseInterpolatedString">
        <source>Invalid interpolated string. {0}</source>
        <target state="translated">插補字串無效。{0}</target>
        <note />
      </trans-unit>
      <trans-unit id="tcUsingInterfaceWithStaticAbstractMethodAsType">
        <source>'{0}' is normally used as a type constraint in generic code, e.g. \"'T when ISomeInterface&lt;'T&gt;\" or \"let f (x: #ISomeInterface&lt;_&gt;)\". See https://aka.ms/fsharp-iwsams for guidance. You can disable this warning by using '#nowarn \"3536\"' or '--nowarn:3536'.</source>
        <target state="new">'{0}' is normally used as a type constraint in generic code, e.g. \"'T when ISomeInterface&lt;'T&gt;\" or \"let f (x: #ISomeInterface&lt;_&gt;)\". See https://aka.ms/fsharp-iwsams for guidance. You can disable this warning by using '#nowarn \"3536\"' or '--nowarn:3536'.</target>
        <note />
      </trans-unit>
      <trans-unit id="tcUsingInterfacesWithStaticAbstractMethods">
        <source>Declaring \"interfaces with static abstract methods\" is an advanced feature. See https://aka.ms/fsharp-iwsams for guidance. You can disable this warning by using '#nowarn \"3535\"' or '--nowarn:3535'.</source>
        <target state="new">Declaring \"interfaces with static abstract methods\" is an advanced feature. See https://aka.ms/fsharp-iwsams for guidance. You can disable this warning by using '#nowarn \"3535\"' or '--nowarn:3535'.</target>
        <note />
      </trans-unit>
      <trans-unit id="typrelInterfaceMemberNoMostSpecificImplementation">
        <source>Interface member '{0}' does not have a most specific implementation.</source>
        <target state="translated">介面成員 '{0}' 沒有最具體的實作。</target>
        <note />
      </trans-unit>
      <trans-unit id="typrelInterfaceWithConcreteAndVariable">
        <source>'{0}' cannot implement the interface '{1}' with the two instantiations '{2}' and '{3}' because they may unify.</source>
        <target state="translated">因為 '{2}' 和 '{3}' 兩者的具現化可能整合，所以 '{0}' 無法將其用於實作介面 '{1}'。</target>
        <note />
      </trans-unit>
      <trans-unit id="typrelInterfaceWithConcreteAndVariableObjectExpression">
        <source>You cannot implement the interface '{0}' with the two instantiations '{1}' and '{2}' because they may unify.</source>
        <target state="translated">因為 '{1}' 和 '{2}' 兩者的具現化可能整合，所以無法將其用於實作介面 '{0}'。</target>
        <note />
      </trans-unit>
      <trans-unit id="undefinedNameFieldConstructorOrMemberWhenTypeIsKnown">
        <source>The type '{0}' does not define the field, constructor or member '{1}'.</source>
        <target state="translated">類型 '{0}' 未定義欄位、建構函式或成員 '{1}'。</target>
        <note />
      </trans-unit>
      <trans-unit id="undefinedNameNamespace">
        <source>The namespace '{0}' is not defined.</source>
        <target state="translated">未定義命名空間 '{0}'。</target>
        <note />
      </trans-unit>
      <trans-unit id="undefinedNameNamespaceOrModule">
        <source>The namespace or module '{0}' is not defined.</source>
        <target state="translated">未定義命名空間或模組 '{0}'。</target>
        <note />
      </trans-unit>
      <trans-unit id="undefinedNameFieldConstructorOrMember">
        <source>The field, constructor or member '{0}' is not defined.</source>
        <target state="translated">未定義欄位、建構函式或成員 '{0}'。</target>
        <note />
      </trans-unit>
      <trans-unit id="undefinedNameValueConstructorNamespaceOrType">
        <source>The value, constructor, namespace or type '{0}' is not defined.</source>
        <target state="translated">未定義值、建構函式、命名空間或類型 '{0}'。</target>
        <note />
      </trans-unit>
      <trans-unit id="undefinedNameValueOfConstructor">
        <source>The value or constructor '{0}' is not defined.</source>
        <target state="translated">未定義值或建構函式 '{0}'。</target>
        <note />
      </trans-unit>
      <trans-unit id="undefinedNameValueNamespaceTypeOrModule">
        <source>The value, namespace, type or module '{0}' is not defined.</source>
        <target state="translated">未定義值、命名空間、類型或模組 '{0}'。</target>
        <note />
      </trans-unit>
      <trans-unit id="undefinedNameConstructorModuleOrNamespace">
        <source>The constructor, module or namespace '{0}' is not defined.</source>
        <target state="translated">未定義建構函式、模組或命名空間 '{0}'。</target>
        <note />
      </trans-unit>
      <trans-unit id="undefinedNameType">
        <source>The type '{0}' is not defined.</source>
        <target state="translated">未定義類型 '{0}'。</target>
        <note />
      </trans-unit>
      <trans-unit id="undefinedNameTypeIn">
        <source>The type '{0}' is not defined in '{1}'.</source>
        <target state="translated">{1}' 中未定義類型 '{0}'。</target>
        <note />
      </trans-unit>
      <trans-unit id="undefinedNameRecordLabelOrNamespace">
        <source>The record label or namespace '{0}' is not defined.</source>
        <target state="translated">未定義記錄標籤或命名空間 '{0}'。</target>
        <note />
      </trans-unit>
      <trans-unit id="undefinedNameRecordLabel">
        <source>The record label '{0}' is not defined.</source>
        <target state="translated">未定義記錄標籤 '{0}'。</target>
        <note />
      </trans-unit>
      <trans-unit id="undefinedNameSuggestionsIntro">
        <source>Maybe you want one of the following:</source>
        <target state="translated">您可能需要下列其中一項:</target>
        <note />
      </trans-unit>
      <trans-unit id="undefinedNameTypeParameter">
        <source>The type parameter {0} is not defined.</source>
        <target state="translated">未定義類型參數 {0}。</target>
        <note />
      </trans-unit>
      <trans-unit id="undefinedNamePatternDiscriminator">
        <source>The pattern discriminator '{0}' is not defined.</source>
        <target state="translated">未定義模式鑑別子 '{0}'。</target>
        <note />
      </trans-unit>
      <trans-unit id="replaceWithSuggestion">
        <source>Replace with '{0}'</source>
        <target state="translated">取代為 '{0}'</target>
        <note />
      </trans-unit>
      <trans-unit id="addIndexerDot">
        <source>Add . for indexer access.</source>
        <target state="translated">為索引子存取新增 .。</target>
        <note />
      </trans-unit>
      <trans-unit id="listElementHasWrongType">
        <source>All elements of a list must be implicitly convertible to the type of the first element, which here is '{0}'. This element has type '{1}'.</source>
        <target state="translated">清單建構函式運算式的所有項目都必須可隱含轉換成同一種類型。此運算式應具備類型 '{0}'，但卻是類型 '{1}'。</target>
        <note />
      </trans-unit>
      <trans-unit id="arrayElementHasWrongType">
        <source>All elements of an array must be implicitly convertible to the type of the first element, which here is '{0}'. This element has type '{1}'.</source>
        <target state="translated">陣列建構函式運算式的所有項目都必須可隱含轉換成同一種類型。此運算式應具備類型 '{0}'，但卻是類型 '{1}'。</target>
        <note />
      </trans-unit>
      <trans-unit id="missingElseBranch">
        <source>This 'if' expression is missing an 'else' branch. Because 'if' is an expression, and not a statement, add an 'else' branch which also returns a value of type '{0}'.</source>
        <target state="translated">'if' 運算式遺漏 'else' 分支。'then' 分支具有類型 '{0}'。因為 'if' 為運算式而非陳述式，所以請新增會傳回的值類型相同的 'else' 分支。</target>
        <note />
      </trans-unit>
      <trans-unit id="ifExpression">
        <source>The 'if' expression needs to have type '{0}' to satisfy context type requirements. It currently has type '{1}'.</source>
        <target state="translated">if' 運算式必須具備類型 '{0}'，才能滿足內容類型的需求。其目前的類型為 '{1}'。</target>
        <note />
      </trans-unit>
      <trans-unit id="elseBranchHasWrongType">
        <source>All branches of an 'if' expression must return values implicitly convertible to the type of the first branch, which here is '{0}'. This branch returns a value of type '{1}'.</source>
        <target state="translated">if 運算式的所有分支都傳回可隱含轉換為同一種類型的值。此運算式應具備類型 '{0}'，但卻是類型 '{1}'。</target>
        <note />
      </trans-unit>
      <trans-unit id="followingPatternMatchClauseHasWrongType">
        <source>All branches of a pattern match expression must return values implicitly convertible to the type of the first branch, which here is '{0}'. This branch returns a value of type '{1}'.</source>
        <target state="translated">模式比對運算式的所有分支都傳回可隱含轉換為同一種類型的值。此運算式應具備類型 '{0}'，但卻是類型 '{1}'。</target>
        <note />
      </trans-unit>
      <trans-unit id="patternMatchGuardIsNotBool">
        <source>A pattern match guard must be of type 'bool', but this 'when' expression is of type '{0}'.</source>
        <target state="translated">模式比對成立條件必須是類型 'bool'，但此 'when' 運算式卻是類型 '{0}'。</target>
        <note />
      </trans-unit>
      <trans-unit id="commaInsteadOfSemicolonInRecord">
        <source>A ';' is used to separate field values in records. Consider replacing ',' with ';'.</source>
        <target state="translated">記錄中使用 ';' 來分隔欄位值。請考慮以 ';' 取代 ','。</target>
        <note />
      </trans-unit>
      <trans-unit id="derefInsteadOfNot">
        <source>The '!' operator is used to dereference a ref cell. Consider using 'not expr' here.</source>
        <target state="translated">'!' 運算子用於將 ref 儲存格取值 (Dereference)。請考慮在此使用 'not expr'。</target>
        <note />
      </trans-unit>
      <trans-unit id="buildUnexpectedTypeArgs">
        <source>The non-generic type '{0}' does not expect any type arguments, but here is given {1} type argument(s)</source>
        <target state="translated">非泛型型別 '{0}' 不需要任何型別引數，但此處指定了 {1} 個型別引數</target>
        <note />
      </trans-unit>
      <trans-unit id="returnUsedInsteadOfReturnBang">
        <source>Consider using 'return!' instead of 'return'.</source>
        <target state="translated">請考慮使用 'return!'，而不使用 'return'。</target>
        <note />
      </trans-unit>
      <trans-unit id="unsupportedAttribute">
        <source>This attribute is currently unsupported by the F# compiler. Applying it will not achieve its intended effect.</source>
        <target state="translated">F# 編譯器目前不支援此屬性。套用此屬性並不會達到預期的效果。</target>
        <note />
      </trans-unit>
      <trans-unit id="useSdkRefs">
        <source>Use reference assemblies for .NET framework references when available (Enabled by default).</source>
        <target state="translated">請在可行的情況下使用適用於 .NET 架構參考的參考組件 (預設會啟用)。</target>
        <note />
      </trans-unit>
      <trans-unit id="xmlDocBadlyFormed">
        <source>This XML comment is invalid: '{0}'</source>
        <target state="translated">此 XML 註解無效: '{0}'</target>
        <note />
      </trans-unit>
      <trans-unit id="xmlDocDuplicateParameter">
        <source>This XML comment is invalid: multiple documentation entries for parameter '{0}'</source>
        <target state="translated">此 XML 註解無效: '{0}' 參數有多項文件輸入</target>
        <note />
      </trans-unit>
      <trans-unit id="xmlDocInvalidParameterName">
        <source>This XML comment is invalid: unknown parameter '{0}'</source>
        <target state="translated">此 XML 註解無效: 未知的參數 '{0}'</target>
        <note />
      </trans-unit>
      <trans-unit id="xmlDocMissingCrossReference">
        <source>This XML comment is invalid: missing 'cref' attribute for cross-reference</source>
        <target state="translated">此 XML 註解無效: 沒有 'cref' 屬性可用於交互參照</target>
        <note />
      </trans-unit>
      <trans-unit id="xmlDocMissingParameter">
        <source>This XML comment is incomplete: no documentation for parameter '{0}'</source>
        <target state="translated">此 XML 註解不完整: 參數 '{0}' 沒有文件</target>
        <note />
      </trans-unit>
      <trans-unit id="xmlDocMissingParameterName">
        <source>This XML comment is invalid: missing 'name' attribute for parameter or parameter reference</source>
        <target state="translated">此 XML 註解無效: 參數或參數參考沒有 'name' 屬性</target>
        <note />
      </trans-unit>
      <trans-unit id="xmlDocUnresolvedCrossReference">
        <source>This XML comment is invalid: unresolved cross-reference '{0}'</source>
        <target state="translated">此 XML 註解無效: 未解析的交互參照 '{0}'</target>
        <note />
      </trans-unit>
      <trans-unit id="yieldUsedInsteadOfYieldBang">
        <source>Consider using 'yield!' instead of 'yield'.</source>
        <target state="translated">請考慮使用 'yield!' 而不使用 'yield'。</target>
        <note />
      </trans-unit>
      <trans-unit id="tupleRequiredInAbstractMethod">
        <source>\nA tuple type is required for one or more arguments. Consider wrapping the given arguments in additional parentheses or review the definition of the interface.</source>
        <target state="translated">\n有一或多個引數需要元組類型。請考慮用額外的括弧括住提供的引數，或檢閱介面定義。</target>
        <note />
      </trans-unit>
      <trans-unit id="buildInvalidWarningNumber">
        <source>Invalid warning number '{0}'</source>
        <target state="translated">無效的警告編號 '{0}'</target>
        <note />
      </trans-unit>
      <trans-unit id="buildInvalidVersionString">
        <source>Invalid version string '{0}'</source>
        <target state="translated">無效的版本字串 '{0}'</target>
        <note />
      </trans-unit>
      <trans-unit id="buildInvalidVersionFile">
        <source>Invalid version file '{0}'</source>
        <target state="translated">無效的版本檔案 '{0}'</target>
        <note />
      </trans-unit>
      <trans-unit id="buildProblemWithFilename">
        <source>Problem with filename '{0}': {1}</source>
        <target state="translated">檔名 '{0}' 有問題: {1}</target>
        <note />
      </trans-unit>
      <trans-unit id="buildNoInputsSpecified">
        <source>No inputs specified</source>
        <target state="translated">未指定輸入</target>
        <note />
      </trans-unit>
      <trans-unit id="buildPdbRequiresDebug">
        <source>The '--pdb' option requires the '--debug' option to be used</source>
        <target state="translated">'--pdb' 選項要求必須使用 '--debug' 選項</target>
        <note />
      </trans-unit>
      <trans-unit id="buildInvalidSearchDirectory">
        <source>The search directory '{0}' is invalid</source>
        <target state="translated">搜尋目錄 '{0}' 無效。</target>
        <note />
      </trans-unit>
      <trans-unit id="buildSearchDirectoryNotFound">
        <source>The search directory '{0}' could not be found</source>
        <target state="translated">找不到搜尋目錄 '{0}'</target>
        <note />
      </trans-unit>
      <trans-unit id="buildInvalidFilename">
        <source>'{0}' is not a valid filename</source>
        <target state="translated">'{0}' 不是有效的檔名</target>
        <note />
      </trans-unit>
      <trans-unit id="buildInvalidAssemblyName">
        <source>'{0}' is not a valid assembly name</source>
        <target state="translated">'{0}' 不是有效的組件名稱</target>
        <note />
      </trans-unit>
      <trans-unit id="buildInvalidPrivacy">
        <source>Unrecognized privacy setting '{0}' for managed resource, valid options are 'public' and 'private'</source>
        <target state="translated">受控資源的無法辨識隱私設定 '{0}'，有效的選項是 'public' 和 'private'</target>
        <note />
      </trans-unit>
      <trans-unit id="buildCannotReadAssembly">
        <source>Unable to read assembly '{0}'</source>
        <target state="translated">無法讀取組件 '{0}'</target>
        <note />
      </trans-unit>
      <trans-unit id="buildAssemblyResolutionFailed">
        <source>Assembly resolution failure at or near this location</source>
        <target state="translated">組件解析在這個位置或附近失敗</target>
        <note />
      </trans-unit>
      <trans-unit id="buildImplicitModuleIsNotLegalIdentifier">
        <source>The declarations in this file will be placed in an implicit module '{0}' based on the file name '{1}'. However this is not a valid F# identifier, so the contents will not be accessible from other files. Consider renaming the file or adding a 'module' or 'namespace' declaration at the top of the file.</source>
        <target state="translated">這個檔案中的宣告將根據檔案名稱 '{1}' 放在隱含模組 '{0}' 中。但因為這並不是有效的 F# 識別碼，所以無法從其他檔案存取其內容。請考慮重新命名檔案，或在檔案最上方加入 'module' 或 'namespace' 宣告。</target>
        <note />
      </trans-unit>
      <trans-unit id="buildMultiFileRequiresNamespaceOrModule">
        <source>Files in libraries or multiple-file applications must begin with a namespace or module declaration, e.g. 'namespace SomeNamespace.SubNamespace' or 'module SomeNamespace.SomeModule'. Only the last source file of an application may omit such a declaration.</source>
        <target state="translated">程式庫或多檔案應用程式中的檔案應該以命名空間或模組宣告開頭，例如 'namespace SomeNamespace.SubNamespace' 或 'module SomeNamespace.SomeModule'。只有應用程式的最後一個原始程式檔可以省略這樣的宣告。</target>
        <note />
      </trans-unit>
      <trans-unit id="noEqualSignAfterModule">
        <source>Files in libraries or multiple-file applications must begin with a namespace or module declaration. When using a module declaration at the start of a file the '=' sign is not allowed. If this is a top-level module, consider removing the = to resolve this error.</source>
        <target state="translated">程式庫或多檔案應用程式中的檔案必須以命名空間或模組宣告為開頭。在檔案開頭使用模組宣告時，不允許 '=' 符號。如果這是頂層模組，請考慮移除 = 以解決此錯誤。</target>
        <note />
      </trans-unit>
      <trans-unit id="buildMultipleToplevelModules">
        <source>This file contains multiple declarations of the form 'module SomeNamespace.SomeModule'. Only one declaration of this form is permitted in a file. Change your file to use an initial namespace declaration and/or use 'module ModuleName = ...' to define your modules.</source>
        <target state="translated">這個檔案包含 'module SomeNamespace.SomeModule' 形式的多個宣告。一個檔案只允許一個這種形式的宣告。請將檔案變更成使用初始命名空間宣告，和/或使用 'module ModuleName = ...' 來定義模組。</target>
        <note />
      </trans-unit>
      <trans-unit id="buildOptionRequiresParameter">
        <source>Option requires parameter: {0}</source>
        <target state="translated">選項需要參數: {0}</target>
        <note />
      </trans-unit>
      <trans-unit id="buildCouldNotFindSourceFile">
        <source>Source file '{0}' could not be found</source>
        <target state="translated">找不到原始程式檔 '{0}'</target>
        <note />
      </trans-unit>
      <trans-unit id="buildInvalidSourceFileExtension">
        <source>The file extension of '{0}' is not recognized. Source files must have extension .fs, .fsi, .fsx, .fsscript, .ml or .mli.</source>
        <target state="translated">無法辨識 '{0}' 的副檔名。原始程式檔的副檔名必須是 .fs、.fsi、.fsx、.fsscript、.ml 或 .mli。</target>
        <note />
      </trans-unit>
      <trans-unit id="buildCouldNotResolveAssembly">
        <source>Could not resolve assembly '{0}'</source>
        <target state="translated">無法解析組件 '{0}'</target>
        <note />
      </trans-unit>
      <trans-unit id="buildErrorOpeningBinaryFile">
        <source>Error opening binary file '{0}': {1}</source>
        <target state="translated">開啟二進位檔案 '{0}' 時發生錯誤: {1}</target>
        <note />
      </trans-unit>
      <trans-unit id="buildDifferentVersionMustRecompile">
        <source>The F#-compiled DLL '{0}' needs to be recompiled to be used with this version of F#</source>
        <target state="translated">F# 編譯的 DLL '{0}' 必須重新編譯後，才能用於這個版本的 F#</target>
        <note />
      </trans-unit>
      <trans-unit id="buildInvalidHashIDirective">
        <source>Invalid directive. Expected '#I \"&lt;path&gt;\"'.</source>
        <target state="translated">指示詞無效。應為 '#I \"&lt;path&gt;\"'。</target>
        <note />
      </trans-unit>
      <trans-unit id="buildInvalidHashrDirective">
        <source>Invalid directive. Expected '#r \"&lt;file-or-assembly&gt;\"'.</source>
        <target state="translated">指示詞無效。應為 '#r \"&lt;file-or-assembly&gt;\"'。</target>
        <note />
      </trans-unit>
      <trans-unit id="buildInvalidHashloadDirective">
        <source>Invalid directive. Expected '#load \"&lt;file&gt;\" ... \"&lt;file&gt;\"'.</source>
        <target state="translated">指示詞無效。應為 '#load \"&lt;file&gt;\" ... \"&lt;file&gt;\"'。</target>
        <note />
      </trans-unit>
      <trans-unit id="buildInvalidHashtimeDirective">
        <source>Invalid directive. Expected '#time', '#time \"on\"' or '#time \"off\"'.</source>
        <target state="translated">無效的指示詞。必須是 '#time'、'#time \"on\"' 或 '#time \"off\"'。</target>
        <note />
      </trans-unit>
      <trans-unit id="buildDirectivesInModulesAreIgnored">
        <source>Directives inside modules are ignored</source>
        <target state="translated">已忽略模組內的指示詞</target>
        <note />
      </trans-unit>
      <trans-unit id="buildSignatureAlreadySpecified">
        <source>A signature for the file or module '{0}' has already been specified</source>
        <target state="translated">已經指定檔案或模組 '{0}' 的簽章</target>
        <note />
      </trans-unit>
      <trans-unit id="buildImplementationAlreadyGivenDetail">
        <source>An implementation of file or module '{0}' has already been given. Compilation order is significant in F# because of type inference. You may need to adjust the order of your files to place the signature file before the implementation. In Visual Studio files are type-checked in the order they appear in the project file, which can be edited manually or adjusted using the solution explorer.</source>
        <target state="translated">已經指定檔案或模組 '{0}' 的實作。因為類型推斷的關係，F# 中不同的編譯順序會有不同的結果。您必須調整檔案的順序，使簽章檔放在實作之前。在 Visual Studio 中，檔案會依照它們出現在專案檔中的順序進行類型檢查，這個順序可以用手動方式編輯，或使用方案總管調整。</target>
        <note />
      </trans-unit>
      <trans-unit id="buildImplementationAlreadyGiven">
        <source>An implementation of the file or module '{0}' has already been given</source>
        <target state="translated">已經指定檔案或模組 '{0}' 的實作</target>
        <note />
      </trans-unit>
      <trans-unit id="buildSignatureWithoutImplementation">
        <source>The signature file '{0}' does not have a corresponding implementation file. If an implementation file exists then check the 'module' and 'namespace' declarations in the signature and implementation files match.</source>
        <target state="translated">簽章檔 '{0}' 沒有對應的實作檔。如果實作檔的確存在，請檢查簽章檔與實作檔中的 'module' 和 'namespace' 宣告是否相符。</target>
        <note />
      </trans-unit>
      <trans-unit id="buildArgInvalidInt">
        <source>'{0}' is not a valid integer argument</source>
        <target state="translated">'{0}' 不是有效的整數引數</target>
        <note />
      </trans-unit>
      <trans-unit id="buildArgInvalidFloat">
        <source>'{0}' is not a valid floating point argument</source>
        <target state="translated">'{0}' 不是有效的浮點引數</target>
        <note />
      </trans-unit>
      <trans-unit id="buildUnrecognizedOption">
        <source>Unrecognized option: '{0}'</source>
        <target state="translated">選項無法辨認: '{0}'</target>
        <note />
      </trans-unit>
      <trans-unit id="buildInvalidModuleOrNamespaceName">
        <source>Invalid module or namespace name</source>
        <target state="translated">無效的模組或命名空間名稱</target>
        <note />
      </trans-unit>
      <trans-unit id="pickleErrorReadingWritingMetadata">
        <source>Error reading/writing metadata for the F# compiled DLL '{0}'. Was the DLL compiled with an earlier version of the F# compiler? (error: '{1}').</source>
        <target state="translated">讀取/寫入 F# 編譯的 DLL '{0}' 的中繼資料時發生錯誤。這個 DLL 是用舊版 F# 編譯器編譯的嗎? (錯誤: '{1}')</target>
        <note />
      </trans-unit>
      <trans-unit id="tastTypeOrModuleNotConcrete">
        <source>The type/module '{0}' is not a concrete module or type</source>
        <target state="translated">類型/模組 '{0}' 不是具象模組或類型</target>
        <note />
      </trans-unit>
      <trans-unit id="tastTypeHasAssemblyCodeRepresentation">
        <source>The type '{0}' has an inline assembly code representation</source>
        <target state="translated">類型 '{0}' 有內嵌組譯程式碼表示</target>
        <note />
      </trans-unit>
      <trans-unit id="tastNamespaceAndModuleWithSameNameInAssembly">
        <source>A namespace and a module named '{0}' both occur in two parts of this assembly</source>
        <target state="translated">名稱為 '{0}' 的命名空間和模組都出現在這個組件的兩個部分中</target>
        <note />
      </trans-unit>
      <trans-unit id="tastTwoModulesWithSameNameInAssembly">
        <source>Two modules named '{0}' occur in two parts of this assembly</source>
        <target state="translated">名稱為 '{0}' 的兩個模組出現在這個組件的兩個部分中</target>
        <note />
      </trans-unit>
      <trans-unit id="tastDuplicateTypeDefinitionInAssembly">
        <source>Two type definitions named '{0}' occur in namespace '{1}' in two parts of this assembly</source>
        <target state="translated">兩個名稱為 '{0}' 的類型定義出現在這個組件兩個部分的命名空間 '{1}' 中</target>
        <note />
      </trans-unit>
      <trans-unit id="tastConflictingModuleAndTypeDefinitionInAssembly">
        <source>A module and a type definition named '{0}' occur in namespace '{1}' in two parts of this assembly</source>
        <target state="translated">名稱為 '{0}' 的模組和類型定義出現在這個組件兩個部分的命名空間 '{1}' 中</target>
        <note />
      </trans-unit>
      <trans-unit id="tastInvalidMemberSignature">
        <source>Invalid member signature encountered because of an earlier error</source>
        <target state="translated">因為先前的錯誤，導致發生無效的成員簽章</target>
        <note />
      </trans-unit>
      <trans-unit id="tastValueDoesNotHaveSetterType">
        <source>This value does not have a valid property setter type</source>
        <target state="translated">這個值沒有有效的屬性 setter 類型</target>
        <note />
      </trans-unit>
      <trans-unit id="tastInvalidFormForPropertyGetter">
        <source>Invalid form for a property getter. At least one '()' argument is required when using the explicit syntax.</source>
        <target state="translated">屬性 getter 的形式無效。使用明確語法時至少要有一個 '()' 引數。</target>
        <note />
      </trans-unit>
      <trans-unit id="tastInvalidFormForPropertySetter">
        <source>Invalid form for a property setter. At least one argument is required.</source>
        <target state="translated">屬性 setter 的形式無效。至少要有一個引數。</target>
        <note />
      </trans-unit>
      <trans-unit id="tastUnexpectedByRef">
        <source>Unexpected use of a byref-typed variable</source>
        <target state="translated">未預期的 ByRef 類型變數用法</target>
        <note />
      </trans-unit>
      <trans-unit id="tastInvalidMutationOfConstant">
        <source>Invalid mutation of a constant expression. Consider copying the expression to a mutable local, e.g. 'let mutable x = ...'.</source>
        <target state="translated">常數運算式無效的變動。請考慮將運算式複製到可變動的區域變數，例如 'let mutable x = ...'。</target>
        <note />
      </trans-unit>
      <trans-unit id="tastValueHasBeenCopied">
        <source>The value has been copied to ensure the original is not mutated by this operation or because the copy is implicit when returning a struct from a member and another member is then accessed</source>
        <target state="translated">已複製值確保此作業不會變動原始值，或因為從成員傳回結構，再存取其他成員意味著已複製</target>
        <note />
      </trans-unit>
      <trans-unit id="tastRecursiveValuesMayNotBeInConstructionOfTuple">
        <source>Recursively defined values cannot appear directly as part of the construction of a tuple value within a recursive binding</source>
        <target state="translated">遞迴定義的值不能直接顯示為遞迴繫結內元組值的一部分建構</target>
        <note />
      </trans-unit>
      <trans-unit id="tastRecursiveValuesMayNotAppearInConstructionOfType">
        <source>Recursive values cannot appear directly as a construction of the type '{0}' within a recursive binding. This feature has been removed from the F# language. Consider using a record instead.</source>
        <target state="translated">遞迴值無法直接顯示為遞迴繫結內類型 '{0}' 的建構。這項功能已從 F# 語言移除。請考慮改用記錄。</target>
        <note />
      </trans-unit>
      <trans-unit id="tastRecursiveValuesMayNotBeAssignedToNonMutableField">
        <source>Recursive values cannot be directly assigned to the non-mutable field '{0}' of the type '{1}' within a recursive binding. Consider using a mutable field instead.</source>
        <target state="translated">遞迴值無法直接指派給遞迴繫結內類型 '{1}' 的不可變動欄位 '{0}'。請考慮改用可變動的欄位。</target>
        <note />
      </trans-unit>
      <trans-unit id="tastUnexpectedDecodeOfAutoOpenAttribute">
        <source>Unexpected decode of AutoOpenAttribute</source>
        <target state="translated">未預期的 AutoOpenAttribute 解碼</target>
        <note />
      </trans-unit>
      <trans-unit id="tastUnexpectedDecodeOfInternalsVisibleToAttribute">
        <source>Unexpected decode of InternalsVisibleToAttribute</source>
        <target state="translated">未預期的 InternalsVisibleToAttribute 解碼</target>
        <note />
      </trans-unit>
      <trans-unit id="tastUnexpectedDecodeOfInterfaceDataVersionAttribute">
        <source>Unexpected decode of InterfaceDataVersionAttribute</source>
        <target state="translated">未預期的 InterfaceDataVersionAttribute 解碼</target>
        <note />
      </trans-unit>
      <trans-unit id="tastActivePatternsLimitedToSeven">
        <source>Active patterns cannot return more than 7 possibilities</source>
        <target state="translated">現用模式不能傳回超過 7 種可能性</target>
        <note />
      </trans-unit>
      <trans-unit id="tastNotAConstantExpression">
        <source>This is not a valid constant expression or custom attribute value</source>
        <target state="translated">這不是有效的常數運算式或自訂屬性值</target>
        <note />
      </trans-unit>
      <trans-unit id="ValueNotContainedMutabilityAttributesDiffer">
        <source>Module '{0}' contains\n    {1}    \nbut its signature specifies\n    {2}    \nThe mutability attributes differ</source>
        <target state="translated">模組 '{0}' 包含\n    {1}    \n但它的簽章卻指定\n    {2}    \n可變動性屬性不同</target>
        <note />
      </trans-unit>
      <trans-unit id="ValueNotContainedMutabilityNamesDiffer">
        <source>Module '{0}' contains\n    {1}    \nbut its signature specifies\n    {2}    \nThe names differ</source>
        <target state="translated">模組 '{0}' 包含\n    {1}    \n但它的簽章卻指定\n    {2}    \n名稱不同</target>
        <note />
      </trans-unit>
      <trans-unit id="ValueNotContainedMutabilityCompiledNamesDiffer">
        <source>Module '{0}' contains\n    {1}    \nbut its signature specifies\n    {2}    \nThe compiled names differ</source>
        <target state="translated">模組 '{0}' 包含\n    {1}    \n但它的簽章卻指定\n    {2}    \n編譯的名稱不同</target>
        <note />
      </trans-unit>
      <trans-unit id="ValueNotContainedMutabilityDisplayNamesDiffer">
        <source>Module '{0}' contains\n    {1}    \nbut its signature specifies\n    {2}    \nThe display names differ</source>
        <target state="translated">模組 '{0}' 包含\n    {1}    \n但它的簽章卻指定\n    {2}    \n顯示名稱不同</target>
        <note />
      </trans-unit>
      <trans-unit id="ValueNotContainedMutabilityAccessibilityMore">
        <source>Module '{0}' contains\n    {1}    \nbut its signature specifies\n    {2}    \nThe accessibility specified in the signature is more than that specified in the implementation</source>
        <target state="translated">模組 '{0}' 包含\n    {1}    \n但它的簽章卻指定\n    {2}    \n簽章中指定的存取範圍大於實作中指定的存取範圍</target>
        <note />
      </trans-unit>
      <trans-unit id="ValueNotContainedMutabilityInlineFlagsDiffer">
        <source>Module '{0}' contains\n    {1}    \nbut its signature specifies\n    {2}    \nThe inline flags differ</source>
        <target state="translated">模組 '{0}' 包含\n    {1}    \n但它的簽章卻指定\n    {2}    \n內嵌旗標不同</target>
        <note />
      </trans-unit>
      <trans-unit id="ValueNotContainedMutabilityLiteralConstantValuesDiffer">
        <source>Module '{0}' contains\n    {1}    \nbut its signature specifies\n    {2}    \nThe literal constant values and/or attributes differ</source>
        <target state="translated">模組 '{0}' 包含\n    {1}    \n但它的簽章卻指定\n    {2}    \n常值常數值和/或屬性不同</target>
        <note />
      </trans-unit>
      <trans-unit id="ValueNotContainedMutabilityOneIsTypeFunction">
        <source>Module '{0}' contains\n    {1}    \nbut its signature specifies\n    {2}    \nOne is a type function and the other is not. The signature requires explicit type parameters if they are present in the implementation.</source>
        <target state="translated">模組 '{0}' 包含\n    {1}    \n但它的簽章卻指定\n    {2}    \n其中一個是類型函式，另一個卻不是。如果型別參數出現在實作中，簽章就需要明確的型別參數參數。</target>
        <note />
      </trans-unit>
      <trans-unit id="ValueNotContainedMutabilityParameterCountsDiffer">
        <source>Module '{0}' contains\n    {1}    \nbut its signature specifies\n    {2}    \nThe respective type parameter counts differ</source>
        <target state="translated">模組 '{0}' 包含\n    {1}    \n但其簽章卻指定\n    {2}    \n個別的型別參數計數不同</target>
        <note />
      </trans-unit>
      <trans-unit id="ValueNotContainedMutabilityTypesDiffer">
        <source>Module '{0}' contains\n    {1}    \nbut its signature specifies\n    {2}    \nThe types differ</source>
        <target state="translated">模組 '{0}' 包含\n    {1}    \n但它的簽章卻指定\n    {2}    \n類型不同</target>
        <note />
      </trans-unit>
      <trans-unit id="ValueNotContainedMutabilityExtensionsDiffer">
        <source>Module '{0}' contains\n    {1}    \nbut its signature specifies\n    {2}    \nOne is an extension member and the other is not</source>
        <target state="translated">模組 '{0}' 包含\n    {1}    \n但它的簽章卻指定\n    {2}    \n其中一個是擴充成員，另一個卻不是</target>
        <note />
      </trans-unit>
      <trans-unit id="ValueNotContainedMutabilityArityNotInferred">
        <source>Module '{0}' contains\n    {1}    \nbut its signature specifies\n    {2}    \nAn arity was not inferred for this value</source>
        <target state="translated">模組 '{0}' 包含\n    {1}    \n但它的簽章卻指定\n    {2}    \n未針對這個值推斷 Arity</target>
        <note />
      </trans-unit>
      <trans-unit id="ValueNotContainedMutabilityGenericParametersDiffer">
        <source>Module '{0}' contains\n    {1}    \nbut its signature specifies\n    {2}    \nThe number of generic parameters in the signature and implementation differ (the signature declares {3} but the implementation declares {4}</source>
        <target state="translated">模組 '{0}' 包含\n    {1}    \n但它的簽章卻指定\n    {2}    \n簽章與實作中泛型參數的數目不同 (簽章宣告了 {3} 個，但實作宣告了 {4} 個</target>
        <note />
      </trans-unit>
      <trans-unit id="ValueNotContainedMutabilityGenericParametersAreDifferentKinds">
        <source>Module '{0}' contains\n    {1}    \nbut its signature specifies\n    {2}    \nThe generic parameters in the signature and implementation have different kinds. Perhaps there is a missing [&lt;Measure&gt;] attribute.</source>
        <target state="translated">模組 '{0}' 包含\n {1} \n但其特徵標記指定了\n {2} \n特徵標記和實作中的泛型參數種類不同。可能缺少 [&lt;Measure&gt;] 屬性。</target>
        <note />
      </trans-unit>
      <trans-unit id="ValueNotContainedMutabilityAritiesDiffer">
        <source>Module '{0}' contains\n    {1}    \nbut its signature specifies\n    {2}    \nThe arities in the signature and implementation differ. The signature specifies that '{3}' is function definition or lambda expression accepting at least {4} argument(s), but the implementation is a computed function value. To declare that a computed function value is a permitted implementation simply parenthesize its type in the signature, e.g.\n\tval {5}: int -&gt; (int -&gt; int)\ninstead of\n\tval {6}: int -&gt; int -&gt; int.</source>
        <target state="translated">模組 '{0}' 包含\n    {1}    \n但其特徵標記指定了\n    {2}    \n特徵標記和實作中的發行項不同。特徵標記會指定 '{3}' 為函式定義或 lambda 運算式，並接受至少 {4} 個引數，但實作是計算函式值。若要宣告計算函式值為允許的實作，只要在特徵標記中將其類型括在括號內即可，例如\n\tval {5}: int -&gt; (int -&gt; int)\n而不是\n\tval {6}: int -&gt; int -&gt; int。</target>
        <note />
      </trans-unit>
      <trans-unit id="ValueNotContainedMutabilityDotNetNamesDiffer">
        <source>Module '{0}' contains\n    {1}    \nbut its signature specifies\n    {2}    \nThe CLI member names differ</source>
        <target state="translated">模組 '{0}' 包含\n    {1}    \n但它的簽章卻指定\n    {2}    \nCLI 成員名稱不同</target>
        <note />
      </trans-unit>
      <trans-unit id="ValueNotContainedMutabilityStaticsDiffer">
        <source>Module '{0}' contains\n    {1}    \nbut its signature specifies\n    {2}    \nOne is static and the other isn't</source>
        <target state="translated">模組 '{0}' 包含\n    {1}    \n但它的簽章卻指定\n    {2}    \n其中一個是靜態的，另一個卻不是</target>
        <note />
      </trans-unit>
      <trans-unit id="ValueNotContainedMutabilityVirtualsDiffer">
        <source>Module '{0}' contains\n    {1}    \nbut its signature specifies\n    {2}    \nOne is virtual and the other isn't</source>
        <target state="translated">模組 '{0}' 包含\n    {1}    \n但它的簽章卻指定\n    {2}    \n其中一個是虛擬的，另一個卻不是</target>
        <note />
      </trans-unit>
      <trans-unit id="ValueNotContainedMutabilityAbstractsDiffer">
        <source>Module '{0}' contains\n    {1}    \nbut its signature specifies\n    {2}    \nOne is abstract and the other isn't</source>
        <target state="translated">模組 '{0}' 包含\n    {1}    \n但它的簽章卻指定\n    {2}    \n其中一個是抽象的，另一個卻不是</target>
        <note />
      </trans-unit>
      <trans-unit id="ValueNotContainedMutabilityFinalsDiffer">
        <source>Module '{0}' contains\n    {1}    \nbut its signature specifies\n    {2}    \nOne is final and the other isn't</source>
        <target state="translated">模組 '{0}' 包含\n    {1}    \n但它的簽章卻指定\n    {2}    \n其中一個是最後的，另一個卻不是</target>
        <note />
      </trans-unit>
      <trans-unit id="ValueNotContainedMutabilityOverridesDiffer">
        <source>Module '{0}' contains\n    {1}    \nbut its signature specifies\n    {2}    \nOne is marked as an override and the other isn't</source>
        <target state="translated">模組 '{0}' 包含\n    {1}    \n但它的簽章卻指定\n    {2}    \n其中一個標記為覆寫，另一個卻不是</target>
        <note />
      </trans-unit>
      <trans-unit id="ValueNotContainedMutabilityOneIsConstructor">
        <source>Module '{0}' contains\n    {1}    \nbut its signature specifies\n    {2}    \nOne is a constructor/property and the other is not</source>
        <target state="translated">模組 '{0}' 包含\n    {1}    \n但它的簽章卻指定\n    {2}    \n其中一個是建構函式/屬性，另一個卻不是</target>
        <note />
      </trans-unit>
      <trans-unit id="ValueNotContainedMutabilityStaticButInstance">
        <source>Module '{0}' contains\n    {1}    \nbut its signature specifies\n    {2}    \nThe compiled representation of this method is as a static member but the signature indicates its compiled representation is as an instance member</source>
        <target state="translated">模組 '{0}' 包含\n    {1}    \n但它的簽章卻指定\n    {2}    \n這個方法的編譯表示是做為靜態成員，但簽章卻指示它的編譯表示是做為執行個體成員</target>
        <note />
      </trans-unit>
      <trans-unit id="ValueNotContainedMutabilityInstanceButStatic">
        <source>Module '{0}' contains\n    {1}    \nbut its signature specifies\n    {2}    \nThe compiled representation of this method is as an instance member, but the signature indicates its compiled representation is as a static member</source>
        <target state="translated">模組 '{0}' 包含\n    {1}    \n但它的簽章卻指定\n    {2}    \n這個方法的編譯表示是做為執行個體成員，但簽章卻指示它的編譯表示是做為靜態成員</target>
        <note />
      </trans-unit>
      <trans-unit id="DefinitionsInSigAndImplNotCompatibleNamesDiffer">
        <source>The {0} definitions in the signature and implementation are not compatible because the names differ. The type is called '{1}' in the signature file but '{2}' in implementation.</source>
        <target state="translated">簽章與名稱的 {0} 定義不相容，因為名稱不同。類型在簽名檔稱為 '{1}'，但在實作稱為 '{2}'。</target>
        <note />
      </trans-unit>
      <trans-unit id="DefinitionsInSigAndImplNotCompatibleParameterCountsDiffer">
        <source>The {0} definitions for type '{1}' in the signature and implementation are not compatible because the respective type parameter counts differ</source>
        <target state="translated">簽章與實作中類型 '{1}' 的 {0} 定義不相容，因為個別的型別參數計數不同</target>
        <note />
      </trans-unit>
      <trans-unit id="DefinitionsInSigAndImplNotCompatibleAccessibilityDiffer">
        <source>The {0} definitions for type '{1}' in the signature and implementation are not compatible because the accessibility specified in the signature is more than that specified in the implementation</source>
        <target state="translated">簽章與實作中類型 '{1}' 的 {0} 定義不相容，因為簽章中指定的存取範圍大於實作中指定的存取範圍</target>
        <note />
      </trans-unit>
      <trans-unit id="DefinitionsInSigAndImplNotCompatibleMissingInterface">
        <source>The {0} definitions for type '{1}' in the signature and implementation are not compatible because the signature requires that the type supports the interface {2} but the interface has not been implemented</source>
        <target state="translated">簽章與實作中類型 '{1}' 的 {0} 定義不相容，因為簽章要求類型必須支援介面 {2}，但這個介面尚未實作</target>
        <note />
      </trans-unit>
      <trans-unit id="DefinitionsInSigAndImplNotCompatibleImplementationSaysNull">
        <source>The {0} definitions for type '{1}' in the signature and implementation are not compatible because the implementation says this type may use nulls as a representation but the signature does not</source>
        <target state="translated">簽章與實作中類型 '{1}' 的 {0} 定義不相容，因為實作宣稱這個類型可以使用 null 作為表示法，但簽章未宣稱</target>
        <note />
      </trans-unit>
      <trans-unit id="DefinitionsInSigAndImplNotCompatibleImplementationSaysNull2">
        <source>The {0} definitions for type '{1}' in the signature and implementation are not compatible because the implementation says this type may use nulls as an extra value but the signature does not</source>
        <target state="translated">簽章與實作中類型 '{1}' 的 {0} 定義不相容，因為實作宣稱這個類型可以使用 null 作為額外值，但簽章未宣稱</target>
        <note />
      </trans-unit>
      <trans-unit id="DefinitionsInSigAndImplNotCompatibleSignatureSaysNull">
        <source>The {0} definitions for type '{1}' in the signature and implementation are not compatible because the signature says this type may use nulls as a representation but the implementation does not</source>
        <target state="translated">簽章與實作中類型 '{1}' 的 {0} 定義不相容，因為簽章宣稱這個類型可以使用 null 作為表示法，但實作未宣稱</target>
        <note />
      </trans-unit>
      <trans-unit id="DefinitionsInSigAndImplNotCompatibleSignatureSaysNull2">
        <source>The {0} definitions for type '{1}' in the signature and implementation are not compatible because the signature says this type may use nulls as an extra value but the implementation does not</source>
        <target state="translated">簽章與實作中類型 '{1}' 的 {0} 定義不相容，因為簽章宣稱這個類型可以使用 null 作為額外值，但實作未宣稱</target>
        <note />
      </trans-unit>
      <trans-unit id="DefinitionsInSigAndImplNotCompatibleImplementationSealed">
        <source>The {0} definitions for type '{1}' in the signature and implementation are not compatible because the implementation type is sealed but the signature implies it is not. Consider adding the [&lt;Sealed&gt;] attribute to the signature.</source>
        <target state="translated">因為實作類型已密封，特徵標記卻表示未密封，所以特徵標記和實作中類型 '{0}' 的 {1} 定義不相容。請考慮將 [&lt;Sealed&gt;] 屬性新增到特徵標記。</target>
        <note />
      </trans-unit>
      <trans-unit id="DefinitionsInSigAndImplNotCompatibleImplementationIsNotSealed">
        <source>The {0} definitions for type '{1}' in the signature and implementation are not compatible because the implementation type is not sealed but signature implies it is. Consider adding the [&lt;Sealed&gt;] attribute to the implementation.</source>
        <target state="translated">因為實作類型未密封，但特徵標記表示其已密封，所以特徵標記和實作中類型 '{0}' 的 {1} 定義不相容。請考慮將 [&lt;Sealed&gt;] 屬性新增到實作。</target>
        <note />
      </trans-unit>
      <trans-unit id="DefinitionsInSigAndImplNotCompatibleImplementationIsAbstract">
        <source>The {0} definitions for type '{1}' in the signature and implementation are not compatible because the implementation is an abstract class but the signature is not. Consider adding the [&lt;AbstractClass&gt;] attribute to the signature.</source>
        <target state="translated">因為實作是抽象類別，但特徵標記並不是，所以特徵標記和實作中類型 '{0}' 的 {1} 定義不相容。請考慮將 [&lt;AbstractClass&gt;] 屬性新增到特徵標記。</target>
        <note />
      </trans-unit>
      <trans-unit id="DefinitionsInSigAndImplNotCompatibleSignatureIsAbstract">
        <source>The {0} definitions for type '{1}' in the signature and implementation are not compatible because the signature is an abstract class but the implementation is not. Consider adding the [&lt;AbstractClass&gt;] attribute to the implementation.</source>
        <target state="translated">因為特徵標記是抽象類別。但實作並不是，所以特徵標記和實作中類型 '{0}' 的 {1} 定義不相容。請考慮將 [&lt;AbstractClass&gt;] 屬性新增到實作。</target>
        <note />
      </trans-unit>
      <trans-unit id="DefinitionsInSigAndImplNotCompatibleTypesHaveDifferentBaseTypes">
        <source>The {0} definitions for type '{1}' in the signature and implementation are not compatible because the types have different base types</source>
        <target state="translated">簽章與實作中類型 '{1}' 的 {0} 定義不相容，因為類型具有不同的基底類型</target>
        <note />
      </trans-unit>
      <trans-unit id="DefinitionsInSigAndImplNotCompatibleNumbersDiffer">
        <source>The {0} definitions for type '{1}' in the signature and implementation are not compatible because the number of {2}s differ</source>
        <target state="translated">簽章與實作中類型 '{1}' 的 {0} 定義不相容，因為 {2} 數目不同</target>
        <note />
      </trans-unit>
      <trans-unit id="DefinitionsInSigAndImplNotCompatibleSignatureDefinesButImplDoesNot">
        <source>The {0} definitions for type '{1}' in the signature and implementation are not compatible because the signature defines the {2} '{3}' but the implementation does not (or does, but not in the same order)</source>
        <target state="translated">簽章與實作中類型 '{1}' 的 {0} 定義不相容，因為簽章定義了 {2} '{3}'，但實作沒有 (或雖然定義了，但順序不同)</target>
        <note />
      </trans-unit>
      <trans-unit id="DefinitionsInSigAndImplNotCompatibleImplDefinesButSignatureDoesNot">
        <source>The {0} definitions for type '{1}' in the signature and implementation are not compatible because the implementation defines the {2} '{3}' but the signature does not (or does, but not in the same order)</source>
        <target state="translated">簽章與實作中類型 '{1}' 的 {0} 定義不相容，因為實作定義了 {2} '{3}'，但簽章沒有 (或雖然定義了，但順序不同)</target>
        <note />
      </trans-unit>
      <trans-unit id="DefinitionsInSigAndImplNotCompatibleImplDefinesStruct">
        <source>The {0} definitions for type '{1}' in the signature and implementation are not compatible because the implementation defines a struct but the signature defines a type with a hidden representation</source>
        <target state="translated">簽章與實作中類型 '{1}' 的 {0} 定義不相容，因為實作定義了結構，但簽章定義了具隱藏表示法的類型</target>
        <note />
      </trans-unit>
      <trans-unit id="DefinitionsInSigAndImplNotCompatibleDotNetTypeRepresentationIsHidden">
        <source>The {0} definitions for type '{1}' in the signature and implementation are not compatible because a CLI type representation is being hidden by a signature</source>
        <target state="translated">簽章與實作中類型 '{1}' 的 {0} 定義不相容，因為簽章隱藏了某 CLI 類型表示法</target>
        <note />
      </trans-unit>
      <trans-unit id="DefinitionsInSigAndImplNotCompatibleTypeIsHidden">
        <source>The {0} definitions for type '{1}' in the signature and implementation are not compatible because a type representation is being hidden by a signature</source>
        <target state="translated">簽章與實作中類型 '{1}' 的 {0} 定義不相容，因為簽章隱藏了某類型表示法</target>
        <note />
      </trans-unit>
      <trans-unit id="DefinitionsInSigAndImplNotCompatibleTypeIsDifferentKind">
        <source>The {0} definitions for type '{1}' in the signature and implementation are not compatible because the types are of different kinds</source>
        <target state="translated">簽章與實作中類型 '{1}' 的 {0} 定義不相容，因為類型屬於不同類型</target>
        <note />
      </trans-unit>
      <trans-unit id="DefinitionsInSigAndImplNotCompatibleILDiffer">
        <source>The {0} definitions for type '{1}' in the signature and implementation are not compatible because the IL representations differ</source>
        <target state="translated">簽章與實作中類型 '{1}' 的 {0} 定義不相容，因為 IL 表示法不同</target>
        <note />
      </trans-unit>
      <trans-unit id="DefinitionsInSigAndImplNotCompatibleRepresentationsDiffer">
        <source>The {0} definitions for type '{1}' in the signature and implementation are not compatible because the representations differ</source>
        <target state="translated">簽章與實作中類型 '{1}' 的 {0} 定義不相容，因為表示法不同</target>
        <note />
      </trans-unit>
      <trans-unit id="DefinitionsInSigAndImplNotCompatibleFieldWasPresent">
        <source>The {0} definitions for type '{1}' in the signature and implementation are not compatible because the field {2} was present in the implementation but not in the signature</source>
        <target state="translated">簽章與實作中類型 '{1}' 的 {0} 定義不相容，因為實作中有欄位 {2}，但簽章中沒有</target>
        <note />
      </trans-unit>
      <trans-unit id="DefinitionsInSigAndImplNotCompatibleFieldOrderDiffer">
        <source>The {0} definitions for type '{1}' in the signature and implementation are not compatible because the order of the fields is different in the signature and implementation</source>
        <target state="translated">簽章與實作中類型 '{1}' 的 {0} 定義不相容，因為簽章與實作中的欄位順序不同</target>
        <note />
      </trans-unit>
      <trans-unit id="DefinitionsInSigAndImplNotCompatibleFieldRequiredButNotSpecified">
        <source>The {0} definitions for type '{1}' in the signature and implementation are not compatible because the field {2} was required by the signature but was not specified by the implementation</source>
        <target state="translated">簽章與實作中類型 '{1}' 的 {0} 定義不相容，因為簽章需要欄位 {2}，但實作卻未指定</target>
        <note />
      </trans-unit>
      <trans-unit id="DefinitionsInSigAndImplNotCompatibleFieldIsInImplButNotSig">
        <source>The {0} definitions for type '{1}' in the signature and implementation are not compatible because the field '{2}' was present in the implementation but not in the signature. Struct types must now reveal their fields in the signature for the type, though the fields may still be labelled 'private' or 'internal'.</source>
        <target state="translated">簽章與實作中類型 '{1}' 的 {0} 定義不相容，因為實作中有欄位 '{2}'，但簽章中沒有。結構類型現在必須在類型的簽章中顯示其欄位，但欄位仍可以標示為 'private' 或 'internal'。</target>
        <note />
      </trans-unit>
      <trans-unit id="DefinitionsInSigAndImplNotCompatibleAbstractMemberMissingInImpl">
        <source>The {0} definitions for type '{1}' in the signature and implementation are not compatible because the abstract member '{2}' was required by the signature but was not specified by the implementation</source>
        <target state="translated">簽章與實作中類型 '{1}' 的 {0} 定義不相容，因為簽章需要抽象成員 '{2}'，但實作卻未指定</target>
        <note />
      </trans-unit>
      <trans-unit id="DefinitionsInSigAndImplNotCompatibleAbstractMemberMissingInSig">
        <source>The {0} definitions for type '{1}' in the signature and implementation are not compatible because the abstract member '{2}' was present in the implementation but not in the signature</source>
        <target state="translated">簽章與實作中類型 '{1}' 的 {0} 定義不相容，因為實作中有抽象成員 '{2}'，但簽章中沒有</target>
        <note />
      </trans-unit>
      <trans-unit id="DefinitionsInSigAndImplNotCompatibleSignatureDeclaresDiffer">
        <source>The {0} definitions for type '{1}' in the signature and implementation are not compatible because the signature declares a {2} while the implementation declares a {3}</source>
        <target state="translated">簽章與實作中類型 '{1}' 的 {0} 定義不相容，因為簽章宣告 {2}，而實作則宣告 {3}</target>
        <note />
      </trans-unit>
      <trans-unit id="DefinitionsInSigAndImplNotCompatibleAbbreviationsDiffer">
        <source>The {0} definitions for type '{1}' in the signature and implementation are not compatible because the abbreviations differ: {2} versus {3}</source>
        <target state="translated">簽章與實作中類型 '{1}' 的 {0} 定義不相容，因為縮寫不同: {2} 與 {3}</target>
        <note />
      </trans-unit>
      <trans-unit id="DefinitionsInSigAndImplNotCompatibleAbbreviationHiddenBySig">
        <source>The {0} definitions for type '{1}' in the signature and implementation are not compatible because an abbreviation is being hidden by a signature. The abbreviation must be visible to other CLI languages. Consider making the abbreviation visible in the signature.</source>
        <target state="translated">簽章與實作中類型 '{1}' 的 {0} 定義不相容，因為簽章隱藏了某縮寫。其他 CLI 語言必須可看見該縮寫。請考慮使縮寫在簽章中可見。</target>
        <note />
      </trans-unit>
      <trans-unit id="DefinitionsInSigAndImplNotCompatibleSigHasAbbreviation">
        <source>The {0} definitions for type '{1}' in the signature and implementation are not compatible because the signature has an abbreviation while the implementation does not</source>
        <target state="translated">簽章與實作中類型 '{1}' 的 {0} 定義不相容，因為簽章有縮寫，但實作沒有</target>
        <note />
      </trans-unit>
      <trans-unit id="ModuleContainsConstructorButNamesDiffer">
        <source>The module contains the constructor\n    {0}    \nbut its signature specifies\n    {1}    \nThe names differ</source>
        <target state="translated">模組包含建構函式\n    {0}    \n但它的簽章卻指定\n    {1}    \n名稱不同</target>
        <note />
      </trans-unit>
      <trans-unit id="ModuleContainsConstructorButDataFieldsDiffer">
        <source>The module contains the constructor\n    {0}    \nbut its signature specifies\n    {1}    \nThe respective number of data fields differ</source>
        <target state="translated">模組包含建構函式\n    {0}    \n但它的簽章卻指定\n    {1}    \n個別的資料欄位數不同</target>
        <note />
      </trans-unit>
      <trans-unit id="ModuleContainsConstructorButTypesOfFieldsDiffer">
        <source>The module contains the constructor\n    {0}    \nbut its signature specifies\n    {1}    \nThe types of the fields differ</source>
        <target state="translated">模組包含建構函式\n    {0}    \n但它的簽章卻指定\n    {1}    \n欄位的類型不同</target>
        <note />
      </trans-unit>
      <trans-unit id="ModuleContainsConstructorButAccessibilityDiffers">
        <source>The module contains the constructor\n    {0}    \nbut its signature specifies\n    {1}    \nthe accessibility specified in the signature is more than that specified in the implementation</source>
        <target state="translated">模組包含建構函式\n    {0}    \n但它的簽章卻指定\n    {1}    \n簽章中指定的存取範圍大於實作中指定的存取範圍</target>
        <note />
      </trans-unit>
      <trans-unit id="FieldNotContainedNamesDiffer">
        <source>The module contains the field\n    {0}    \nbut its signature specifies\n    {1}    \nThe names differ</source>
        <target state="translated">模組包含欄位\n    {0}    \n但它的簽章卻指定\n    {1}    \n名稱不同</target>
        <note />
      </trans-unit>
      <trans-unit id="FieldNotContainedAccessibilitiesDiffer">
        <source>The module contains the field\n    {0}    \nbut its signature specifies\n    {1}    \nthe accessibility specified in the signature is more than that specified in the implementation</source>
        <target state="translated">模組包含欄位\n    {0}    \n但它的簽章卻指定\n    {1}    \n簽章中指定的存取範圍大於實作中指定的存取範圍</target>
        <note />
      </trans-unit>
      <trans-unit id="FieldNotContainedStaticsDiffer">
        <source>The module contains the field\n    {0}    \nbut its signature specifies\n    {1}    \nThe 'static' modifiers differ</source>
        <target state="translated">模組包含欄位\n    {0}    \n但它的簽章卻指定\n    {1}    \n'static' 修飾詞不同</target>
        <note />
      </trans-unit>
      <trans-unit id="FieldNotContainedMutablesDiffer">
        <source>The module contains the field\n    {0}    \nbut its signature specifies\n    {1}    \nThe 'mutable' modifiers differ</source>
        <target state="translated">模組包含欄位\n    {0}    \n但它的簽章卻指定\n    {1}    \n'mutable' 修飾詞不同</target>
        <note />
      </trans-unit>
      <trans-unit id="FieldNotContainedLiteralsDiffer">
        <source>The module contains the field\n    {0}    \nbut its signature specifies\n    {1}    \nThe 'literal' modifiers differ</source>
        <target state="translated">模組包含欄位\n    {0}    \n但它的簽章卻指定\n    {1}    \n'literal' 修飾詞不同</target>
        <note />
      </trans-unit>
      <trans-unit id="FieldNotContainedTypesDiffer">
        <source>The module contains the field\n    {0}    \nbut its signature specifies\n    {1}    \nThe types differ</source>
        <target state="translated">模組包含欄位\n    {0}    \n但它的簽章卻指定\n    {1}    \n類型不同</target>
        <note />
      </trans-unit>
      <trans-unit id="typrelCannotResolveImplicitGenericInstantiation">
        <source>The implicit instantiation of a generic construct at or near this point could not be resolved because it could resolve to multiple unrelated types, e.g. '{0}' and '{1}'. Consider using type annotations to resolve the ambiguity</source>
        <target state="translated">無法解決在這個點或附近的泛型建構的隱含具現化，因為它可能解析成多個不相關的類型，例如 '{0}' 和 '{1}'。請考慮使用類型註釋來解決模稜兩可</target>
        <note />
      </trans-unit>
      <trans-unit id="typrelCannotResolveAmbiguityInPrintf">
        <source>Could not resolve the ambiguity inherent in the use of a 'printf'-style format string</source>
        <target state="translated">無法解決使用 'printf' 樣式的格式字串時固有的模稜兩可</target>
        <note />
      </trans-unit>
      <trans-unit id="typrelCannotResolveAmbiguityInEnum">
        <source>Could not resolve the ambiguity in the use of a generic construct with an 'enum' constraint at or near this position</source>
        <target state="translated">無法解決在這個位置或附近使用具有 'enum' 條件約束的泛型建構時造成的模稜兩可</target>
        <note />
      </trans-unit>
      <trans-unit id="typrelCannotResolveAmbiguityInDelegate">
        <source>Could not resolve the ambiguity in the use of a generic construct with a 'delegate' constraint at or near this position</source>
        <target state="translated">無法解決在這個位置或附近使用具有 'delegate' 條件約束的泛型建構時造成的模稜兩可</target>
        <note />
      </trans-unit>
      <trans-unit id="typrelInvalidValue">
        <source>Invalid value</source>
        <target state="translated">值無效</target>
        <note />
      </trans-unit>
      <trans-unit id="typrelSigImplNotCompatibleParamCountsDiffer">
        <source>The signature and implementation are not compatible because the respective type parameter counts differ</source>
        <target state="translated">簽章與實作不相容，因為個別的型別參數計數不同</target>
        <note />
      </trans-unit>
      <trans-unit id="typrelSigImplNotCompatibleCompileTimeRequirementsDiffer">
        <source>The signature and implementation are not compatible because the type parameter in the class/signature has a different compile-time requirement to the one in the member/implementation</source>
        <target state="translated">簽章與實作不相容，因為類別/簽章中的型別參數與成員/實作中的型別參數具有不同的編譯時間需求</target>
        <note />
      </trans-unit>
      <trans-unit id="typrelSigImplNotCompatibleConstraintsDiffer">
        <source>The signature and implementation are not compatible because the declaration of the type parameter '{0}' requires a constraint of the form {1}</source>
        <target state="translated">簽章與實作不相容，因為型別參數 '{0}' 的宣告需要 {1} 形式的條件約束</target>
        <note />
      </trans-unit>
      <trans-unit id="typrelSigImplNotCompatibleConstraintsDifferRemove">
        <source>The signature and implementation are not compatible because the type parameter '{0}' has a constraint of the form {1} but the implementation does not. Either remove this constraint from the signature or add it to the implementation.</source>
        <target state="translated">簽章與實作不相容，因為型別參數 '{0}' 有 {1} 形式的條件約束，但實作沒有。請從簽章移除這個條件約束，或將它加入實作。</target>
        <note />
      </trans-unit>
      <trans-unit id="typrelTypeImplementsIComparableShouldOverrideObjectEquals">
        <source>The type '{0}' implements 'System.IComparable'. Consider also adding an explicit override for 'Object.Equals'</source>
        <target state="translated">類型 '{0}' 實作了 'System.IComparable'。請考慮也加入 'Object.Equals' 的明確覆寫</target>
        <note />
      </trans-unit>
      <trans-unit id="typrelTypeImplementsIComparableDefaultObjectEqualsProvided">
        <source>The type '{0}' implements 'System.IComparable' explicitly but provides no corresponding override for 'Object.Equals'. An implementation of 'Object.Equals' has been automatically provided, implemented via 'System.IComparable'. Consider implementing the override 'Object.Equals' explicitly</source>
        <target state="translated">類型 '{0}' 明確實作了 'System.IComparable'，但是未提供 'Object.Equals' 的對應覆寫。系統已自動提供透過 'System.IComparable' 實作的 'Object.Equals' 的實作。請考慮明確實作覆寫 'Object.Equals'</target>
        <note />
      </trans-unit>
      <trans-unit id="typrelExplicitImplementationOfGetHashCodeOrEquals">
        <source>The struct, record or union type '{0}' has an explicit implementation of 'Object.GetHashCode' or 'Object.Equals'. You must apply the 'CustomEquality' attribute to the type</source>
        <target state="translated">結構、記錄或等位型別 '{0}' 有 'Object.GetHashCode' 或 'Object.Equals' 的明確實作。您必須將 'CustomEquality' 屬性套用到該型別</target>
        <note />
      </trans-unit>
      <trans-unit id="typrelExplicitImplementationOfGetHashCode">
        <source>The struct, record or union type '{0}' has an explicit implementation of 'Object.GetHashCode'. Consider implementing a matching override for 'Object.Equals(obj)'</source>
        <target state="translated">結構、記錄或等位型別 '{0}' 有 'Object.GetHashCode' 的明確實作。請考慮為 'Object.Equals(obj)' 實作對應的覆寫</target>
        <note />
      </trans-unit>
      <trans-unit id="typrelExplicitImplementationOfEquals">
        <source>The struct, record or union type '{0}' has an explicit implementation of 'Object.Equals'. Consider implementing a matching override for 'Object.GetHashCode()'</source>
        <target state="translated">結構、記錄或等位型別 '{0}' 有 'Object.Equals' 的明確實作。請考慮為 'Object.GetHashCode()' 實作對應的覆寫</target>
        <note />
      </trans-unit>
      <trans-unit id="ExceptionDefsNotCompatibleHiddenBySignature">
        <source>The exception definitions are not compatible because a CLI exception mapping is being hidden by a signature. The exception mapping must be visible to other modules. The module contains the exception definition\n    {0}    \nbut its signature specifies\n\t{1}</source>
        <target state="translated">例外狀況定義不相容，因為簽章隱藏了 CLI 例外狀況對應。例外狀況對應必須是其他模組可見的。模組包含例外狀況定義\n    {0}    \n但它的簽章卻指定\n\t{1}</target>
        <note />
      </trans-unit>
      <trans-unit id="ExceptionDefsNotCompatibleDotNetRepresentationsDiffer">
        <source>The exception definitions are not compatible because the CLI representations differ. The module contains the exception definition\n    {0}    \nbut its signature specifies\n\t{1}</source>
        <target state="translated">例外狀況定義不相容，因為 CLI 表示不同。模組包含例外狀況定義\n    {0}    \n但它的簽章卻指定\n\t{1}</target>
        <note />
      </trans-unit>
      <trans-unit id="ExceptionDefsNotCompatibleAbbreviationHiddenBySignature">
        <source>The exception definitions are not compatible because the exception abbreviation is being hidden by the signature. The abbreviation must be visible to other CLI languages. Consider making the abbreviation visible in the signature. The module contains the exception definition\n    {0}    \nbut its signature specifies\n\t{1}.</source>
        <target state="translated">例外狀況定義不相容，因為簽章隱藏了例外狀況縮寫。這個縮寫必須是其他 CLI 語言可見的。請考慮使縮寫在簽章中可見。模組包含例外狀況定義\n    {0}    \n但它的簽章卻指定\n\t{1}。</target>
        <note />
      </trans-unit>
      <trans-unit id="ExceptionDefsNotCompatibleSignaturesDiffer">
        <source>The exception definitions are not compatible because the exception abbreviations in the signature and implementation differ. The module contains the exception definition\n    {0}    \nbut its signature specifies\n\t{1}.</source>
        <target state="translated">例外狀況定義不相容，因為簽章與實作中的例外狀況縮寫不同。模組包含例外狀況定義\n    {0}    \n但它的簽章卻指定\n\t{1}。</target>
        <note />
      </trans-unit>
      <trans-unit id="ExceptionDefsNotCompatibleExceptionDeclarationsDiffer">
        <source>The exception definitions are not compatible because the exception declarations differ. The module contains the exception definition\n    {0}    \nbut its signature specifies\n\t{1}.</source>
        <target state="translated">例外狀況定義不相容，因為例外狀況宣告不同。模組包含例外狀況定義\n    {0}    \n但它的簽章卻指定\n\t{1}。</target>
        <note />
      </trans-unit>
      <trans-unit id="ExceptionDefsNotCompatibleFieldInSigButNotImpl">
        <source>The exception definitions are not compatible because the field '{0}' was required by the signature but was not specified by the implementation. The module contains the exception definition\n    {1}    \nbut its signature specifies\n\t{2}.</source>
        <target state="translated">例外狀況定義不相容，因為簽章需要欄位'{0}'，但實作卻未指定。模組包含例外狀況定義\n    {1}    \n但它的簽章卻指定\n\t{2}。</target>
        <note />
      </trans-unit>
      <trans-unit id="ExceptionDefsNotCompatibleFieldInImplButNotSig">
        <source>The exception definitions are not compatible because the field '{0}' was present in the implementation but not in the signature. The module contains the exception definition\n    {1}    \nbut its signature specifies\n\t{2}.</source>
        <target state="translated">例外狀況定義不相容，因為實作中有欄位 '{0}'，但簽章中沒有。模組包含例外狀況定義\n    {1}    \n但它的簽章卻指定\n\t{2}。</target>
        <note />
      </trans-unit>
      <trans-unit id="ExceptionDefsNotCompatibleFieldOrderDiffers">
        <source>The exception definitions are not compatible because the order of the fields is different in the signature and implementation. The module contains the exception definition\n    {0}    \nbut its signature specifies\n\t{1}.</source>
        <target state="translated">例外狀況定義不相容，因為簽章與實作中的欄位順序不同。模組包含例外狀況定義\n    {0}    \n但它的簽章卻指定\n\t{1}。</target>
        <note />
      </trans-unit>
      <trans-unit id="typrelModuleNamespaceAttributesDifferInSigAndImpl">
        <source>The namespace or module attributes differ between signature and implementation</source>
        <target state="translated">簽章與實作的命名空間或模組屬性不同</target>
        <note />
      </trans-unit>
      <trans-unit id="typrelMethodIsOverconstrained">
        <source>This method is over-constrained in its type parameters</source>
        <target state="translated">這個方法在其類型參數中被過度限制</target>
        <note />
      </trans-unit>
      <trans-unit id="typrelOverloadNotFound">
        <source>No implementations of '{0}' had the correct number of arguments and type parameters. The required signature is '{1}'.</source>
        <target state="translated">{0}' 的任何實作都沒有正確數目的引數和型別參數。需要的簽章是 '{1}'。</target>
        <note />
      </trans-unit>
      <trans-unit id="typrelOverrideWasAmbiguous">
        <source>The override for '{0}' was ambiguous</source>
        <target state="translated">'{0}' 的覆寫模稜兩可</target>
        <note />
      </trans-unit>
      <trans-unit id="typrelMoreThenOneOverride">
        <source>More than one override implements '{0}'</source>
        <target state="translated">有多個覆寫實作了 '{0}'</target>
        <note />
      </trans-unit>
      <trans-unit id="typrelMethodIsSealed">
        <source>The method '{0}' is sealed and cannot be overridden</source>
        <target state="translated">方法 '{0}' 是密封的，無法覆寫</target>
        <note />
      </trans-unit>
      <trans-unit id="typrelOverrideImplementsMoreThenOneSlot">
        <source>The override '{0}' implements more than one abstract slot, e.g. '{1}' and '{2}'</source>
        <target state="translated">覆寫 '{0}' 實作了多個抽象位置，例如 '{1}' 和 '{2}'</target>
        <note />
      </trans-unit>
      <trans-unit id="typrelDuplicateInterface">
        <source>Duplicate or redundant interface</source>
        <target state="translated">重複或多餘的介面</target>
        <note />
      </trans-unit>
      <trans-unit id="typrelNeedExplicitImplementation">
        <source>The interface '{0}' is included in multiple explicitly implemented interface types. Add an explicit implementation of this interface.</source>
        <target state="translated">介面 '{0}' 包含在多個明確實作的介面類型中。請加入這個介面的明確實作。</target>
        <note />
      </trans-unit>
      <trans-unit id="typrelNamedArgumentHasBeenAssignedMoreThenOnce">
        <source>The named argument '{0}' has been assigned more than one value</source>
        <target state="translated">為具名引數 '{0}' 指派了多個值</target>
        <note />
      </trans-unit>
      <trans-unit id="typrelNoImplementationGiven">
        <source>No implementation was given for '{0}'</source>
        <target state="translated">未指定 '{0}' 的任何實作</target>
        <note />
      </trans-unit>
      <trans-unit id="typrelNoImplementationGivenWithSuggestion">
        <source>No implementation was given for '{0}'. Note that all interface members must be implemented and listed under an appropriate 'interface' declaration, e.g. 'interface ... with member ...'.</source>
        <target state="translated">未指定 '{0}' 的任何實作。注意，所有介面成員都必須實作並列示在適當的 'interface' 宣告底下，例如 'interface ... with member ...'。</target>
        <note />
      </trans-unit>
      <trans-unit id="typrelMemberDoesNotHaveCorrectNumberOfArguments">
        <source>The member '{0}' does not have the correct number of arguments. The required signature is '{1}'.</source>
        <target state="translated">成員 '{0}' 沒有正確數目的引數。需要的簽章是 '{1}'。</target>
        <note />
      </trans-unit>
      <trans-unit id="typrelMemberDoesNotHaveCorrectNumberOfTypeParameters">
        <source>The member '{0}' does not have the correct number of method type parameters. The required signature is '{1}'.</source>
        <target state="translated">成員 '{0}' 沒有正確數目的方法型別參數。需要的簽章是 '{1}'。</target>
        <note />
      </trans-unit>
      <trans-unit id="typrelMemberDoesNotHaveCorrectKindsOfGenericParameters">
        <source>The member '{0}' does not have the correct kinds of generic parameters. The required signature is '{1}'.</source>
        <target state="translated">成員 '{0}' 沒有正確的泛型參數類型。需要的簽章是 '{1}'。</target>
        <note />
      </trans-unit>
      <trans-unit id="typrelMemberCannotImplement">
        <source>The member '{0}' cannot be used to implement '{1}'. The required signature is '{2}'.</source>
        <target state="translated">成員 '{0}' 不可用來實作 '{1}'。需要的簽章是 '{2}'。</target>
        <note />
      </trans-unit>
      <trans-unit id="astParseEmbeddedILError">
        <source>Error while parsing embedded IL</source>
        <target state="translated">剖析內嵌的 IL 時發生錯誤</target>
        <note />
      </trans-unit>
      <trans-unit id="astParseEmbeddedILTypeError">
        <source>Error while parsing embedded IL type</source>
        <target state="translated">剖析內嵌的 IL 類型時發生錯誤</target>
        <note />
      </trans-unit>
      <trans-unit id="astDeprecatedIndexerNotation">
        <source>This indexer notation has been removed from the F# language</source>
        <target state="translated">這個索引子標記法已從 F# 語言移除</target>
        <note />
      </trans-unit>
      <trans-unit id="astInvalidExprLeftHandOfAssignment">
        <source>Invalid expression on left of assignment</source>
        <target state="translated">指派左側的運算式無效</target>
        <note />
      </trans-unit>
      <trans-unit id="augNoRefEqualsOnStruct">
        <source>The 'ReferenceEquality' attribute cannot be used on structs. Consider using the 'StructuralEquality' attribute instead, or implement an override for 'System.Object.Equals(obj)'.</source>
        <target state="translated">'ReferenceEquality' 屬性無法用在結構上。請考慮改用 'StructuralEquality' 屬性，或實作 'System.Object.Equals(obj)' 的覆寫。</target>
        <note />
      </trans-unit>
      <trans-unit id="augInvalidAttrs">
        <source>This type uses an invalid mix of the attributes 'NoEquality', 'ReferenceEquality', 'StructuralEquality', 'NoComparison' and 'StructuralComparison'</source>
        <target state="translated">這個類型使用屬性 'NoEquality'、'ReferenceEquality'、'StructuralEquality'、'NoComparison' 和 'StructuralComparison' 的無效混合</target>
        <note />
      </trans-unit>
      <trans-unit id="augNoEqualityNeedsNoComparison">
        <source>The 'NoEquality' attribute must be used in conjunction with the 'NoComparison' attribute</source>
        <target state="translated">'NoEquality' 屬性必須搭配 'NoComparison' 屬性一起使用</target>
        <note />
      </trans-unit>
      <trans-unit id="augStructCompNeedsStructEquality">
        <source>The 'StructuralComparison' attribute must be used in conjunction with the 'StructuralEquality' attribute</source>
        <target state="translated">'StructuralComparison' 屬性必須搭配 'StructuralEquality' 屬性一起使用</target>
        <note />
      </trans-unit>
      <trans-unit id="augStructEqNeedsNoCompOrStructComp">
        <source>The 'StructuralEquality' attribute must be used in conjunction with the 'NoComparison' or 'StructuralComparison' attributes</source>
        <target state="translated">'StructuralEquality' 屬性必須搭配 'NoComparison' 或 'StructuralComparison' 屬性一起使用</target>
        <note />
      </trans-unit>
      <trans-unit id="augTypeCantHaveRefEqAndStructAttrs">
        <source>A type cannot have both the 'ReferenceEquality' and 'StructuralEquality' or 'StructuralComparison' attributes</source>
        <target state="translated">類型不能同時具有 'ReferenceEquality' 和 'StructuralEquality' 或 'StructuralComparison' 屬性</target>
        <note />
      </trans-unit>
      <trans-unit id="augOnlyCertainTypesCanHaveAttrs">
        <source>Only record, union, exception and struct types may be augmented with the 'ReferenceEquality', 'StructuralEquality' and 'StructuralComparison' attributes</source>
        <target state="translated">只有記錄、等位、例外狀況和結構類型可以用 'ReferenceEquality'、'StructuralEquality' 和 'StructuralComparison' 屬性增強</target>
        <note />
      </trans-unit>
      <trans-unit id="augRefEqCantHaveObjEquals">
        <source>A type with attribute 'ReferenceEquality' cannot have an explicit implementation of 'Object.Equals(obj)', 'System.IEquatable&lt;_&gt;' or 'System.Collections.IStructuralEquatable'</source>
        <target state="translated">屬性為 'ReferenceEquality' 的類型不能有 'Object.Equals(obj)'、'System.IEquatable&lt;_&gt;' 或 'System.Collections.IStructuralEquatable' 的明確實作</target>
        <note />
      </trans-unit>
      <trans-unit id="augCustomEqNeedsObjEquals">
        <source>A type with attribute 'CustomEquality' must have an explicit implementation of at least one of 'Object.Equals(obj)', 'System.IEquatable&lt;_&gt;' or 'System.Collections.IStructuralEquatable'</source>
        <target state="translated">屬性為 'CustomEquality' 的類型必須至少有 'Object.Equals(obj)'、'System.IEquatable&lt;_&gt;' 或 'System.Collections.IStructuralEquatable' 其中之一的明確實作</target>
        <note />
      </trans-unit>
      <trans-unit id="augCustomCompareNeedsIComp">
        <source>A type with attribute 'CustomComparison' must have an explicit implementation of at least one of 'System.IComparable' or 'System.Collections.IStructuralComparable'</source>
        <target state="translated">具 'CustomComparison' 屬性的類型必須至少有 'System.IComparable' 或 'System.Collections.IStructuralComparable' 其中之一的明確實作</target>
        <note />
      </trans-unit>
      <trans-unit id="augNoEqNeedsNoObjEquals">
        <source>A type with attribute 'NoEquality' should not usually have an explicit implementation of 'Object.Equals(obj)'. Disable this warning if this is intentional for interoperability purposes</source>
        <target state="translated">具 'NoEquality' 屬性的類型通常不應該有 'Object.Equals(obj)' 的明確實作。如果是為了互通性，請停用這個警告</target>
        <note />
      </trans-unit>
      <trans-unit id="augNoCompCantImpIComp">
        <source>A type with attribute 'NoComparison' should not usually have an explicit implementation of 'System.IComparable', 'System.IComparable&lt;_&gt;' or 'System.Collections.IStructuralComparable'. Disable this warning if this is intentional for interoperability purposes</source>
        <target state="translated">屬性為 'NoComparison' 的類型不應時常有 'System.IComparable'、'System.IComparable&lt;_&gt;' 或 'System.Collections.IStructuralComparable' 的明確實作。若是為了達成互通性而這樣做，則請停用此警示</target>
        <note />
      </trans-unit>
      <trans-unit id="augCustomEqNeedsNoCompOrCustomComp">
        <source>The 'CustomEquality' attribute must be used in conjunction with the 'NoComparison' or 'CustomComparison' attributes</source>
        <target state="translated">'CustomEquality' 屬性必須搭配 'NoComparison' 或 'CustomComparison' 屬性一起使用</target>
        <note />
      </trans-unit>
      <trans-unit id="forPositionalSpecifiersNotPermitted">
        <source>Positional specifiers are not permitted in format strings</source>
        <target state="translated">格式字串中不允許使用位置規範</target>
        <note />
      </trans-unit>
      <trans-unit id="forMissingFormatSpecifier">
        <source>Missing format specifier</source>
        <target state="translated">遺漏格式修飾詞</target>
        <note />
      </trans-unit>
      <trans-unit id="forFlagSetTwice">
        <source>'{0}' flag set twice</source>
        <target state="translated">'{0}' 旗標設定兩次</target>
        <note />
      </trans-unit>
      <trans-unit id="forPrefixFlagSpacePlusSetTwice">
        <source>Prefix flag (' ' or '+') set twice</source>
        <target state="translated">前置詞旗標 (' ' 或 '+') 設定兩次</target>
        <note />
      </trans-unit>
      <trans-unit id="forHashSpecifierIsInvalid">
        <source>The # formatting modifier is invalid in F#</source>
        <target state="translated"># 格式修飾詞在 F# 中無效</target>
        <note />
      </trans-unit>
      <trans-unit id="forBadPrecision">
        <source>Bad precision in format specifier</source>
        <target state="translated">格式規範中精確度不正確</target>
        <note />
      </trans-unit>
      <trans-unit id="forBadWidth">
        <source>Bad width in format specifier</source>
        <target state="translated">格式規範中寬度不正確</target>
        <note />
      </trans-unit>
      <trans-unit id="forDoesNotSupportZeroFlag">
        <source>'{0}' format does not support '0' flag</source>
        <target state="translated">'{0}' 格式不支援 '0' 旗標</target>
        <note />
      </trans-unit>
      <trans-unit id="forPrecisionMissingAfterDot">
        <source>Precision missing after the '.'</source>
        <target state="translated">在 '.' 後遺漏精確度</target>
        <note />
      </trans-unit>
      <trans-unit id="forFormatDoesntSupportPrecision">
        <source>'{0}' format does not support precision</source>
        <target state="translated">'{0}' 格式不支援精確度</target>
        <note />
      </trans-unit>
      <trans-unit id="forBadFormatSpecifier">
        <source>Bad format specifier (after l or L): Expected ld,li,lo,lu,lx or lX. In F# code you can use %d, %x, %o or %u instead, which are overloaded to work with all basic integer types.</source>
        <target state="translated">不正確的格式規範 (在 l 或 L 之後): 必須是 ld、li、lo、lu、lx 或 lX。在 F# 程式碼中，您可以改用 %d、%x、%o 或 %u，這些格式經過多載，可以搭配所有基本的整數類型使用。</target>
        <note />
      </trans-unit>
      <trans-unit id="forLIsUnnecessary">
        <source>The 'l' or 'L' in this format specifier is unnecessary. In F# code you can use %d, %x, %o or %u instead, which are overloaded to work with all basic integer types.</source>
        <target state="translated">這個格式規範中的 'l' 或 'L' 是不必要的。在 F# 程式碼中，您可以改用 %d、%x、%o 或 %u，這些格式經過多載，可以搭配所有基本的整數類型使用。</target>
        <note />
      </trans-unit>
      <trans-unit id="forHIsUnnecessary">
        <source>The 'h' or 'H' in this format specifier is unnecessary. You can use %d, %x, %o or %u instead, which are overloaded to work with all basic integer types.</source>
        <target state="translated">這個格式規範中的 'h' 或 'H' 為不必要。您可以改用 %d、%x、%o 或 %u，這些格式經過多載，可以搭配所有基本的整數類型使用。</target>
        <note />
      </trans-unit>
      <trans-unit id="forDoesNotSupportPrefixFlag">
        <source>'{0}' does not support prefix '{1}' flag</source>
        <target state="translated">{0}' 不支援前置詞 '{1}' 旗標</target>
        <note />
      </trans-unit>
      <trans-unit id="forBadFormatSpecifierGeneral">
        <source>Bad format specifier: '{0}'</source>
        <target state="translated">不正確的格式規範: '{0}'</target>
        <note />
      </trans-unit>
      <trans-unit id="elSysEnvExitDidntExit">
        <source>System.Environment.Exit did not exit</source>
        <target state="translated">System.Environment.Exit 未結束</target>
        <note />
      </trans-unit>
      <trans-unit id="elDeprecatedOperator">
        <source>The treatment of this operator is now handled directly by the F# compiler and its meaning cannot be redefined</source>
        <target state="translated">這個運算子的處理方式現在是直接由 F# 編譯器處理，其意義無法重新定義</target>
        <note />
      </trans-unit>
      <trans-unit id="chkProtectedOrBaseCalled">
        <source>A protected member is called or 'base' is being used. This is only allowed in the direct implementation of members since they could escape their object scope.</source>
        <target state="translated">呼叫受保護的成員，或使用 'base'。只有在成員的直接實作中才允許這種作法，因為它們可能會逸出其物件範圍。</target>
        <note />
      </trans-unit>
      <trans-unit id="chkByrefUsedInInvalidWay">
        <source>The byref-typed variable '{0}' is used in an invalid way. Byrefs cannot be captured by closures or passed to inner functions.</source>
        <target state="translated">ByRef 類型變數 '{0}' 的使用方式無效。ByRef 無法由關閉擷取或傳遞到內部函式。</target>
        <note />
      </trans-unit>
      <trans-unit id="chkBaseUsedInInvalidWay">
        <source>The 'base' keyword is used in an invalid way. Base calls cannot be used in closures. Consider using a private member to make base calls.</source>
        <target state="translated">'base' 關鍵字的使用方式無效。基本呼叫不能用在關閉中。請考慮使用私用成員來執行基本呼叫。</target>
        <note />
      </trans-unit>
      <trans-unit id="chkVariableUsedInInvalidWay">
        <source>The variable '{0}' is used in an invalid way</source>
        <target state="translated">變數 '{0}' 的使用方式無效</target>
        <note />
      </trans-unit>
      <trans-unit id="chkTypeLessAccessibleThanType">
        <source>The type '{0}' is less accessible than the value, member or type '{1}' it is used in.</source>
        <target state="translated">類型 '{0}' 比使用這個類型的值、成員或類型 '{1}' 更不容易存取。</target>
        <note />
      </trans-unit>
      <trans-unit id="chkSystemVoidOnlyInTypeof">
        <source>'System.Void' can only be used as 'typeof&lt;System.Void&gt;' in F#</source>
        <target state="translated">'System.Void' 在 F# 中只能用作 'typeof&lt;System.Void&gt;'</target>
        <note />
      </trans-unit>
      <trans-unit id="chkErrorUseOfByref">
        <source>A type instantiation involves a byref type. This is not permitted by the rules of Common IL.</source>
        <target state="translated">類型具現化涉及 ByRef 類型。這是 Common IL 的規則所不允許的作法。</target>
        <note />
      </trans-unit>
      <trans-unit id="chkErrorContainsCallToRethrow">
        <source>Calls to 'reraise' may only occur directly in a handler of a try-with</source>
        <target state="translated">呼叫 'reraise' 只能直接發生在 try-with 的處理常式中</target>
        <note />
      </trans-unit>
      <trans-unit id="chkSplicingOnlyInQuotations">
        <source>Expression-splicing operators may only be used within quotations</source>
        <target state="translated">運算式接合運算子只能用在引號內</target>
        <note />
      </trans-unit>
      <trans-unit id="chkNoFirstClassSplicing">
        <source>First-class uses of the expression-splicing operator are not permitted</source>
        <target state="translated">不允許運算式接合運算子的第一級用法</target>
        <note />
      </trans-unit>
      <trans-unit id="chkNoFirstClassAddressOf">
        <source>First-class uses of the address-of operators are not permitted</source>
        <target state="translated">不允許傳址運算子的第一級用法</target>
        <note />
      </trans-unit>
      <trans-unit id="chkNoFirstClassRethrow">
        <source>First-class uses of the 'reraise' function is not permitted</source>
        <target state="translated">不允許 'reraise' 函式的第一級用法</target>
        <note />
      </trans-unit>
      <trans-unit id="chkNoByrefAtThisPoint">
        <source>The byref typed value '{0}' cannot be used at this point</source>
        <target state="translated">目前無法使用 ByRef 類型的值 '{0}'</target>
        <note />
      </trans-unit>
      <trans-unit id="chkLimitationsOfBaseKeyword">
        <source>'base' values may only be used to make direct calls to the base implementations of overridden members</source>
        <target state="translated">'base' 值只能用來直接呼叫覆寫成員的基底實作</target>
        <note />
      </trans-unit>
      <trans-unit id="chkNoAddressOfAtThisPoint">
        <source>The address of the variable '{0}' cannot be used at this point</source>
        <target state="translated">目前無法使用變數 '{0}' 的位址</target>
        <note />
      </trans-unit>
      <trans-unit id="chkNoAddressStaticFieldAtThisPoint">
        <source>The address of the static field '{0}' cannot be used at this point</source>
        <target state="translated">目前無法使用靜態欄位 '{0}' 的位址</target>
        <note />
      </trans-unit>
      <trans-unit id="chkNoAddressFieldAtThisPoint">
        <source>The address of the field '{0}' cannot be used at this point</source>
        <target state="translated">目前無法使用欄位 '{0}' 的位址</target>
        <note />
      </trans-unit>
      <trans-unit id="chkNoAddressOfArrayElementAtThisPoint">
        <source>The address of an array element cannot be used at this point</source>
        <target state="translated">目前無法使用陣列元素的位址</target>
        <note />
      </trans-unit>
      <trans-unit id="chkFirstClassFuncNoByref">
        <source>The type of a first-class function cannot contain byrefs</source>
        <target state="translated">第一級函式的類型不能包含 ByRef</target>
        <note />
      </trans-unit>
      <trans-unit id="chkReturnTypeNoByref">
        <source>A method return type would contain byrefs which is not permitted</source>
        <target state="translated">方法傳回型別會包含不允許的 ByRef</target>
        <note />
      </trans-unit>
      <trans-unit id="chkInvalidCustAttrVal">
        <source>Invalid custom attribute value (not a constant or literal)</source>
        <target state="translated">無效的自訂屬性值 (不是常數或常值)</target>
        <note />
      </trans-unit>
      <trans-unit id="chkAttrHasAllowMultiFalse">
        <source>The attribute type '{0}' has 'AllowMultiple=false'. Multiple instances of this attribute cannot be attached to a single language element.</source>
        <target state="translated">屬性類型 '{0}' 有 'AllowMultiple=false'。無法將這個屬性的多個執行個體附加到單一語言項目。</target>
        <note />
      </trans-unit>
      <trans-unit id="chkMemberUsedInInvalidWay">
        <source>The member '{0}' is used in an invalid way. A use of '{1}' has been inferred prior to its definition at or near '{2}'. This is an invalid forward reference.</source>
        <target state="translated">成員 '{0}' 的使用方式無效。系統推斷 '{1}' 在其定義之前已在 '{2}' 或附近使用過。這是無效的向前參考。</target>
        <note />
      </trans-unit>
      <trans-unit id="chkNoByrefAsTopValue">
        <source>A byref typed value would be stored here. Top-level let-bound byref values are not permitted.</source>
        <target state="translated">ByRef 類型的值將儲存在這裡。不允許最上層 LET 繫結的 ByRef 值。</target>
        <note />
      </trans-unit>
      <trans-unit id="chkReflectedDefCantSplice">
        <source>[&lt;ReflectedDefinition&gt;] terms cannot contain uses of the prefix splice operator '%'</source>
        <target state="translated">[&lt;ReflectedDefinition&gt;] 字詞不能包含前置詞接合運算子 '%' 的用法</target>
        <note />
      </trans-unit>
      <trans-unit id="chkEntryPointUsage">
        <source>A function labeled with the 'EntryPointAttribute' attribute must be the last declaration in the last file in the compilation sequence.</source>
        <target state="translated">標記了 'EntryPointAttribute' 屬性的函式必須是編譯順序中最後一個檔案中的最後一個宣告。</target>
        <note />
      </trans-unit>
      <trans-unit id="chkUnionCaseCompiledForm">
        <source>compiled form of the union case</source>
        <target state="translated">聯集的編譯形式</target>
        <note />
      </trans-unit>
      <trans-unit id="chkUnionCaseDefaultAugmentation">
        <source>default augmentation of the union case</source>
        <target state="translated">聯集的預設增強指定</target>
        <note />
      </trans-unit>
      <trans-unit id="chkPropertySameNameMethod">
        <source>The property '{0}' has the same name as a method in type '{1}'.</source>
        <target state="translated">屬性 '{0}' 與類型 '{1}' 中的方法同名。</target>
        <note />
      </trans-unit>
      <trans-unit id="chkGetterSetterDoNotMatchAbstract">
        <source>The property '{0}' of type '{1}' has a getter and a setter that do not match. If one is abstract then the other must be as well.</source>
        <target state="translated">類型為 '{1}' 之屬性 '{0}' 的 getter 與 setter 不匹配。若其中一個為抽象，另一個也必須為抽象。</target>
        <note />
      </trans-unit>
      <trans-unit id="chkPropertySameNameIndexer">
        <source>The property '{0}' has the same name as another property in type '{1}', but one takes indexer arguments and the other does not. You may be missing an indexer argument to one of your properties.</source>
        <target state="translated">屬性 '{0}' 與類型 '{1}' 中的另一個屬性同名，但其中一個接受索引子引數，另一個不接受。您的其中一個屬性可能缺少了索引子引數。</target>
        <note />
      </trans-unit>
      <trans-unit id="chkCantStoreByrefValue">
        <source>A type would store a byref typed value. This is not permitted by Common IL.</source>
        <target state="translated">類型將儲存 ByRef 類型的值。這是 Common IL 所不允許的作法。</target>
        <note />
      </trans-unit>
      <trans-unit id="chkDuplicateMethod">
        <source>Duplicate method. The method '{0}' has the same name and signature as another method in type '{1}'.</source>
        <target state="translated">方法重複。方法 '{0}' 與類型 '{1}' 中另一個方法同名，且簽章也相同。</target>
        <note />
      </trans-unit>
      <trans-unit id="chkDuplicateMethodWithSuffix">
        <source>Duplicate method. The method '{0}' has the same name and signature as another method in type '{1}' once tuples, functions, units of measure and/or provided types are erased.</source>
        <target state="translated">方法重複。當元組、函式、測量單位及 (或) 提供的類型清除之後，方法 '{0}' 與類型 '{1}' 中另一個方法同名，且簽章也相同。</target>
        <note />
      </trans-unit>
      <trans-unit id="chkDuplicateMethodCurried">
        <source>The method '{0}' has curried arguments but has the same name as another method in type '{1}'. Methods with curried arguments cannot be overloaded. Consider using a method taking tupled arguments.</source>
        <target state="translated">方法 '{0}' 有局部調用引數，與類型 '{1}' 中另一個方法同名。具有局部調用引數的方法無法多載。請考慮使用接受元組引數的方法。</target>
        <note />
      </trans-unit>
      <trans-unit id="chkCurriedMethodsCantHaveOutParams">
        <source>Methods with curried arguments cannot declare 'out', 'ParamArray', 'optional', 'ReflectedDefinition', 'byref', 'CallerLineNumber', 'CallerMemberName', or 'CallerFilePath' arguments</source>
        <target state="translated">具有局部調用引數的方法不得宣告 'out'、'ParamArray'、'optional'、'ReflectedDefinition'、'byref'、'CallerLineNumber'、'CallerMemberName' 或 'CallerFilePath' 引數</target>
        <note />
      </trans-unit>
      <trans-unit id="chkDuplicateProperty">
        <source>Duplicate property. The property '{0}' has the same name and signature as another property in type '{1}'.</source>
        <target state="translated">屬性重複。屬性 '{0}' 與類型 '{1}' 中另一個屬性同名，且簽章也相同。</target>
        <note />
      </trans-unit>
      <trans-unit id="chkDuplicatePropertyWithSuffix">
        <source>Duplicate property. The property '{0}' has the same name and signature as another property in type '{1}' once tuples, functions, units of measure and/or provided types are erased.</source>
        <target state="translated">屬性重複。當元組、函式、測量單位及 (或) 提供的類型清除之後，屬性 '{0}' 與類型 '{1}' 中另一個屬性同名，且簽章也相同。</target>
        <note />
      </trans-unit>
      <trans-unit id="chkDuplicateMethodInheritedType">
        <source>Duplicate method. The abstract method '{0}' has the same name and signature as an abstract method in an inherited type.</source>
        <target state="translated">重複的方法。抽象方法 '{0}' 與繼承類型中的某抽象方法具有相同的名稱和簽章。</target>
        <note />
      </trans-unit>
      <trans-unit id="chkDuplicateMethodInheritedTypeWithSuffix">
        <source>Duplicate method. The abstract method '{0}' has the same name and signature as an abstract method in an inherited type once tuples, functions, units of measure and/or provided types are erased.</source>
        <target state="translated">重複的方法。抽象方法 '{0}' 在清除元組、函式、測量單位和/或提供的類型後，會與繼承類型中的某抽象方法具有相同的名稱和簽章。</target>
        <note />
      </trans-unit>
      <trans-unit id="chkMultipleGenericInterfaceInstantiations">
        <source>This type implements the same interface at different generic instantiations '{0}' and '{1}'. This is not permitted in this version of F#.</source>
        <target state="translated">此類型會在不同的泛型具現化 '{0}' 及 '{1}' 中實作相同的介面。本版 F# 不允許此作法。</target>
        <note />
      </trans-unit>
      <trans-unit id="chkValueWithDefaultValueMustHaveDefaultValue">
        <source>The type of a field using the 'DefaultValue' attribute must admit default initialization, i.e. have 'null' as a proper value or be a struct type whose fields all admit default initialization. You can use 'DefaultValue(false)' to disable this check</source>
        <target state="translated">使用 'DefaultValue' 屬性之欄位的類型必須允許預設初始化，即使用 'null' 做為適當的值或做為所有欄位都允許預設初始化的結構類型。您可以使用 'DefaultValue(false)' 停用這個檢查</target>
        <note />
      </trans-unit>
      <trans-unit id="chkNoByrefInTypeAbbrev">
        <source>The type abbreviation contains byrefs. This is not permitted by F#.</source>
        <target state="translated">類型縮寫包含 ByRef。F# 不允許這種作法。</target>
        <note />
      </trans-unit>
      <trans-unit id="crefBoundVarUsedInSplice">
        <source>The variable '{0}' is bound in a quotation but is used as part of a spliced expression. This is not permitted since it may escape its scope.</source>
        <target state="translated">變數 '{0}' 雖括在引號中，卻做為接合運算式的一部分使用。這是不允許的作法，因為這樣可能會逸出其範圍。</target>
        <note />
      </trans-unit>
      <trans-unit id="crefQuotationsCantContainGenericExprs">
        <source>Quotations cannot contain uses of generic expressions</source>
        <target state="translated">引號內不能使用泛型運算式</target>
        <note />
      </trans-unit>
      <trans-unit id="crefQuotationsCantContainGenericFunctions">
        <source>Quotations cannot contain function definitions that are inferred or declared to be generic. Consider adding some type constraints to make this a valid quoted expression.</source>
        <target state="translated">引號內不能包含推斷或宣告為泛型的函式定義。請考慮加入一些類型條件約束，使它成為有效的加引號運算式。</target>
        <note />
      </trans-unit>
      <trans-unit id="crefQuotationsCantContainObjExprs">
        <source>Quotations cannot contain object expressions</source>
        <target state="translated">引號內不能包含物件運算式</target>
        <note />
      </trans-unit>
      <trans-unit id="crefQuotationsCantContainAddressOf">
        <source>Quotations cannot contain expressions that take the address of a field</source>
        <target state="translated">引號內不能包含接受欄位位址的運算式</target>
        <note />
      </trans-unit>
      <trans-unit id="crefQuotationsCantContainStaticFieldRef">
        <source>Quotations cannot contain expressions that fetch static fields</source>
        <target state="translated">引號內不能包含擷取靜態欄位的運算式</target>
        <note />
      </trans-unit>
      <trans-unit id="crefQuotationsCantContainInlineIL">
        <source>Quotations cannot contain inline assembly code or pattern matching on arrays</source>
        <target state="translated">引號內不能包含內嵌組譯程式碼或陣列上的模式比對</target>
        <note />
      </trans-unit>
      <trans-unit id="crefQuotationsCantContainDescendingForLoops">
        <source>Quotations cannot contain descending for loops</source>
        <target state="translated">引號內不能包含迴圈的遞減</target>
        <note />
      </trans-unit>
      <trans-unit id="crefQuotationsCantFetchUnionIndexes">
        <source>Quotations cannot contain expressions that fetch union case indexes</source>
        <target state="translated">引號內不能包含擷取聯集索引的運算式</target>
        <note />
      </trans-unit>
      <trans-unit id="crefQuotationsCantSetUnionFields">
        <source>Quotations cannot contain expressions that set union case fields</source>
        <target state="translated">引號內不能包含設定聯集欄位的運算式</target>
        <note />
      </trans-unit>
      <trans-unit id="crefQuotationsCantSetExceptionFields">
        <source>Quotations cannot contain expressions that set fields in exception values</source>
        <target state="translated">引號內不能包含設定例外狀況值中欄位的運算式</target>
        <note />
      </trans-unit>
      <trans-unit id="crefQuotationsCantRequireByref">
        <source>Quotations cannot contain expressions that require byref pointers</source>
        <target state="translated">引號內不能包含需要 ByRef 指標的運算式</target>
        <note />
      </trans-unit>
      <trans-unit id="crefQuotationsCantCallTraitMembers">
        <source>Quotations cannot contain expressions that make member constraint calls, or uses of operators that implicitly resolve to a member constraint call</source>
        <target state="translated">引號內不能包含進行成員條件約束呼叫的運算式，或使用隱含解析成成員條件約束呼叫的運算子</target>
        <note />
      </trans-unit>
      <trans-unit id="crefQuotationsCantContainThisConstant">
        <source>Quotations cannot contain this kind of constant</source>
        <target state="translated">引號內不能包含這種常數</target>
        <note />
      </trans-unit>
      <trans-unit id="crefQuotationsCantContainThisPatternMatch">
        <source>Quotations cannot contain this kind of pattern match</source>
        <target state="translated">引號內不能包含這種模式比對</target>
        <note />
      </trans-unit>
      <trans-unit id="crefQuotationsCantContainArrayPatternMatching">
        <source>Quotations cannot contain array pattern matching</source>
        <target state="translated">引號內不能包含陣列模式比對</target>
        <note />
      </trans-unit>
      <trans-unit id="crefQuotationsCantContainThisType">
        <source>Quotations cannot contain this kind of type</source>
        <target state="translated">引號內不能包含這種類型</target>
        <note />
      </trans-unit>
      <trans-unit id="csTypeCannotBeResolvedAtCompileTime">
        <source>The declared type parameter '{0}' cannot be used here since the type parameter cannot be resolved at compile time</source>
        <target state="translated">此處不能使用宣告的型別參數 '{0}'，因為型別參數無法於編譯時間解析</target>
        <note />
      </trans-unit>
      <trans-unit id="csCodeLessGeneric">
        <source>This code is less generic than indicated by its annotations. A unit-of-measure specified using '_' has been determined to be '1', i.e. dimensionless. Consider making the code generic, or removing the use of '_'.</source>
        <target state="translated">這個程式碼的一般程度低於註釋所指示的程度。系統判定使用 '_' 指定的測量單位為 '1'，也就是無維度。請考慮使程式碼變成泛型程式碼，或移除 '_'。</target>
        <note />
      </trans-unit>
      <trans-unit id="csTypeInferenceMaxDepth">
        <source>Type inference problem too complicated (maximum iteration depth reached). Consider adding further type annotations.</source>
        <target state="translated">類型推斷問題太複雜 (已達到反覆項目深度上限)。請考慮加入進一步的類型註釋。</target>
        <note />
      </trans-unit>
      <trans-unit id="csExpectedArguments">
        <source>Expected arguments to an instance member</source>
        <target state="translated">引數必須是執行個體成員</target>
        <note />
      </trans-unit>
      <trans-unit id="csIndexArgumentMismatch">
        <source>This indexer expects {0} arguments but is here given {1}</source>
        <target state="translated">這個索引子需要 {0} 個引數，但此處指定了 {1} 個</target>
        <note />
      </trans-unit>
      <trans-unit id="csExpectTypeWithOperatorButGivenFunction">
        <source>Expecting a type supporting the operator '{0}' but given a function type. You may be missing an argument to a function.</source>
        <target state="translated">必須是支援運算子 '{0}' 的類型，但提供的卻是函式類型。您可能遺漏函式的引數。</target>
        <note />
      </trans-unit>
      <trans-unit id="csExpectTypeWithOperatorButGivenTuple">
        <source>Expecting a type supporting the operator '{0}' but given a tuple type</source>
        <target state="translated">必須是支援運算子 '{0}' 的型別，但指定的是元組型別</target>
        <note />
      </trans-unit>
      <trans-unit id="csTypesDoNotSupportOperator">
        <source>None of the types '{0}' support the operator '{1}'</source>
        <target state="translated">類型 '{0}' 都不支援運算子 '{1}'</target>
        <note />
      </trans-unit>
      <trans-unit id="csTypeDoesNotSupportOperator">
        <source>The type '{0}' does not support the operator '{1}'</source>
        <target state="translated">類型 '{0}' 不支援運算子 '{1}'</target>
        <note />
      </trans-unit>
      <trans-unit id="csTypesDoNotSupportOperatorNullable">
        <source>None of the types '{0}' support the operator '{1}'. Consider opening the module 'Microsoft.FSharp.Linq.NullableOperators'.</source>
        <target state="translated">類型 '{0}' 都不支援運算子 '{1}'。請考慮開啟模組 'Microsoft.FSharp.Linq.NullableOperators'。</target>
        <note />
      </trans-unit>
      <trans-unit id="csTypeDoesNotSupportOperatorNullable">
        <source>The type '{0}' does not support the operator '{1}'. Consider opening the module 'Microsoft.FSharp.Linq.NullableOperators'.</source>
        <target state="translated">類型 '{0}' 不支援運算子 '{1}'。請考慮開啟模組 'Microsoft.FSharp.Linq.NullableOperators'。</target>
        <note />
      </trans-unit>
      <trans-unit id="csTypeDoesNotSupportConversion">
        <source>The type '{0}' does not support a conversion to the type '{1}'</source>
        <target state="translated">類型 '{0}' 不支援轉換成類型 '{1}'</target>
        <note />
      </trans-unit>
      <trans-unit id="csMethodFoundButIsStatic">
        <source>The type '{0}' has a method '{1}' (full name '{2}'), but the method is static</source>
        <target state="translated">類型 '{0}' 有方法 '{1}' (完整名稱 '{2}')，但這個方法是靜態的</target>
        <note />
      </trans-unit>
      <trans-unit id="csMethodFoundButIsNotStatic">
        <source>The type '{0}' has a method '{1}' (full name '{2}'), but the method is not static</source>
        <target state="translated">類型 '{0}' 有方法 '{1}' (完整名稱 '{2}')，但這個方法不是靜態的</target>
        <note />
      </trans-unit>
      <trans-unit id="csStructConstraintInconsistent">
        <source>The constraints 'struct' and 'not struct' are inconsistent</source>
        <target state="translated">條件約束 'struct' 與 'not struct' 不一致</target>
        <note />
      </trans-unit>
      <trans-unit id="csTypeDoesNotHaveNull">
        <source>The type '{0}' does not have 'null' as a proper value</source>
        <target state="translated">類型 '{0}' 不是用 'null' 做為適當的值</target>
        <note />
      </trans-unit>
      <trans-unit id="csNullableTypeDoesNotHaveNull">
        <source>The type '{0}' does not have 'null' as a proper value. To create a null value for a Nullable type use 'System.Nullable()'.</source>
        <target state="translated">類型 '{0}' 不是用 'null' 做為適當的值。若要替可為 Null 的類型建立 null 值，請使用 'System.Nullable()'。</target>
        <note />
      </trans-unit>
      <trans-unit id="csTypeDoesNotSupportComparison1">
        <source>The type '{0}' does not support the 'comparison' constraint because it has the 'NoComparison' attribute</source>
        <target state="translated">類型 '{0}' 不支援 'comparison' 條件約束，因為它有 'NoComparison' 屬性</target>
        <note />
      </trans-unit>
      <trans-unit id="csTypeDoesNotSupportComparison2">
        <source>The type '{0}' does not support the 'comparison' constraint. For example, it does not support the 'System.IComparable' interface</source>
        <target state="translated">類型 '{0}' 不支援 'comparison' 條件約束。例如，它不支援 'System.IComparable' 介面</target>
        <note />
      </trans-unit>
      <trans-unit id="csTypeDoesNotSupportComparison3">
        <source>The type '{0}' does not support the 'comparison' constraint because it is a record, union or struct with one or more structural element types which do not support the 'comparison' constraint. Either avoid the use of comparison with this type, or add the 'StructuralComparison' attribute to the type to determine which field type does not support comparison</source>
        <target state="translated">類型 '{0}' 不支援 'comparison' 條件約束，因為它是記錄、等位或結構，且具有一個或多個不支援 'comparison' 條件約束的結構化項目類型。請避免使用這種類型的比較，或將 'StructuralComparison' 屬性加入類型，以判斷哪個欄位類型不支援比較</target>
        <note />
      </trans-unit>
      <trans-unit id="csTypeDoesNotSupportEquality1">
        <source>The type '{0}' does not support the 'equality' constraint because it has the 'NoEquality' attribute</source>
        <target state="translated">類型 '{0}' 不支援 'equality' 條件約束，因為它有 'NoEquality' 屬性</target>
        <note />
      </trans-unit>
      <trans-unit id="csTypeDoesNotSupportEquality2">
        <source>The type '{0}' does not support the 'equality' constraint because it is a function type</source>
        <target state="translated">類型 '{0}' 不支援 'equality' 條件約束，因為它是函式類型</target>
        <note />
      </trans-unit>
      <trans-unit id="csTypeDoesNotSupportEquality3">
        <source>The type '{0}' does not support the 'equality' constraint because it is a record, union or struct with one or more structural element types which do not support the 'equality' constraint. Either avoid the use of equality with this type, or add the 'StructuralEquality' attribute to the type to determine which field type does not support equality</source>
        <target state="translated">類型 '{0}' 不支援 'equality' 條件約束，因為它是記錄、等位或結構，且具有一個或多個不支援 'equality' 條件約束的結構化項目類型。請避免使用這種類型的相等，或將 'StructuralEquality' 屬性加入類型，以判斷哪個欄位類型不支援相等</target>
        <note />
      </trans-unit>
      <trans-unit id="csTypeIsNotEnumType">
        <source>The type '{0}' is not a CLI enum type</source>
        <target state="translated">類型 '{0}' 不是 CLI 列舉類型</target>
        <note />
      </trans-unit>
      <trans-unit id="csTypeHasNonStandardDelegateType">
        <source>The type '{0}' has a non-standard delegate type</source>
        <target state="translated">類型 '{0}' 有非標準的委派類型</target>
        <note />
      </trans-unit>
      <trans-unit id="csTypeIsNotDelegateType">
        <source>The type '{0}' is not a CLI delegate type</source>
        <target state="translated">類型 '{0}' 不是 CLI 委派類型</target>
        <note />
      </trans-unit>
      <trans-unit id="csTypeParameterCannotBeNullable">
        <source>This type parameter cannot be instantiated to 'Nullable'. This is a restriction imposed in order to ensure the meaning of 'null' in some CLI languages is not confusing when used in conjunction with 'Nullable' values.</source>
        <target state="translated">這個型別參數無法具現化成 'Nullable'。施加這個限制的原因是為了確保在某些 CLI 中，將 'null' 搭配 'Nullable' 值一起使用時意義不會混淆。</target>
        <note />
      </trans-unit>
      <trans-unit id="csGenericConstructRequiresStructType">
        <source>A generic construct requires that the type '{0}' is a CLI or F# struct type</source>
        <target state="translated">泛型建構要求類型 '{0}' 必須是 CLI 或 F# 結構類型</target>
        <note />
      </trans-unit>
      <trans-unit id="csGenericConstructRequiresUnmanagedType">
        <source>A generic construct requires that the type '{0}' is an unmanaged type</source>
        <target state="translated">泛型建構要求類型 '{0}' 必須是非受控類型</target>
        <note />
      </trans-unit>
      <trans-unit id="csTypeNotCompatibleBecauseOfPrintf">
        <source>The type '{0}' is not compatible with any of the types {1}, arising from the use of a printf-style format string</source>
        <target state="translated">類型 '{0}' 與任何類型 {1} 都不相容，原因是使用了 printf 樣式的格式字串</target>
        <note />
      </trans-unit>
      <trans-unit id="csGenericConstructRequiresReferenceSemantics">
        <source>A generic construct requires that the type '{0}' have reference semantics, but it does not, i.e. it is a struct</source>
        <target state="translated">泛型建構要求類型 '{0}' 必須有參考語意，但它卻沒有，也就是說它是結構</target>
        <note />
      </trans-unit>
      <trans-unit id="csGenericConstructRequiresNonAbstract">
        <source>A generic construct requires that the type '{0}' be non-abstract</source>
        <target state="translated">泛型建構要求類型 '{0}' 必須是非抽象的</target>
        <note />
      </trans-unit>
      <trans-unit id="csGenericConstructRequiresPublicDefaultConstructor">
        <source>A generic construct requires that the type '{0}' have a public default constructor</source>
        <target state="translated">泛型建構要求類型 '{0}' 必須有公用預設建構函式</target>
        <note />
      </trans-unit>
      <trans-unit id="csTypeInstantiationLengthMismatch">
        <source>Type instantiation length mismatch</source>
        <target state="translated">類型具現化長度不符</target>
        <note />
      </trans-unit>
      <trans-unit id="csOptionalArgumentNotPermittedHere">
        <source>Optional arguments not permitted here</source>
        <target state="translated">此處不允許選擇性引數</target>
        <note />
      </trans-unit>
      <trans-unit id="csMemberIsNotStatic">
        <source>{0} is not a static member</source>
        <target state="translated">{0} 不是靜態成員</target>
        <note />
      </trans-unit>
      <trans-unit id="csMemberIsNotInstance">
        <source>{0} is not an instance member</source>
        <target state="translated">{0} 不是執行個體成員</target>
        <note />
      </trans-unit>
      <trans-unit id="csArgumentLengthMismatch">
        <source>Argument length mismatch</source>
        <target state="translated">引數長度不符</target>
        <note />
      </trans-unit>
      <trans-unit id="csArgumentTypesDoNotMatch">
        <source>The argument types don't match</source>
        <target state="translated">引數類型不符</target>
        <note />
      </trans-unit>
      <trans-unit id="csMethodExpectsParams">
        <source>This method expects a CLI 'params' parameter in this position. 'params' is a way of passing a variable number of arguments to a method in languages such as C#. Consider passing an array for this argument</source>
        <target state="translated">這個方法預期這個位置是一個 CLI 'params' 參數。'params' 是一種傳遞變數的方法，可將可變數目的引數傳遞給 C# 一類語這的方法。請考慮傳遞這個引數的陣列</target>
        <note />
      </trans-unit>
      <trans-unit id="csMemberIsNotAccessible">
        <source>The member or object constructor '{0}' is not {1}</source>
        <target state="translated">成員或物件建構函式 '{0}' 不是 {1}</target>
        <note />
      </trans-unit>
      <trans-unit id="csMemberIsNotAccessible2">
        <source>The member or object constructor '{0}' is not {1}. Private members may only be accessed from within the declaring type. Protected members may only be accessed from an extending type and cannot be accessed from inner lambda expressions.</source>
        <target state="translated">成員或物件建構函式 '{0}' 不是 {1}。私用成員只能從宣告類型中存取。受保護的成員只能從擴充類型存取，無法從內部 Lambda 運算式存取。</target>
        <note />
      </trans-unit>
      <trans-unit id="csMethodIsNotAStaticMethod">
        <source>{0} is not a static method</source>
        <target state="translated">{0} 不是靜態方法</target>
        <note />
      </trans-unit>
      <trans-unit id="csMethodIsNotAnInstanceMethod">
        <source>{0} is not an instance method</source>
        <target state="translated">{0} 不是執行個體方法</target>
        <note />
      </trans-unit>
      <trans-unit id="csMemberHasNoArgumentOrReturnProperty">
        <source>The member or object constructor '{0}' has no argument or settable return property '{1}'. {2}.</source>
        <target state="translated">成員或物件建構函式 '{0}' 沒有引數或可設定的傳回屬性 '{1}'。{2}。</target>
        <note />
      </trans-unit>
      <trans-unit id="csCtorHasNoArgumentOrReturnProperty">
        <source>The object constructor '{0}' has no argument or settable return property '{1}'. {2}.</source>
        <target state="translated">物件建構函式 '{0}' 沒有引數或可設定的傳回屬性 '{1}'。{2}。</target>
        <note />
      </trans-unit>
      <trans-unit id="csRequiredSignatureIs">
        <source>The required signature is {0}</source>
        <target state="translated">需要的簽章是 {0}</target>
        <note />
      </trans-unit>
      <trans-unit id="csMemberSignatureMismatch">
        <source>The member or object constructor '{0}' requires {1} argument(s). The required signature is '{2}'.</source>
        <target state="translated">成員或物件建構函式 '{0}' 需要 {1} 個引數。需要的簽章是 '{2}'。</target>
        <note />
      </trans-unit>
      <trans-unit id="csMemberSignatureMismatch2">
        <source>The member or object constructor '{0}' requires {1} additional argument(s). The required signature is '{2}'.</source>
        <target state="translated">成員或物件建構函式 '{0}' 還需要 {1} 個其他引數。需要的簽章是 '{2}'。</target>
        <note />
      </trans-unit>
      <trans-unit id="csMemberSignatureMismatch3">
        <source>The member or object constructor '{0}' requires {1} argument(s). The required signature is '{2}'. Some names for missing arguments are {3}.</source>
        <target state="translated">成員或物件建構函式 '{0}' 需要 {1} 個引數。需要的簽章是 '{2}'。遺漏引數的部分名稱是 {3}。</target>
        <note />
      </trans-unit>
      <trans-unit id="csMemberSignatureMismatch4">
        <source>The member or object constructor '{0}' requires {1} additional argument(s). The required signature is '{2}'. Some names for missing arguments are {3}.</source>
        <target state="translated">成員或物件建構函式 '{0}' 還需要 {1} 個其他引數。需要的簽章是 '{2}'。遺漏引數的部分名稱是 {3}。</target>
        <note />
      </trans-unit>
      <trans-unit id="csMemberSignatureMismatchArityNamed">
        <source>The member or object constructor '{0}' requires {1} argument(s) but is here given {2} unnamed and {3} named argument(s). The required signature is '{4}'.</source>
        <target state="translated">成員或物件建構函式 '{0}' 需要 {1} 個引數，但此處指定了 {2} 個未命名和 {3} 個具名引數。需要的簽章是 '{4}'。</target>
        <note />
      </trans-unit>
      <trans-unit id="csMemberSignatureMismatchArity">
        <source>The member or object constructor '{0}' takes {1} argument(s) but is here given {2}. The required signature is '{3}'.</source>
        <target state="translated">成員或物件建構函式 '{0}' 接受 {1} 個引數，但此處指定了 {2} 個。需要的簽章是 '{3}'。</target>
        <note />
      </trans-unit>
      <trans-unit id="csCtorSignatureMismatchArity">
        <source>The object constructor '{0}' takes {1} argument(s) but is here given {2}. The required signature is '{3}'.</source>
        <target state="translated">物件建構函式 '{0}' 要用到 {1} 個引數，但此處提供了 {2} 個引數。需要的簽章是 '{3}'。</target>
        <note />
      </trans-unit>
      <trans-unit id="csCtorSignatureMismatchArityProp">
        <source>The object constructor '{0}' takes {1} argument(s) but is here given {2}. The required signature is '{3}'. If some of the arguments are meant to assign values to properties, consider separating those arguments with a comma (',').</source>
        <target state="translated">物件建構函式 '{0}' 要用到 {1} 個引數，但此處提供了 {2} 個引數。需要的簽章是 '{3}'。如果有部分引數是要為屬性指派值，請考慮以逗號 (',') 分隔這些引數。</target>
        <note />
      </trans-unit>
      <trans-unit id="csMemberSignatureMismatchArityType">
        <source>The member or object constructor '{0}' takes {1} type argument(s) but is here given {2}. The required signature is '{3}'.</source>
        <target state="translated">成員或物件建構函式 '{0}' 接受 {1} 個型別引數，但此處指定了 {2} 個。需要的簽章是 '{3}'。</target>
        <note />
      </trans-unit>
      <trans-unit id="csMemberNotAccessible">
        <source>A member or object constructor '{0}' taking {1} arguments is not accessible from this code location. All accessible versions of method '{2}' take {3} arguments.</source>
        <target state="translated">無法從這個程式碼位置存取接受 {1} 個引數的成員或物件建構函式 '{0}'。方法 '{2}' 的所有可存取版本都接受 {3} 個引數。</target>
        <note />
      </trans-unit>
      <trans-unit id="csIncorrectGenericInstantiation">
        <source>Incorrect generic instantiation. No {0} member named '{1}' takes {2} generic arguments.</source>
        <target state="translated">泛型具現化錯誤。沒有名稱為 '{1}' 的 {0} 成員接受 {2} 個泛型引數。</target>
        <note />
      </trans-unit>
      <trans-unit id="csMemberOverloadArityMismatch">
        <source>The member or object constructor '{0}' does not take {1} argument(s). An overload was found taking {2} arguments.</source>
        <target state="translated">成員或物件建構函式 '{0}' 不接受 {1} 個引數。找到接受 {2} 個引數的多載。</target>
        <note />
      </trans-unit>
      <trans-unit id="csNoMemberTakesTheseArguments">
        <source>No {0} member or object constructor named '{1}' takes {2} arguments</source>
        <target state="translated">沒有名稱為 '{1}' 的 {0} 成員或物件建構函式接受 {2} 個引數</target>
        <note />
      </trans-unit>
      <trans-unit id="csNoMemberTakesTheseArguments2">
        <source>No {0} member or object constructor named '{1}' takes {2} arguments. Note the call to this member also provides {3} named arguments.</source>
        <target state="translated">沒有名稱為 '{1}' 的 {0} 成員或物件建構函式接受 {2} 個引數。注意，呼叫這個成員也會提供 {3} 個具名引數。</target>
        <note />
      </trans-unit>
      <trans-unit id="csNoMemberTakesTheseArguments3">
        <source>No {0} member or object constructor named '{1}' takes {2} arguments. The named argument '{3}' doesn't correspond to any argument or settable return property for any overload.</source>
        <target state="translated">沒有名稱為 '{1}' 的 {0} 成員或物件建構函式接受 {2} 個引數。具名引數 '{3}' 未對應到任何引數或任何多載的可設定傳回屬性。</target>
        <note />
      </trans-unit>
      <trans-unit id="csMethodNotFound">
        <source>Method or object constructor '{0}' not found</source>
        <target state="translated">找不到方法或物件建構函式 '{0}'</target>
        <note />
      </trans-unit>
      <trans-unit id="csNoOverloadsFound">
        <source>No overloads match for method '{0}'.</source>
        <target state="translated">沒有符合方法 '{0}' 的多載。</target>
        <note />
      </trans-unit>
      <trans-unit id="csMethodIsOverloaded">
        <source>A unique overload for method '{0}' could not be determined based on type information prior to this program point. A type annotation may be needed.</source>
        <target state="translated">無法根據這個程式點之前的類型資訊，判斷方法 '{0}' 的唯一多載。可能需要有類型註釋。</target>
        <note />
      </trans-unit>
      <trans-unit id="csCandidates">
        <source>Candidates:\n{0}</source>
        <target state="translated">候選:\n{0}</target>
        <note />
      </trans-unit>
      <trans-unit id="parsDoCannotHaveVisibilityDeclarations">
        <source>Accessibility modifiers are not permitted on 'do' bindings, but '{0}' was given.</source>
        <target state="translated">'do' 繫結不得包含存取範圍修飾詞，但卻提供了 '{0}'。</target>
        <note />
      </trans-unit>
      <trans-unit id="parsEofInHashIf">
        <source>End of file in #if section begun at or after here</source>
        <target state="translated">#if 區段中的檔案結尾於此處或之後開始</target>
        <note />
      </trans-unit>
      <trans-unit id="parsEofInString">
        <source>End of file in string begun at or before here</source>
        <target state="translated">字串中的檔案結尾於此處或之前開始</target>
        <note />
      </trans-unit>
      <trans-unit id="parsEofInVerbatimString">
        <source>End of file in verbatim string begun at or before here</source>
        <target state="translated">逐字字串中的檔案結尾於此處或之前開始</target>
        <note />
      </trans-unit>
      <trans-unit id="parsEofInComment">
        <source>End of file in comment begun at or before here</source>
        <target state="translated">註解中的檔案結尾於此處或之前開始</target>
        <note />
      </trans-unit>
      <trans-unit id="parsEofInStringInComment">
        <source>End of file in string embedded in comment begun at or before here</source>
        <target state="translated">內嵌在註解中的字串中的檔案結尾於此處或之前開始</target>
        <note />
      </trans-unit>
      <trans-unit id="parsEofInVerbatimStringInComment">
        <source>End of file in verbatim string embedded in comment begun at or before here</source>
        <target state="translated">內嵌在註解中的逐字字串中的檔案結尾於此處或之前開始</target>
        <note />
      </trans-unit>
      <trans-unit id="parsEofInIfOcaml">
        <source>End of file in IF-OCAML section begun at or before here</source>
        <target state="translated">IF-OCAML 區段中的檔案結尾於此處或之前開始</target>
        <note />
      </trans-unit>
      <trans-unit id="parsEofInDirective">
        <source>End of file in directive begun at or before here</source>
        <target state="translated">指示詞中的檔案結尾於此處或之前開始</target>
        <note />
      </trans-unit>
      <trans-unit id="parsNoHashEndIfFound">
        <source>No #endif found for #if or #else</source>
        <target state="translated">找不到 #if 或 #else 的 #endif</target>
        <note />
      </trans-unit>
      <trans-unit id="parsAttributesIgnored">
        <source>Attributes have been ignored in this construct</source>
        <target state="translated">已忽略這個建構中的屬性</target>
        <note />
      </trans-unit>
      <trans-unit id="parsUseBindingsIllegalInImplicitClassConstructors">
        <source>'use' bindings are not permitted in primary constructors</source>
        <target state="translated">不允許在主要建構函式中使用 'use' 繫結</target>
        <note />
      </trans-unit>
      <trans-unit id="parsUseBindingsIllegalInModules">
        <source>'use' bindings are not permitted in modules and are treated as 'let' bindings</source>
        <target state="translated">不允許在模組中使用 'use' 繫結，將當做 'let' 繫結處理</target>
        <note />
      </trans-unit>
      <trans-unit id="parsIntegerForLoopRequiresSimpleIdentifier">
        <source>An integer for loop must use a simple identifier</source>
        <target state="translated">用於迴圈的整數必須使用簡單識別碼</target>
        <note />
      </trans-unit>
      <trans-unit id="parsOnlyOneWithAugmentationAllowed">
        <source>At most one 'with' augmentation is permitted</source>
        <target state="translated">最多只允許一個 'with' 增強指定</target>
        <note />
      </trans-unit>
      <trans-unit id="parsUnexpectedSemicolon">
        <source>A semicolon is not expected at this point</source>
        <target state="translated">目前不需要分號</target>
        <note />
      </trans-unit>
      <trans-unit id="parsUnexpectedEndOfFile">
        <source>Unexpected end of input</source>
        <target state="translated">未預期的輸入結束</target>
        <note />
      </trans-unit>
      <trans-unit id="parsUnexpectedVisibilityDeclaration">
        <source>Accessibility modifiers are not permitted here, but '{0}' was given.</source>
        <target state="translated">此處不得使用存取範圍修飾詞，但卻提供了 '{0}'。</target>
        <note />
      </trans-unit>
      <trans-unit id="parsOnlyHashDirectivesAllowed">
        <source>Only '#' compiler directives may occur prior to the first 'namespace' declaration</source>
        <target state="translated">在第一個 'namespace' 宣告前只能出現 '#' 編譯器指示詞</target>
        <note />
      </trans-unit>
      <trans-unit id="parsVisibilityDeclarationsShouldComePriorToIdentifier">
        <source>Accessibility modifiers should come immediately prior to the identifier naming a construct</source>
        <target state="translated">存取範圍修飾詞應該放在為建構命名的識別碼正前方</target>
        <note />
      </trans-unit>
      <trans-unit id="parsNamespaceOrModuleNotBoth">
        <source>Files should begin with either a namespace or module declaration, e.g. 'namespace SomeNamespace.SubNamespace' or 'module SomeNamespace.SomeModule', but not both. To define a module within a namespace use 'module SomeModule = ...'</source>
        <target state="translated">檔案應該以命名空間或模組宣告開始，例如 'namespace SomeNamespace.SubNamespace' 或 'module SomeNamespace.SomeModule'，但不能兩者都有。若要在命名空間中定義模組，請使用 'module SomeModule = ...'</target>
        <note />
      </trans-unit>
      <trans-unit id="parsModuleAbbreviationMustBeSimpleName">
        <source>A module abbreviation must be a simple name, not a path</source>
        <target state="translated">模組縮寫必須是簡單名稱，不是路徑</target>
        <note />
      </trans-unit>
      <trans-unit id="parsIgnoreAttributesOnModuleAbbreviation">
        <source>Ignoring attributes on module abbreviation</source>
        <target state="translated">即將忽略模組縮寫的屬性</target>
        <note />
      </trans-unit>
      <trans-unit id="parsIgnoreAttributesOnModuleAbbreviationAlwaysPrivate">
        <source>The '{0}' accessibility attribute is not allowed on module abbreviation. Module abbreviations are always private.</source>
        <target state="translated">模組縮寫不得包含 '{0}' 存取範圍屬性。模組縮寫一律為私用。</target>
        <note />
      </trans-unit>
      <trans-unit id="parsIgnoreVisibilityOnModuleAbbreviationAlwaysPrivate">
        <source>The '{0}' visibility attribute is not allowed on module abbreviation. Module abbreviations are always private.</source>
        <target state="translated">模組縮寫不得包含 '{0}' 可見度屬性。模組縮寫一律為私用。</target>
        <note />
      </trans-unit>
      <trans-unit id="parsUnClosedBlockInHashLight">
        <source>Unclosed block</source>
        <target state="translated">未封閉的區塊</target>
        <note />
      </trans-unit>
      <trans-unit id="parsUnmatchedBeginOrStruct">
        <source>Unmatched 'begin' or 'struct'</source>
        <target state="translated">無對應的 'begin' 或 'struct'</target>
        <note />
      </trans-unit>
      <trans-unit id="parsModuleDefnMustBeSimpleName">
        <source>A module name must be a simple name, not a path</source>
        <target state="translated">模組名稱必須是簡單名稱，不是路徑</target>
        <note />
      </trans-unit>
      <trans-unit id="parsUnexpectedEmptyModuleDefn">
        <source>Unexpected empty type moduleDefn list</source>
        <target state="translated">未預期的空白類型 moduleDefn 清單</target>
        <note />
      </trans-unit>
      <trans-unit id="parsAttributesMustComeBeforeVal">
        <source>Attributes should be placed before 'val'</source>
        <target state="translated">屬性應該放在 'val' 之前</target>
        <note />
      </trans-unit>
      <trans-unit id="parsAttributesAreNotPermittedOnInterfaceImplementations">
        <source>Attributes are not permitted on interface implementations</source>
        <target state="translated">不允許在介面實作上使用屬性</target>
        <note />
      </trans-unit>
      <trans-unit id="parsSyntaxError">
        <source>Syntax error</source>
        <target state="translated">語法錯誤</target>
        <note />
      </trans-unit>
      <trans-unit id="parsAugmentationsIllegalOnDelegateType">
        <source>Augmentations are not permitted on delegate type moduleDefns</source>
        <target state="translated">不允許在委派類型 moduleDefns 上使用增強指定</target>
        <note />
      </trans-unit>
      <trans-unit id="parsUnmatchedClassInterfaceOrStruct">
        <source>Unmatched 'class', 'interface' or 'struct'</source>
        <target state="translated">無對應的 'class'、'interface' 或 'struct'</target>
        <note />
      </trans-unit>
      <trans-unit id="parsEmptyTypeDefinition">
        <source>A type definition requires one or more members or other declarations. If you intend to define an empty class, struct or interface, then use 'type ... = class end', 'interface end' or 'struct end'.</source>
        <target state="translated">類型定義需要一個或多個成員或其他宣告。如果您打算定義空的類別、結構或介面，請使用 'type ... = class end'、'interface end' 或 'struct end'。</target>
        <note />
      </trans-unit>
      <trans-unit id="parsUnmatchedWith">
        <source>Unmatched 'with' or badly formatted 'with' block</source>
        <target state="translated">無對應的 'with'，或 'with' 區塊的格式錯誤</target>
        <note />
      </trans-unit>
      <trans-unit id="parsGetOrSetRequired">
        <source>'get', 'set' or 'get,set' required</source>
        <target state="translated">需要 'get'、'set' 或 'get,set'</target>
        <note />
      </trans-unit>
      <trans-unit id="parsOnlyClassCanTakeValueArguments">
        <source>Only class types may take value arguments</source>
        <target state="translated">只有類別類型可接受數值引數</target>
        <note />
      </trans-unit>
      <trans-unit id="parsUnmatchedBegin">
        <source>Unmatched 'begin'</source>
        <target state="translated">無對應的 'begin'</target>
        <note />
      </trans-unit>
      <trans-unit id="parsInvalidDeclarationSyntax">
        <source>Invalid declaration syntax</source>
        <target state="translated">無效的宣告語法</target>
        <note />
      </trans-unit>
      <trans-unit id="parsGetAndOrSetRequired">
        <source>'get' and/or 'set' required</source>
        <target state="translated">需要 'get' 和/或 'set'</target>
        <note />
      </trans-unit>
      <trans-unit id="parsTypeAnnotationsOnGetSet">
        <source>Type annotations on property getters and setters must be given after the 'get()' or 'set(v)', e.g. 'with get() : string = ...'</source>
        <target state="translated">屬性 getter 和 setter 的類型註釋必須在 'get()' 或 'set(v)' 之後指定，例如 'with get() : string = ...'</target>
        <note />
      </trans-unit>
      <trans-unit id="parsGetterMustHaveAtLeastOneArgument">
        <source>A getter property is expected to be a function, e.g. 'get() = ...' or 'get(index) = ...'</source>
        <target state="translated">getter 屬性必須是函式，例如 'get() = ...' 或 'get(index) = ...'</target>
        <note />
      </trans-unit>
      <trans-unit id="parsMultipleAccessibilitiesForGetSet">
        <source>Multiple accessibilities given for property getter or setter</source>
        <target state="translated">為屬性 getter 或 setter 指定了多個存取範圍</target>
        <note />
      </trans-unit>
      <trans-unit id="parsSetSyntax">
        <source>Property setters must be defined using 'set value = ', 'set idx value = ' or 'set (idx1,...,idxN) value = ... '</source>
        <target state="translated">必須使用 'set value = '、'set idx value = ' 或 'set (idx1,...,idxN) value = ... ' 定義屬性 setter</target>
        <note />
      </trans-unit>
      <trans-unit id="parsInterfacesHaveSameVisibilityAsEnclosingType">
        <source>Interfaces always have the same visibility as the enclosing type</source>
        <target state="translated">介面一定與封入類型採用相同的可見度</target>
        <note />
      </trans-unit>
      <trans-unit id="parsAccessibilityModsIllegalForAbstract">
        <source>Accessibility modifiers are not allowed on this member. Abstract slots always have the same visibility as the enclosing type.</source>
        <target state="translated">不允許在這個成員上使用存取範圍修飾詞。抽象位置一定與封入類型採用相同的可見度。</target>
        <note />
      </trans-unit>
      <trans-unit id="parsAttributesIllegalOnInherit">
        <source>Attributes are not permitted on 'inherit' declarations</source>
        <target state="translated">不允許在 'inherit' 宣告上使用屬性</target>
        <note />
      </trans-unit>
      <trans-unit id="parsVisibilityIllegalOnInherit">
        <source>Accessibility modifiers are not permitted on an 'inherits' declaration</source>
        <target state="translated">不允許在 'inherits' 宣告上使用存取範圍修飾詞</target>
        <note />
      </trans-unit>
      <trans-unit id="parsInheritDeclarationsCannotHaveAsBindings">
        <source>'inherit' declarations cannot have 'as' bindings. To access members of the base class when overriding a method, the syntax 'base.SomeMember' may be used; 'base' is a keyword. Remove this 'as' binding.</source>
        <target state="translated">'inherit' 宣告不能有 'as' 繫結。若要在覆寫方法時存取基底類別的成員，可以使用 'base.SomeMember' 語法，其中 'base' 是關鍵字。請移除這個 'as' 繫結。</target>
        <note />
      </trans-unit>
      <trans-unit id="parsAttributesIllegalHere">
        <source>Attributes are not allowed here</source>
        <target state="translated">這裡不允許屬性</target>
        <note />
      </trans-unit>
      <trans-unit id="parsTypeAbbreviationsCannotHaveVisibilityDeclarations">
        <source>Accessibility modifiers are not permitted in this position for type abbreviations</source>
        <target state="translated">不允許在類型縮寫的這個位置使用存取範圍修飾詞</target>
        <note />
      </trans-unit>
      <trans-unit id="parsEnumTypesCannotHaveVisibilityDeclarations">
        <source>Accessibility modifiers are not permitted in this position for enum types</source>
        <target state="translated">不允許在列舉類型的這個位置使用存取範圍修飾詞</target>
        <note />
      </trans-unit>
      <trans-unit id="parsAllEnumFieldsRequireValues">
        <source>All enum fields must be given values</source>
        <target state="translated">所有列舉欄位都必須指定值</target>
        <note />
      </trans-unit>
      <trans-unit id="parsInlineAssemblyCannotHaveVisibilityDeclarations">
        <source>Accessibility modifiers are not permitted on inline assembly code types</source>
        <target state="translated">不允許在內嵌組譯程式碼類型上使用存取範圍修飾詞</target>
        <note />
      </trans-unit>
      <trans-unit id="parsUnexpectedIdentifier">
        <source>Unexpected identifier: '{0}'</source>
        <target state="translated">未預期的識別碼: '{0}'</target>
        <note />
      </trans-unit>
      <trans-unit id="parsUnionCasesCannotHaveVisibilityDeclarations">
        <source>Accessibility modifiers are not permitted on union cases. Use 'type U = internal ...' or 'type U = private ...' to give an accessibility to the whole representation.</source>
        <target state="translated">不允許在聯集上使用存取範圍修飾詞。請使用 'type U = internal ...' 或 'type U = private ...' 為整個表示指定存取範圍。</target>
        <note />
      </trans-unit>
      <trans-unit id="parsEnumFieldsCannotHaveVisibilityDeclarations">
        <source>Accessibility modifiers are not permitted on enumeration fields</source>
        <target state="translated">不允許在列舉欄位上使用存取範圍修飾詞</target>
        <note />
      </trans-unit>
      <trans-unit id="parsConsiderUsingSeparateRecordType">
        <source>Consider using a separate record type instead</source>
        <target state="translated">請考慮改用不同的記錄類型</target>
        <note />
      </trans-unit>
      <trans-unit id="parsRecordFieldsCannotHaveVisibilityDeclarations">
        <source>Accessibility modifiers are not permitted on record fields. Use 'type R = internal ...' or 'type R = private ...' to give an accessibility to the whole representation.</source>
        <target state="translated">不允許在記錄欄位上使用存取範圍修飾詞。請使用 'type R = internal ...' 或 'type R = private ...' 為整個表示指定存取範圍。</target>
        <note />
      </trans-unit>
      <trans-unit id="parsLetAndForNonRecBindings">
        <source>The declaration form 'let ... and ...' for non-recursive bindings is not used in F# code. Consider using a sequence of 'let' bindings</source>
        <target state="translated">F# 程式碼中不使用非遞迴繫結的宣告形式 'let ... and ...'。請考慮使用 'let' 繫結序列</target>
        <note />
      </trans-unit>
      <trans-unit id="parsUnmatchedParen">
        <source>Unmatched '('</source>
        <target state="translated">無對應的 '('</target>
        <note />
      </trans-unit>
      <trans-unit id="parsSuccessivePatternsShouldBeSpacedOrTupled">
        <source>Successive patterns should be separated by spaces or tupled</source>
        <target state="translated">後續引數應該用空格分隔或採用 Tuple 形式</target>
        <note />
      </trans-unit>
      <trans-unit id="parsNoMatchingInForLet">
        <source>No matching 'in' found for this 'let'</source>
        <target state="translated">找不到這個 'let' 的對應 'in'</target>
        <note />
      </trans-unit>
      <trans-unit id="parsErrorInReturnForLetIncorrectIndentation">
        <source>Error in the return expression for this 'let'. Possible incorrect indentation.</source>
        <target state="translated">這個 'let' 的傳回運算式中有錯。可能是縮排不正確。</target>
        <note />
      </trans-unit>
      <trans-unit id="parsExpectedExpressionAfterLet">
        <source>The block following this '{0}' is unfinished. Every code block is an expression and must have a result. '{1}' cannot be the final code element in a block. Consider giving this block an explicit result.</source>
        <target state="translated">此 '{0}' 後跟隨的區塊未完成。每個程式碼區塊都是運算式，且必須要有結果。'{1}' 不得為區塊中最後一個程式碼項目。請考慮為此區塊提供明確結果。</target>
        <note />
      </trans-unit>
      <trans-unit id="parsIncompleteIf">
        <source>Incomplete conditional. Expected 'if &lt;expr&gt; then &lt;expr&gt;' or 'if &lt;expr&gt; then &lt;expr&gt; else &lt;expr&gt;'.</source>
        <target state="translated">條件不完整。應為 'if &lt;expr&gt; then &lt;expr&gt;' 或 'if &lt;expr&gt; then &lt;expr&gt; else &lt;expr&gt;'。</target>
        <note />
      </trans-unit>
      <trans-unit id="parsAssertIsNotFirstClassValue">
        <source>'assert' may not be used as a first class value. Use 'assert &lt;expr&gt;' instead.</source>
        <target state="translated">'assert' 不能用作第一個類別值。請改用 'assert &lt;expr&gt;'。</target>
        <note />
      </trans-unit>
      <trans-unit id="parsIdentifierExpected">
        <source>Identifier expected</source>
        <target state="translated">必須是識別項</target>
        <note />
      </trans-unit>
      <trans-unit id="parsInOrEqualExpected">
        <source>'in' or '=' expected</source>
        <target state="translated">必須是 'in' 或 '='</target>
        <note />
      </trans-unit>
      <trans-unit id="parsArrowUseIsLimited">
        <source>The use of '-&gt;' in sequence and computation expressions is limited to the form 'for pat in expr -&gt; expr'. Use the syntax 'for ... in ... do ... yield...' to generate elements in more complex sequence expressions.</source>
        <target state="translated">'-&gt;' 在序列和計算運算式中的用法只能是 'for pat in expr -&gt; expr' 形式。請使用 'for ... in ... do ... yield...' 語法在更複雜的序列運算式中產生元素。</target>
        <note />
      </trans-unit>
      <trans-unit id="parsSuccessiveArgsShouldBeSpacedOrTupled">
        <source>Successive arguments should be separated by spaces or tupled, and arguments involving function or method applications should be parenthesized</source>
        <target state="translated">後續引數應該用空格分隔或採用 Tuple 形式，而且涉及函式或方法應用程式的引數應該用括號括住</target>
        <note />
      </trans-unit>
      <trans-unit id="parsUnmatchedBracket">
        <source>Unmatched '['</source>
        <target state="translated">無對應的 '['</target>
        <note />
      </trans-unit>
      <trans-unit id="parsMissingQualificationAfterDot">
        <source>Missing qualification after '.'</source>
        <target state="translated">在 '.' 後遺漏限定性</target>
        <note />
      </trans-unit>
      <trans-unit id="parsParenFormIsForML">
        <source>In F# code you may use 'expr.[expr]'. A type annotation may be required to indicate the first expression is an array</source>
        <target state="translated">在 F# 程式碼中，您可使用 'expr.[expr]'。需要類型註釋來指示第一個運算式為陣列</target>
        <note />
      </trans-unit>
      <trans-unit id="parsMismatchedQuote">
        <source>Mismatched quotation, beginning with '{0}'</source>
        <target state="translated">不相符的引號，以 '{0}' 開頭</target>
        <note />
      </trans-unit>
      <trans-unit id="parsUnmatched">
        <source>Unmatched '{0}'</source>
        <target state="translated">無對應的 '{0}'</target>
        <note />
      </trans-unit>
      <trans-unit id="parsUnmatchedBracketBar">
        <source>Unmatched '[|'</source>
        <target state="translated">無對應的 '[|'</target>
        <note />
      </trans-unit>
      <trans-unit id="parsUnmatchedBrace">
        <source>Unmatched '{{'</source>
        <target state="translated">無對應的 '{{'</target>
        <note />
      </trans-unit>
      <trans-unit id="parsFieldBinding">
        <source>Field bindings must have the form 'id = expr;'</source>
        <target state="translated">欄位繫結必須具有 'id = expr;' 形式</target>
        <note />
      </trans-unit>
      <trans-unit id="parsMemberIllegalInObjectImplementation">
        <source>This member is not permitted in an object implementation</source>
        <target state="translated">不允許在物件實作中使用這個成員</target>
        <note />
      </trans-unit>
      <trans-unit id="parsMissingFunctionBody">
        <source>Missing function body</source>
        <target state="translated">遺漏函式主體</target>
        <note />
      </trans-unit>
      <trans-unit id="parsSyntaxErrorInLabeledType">
        <source>Syntax error in labelled type argument</source>
        <target state="translated">有標籤的型別引數中語法錯誤</target>
        <note />
      </trans-unit>
      <trans-unit id="parsUnexpectedInfixOperator">
        <source>Unexpected infix operator in type expression</source>
        <target state="translated">類型運算式中未預期的中置運算子</target>
        <note />
      </trans-unit>
      <trans-unit id="parsMultiArgumentGenericTypeFormDeprecated">
        <source>The syntax '(typ,...,typ) ident' is not used in F# code. Consider using 'ident&lt;typ,...,typ&gt;' instead</source>
        <target state="translated">F# 程式碼中未使用 '(typ,...,typ) ident' 語法。請考慮改用 'ident&lt;typ,...,typ&gt;'</target>
        <note />
      </trans-unit>
      <trans-unit id="parsInvalidLiteralInType">
        <source>Invalid literal in type</source>
        <target state="translated">類型中的常值無效</target>
        <note />
      </trans-unit>
      <trans-unit id="parsUnexpectedOperatorForUnitOfMeasure">
        <source>Unexpected infix operator in unit-of-measure expression. Legal operators are '*', '/' and '^'.</source>
        <target state="translated">測量單位運算式中未預期的中置運算子。合法的運算子為 '*'、'/' 和 '^'。</target>
        <note />
      </trans-unit>
      <trans-unit id="parsUnexpectedIntegerLiteralForUnitOfMeasure">
        <source>Unexpected integer literal in unit-of-measure expression</source>
        <target state="translated">測量單位運算式中未預期的整數常值</target>
        <note />
      </trans-unit>
      <trans-unit id="parsMismatchedQuotationName">
        <source>Mismatched quotation operator name, beginning with '{0}'</source>
        <target state="translated">不相符的引號運算子名稱，以 '{0}' 開頭</target>
        <note />
      </trans-unit>
      <trans-unit id="parsActivePatternCaseMustBeginWithUpperCase">
        <source>Active pattern case identifiers must begin with an uppercase letter</source>
        <target state="translated">現用模式大小寫識別項必須以大寫字母開頭</target>
        <note />
      </trans-unit>
      <trans-unit id="parsActivePatternCaseContainsPipe">
        <source>The '|' character is not permitted in active pattern case identifiers</source>
        <target state="translated">現用模式大小寫識別碼不得使用字元 '|'</target>
        <note />
      </trans-unit>
      <trans-unit id="parsIllegalDenominatorForMeasureExponent">
        <source>Denominator must not be 0 in unit-of-measure exponent</source>
        <target state="translated">度量單位指數的分母不得為 0</target>
        <note />
      </trans-unit>
      <trans-unit id="parsNoEqualShouldFollowNamespace">
        <source>No '=' symbol should follow a 'namespace' declaration</source>
        <target state="translated">不得將 '=' 符號跟在 'namespace' 宣告之後</target>
        <note />
      </trans-unit>
      <trans-unit id="parsSyntaxModuleStructEndDeprecated">
        <source>The syntax 'module ... = struct .. end' is not used in F# code. Consider using 'module ... = begin .. end'</source>
        <target state="translated">F# 程式碼中不使用語法 'module ... = struct .. end'。請考慮使用 'module ... = begin .. end'</target>
        <note />
      </trans-unit>
      <trans-unit id="parsSyntaxModuleSigEndDeprecated">
        <source>The syntax 'module ... : sig .. end' is not used in F# code. Consider using 'module ... = begin .. end'</source>
        <target state="translated">F# 程式碼中不使用語法 'module ... : sig .. end'。請考慮使用 'module ... = begin .. end'</target>
        <note />
      </trans-unit>
      <trans-unit id="tcStaticFieldUsedWhenInstanceFieldExpected">
        <source>A static field was used where an instance field is expected</source>
        <target state="translated">在需要執行個體欄位的地方使用了靜態欄位</target>
        <note />
      </trans-unit>
      <trans-unit id="tcMethodNotAccessible">
        <source>Method '{0}' is not accessible from this code location</source>
        <target state="translated">無法從這個程式碼位置存取方法 '{0}'</target>
        <note />
      </trans-unit>
      <trans-unit id="tcImplicitMeasureFollowingSlash">
        <source>Implicit product of measures following /</source>
        <target state="translated">在 / 後有隱含的測量乘積</target>
        <note />
      </trans-unit>
      <trans-unit id="tcUnexpectedMeasureAnon">
        <source>Unexpected SynMeasure.Anon</source>
        <target state="translated">未預期的 SynMeasure.Anon</target>
        <note />
      </trans-unit>
      <trans-unit id="tcNonZeroConstantCannotHaveGenericUnit">
        <source>Non-zero constants cannot have generic units. For generic zero, write 0.0&lt;_&gt;.</source>
        <target state="translated">非零常數不能有泛型單位。如需泛型的零，請寫成 0.0&lt;_&gt;。</target>
        <note />
      </trans-unit>
      <trans-unit id="tcSeqResultsUseYield">
        <source>In sequence expressions, results are generated using 'yield'</source>
        <target state="translated">在循序項運算式中，結果是使用 'yield' 產生的</target>
        <note />
      </trans-unit>
      <trans-unit id="tcUnexpectedBigRationalConstant">
        <source>Unexpected big rational constant</source>
        <target state="translated">未預期的大型有理數常數</target>
        <note />
      </trans-unit>
      <trans-unit id="tcInvalidTypeForUnitsOfMeasure">
        <source>Units-of-measure are only supported on float, float32, decimal, and integer types.</source>
        <target state="translated">只有浮點數、float32、十進位和整數類型支援測量單位。</target>
        <note />
      </trans-unit>
      <trans-unit id="tcUnexpectedConstUint16Array">
        <source>Unexpected Const_uint16array</source>
        <target state="translated">未預期的 Const_uint16array</target>
        <note />
      </trans-unit>
      <trans-unit id="tcUnexpectedConstByteArray">
        <source>Unexpected Const_bytearray</source>
        <target state="translated">未預期的 Const_bytearray</target>
        <note />
      </trans-unit>
      <trans-unit id="tcParameterRequiresName">
        <source>A parameter with attributes must also be given a name, e.g. '[&lt;Attribute&gt;] Name : Type'</source>
        <target state="translated">具有屬性的參數也必須有名稱，例如 '[&lt;Attribute&gt;] Name : Type'</target>
        <note />
      </trans-unit>
      <trans-unit id="tcReturnValuesCannotHaveNames">
        <source>Return values cannot have names</source>
        <target state="translated">傳回值不能有名稱</target>
        <note />
      </trans-unit>
      <trans-unit id="tcMemberKindPropertyGetSetNotExpected">
        <source>SynMemberKind.PropertyGetSet only expected in parse trees</source>
        <target state="translated">只有剖析樹狀目錄中需要 SynMemberKind.PropertyGetSet</target>
        <note />
      </trans-unit>
      <trans-unit id="tcNamespaceCannotContainValues">
        <source>Namespaces cannot contain values. Consider using a module to hold your value declarations.</source>
        <target state="translated">命名空間不能包含值。請考慮使用模組來存放值宣告。</target>
        <note />
      </trans-unit>
      <trans-unit id="tcNamespaceCannotContainExtensionMembers">
        <source>Namespaces cannot contain extension members except in the same file and namespace declaration group where the type is defined. Consider using a module to hold declarations of extension members.</source>
        <target state="translated">命名空間不能包含擴充成員，除非在已定義類型的相同檔案和命名空間宣告群組內。請考慮使用模組來保留擴充成員的宣告。</target>
        <note />
      </trans-unit>
      <trans-unit id="tcMultipleVisibilityAttributes">
        <source>Multiple visibility attributes have been specified for this identifier</source>
        <target state="translated">已經為這個識別碼指定多個可見度屬性</target>
        <note />
      </trans-unit>
      <trans-unit id="tcMultipleVisibilityAttributesWithLet">
        <source>Multiple visibility attributes have been specified for this identifier. 'let' bindings in classes are always private, as are any 'let' bindings inside expressions.</source>
        <target state="translated">已經為這個識別碼指定多個可見度屬性。類別中的 'let' 繫結一定是私用的，就如同運算式內的任何 'let' 繫結一樣。</target>
        <note />
      </trans-unit>
      <trans-unit id="tcInvalidMethodNameForRelationalOperator">
        <source>The name '({0})' should not be used as a member name. To define comparison semantics for a type, implement the 'System.IComparable' interface. If defining a static member for use from other CLI languages then use the name '{1}' instead.</source>
        <target state="translated">名稱 '({0})' 不應該做為成員名稱使用。若要定義類型的比較語意，請實作 'System.IComparable' 介面。如果要定義靜態成員以用於其他 CLI 語言，請改用名稱 '{1}'。</target>
        <note />
      </trans-unit>
      <trans-unit id="tcInvalidMethodNameForEquality">
        <source>The name '({0})' should not be used as a member name. To define equality semantics for a type, override the 'Object.Equals' member. If defining a static member for use from other CLI languages then use the name '{1}' instead.</source>
        <target state="translated">名稱 '({0})' 不應該做為成員名稱使用。若要定義類型的相等語意，請覆寫 'Object.Equals' 成員。如果要定義靜態成員以用於其他 CLI 語言，請改用名稱 '{1}'。</target>
        <note />
      </trans-unit>
      <trans-unit id="tcInvalidMemberName">
        <source>The name '({0})' should not be used as a member name. If defining a static member for use from other CLI languages then use the name '{1}' instead.</source>
        <target state="translated">名稱 '({0})' 不應該做為成員名稱使用。如果要定義靜態成員以用於其他 CLI 語言，請改用名稱 '{1}'。</target>
        <note />
      </trans-unit>
      <trans-unit id="tcInvalidMemberNameFixedTypes">
        <source>The name '({0})' should not be used as a member name because it is given a standard definition in the F# library over fixed types</source>
        <target state="translated">名稱 '({0})' 不應該做為成員名稱使用，因為已經在 F# 程式庫中透過固定類型為它指定標準定義</target>
        <note />
      </trans-unit>
      <trans-unit id="tcInvalidOperatorDefinitionRelational">
        <source>The '{0}' operator should not normally be redefined. To define overloaded comparison semantics for a particular type, implement the 'System.IComparable' interface in the definition of that type.</source>
        <target state="translated">通常不應該重新定義 '{0}' 運算子。若要定義特定類型的多載比較語意，請在該類型的定義中實作 'System.IComparable' 介面。</target>
        <note />
      </trans-unit>
      <trans-unit id="tcInvalidOperatorDefinitionEquality">
        <source>The '{0}' operator should not normally be redefined. To define equality semantics for a type, override the 'Object.Equals' member in the definition of that type.</source>
        <target state="translated">通常不應該重新定義 '{0}' 運算子。若要定義類型的相等語意，請在該類型的定義中覆寫 'Object.Equals' 成員。</target>
        <note />
      </trans-unit>
      <trans-unit id="tcInvalidOperatorDefinition">
        <source>The '{0}' operator should not normally be redefined. Consider using a different operator name</source>
        <target state="translated">通常不應該重新定義 '{0}' 運算子。請考慮使用其他運算子名稱</target>
        <note />
      </trans-unit>
      <trans-unit id="tcInvalidIndexOperatorDefinition">
        <source>The '{0}' operator cannot be redefined. Consider using a different operator name</source>
        <target state="translated">不能重新定義 '{0}' 運算子。請考慮使用其他運算子名稱</target>
        <note />
      </trans-unit>
      <trans-unit id="tcExpectModuleOrNamespaceParent">
        <source>Expected module or namespace parent {0}</source>
        <target state="translated">必須是模組或命名空間父代 {0}</target>
        <note />
      </trans-unit>
      <trans-unit id="tcImplementsIComparableExplicitly">
        <source>The struct, record or union type '{0}' implements the interface 'System.IComparable' explicitly. You must apply the 'CustomComparison' attribute to the type.</source>
        <target state="translated">結構、記錄或等位型別 '{0}' 明確實作了介面 'System.IComparable'。您必須將 'CustomComparison' 屬性套用到該型別。</target>
        <note />
      </trans-unit>
      <trans-unit id="tcImplementsGenericIComparableExplicitly">
        <source>The struct, record or union type '{0}' implements the interface 'System.IComparable&lt;_&gt;' explicitly. You must apply the 'CustomComparison' attribute to the type, and should also provide a consistent implementation of the non-generic interface System.IComparable.</source>
        <target state="translated">結構、記錄或等位型別 '{0}' 會明確實作介面 'System.IComparable&lt;_&gt;'。您必須將 'CustomComparison' 屬性套用到類型，也應提供一致的非泛型介面 System.IComparable 實作。</target>
        <note />
      </trans-unit>
      <trans-unit id="tcImplementsIStructuralComparableExplicitly">
        <source>The struct, record or union type '{0}' implements the interface 'System.IStructuralComparable' explicitly. Apply the 'CustomComparison' attribute to the type.</source>
        <target state="translated">結構、記錄或等位型別 '{0}' 明確實作了介面 'System.IStructuralComparable'。請將 'CustomComparison' 屬性套用到該型別。</target>
        <note />
      </trans-unit>
      <trans-unit id="tcRecordFieldInconsistentTypes">
        <source>This record contains fields from inconsistent types</source>
        <target state="translated">這個記錄包含來自不一致類型的欄位</target>
        <note />
      </trans-unit>
      <trans-unit id="tcDllImportStubsCannotBeInlined">
        <source>DLLImport stubs cannot be inlined</source>
        <target state="translated">無法內嵌 DLLImport Stub</target>
        <note />
      </trans-unit>
      <trans-unit id="tcStructsCanOnlyBindThisAtMemberDeclaration">
        <source>Structs may only bind a 'this' parameter at member declarations</source>
        <target state="translated">結構只能在成員宣告中繫結 'this' 參數</target>
        <note />
      </trans-unit>
      <trans-unit id="tcUnexpectedExprAtRecInfPoint">
        <source>Unexpected expression at recursive inference point</source>
        <target state="translated">於遞迴推斷點有未預期的運算式</target>
        <note />
      </trans-unit>
      <trans-unit id="tcLessGenericBecauseOfAnnotation">
        <source>This code is less generic than required by its annotations because the explicit type variable '{0}' could not be generalized. It was constrained to be '{1}'.</source>
        <target state="translated">這個程式碼的一般程度小於其註釋要求的程度，因為無法一般化明確類型變數 '{0}'。它受限於必須是 '{1}'。</target>
        <note />
      </trans-unit>
      <trans-unit id="tcConstrainedTypeVariableCannotBeGeneralized">
        <source>One or more of the explicit class or function type variables for this binding could not be generalized, because they were constrained to other types</source>
        <target state="translated">無法一般化這個繫結的一個或多個明確類別或函式類型變數，因為它們受限於其他類型</target>
        <note />
      </trans-unit>
      <trans-unit id="tcGenericParameterHasBeenConstrained">
        <source>A generic type parameter has been used in a way that constrains it to always be '{0}'</source>
        <target state="translated">泛型型別參數的使用方式導致它始終受限為 '{0}'</target>
        <note />
      </trans-unit>
      <trans-unit id="tcTypeParameterHasBeenConstrained">
        <source>This type parameter has been used in a way that constrains it to always be '{0}'</source>
        <target state="translated">這個型別參數的使用方式導致它始終受限為 '{0}'</target>
        <note />
      </trans-unit>
      <trans-unit id="tcTypeParametersInferredAreNotStable">
        <source>The type parameters inferred for this value are not stable under the erasure of type abbreviations. This is due to the use of type abbreviations which drop or reorder type parameters, e.g. \n\ttype taggedInt&lt;'a&gt; = int or\n\ttype swap&lt;'a,'b&gt; = 'b * 'a.\nConsider declaring the type parameters for this value explicitly, e.g.\n\tlet f&lt;'a,'b&gt; ((x,y) : swap&lt;'b,'a&gt;) : swap&lt;'a,'b&gt; = (y,x).</source>
        <target state="translated">為這個值推斷的類型參數在清除類型縮寫後會不穩定。這是因為使用了會卸除或重新排序類型參數的類型縮寫，例如 \n\ttype taggedInt&lt;'a&gt; = int or\n\ttype swap&lt;'a,'b&gt; = 'b * 'a。\n請考慮明確宣告類型參數，例如\n\tlet f&lt;'a,'b&gt; ((x,y) : swap&lt;'b,'a&gt;) : swap&lt;'a,'b&gt; = (y,x)。</target>
        <note />
      </trans-unit>
      <trans-unit id="tcExplicitTypeParameterInvalid">
        <source>Explicit type parameters may only be used on module or member bindings</source>
        <target state="translated">明確的類型參數只能用在模組或成員繫結上</target>
        <note />
      </trans-unit>
      <trans-unit id="tcOverridingMethodRequiresAllOrNoTypeParameters">
        <source>You must explicitly declare either all or no type parameters when overriding a generic abstract method</source>
        <target state="translated">覆寫泛型抽象方法時，必須明確宣告所有類型參數或不宣告任何類型參數</target>
        <note />
      </trans-unit>
      <trans-unit id="tcFieldsDoNotDetermineUniqueRecordType">
        <source>The field labels and expected type of this record expression or pattern do not uniquely determine a corresponding record type</source>
        <target state="translated">這個記錄運算式或模式的欄位標籤和預期類型無法唯一決定對應的記錄類型</target>
        <note />
      </trans-unit>
      <trans-unit id="tcFieldAppearsTwiceInRecord">
        <source>The field '{0}' appears twice in this record expression or pattern</source>
        <target state="translated">欄位 '{0}' 在這個記錄運算式或模式中出現兩次</target>
        <note />
      </trans-unit>
      <trans-unit id="tcUnknownUnion">
        <source>Unknown union case</source>
        <target state="translated">未知的聯集</target>
        <note />
      </trans-unit>
      <trans-unit id="tcNotSufficientlyGenericBecauseOfScope">
        <source>This code is not sufficiently generic. The type variable {0} could not be generalized because it would escape its scope.</source>
        <target state="translated">這個程式碼的一般程度不足。無法一般化類型變數 {0}，因為它會逸出其範圍。</target>
        <note />
      </trans-unit>
      <trans-unit id="tcPropertyRequiresExplicitTypeParameters">
        <source>A property cannot have explicit type parameters. Consider using a method instead.</source>
        <target state="translated">屬性不能有明確的類型參數。請考慮改用方法。</target>
        <note />
      </trans-unit>
      <trans-unit id="tcConstructorCannotHaveTypeParameters">
        <source>A constructor cannot have explicit type parameters. Consider using a static construction method instead.</source>
        <target state="translated">建構函式不能有明確的類型參數。請考慮改用靜態建構方法。</target>
        <note />
      </trans-unit>
      <trans-unit id="tcInstanceMemberRequiresTarget">
        <source>This instance member needs a parameter to represent the object being invoked. Make the member static or use the notation 'member x.Member(args) = ...'.</source>
        <target state="translated">這個執行個體成員需要參數來代表所叫用的物件。請將成員設為靜態成員，或使用 'member x.Member(args) = ...' 標記法。</target>
        <note />
      </trans-unit>
      <trans-unit id="tcUnexpectedPropertyInSyntaxTree">
        <source>Unexpected source-level property specification in syntax tree</source>
        <target state="translated">語法樹狀目錄中有未預期的來源層級屬性規格</target>
        <note />
      </trans-unit>
      <trans-unit id="tcStaticInitializerRequiresArgument">
        <source>A static initializer requires an argument</source>
        <target state="translated">靜態初始設定式需要引數</target>
        <note />
      </trans-unit>
      <trans-unit id="tcObjectConstructorRequiresArgument">
        <source>An object constructor requires an argument</source>
        <target state="translated">物件建構函式需要引數</target>
        <note />
      </trans-unit>
      <trans-unit id="tcStaticMemberShouldNotHaveThis">
        <source>This static member should not have a 'this' parameter. Consider using the notation 'member Member(args) = ...'.</source>
        <target state="translated">這個靜態成員不應該有 'this' 參數。請考慮使用 'member Member(args) = ...' 標記法。</target>
        <note />
      </trans-unit>
      <trans-unit id="tcExplicitStaticInitializerSyntax">
        <source>An explicit static initializer should use the syntax 'static new(args) = expr'</source>
        <target state="translated">明確的靜態初始設定式應該使用 'static new(args) = expr' 語法</target>
        <note />
      </trans-unit>
      <trans-unit id="tcExplicitObjectConstructorSyntax">
        <source>An explicit object constructor should use the syntax 'new(args) = expr'</source>
        <target state="translated">明確的物件建構函式應該使用 'new(args) = expr' 語法</target>
        <note />
      </trans-unit>
      <trans-unit id="tcUnexpectedPropertySpec">
        <source>Unexpected source-level property specification</source>
        <target state="translated">未預期的來源層級屬性規格</target>
        <note />
      </trans-unit>
      <trans-unit id="tcObjectExpressionFormDeprecated">
        <source>This form of object expression is not used in F#. Use 'member this.MemberName ... = ...' to define member implementations in object expressions.</source>
        <target state="translated">F# 中不使用這種形式的物件運算式。請使用 'member this.MemberName ... = ...' 來定義物件運算式中的成員實作。</target>
        <note />
      </trans-unit>
      <trans-unit id="tcInvalidDeclaration">
        <source>Invalid declaration</source>
        <target state="translated">無效的宣告</target>
        <note />
      </trans-unit>
      <trans-unit id="tcAttributesInvalidInPatterns">
        <source>Attributes are not allowed within patterns</source>
        <target state="translated">不允許在模式內使用屬性</target>
        <note />
      </trans-unit>
      <trans-unit id="tcFunctionRequiresExplicitTypeArguments">
        <source>The generic function '{0}' must be given explicit type argument(s)</source>
        <target state="translated">必須為泛型函式 '{0}' 指定明確的型別引數</target>
        <note />
      </trans-unit>
      <trans-unit id="tcDoesNotAllowExplicitTypeArguments">
        <source>The method or function '{0}' should not be given explicit type argument(s) because it does not declare its type parameters explicitly</source>
        <target state="translated">不應該為方法或函式 '{0}' 指定明確的型別引數，因為它未明確宣告其型別參數</target>
        <note />
      </trans-unit>
      <trans-unit id="tcTypeParameterArityMismatch">
        <source>This value, type or method expects {0} type parameter(s) but was given {1}</source>
        <target state="translated">這個值、型別或方法需要 {0} 個型別參數，卻指定了 {1} 個</target>
        <note />
      </trans-unit>
      <trans-unit id="tcDefaultStructConstructorCall">
        <source>The default, zero-initializing constructor of a struct type may only be used if all the fields of the struct type admit default initialization</source>
        <target state="translated">結構類型的預設、零初始化建構函式只能用在結構類型的所有欄位都允許預設初始化時</target>
        <note />
      </trans-unit>
      <trans-unit id="tcCouldNotFindIDisposable">
        <source>Couldn't find Dispose on IDisposable, or it was overloaded</source>
        <target state="translated">找不到 IDisposable 上的 Dispose，或已被多載</target>
        <note />
      </trans-unit>
      <trans-unit id="tcNonLiteralCannotBeUsedInPattern">
        <source>This value is not a literal and cannot be used in a pattern</source>
        <target state="translated">這個值不是常值，無法用在模式中</target>
        <note />
      </trans-unit>
      <trans-unit id="tcFieldIsReadonly">
        <source>This field is readonly</source>
        <target state="translated">這是唯讀欄位</target>
        <note />
      </trans-unit>
      <trans-unit id="tcNameArgumentsMustAppearLast">
        <source>Named arguments must appear after all other arguments</source>
        <target state="translated">具名引數必須出現在所有其他引數之後</target>
        <note />
      </trans-unit>
      <trans-unit id="tcFunctionRequiresExplicitLambda">
        <source>This function value is being used to construct a delegate type whose signature includes a byref argument. You must use an explicit lambda expression taking {0} arguments.</source>
        <target state="translated">這個函式值正用來建構簽章包含 ByRef 引數的委派類型。您必須使用接受 {0} 引數的明確 Lambda 運算式。</target>
        <note />
      </trans-unit>
      <trans-unit id="tcTypeCannotBeEnumerated">
        <source>The type '{0}' is not a type whose values can be enumerated with this syntax, i.e. is not compatible with either seq&lt;_&gt;, IEnumerable&lt;_&gt; or IEnumerable and does not have a GetEnumerator method</source>
        <target state="translated">類型 '{0}' 不是可透過此語法來列舉其值的類型，也就是與 seq&lt;_&gt;、IEnumerable&lt;_&gt; 或 IEnumerable 不相容，而且沒有 GetEnumerator 方法</target>
        <note />
      </trans-unit>
      <trans-unit id="tcInvalidMixtureOfRecursiveForms">
        <source>This recursive binding uses an invalid mixture of recursive forms</source>
        <target state="translated">這個遞迴繫結使用無效的混合遞迴形式</target>
        <note />
      </trans-unit>
      <trans-unit id="tcInvalidObjectConstructionExpression">
        <source>This is not a valid object construction expression. Explicit object constructors must either call an alternate constructor or initialize all fields of the object and specify a call to a super class constructor.</source>
        <target state="translated">這不是有效的物件建構運算式。明確物件建構函式必須呼叫替代建構函式，或初始化該物件的所有欄位並且指定超級類別建構函式的呼叫。</target>
        <note />
      </trans-unit>
      <trans-unit id="tcInvalidConstraint">
        <source>Invalid constraint</source>
        <target state="translated">無效的條件約束</target>
        <note />
      </trans-unit>
      <trans-unit id="tcInvalidConstraintTypeSealed">
        <source>Invalid constraint: the type used for the constraint is sealed, which means the constraint could only be satisfied by at most one solution</source>
        <target state="translated">無效的條件約束: 用於條件約束的類型是密封的，表示條件約束最多只能由一個方案滿足</target>
        <note />
      </trans-unit>
      <trans-unit id="tcInvalidEnumConstraint">
        <source>An 'enum' constraint must be of the form 'enum&lt;type&gt;'</source>
        <target state="translated">'enum' 條件約束的形式必須為 'enum&lt;類型&gt;'</target>
        <note />
      </trans-unit>
      <trans-unit id="tcInvalidNewConstraint">
        <source>'new' constraints must take one argument of type 'unit' and return the constructed type</source>
        <target state="translated">'new' 條件約束必須接受一個類型 'unit' 的引數，並傳回建構的類型</target>
        <note />
      </trans-unit>
      <trans-unit id="tcInvalidPropertyType">
        <source>This property has an invalid type. Properties taking multiple indexer arguments should have types of the form 'ty1 * ty2 -&gt; ty3'. Properties returning functions should have types of the form '(ty1 -&gt; ty2)'.</source>
        <target state="translated">此屬性的類型無效。採用多個索引子引數的屬性類型形式應為 'ty1 * ty2 -&gt; ty3'。傳回函式的屬性類型形式應為 '(ty1 -&gt; ty2)'。</target>
        <note />
      </trans-unit>
      <trans-unit id="tcExpectedUnitOfMeasureMarkWithAttribute">
        <source>Expected unit-of-measure parameter, not type parameter. Explicit unit-of-measure parameters must be marked with the [&lt;Measure&gt;] attribute.</source>
        <target state="translated">應為測量單位參數，而非類型參數。必須以 [&lt;Measure&gt;] 屬性標示明確的測量單位參數。</target>
        <note />
      </trans-unit>
      <trans-unit id="tcExpectedTypeParameter">
        <source>Expected type parameter, not unit-of-measure parameter</source>
        <target state="translated">必須是型別參數，不是測量單位參數</target>
        <note />
      </trans-unit>
      <trans-unit id="tcExpectedTypeNotUnitOfMeasure">
        <source>Expected type, not unit-of-measure</source>
        <target state="translated">必須是類型，不是測量單位</target>
        <note />
      </trans-unit>
      <trans-unit id="tcExpectedUnitOfMeasureNotType">
        <source>Expected unit-of-measure, not type</source>
        <target state="translated">必須是測量單位，不是類型</target>
        <note />
      </trans-unit>
      <trans-unit id="tcInvalidUnitsOfMeasurePrefix">
        <source>Units-of-measure cannot be used as prefix arguments to a type. Rewrite as postfix arguments in angle brackets.</source>
        <target state="translated">測量單位不能做為類型的前置引數使用。請重寫成括在角括號中的後置引數。</target>
        <note />
      </trans-unit>
      <trans-unit id="tcUnitsOfMeasureInvalidInTypeConstructor">
        <source>Unit-of-measure cannot be used in type constructor application</source>
        <target state="translated">測量單位不能用在類型建構函式應用程式中</target>
        <note />
      </trans-unit>
      <trans-unit id="tcRequireBuilderMethod">
        <source>This control construct may only be used if the computation expression builder defines a '{0}' method</source>
        <target state="translated">這個控制建構只能用在計算運算式產生器定義 '{0}' 方法時</target>
        <note />
      </trans-unit>
      <trans-unit id="tcTypeHasNoNestedTypes">
        <source>This type has no nested types</source>
        <target state="translated">這種類型沒有巢狀類型</target>
        <note />
      </trans-unit>
      <trans-unit id="tcUnexpectedSymbolInTypeExpression">
        <source>Unexpected {0} in type expression</source>
        <target state="translated">類型運算式中有未預期的 {0}</target>
        <note />
      </trans-unit>
      <trans-unit id="tcTypeParameterInvalidAsTypeConstructor">
        <source>Type parameter cannot be used as type constructor</source>
        <target state="translated">型別參數不能作為型別建構函式使用</target>
        <note />
      </trans-unit>
      <trans-unit id="tcIllegalSyntaxInTypeExpression">
        <source>Illegal syntax in type expression</source>
        <target state="translated">類型運算式中不合法的語法</target>
        <note />
      </trans-unit>
      <trans-unit id="tcAnonymousUnitsOfMeasureCannotBeNested">
        <source>Anonymous unit-of-measure cannot be nested inside another unit-of-measure expression</source>
        <target state="translated">匿名的測量單位無法巢狀於另一個測量單位運算式內</target>
        <note />
      </trans-unit>
      <trans-unit id="tcAnonymousTypeInvalidInDeclaration">
        <source>Anonymous type variables are not permitted in this declaration</source>
        <target state="translated">不允許在這個宣告中使用匿名的類型變數</target>
        <note />
      </trans-unit>
      <trans-unit id="tcUnexpectedSlashInType">
        <source>Unexpected / in type</source>
        <target state="translated">類型中有未預期的 /</target>
        <note />
      </trans-unit>
      <trans-unit id="tcUnexpectedTypeArguments">
        <source>Unexpected type arguments</source>
        <target state="translated">未預期的類型引數</target>
        <note />
      </trans-unit>
      <trans-unit id="tcOptionalArgsOnlyOnMembers">
        <source>Optional arguments are only permitted on type members</source>
        <target state="translated">只允許在類型成員上使用選擇性的引數</target>
        <note />
      </trans-unit>
      <trans-unit id="tcNameNotBoundInPattern">
        <source>Name '{0}' not bound in pattern context</source>
        <target state="translated">名稱 '{0}' 未在模式內容中繫結</target>
        <note />
      </trans-unit>
      <trans-unit id="tcInvalidNonPrimitiveLiteralInPatternMatch">
        <source>Non-primitive numeric literal constants cannot be used in pattern matches because they can be mapped to multiple different types through the use of a NumericLiteral module. Consider using replacing with a variable, and use 'when &lt;variable&gt; = &lt;constant&gt;' at the end of the match clause.</source>
        <target state="translated">因為非基本數值的常值常數可以透過使用 NumericLiteral 模組來對應到多個不同的類型，所以無法用於模式比對。請考慮以變數取代，並在比對子句的結尾使用 'when &lt;variable&gt; = &lt;constant&gt;'。</target>
        <note />
      </trans-unit>
      <trans-unit id="tcInvalidTypeArgumentUsage">
        <source>Type arguments cannot be specified here</source>
        <target state="translated">此處不能指定類型引數</target>
        <note />
      </trans-unit>
      <trans-unit id="tcRequireActivePatternWithOneResult">
        <source>Only active patterns returning exactly one result may accept arguments</source>
        <target state="translated">只有剛好傳回一個結果的現用模式可以接受引數</target>
        <note />
      </trans-unit>
      <trans-unit id="tcInvalidArgForParameterizedPattern">
        <source>Invalid argument to parameterized pattern label</source>
        <target state="translated">參數化模式標籤的引數無效</target>
        <note />
      </trans-unit>
      <trans-unit id="tcInvalidIndexIntoActivePatternArray">
        <source>Internal error. Invalid index into active pattern array</source>
        <target state="translated">內部錯誤。現用模式陣列的索引無效</target>
        <note />
      </trans-unit>
      <trans-unit id="tcUnionCaseDoesNotTakeArguments">
        <source>This union case does not take arguments</source>
        <target state="translated">這個聯集不接受引數</target>
        <note />
      </trans-unit>
      <trans-unit id="tcUnionCaseRequiresOneArgument">
        <source>This union case takes one argument</source>
        <target state="translated">這個聯集接受一個引數</target>
        <note />
      </trans-unit>
      <trans-unit id="tcUnionCaseExpectsTupledArguments">
        <source>This union case expects {0} arguments in tupled form, but was given {1}. The missing field arguments may be any of:{2}</source>
        <target state="new">This union case expects {0} arguments in tupled form, but was given {1}. The missing field arguments may be any of:{2}</target>
        <note />
      </trans-unit>
      <trans-unit id="tcFieldIsNotStatic">
        <source>Field '{0}' is not static</source>
        <target state="translated">欄位 '{0}' 不是靜態的</target>
        <note />
      </trans-unit>
      <trans-unit id="tcFieldNotLiteralCannotBeUsedInPattern">
        <source>This field is not a literal and cannot be used in a pattern</source>
        <target state="translated">這個欄位不是常值，無法用在模式中</target>
        <note />
      </trans-unit>
      <trans-unit id="tcRequireVarConstRecogOrLiteral">
        <source>This is not a variable, constant, active recognizer or literal</source>
        <target state="translated">這不是變數、常數、現用辨識器或常值</target>
        <note />
      </trans-unit>
      <trans-unit id="tcInvalidPattern">
        <source>This is not a valid pattern</source>
        <target state="translated">這不是有效的模式</target>
        <note />
      </trans-unit>
      <trans-unit id="tcUseWhenPatternGuard">
        <source>Character range matches have been removed in F#. Consider using a 'when' pattern guard instead.</source>
        <target state="translated">字元範圍比對已從 F# 中移除。請考慮改用 'when' 模式成立條件。</target>
        <note />
      </trans-unit>
      <trans-unit id="tcIllegalPattern">
        <source>Illegal pattern</source>
        <target state="translated">不合法的模式</target>
        <note />
      </trans-unit>
      <trans-unit id="tcSyntaxErrorUnexpectedQMark">
        <source>Syntax error - unexpected '?' symbol</source>
        <target state="translated">語法錯誤 - 未預期的 '?' 符號</target>
        <note />
      </trans-unit>
      <trans-unit id="tcExpressionCountMisMatch">
        <source>Expected {0} expressions, got {1}</source>
        <target state="translated">必須是 {0} 運算式，卻得到 {1}</target>
        <note />
      </trans-unit>
      <trans-unit id="tcExprUndelayed">
        <source>TcExprUndelayed: delayed</source>
        <target state="translated">TcExprUndelayed: 已延遲</target>
        <note />
      </trans-unit>
      <trans-unit id="tcExpressionRequiresSequence">
        <source>This expression form may only be used in sequence and computation expressions</source>
        <target state="translated">這種運算式形式只能用在循序項運算式和計算運算式中</target>
        <note />
      </trans-unit>
      <trans-unit id="tcInvalidObjectExpressionSyntaxForm">
        <source>Invalid object expression. Objects without overrides or interfaces should use the expression form 'new Type(args)' without braces.</source>
        <target state="translated">無效的物件運算式。沒有覆寫或介面的物件應該使用不加大括號的運算式形式 'new Type(args)'。</target>
        <note />
      </trans-unit>
      <trans-unit id="tcInvalidObjectSequenceOrRecordExpression">
        <source>Invalid object, sequence or record expression</source>
        <target state="translated">無效的物件、順序或記錄運算式</target>
        <note />
      </trans-unit>
      <trans-unit id="tcInvalidSequenceExpressionSyntaxForm">
        <source>Invalid record, sequence or computation expression. Sequence expressions should be of the form 'seq {{ ... }}'</source>
        <target state="translated">無效的記錄、循序項或計算運算式。循序項運算式應該是 'seq {{ ... }}' 形式。</target>
        <note />
      </trans-unit>
      <trans-unit id="tcExpressionWithIfRequiresParenthesis">
        <source>This list or array expression includes an element of the form 'if ... then ... else'. Parenthesize this expression to indicate it is an individual element of the list or array, to disambiguate this from a list generated using a sequence expression</source>
        <target state="translated">這個清單或陣列運算式包含 'if ... then ... else' 形式的項目。請將這個運算式括在括號內，表示它是清單或陣列的個別項目，以區別這一項與使用循序項運算式產生的清單</target>
        <note />
      </trans-unit>
      <trans-unit id="tcUnableToParseFormatString">
        <source>Unable to parse format string '{0}'</source>
        <target state="translated">無法剖析格式字串 '{0}'</target>
        <note />
      </trans-unit>
      <trans-unit id="tcListLiteralMaxSize">
        <source>This list expression exceeds the maximum size for list literals. Use an array for larger literals and call Array.ToList.</source>
        <target state="translated">這個清單運算式已超過清單常值的大小上限。請使用供較大常值使用的陣列，並呼叫 Array.ToList。</target>
        <note />
      </trans-unit>
      <trans-unit id="tcExpressionFormRequiresObjectConstructor">
        <source>The expression form 'expr then expr' may only be used as part of an explicit object constructor</source>
        <target state="translated">運算式形式 'expr then expr' 只能用來做為明確物件建構函式的一部分</target>
        <note />
      </trans-unit>
      <trans-unit id="tcNamedArgumentsCannotBeUsedInMemberTraits">
        <source>Named arguments cannot be given to member trait calls</source>
        <target state="translated">不能將具名引數指定給成員特性呼叫</target>
        <note />
      </trans-unit>
      <trans-unit id="tcNotValidEnumCaseName">
        <source>This is not a valid name for an enumeration case</source>
        <target state="translated">這不是列舉案例的有效名稱</target>
        <note />
      </trans-unit>
      <trans-unit id="tcFieldIsNotMutable">
        <source>This field is not mutable</source>
        <target state="translated">這個欄位不是可變動的欄位</target>
        <note />
      </trans-unit>
      <trans-unit id="tcConstructRequiresListArrayOrSequence">
        <source>This construct may only be used within list, array and sequence expressions, e.g. expressions of the form 'seq {{ ... }}', '[ ... ]' or '[| ... |]'. These use the syntax 'for ... in ... do ... yield...' to generate elements</source>
        <target state="translated">此建構只可用於清單、陣列以及循序項運算式內，例如 'seq {{ ... }}'、'[ ... ]' 或 '[| ... |]' 形式的運算式。這些運算式使用語法 'for ... in ... do ... yield...' 來產生元素</target>
        <note />
      </trans-unit>
      <trans-unit id="tcConstructRequiresComputationExpressions">
        <source>This construct may only be used within computation expressions. To return a value from an ordinary function simply write the expression without 'return'.</source>
        <target state="translated">這個建構只能用在計算運算式內。若要從一般函式傳回值，只要撰寫沒有的 'return' 運算式。</target>
        <note />
      </trans-unit>
      <trans-unit id="tcConstructRequiresSequenceOrComputations">
        <source>This construct may only be used within sequence or computation expressions</source>
        <target state="translated">這個建構只能用在循序項運算式或計算運算式內</target>
        <note />
      </trans-unit>
      <trans-unit id="tcConstructRequiresComputationExpression">
        <source>This construct may only be used within computation expressions</source>
        <target state="translated">這個建構只能用在計算運算式內</target>
        <note />
      </trans-unit>
      <trans-unit id="tcInvalidIndexerExpression">
        <source>Incomplete expression or invalid use of indexer syntax</source>
        <target state="translated">運算式不完整，或使用的索引子語法無效</target>
        <note />
      </trans-unit>
      <trans-unit id="tcObjectOfIndeterminateTypeUsedRequireTypeConstraint">
        <source>The operator 'expr.[idx]' has been used on an object of indeterminate type based on information prior to this program point. Consider adding further type constraints</source>
        <target state="translated">運算子 'expr.[idx]' 已依據此程式點之前的資訊，用於不定類型的物件。請考慮新增進一步的類型限制式</target>
        <note />
      </trans-unit>
      <trans-unit id="tcCannotInheritFromVariableType">
        <source>Cannot inherit from a variable type</source>
        <target state="translated">無法繼承自變數類型</target>
        <note />
      </trans-unit>
      <trans-unit id="tcObjectConstructorsOnTypeParametersCannotTakeArguments">
        <source>Calls to object constructors on type parameters cannot be given arguments</source>
        <target state="translated">呼叫類型參數的物件建構函式時不能指定引數</target>
        <note />
      </trans-unit>
      <trans-unit id="tcCompiledNameAttributeMisused">
        <source>The 'CompiledName' attribute cannot be used with this language element</source>
        <target state="translated">'CompiledName' 屬性不能搭配這個語言項目一起使用</target>
        <note />
      </trans-unit>
      <trans-unit id="tcNamedTypeRequired">
        <source>'{0}' may only be used with named types</source>
        <target state="translated">'{0}' 只能搭配具名類型一起使用</target>
        <note />
      </trans-unit>
      <trans-unit id="tcInheritCannotBeUsedOnInterfaceType">
        <source>'inherit' cannot be used on interface types. Consider implementing the interface by using 'interface ... with ... end' instead.</source>
        <target state="translated">'inherit' 不能用在介面類型上。請考慮改用 'interface ... with ... end' 來實作介面。</target>
        <note />
      </trans-unit>
      <trans-unit id="tcNewCannotBeUsedOnInterfaceType">
        <source>'new' cannot be used on interface types. Consider using an object expression '{{ new ... with ... }}' instead.</source>
        <target state="translated">'new' 不能用在介面類型上。請考慮改用物件運算式 '{{ new ... with ... }}'。</target>
        <note />
      </trans-unit>
      <trans-unit id="tcAbstractTypeCannotBeInstantiated">
        <source>Instances of this type cannot be created since it has been marked abstract or not all methods have been given implementations. Consider using an object expression '{{ new ... with ... }}' instead.</source>
        <target state="translated">無法建立這種類型的執行個體，因為它已標記為抽象或不是所有方法都有實作。請考慮改用物件運算式 '{{ new ... with ... }}'。</target>
        <note />
      </trans-unit>
      <trans-unit id="tcIDisposableTypeShouldUseNew">
        <source>It is recommended that objects supporting the IDisposable interface are created using the syntax 'new Type(args)', rather than 'Type(args)' or 'Type' as a function value representing the constructor, to indicate that resources may be owned by the generated value</source>
        <target state="translated">建議不要使用 'Type(args)' 或 'Type' 做為函式值來代表建構函式，而應使用 'new Type(args)' 來建立支援 IDisposable 介面的物件，以表示資源可由產生的值擁有</target>
        <note />
      </trans-unit>
      <trans-unit id="tcSyntaxCanOnlyBeUsedToCreateObjectTypes">
        <source>'{0}' may only be used to construct object types</source>
        <target state="translated">'{0}' 只能用來建構物件類型</target>
        <note />
      </trans-unit>
      <trans-unit id="tcConstructorRequiresCall">
        <source>Constructors for the type '{0}' must directly or indirectly call its implicit object constructor. Use a call to the implicit object constructor instead of a record expression.</source>
        <target state="translated">類型 '{0}' 的建構函式必須直接或間接呼叫其隱含物件建構函式。請不要使用記錄運算式，改為呼叫隱含物件建構函式。</target>
        <note />
      </trans-unit>
      <trans-unit id="tcUndefinedField">
        <source>The field '{0}' has been given a value, but is not present in the type '{1}'</source>
        <target state="translated">欄位 '{0}' 已經指定值，但是未出現在類型 '{1}' 中</target>
        <note />
      </trans-unit>
      <trans-unit id="tcFieldRequiresAssignment">
        <source>No assignment given for field '{0}' of type '{1}'</source>
        <target state="translated">未針對類型 '{1}' 的欄位 '{0}' 指定指派</target>
        <note />
      </trans-unit>
      <trans-unit id="tcExtraneousFieldsGivenValues">
        <source>Extraneous fields have been given values</source>
        <target state="translated">已經為沒有直接關聯的欄位指定值</target>
        <note />
      </trans-unit>
      <trans-unit id="tcObjectExpressionsCanOnlyOverrideAbstractOrVirtual">
        <source>Only overrides of abstract and virtual members may be specified in object expressions</source>
        <target state="translated">只有抽象和虛擬成員的覆寫可以在物件運算式中指定</target>
        <note />
      </trans-unit>
      <trans-unit id="tcNoAbstractOrVirtualMemberFound">
        <source>The member '{0}' does not correspond to any abstract or virtual method available to override or implement.</source>
        <target state="translated">成員 '{0}' 未對應到可用於覆寫或實作的任何抽象或虛擬方法。</target>
        <note />
      </trans-unit>
      <trans-unit id="tcMemberFoundIsNotAbstractOrVirtual">
        <source>The type {0} contains the member '{1}' but it is not a virtual or abstract method that is available to override or implement.</source>
        <target state="translated">類型 {0} 包含成員 '{1}'，但它不是可用於覆寫或實作的虛擬或抽象方法。</target>
        <note />
      </trans-unit>
      <trans-unit id="tcArgumentArityMismatch">
        <source>The member '{0}' does not accept the correct number of arguments. {1} argument(s) are expected, but {2} were given. The required signature is '{3}'.{4}</source>
        <target state="translated">成員 '{0}' 不接受正確數目的引數。應為 {1} 個引數，但提供了 {2} 個。必要特徵標記為 '{3}'。{4}</target>
        <note />
      </trans-unit>
      <trans-unit id="tcArgumentArityMismatchOneOverload">
        <source>The member '{0}' does not accept the correct number of arguments. One overload accepts {1} arguments, but {2} were given. The required signature is '{3}'.{4}</source>
        <target state="translated">成員 '{0}' 不接受正確數目的引數。一次多載接受 {1} 個引數，但提供了 {2} 個。必要特徵標記為 '{3}'。{4}</target>
        <note />
      </trans-unit>
      <trans-unit id="tcSimpleMethodNameRequired">
        <source>A simple method name is required here</source>
        <target state="translated">此處要有簡單方法名稱</target>
        <note />
      </trans-unit>
      <trans-unit id="tcPredefinedTypeCannotBeUsedAsSuperType">
        <source>The types System.ValueType, System.Enum, System.Delegate, System.MulticastDelegate and System.Array cannot be used as super types in an object expression or class</source>
        <target state="translated">類型 System.ValueType、System.Enum、System.Delegate、System.MulticastDelegate 和 System.Array 不能做為物件運算式或類別中的超級類型使用</target>
        <note />
      </trans-unit>
      <trans-unit id="tcNewMustBeUsedWithNamedType">
        <source>'new' must be used with a named type</source>
        <target state="translated">'new' 必須搭配具名類型一起使用</target>
        <note />
      </trans-unit>
      <trans-unit id="tcCannotCreateExtensionOfSealedType">
        <source>Cannot create an extension of a sealed type</source>
        <target state="translated">無法建立密封類型的擴充</target>
        <note />
      </trans-unit>
      <trans-unit id="tcNoArgumentsForRecordValue">
        <source>No arguments may be given when constructing a record value</source>
        <target state="translated">建構記錄值時未指定任何引數</target>
        <note />
      </trans-unit>
      <trans-unit id="tcNoInterfaceImplementationForConstructionExpression">
        <source>Interface implementations cannot be given on construction expressions</source>
        <target state="translated">不能在建構運算式中指定介面實作</target>
        <note />
      </trans-unit>
      <trans-unit id="tcObjectConstructionCanOnlyBeUsedInClassTypes">
        <source>Object construction expressions may only be used to implement constructors in class types</source>
        <target state="translated">物件建構運算式只能用來實作類別類型中的建構函式</target>
        <note />
      </trans-unit>
      <trans-unit id="tcOnlySimpleBindingsCanBeUsedInConstructionExpressions">
        <source>Only simple bindings of the form 'id = expr' can be used in construction expressions</source>
        <target state="translated">只有 'id = expr' 形式的簡單繫結可以用在建構運算式中</target>
        <note />
      </trans-unit>
      <trans-unit id="tcObjectsMustBeInitializedWithObjectExpression">
        <source>Objects must be initialized by an object construction expression that calls an inherited object constructor and assigns a value to each field</source>
        <target state="translated">物件必須用物件建構運算式初始化，該運算式必須呼叫繼承的物件建構函式，並為每個欄位指派值</target>
        <note />
      </trans-unit>
      <trans-unit id="tcExpectedInterfaceType">
        <source>Expected an interface type</source>
        <target state="translated">必須是介面類型</target>
        <note />
      </trans-unit>
      <trans-unit id="tcConstructorForInterfacesDoNotTakeArguments">
        <source>Constructor expressions for interfaces do not take arguments</source>
        <target state="translated">介面的建構函式運算式不接受引數</target>
        <note />
      </trans-unit>
      <trans-unit id="tcConstructorRequiresArguments">
        <source>This object constructor requires arguments</source>
        <target state="translated">這個物件建構函式需要引數</target>
        <note />
      </trans-unit>
      <trans-unit id="tcNewRequiresObjectConstructor">
        <source>'new' may only be used with object constructors</source>
        <target state="translated">'new' 只能搭配物件建構函式一起使用</target>
        <note />
      </trans-unit>
      <trans-unit id="tcAtLeastOneOverrideIsInvalid">
        <source>At least one override did not correctly implement its corresponding abstract member</source>
        <target state="translated">至少有一個覆寫未正確實作對應的抽象成員</target>
        <note />
      </trans-unit>
      <trans-unit id="tcNumericLiteralRequiresModule">
        <source>This numeric literal requires that a module '{0}' defining functions FromZero, FromOne, FromInt32, FromInt64 and FromString be in scope</source>
        <target state="translated">這個數值常值要求定義函式 FromZero、FromOne、FromInt32、FromInt64 和 FromString 的模組 '{0}' 必須在範圍內</target>
        <note />
      </trans-unit>
      <trans-unit id="tcInvalidRecordConstruction">
        <source>Invalid record construction</source>
        <target state="translated">無效的記錄建構</target>
        <note />
      </trans-unit>
      <trans-unit id="tcExpressionFormRequiresRecordTypes">
        <source>The expression form {{ expr with ... }} may only be used with record types. To build object types use {{ new Type(...) with ... }}</source>
        <target state="translated">運算式形式 {{ expr with ... }} 只能搭配記錄類型一起使用。若要建置物件類型，請使用 {{ new Type(...) with ... }}</target>
        <note />
      </trans-unit>
      <trans-unit id="tcInheritedTypeIsNotObjectModelType">
        <source>The inherited type is not an object model type</source>
        <target state="translated">繼承類型不是物件模型類型</target>
        <note />
      </trans-unit>
      <trans-unit id="tcObjectConstructionExpressionCanOnlyImplementConstructorsInObjectModelTypes">
        <source>Object construction expressions (i.e. record expressions with inheritance specifications) may only be used to implement constructors in object model types. Use 'new ObjectType(args)' to construct instances of object model types outside of constructors</source>
        <target state="translated">物件建構運算式 (亦即，含繼承規格的記錄運算式) 只能用來實作物件模型類型中的建構函式。請使用 'new ObjectType(args)' 來建構在建構函式外之物件模型類型的執行個體</target>
        <note />
      </trans-unit>
      <trans-unit id="tcEmptyRecordInvalid">
        <source>'{{ }}' is not a valid expression. Records must include at least one field. Empty sequences are specified by using Seq.empty or an empty list '[]'.</source>
        <target state="translated">'{{ }}' 不是有效的運算式。記錄至少必須包含一個欄位。使用 Seq.empty 或空白清單 '[]' 指定了空白順序。</target>
        <note />
      </trans-unit>
      <trans-unit id="tcTypeIsNotARecordTypeNeedConstructor">
        <source>This type is not a record type. Values of class and struct types must be created using calls to object constructors.</source>
        <target state="translated">這種類型不是記錄類型。類別和結構類型的值必須呼叫物件建構函式來建立。</target>
        <note />
      </trans-unit>
      <trans-unit id="tcTypeIsNotARecordType">
        <source>This type is not a record type</source>
        <target state="translated">這種類型不是記錄類型</target>
        <note />
      </trans-unit>
      <trans-unit id="tcConstructIsAmbiguousInComputationExpression">
        <source>This construct is ambiguous as part of a computation expression. Nested expressions may be written using 'let _ = (...)' and nested computations using 'let! res = builder {{ ... }}'.</source>
        <target state="translated">這個建構是計算運算式中模稜兩可的一部分。巢狀運算式可以使用 'let _ = (...)' 撰寫，巢狀計算則使用 'let! res = builder {{ ... }}'。</target>
        <note />
      </trans-unit>
      <trans-unit id="tcConstructIsAmbiguousInSequenceExpression">
        <source>This construct is ambiguous as part of a sequence expression. Nested expressions may be written using 'let _ = (...)' and nested sequences using 'yield! seq {{... }}'.</source>
        <target state="translated">這個建構是循序項運算式中模稜兩可的一部分。巢狀運算式可以使用 'let _ = (...)' 撰寫，巢狀順序則使用 'yield! seq {{... }}'。</target>
        <note />
      </trans-unit>
      <trans-unit id="tcDoBangIllegalInSequenceExpression">
        <source>'do!' cannot be used within sequence expressions</source>
        <target state="translated">無法在循序項運算式內使用 'do!'</target>
        <note />
      </trans-unit>
      <trans-unit id="tcUseForInSequenceExpression">
        <source>The use of 'let! x = coll' in sequence expressions is not permitted. Use 'for x in coll' instead.</source>
        <target state="translated">不允許在循序項運算式中使用 'let! x = coll'。請改用 'for x in coll'。</target>
        <note />
      </trans-unit>
      <trans-unit id="tcTryIllegalInSequenceExpression">
        <source>'try'/'with' cannot be used within sequence expressions</source>
        <target state="translated">'try'/'with' 不能搭配循序項運算式一起使用</target>
        <note />
      </trans-unit>
      <trans-unit id="tcUseYieldBangForMultipleResults">
        <source>In sequence expressions, multiple results are generated using 'yield!'</source>
        <target state="translated">在循序項運算式中，多個結果是使用 'yield!' 產生的</target>
        <note />
      </trans-unit>
      <trans-unit id="tcInvalidAssignment">
        <source>Invalid assignment</source>
        <target state="translated">無效的指派</target>
        <note />
      </trans-unit>
      <trans-unit id="tcInvalidUseOfTypeName">
        <source>Invalid use of a type name</source>
        <target state="translated">無效的類型名稱使用方式</target>
        <note />
      </trans-unit>
      <trans-unit id="tcTypeHasNoAccessibleConstructor">
        <source>This type has no accessible object constructors</source>
        <target state="translated">這種類型沒有可存取的物件建構函式</target>
        <note />
      </trans-unit>
      <trans-unit id="tcInvalidUseOfInterfaceType">
        <source>Invalid use of an interface type</source>
        <target state="translated">無效的介面類型使用方式</target>
        <note />
      </trans-unit>
      <trans-unit id="tcInvalidUseOfDelegate">
        <source>Invalid use of a delegate constructor. Use the syntax 'new Type(args)' or just 'Type(args)'.</source>
        <target state="translated">無效的委派建構函式使用方式。請使用 'new Type(args)' 語法或只用 'Type(args)'。</target>
        <note />
      </trans-unit>
      <trans-unit id="tcPropertyIsNotStatic">
        <source>Property '{0}' is not static</source>
        <target state="translated">屬性 '{0}' 不是靜態的</target>
        <note />
      </trans-unit>
      <trans-unit id="tcPropertyIsNotReadable">
        <source>Property '{0}' is not readable</source>
        <target state="translated">無法讀取屬性 '{0}'</target>
        <note />
      </trans-unit>
      <trans-unit id="tcLookupMayNotBeUsedHere">
        <source>This lookup cannot be used here</source>
        <target state="translated">此處不能使用這個查詢</target>
        <note />
      </trans-unit>
      <trans-unit id="tcPropertyIsStatic">
        <source>Property '{0}' is static</source>
        <target state="translated">屬性 '{0}' 是靜態的</target>
        <note />
      </trans-unit>
      <trans-unit id="tcPropertyCannotBeSet1">
        <source>Property '{0}' cannot be set</source>
        <target state="translated">無法設定屬性 '{0}'</target>
        <note />
      </trans-unit>
      <trans-unit id="tcConstructorsCannotBeFirstClassValues">
        <source>Constructors must be applied to arguments and cannot be used as first-class values. If necessary use an anonymous function '(fun arg1 ... argN -&gt; new Type(arg1,...,argN))'.</source>
        <target state="translated">建構函式必須套用到引數，且無法用作第一個類別值。如有必要，請使用匿名函式 '(fun arg1 ... argN -&gt; new Type(arg1,...,argN))'。</target>
        <note />
      </trans-unit>
      <trans-unit id="tcSyntaxFormUsedOnlyWithRecordLabelsPropertiesAndFields">
        <source>The syntax 'expr.id' may only be used with record labels, properties and fields</source>
        <target state="translated">語法 'expr.id' 只能搭配記錄標籤、屬性和欄位一起使用</target>
        <note />
      </trans-unit>
      <trans-unit id="tcEventIsStatic">
        <source>Event '{0}' is static</source>
        <target state="translated">事件 '{0}' 是靜態的</target>
        <note />
      </trans-unit>
      <trans-unit id="tcEventIsNotStatic">
        <source>Event '{0}' is not static</source>
        <target state="translated">事件 '{0}' 不是靜態的</target>
        <note />
      </trans-unit>
      <trans-unit id="tcNamedArgumentDidNotMatch">
        <source>The named argument '{0}' did not match any argument or mutable property</source>
        <target state="translated">具名引數 '{0}' 不符合任何引數或可變動的屬性</target>
        <note />
      </trans-unit>
      <trans-unit id="tcOverloadsCannotHaveCurriedArguments">
        <source>One or more of the overloads of this method has curried arguments. Consider redesigning these members to take arguments in tupled form.</source>
        <target state="translated">這個方法的一個或多個多載有局部調用引數。請考慮重新設計這些成員，以接受 Tuple 形式的引數。</target>
        <note />
      </trans-unit>
      <trans-unit id="tcUnnamedArgumentsDoNotFormPrefix">
        <source>The unnamed arguments do not form a prefix of the arguments of the method called</source>
        <target state="translated">未命名引數不會構成所呼叫方法的引數前置詞</target>
        <note />
      </trans-unit>
      <trans-unit id="tcStaticOptimizationConditionalsOnlyForFSharpLibrary">
        <source>Static optimization conditionals are only for use within the F# library</source>
        <target state="translated">靜態最佳化條件式只用於 F# 程式庫內</target>
        <note />
      </trans-unit>
      <trans-unit id="tcFormalArgumentIsNotOptional">
        <source>The corresponding formal argument is not optional</source>
        <target state="translated">對應的正式引數不是選擇性的</target>
        <note />
      </trans-unit>
      <trans-unit id="tcInvalidOptionalAssignmentToPropertyOrField">
        <source>Invalid optional assignment to a property or field</source>
        <target state="translated">無效的選擇性指派給屬性或欄位</target>
        <note />
      </trans-unit>
      <trans-unit id="tcDelegateConstructorMustBePassed">
        <source>A delegate constructor must be passed a single function value</source>
        <target state="translated">必須傳遞單一函式值給委派建構函式</target>
        <note />
      </trans-unit>
      <trans-unit id="tcBindingCannotBeUseAndRec">
        <source>A binding cannot be marked both 'use' and 'rec'</source>
        <target state="translated">無法同時將繫結標記為 'use' 和 'rec'</target>
        <note />
      </trans-unit>
      <trans-unit id="tcVolatileOnlyOnClassLetBindings">
        <source>The 'VolatileField' attribute may only be used on 'let' bindings in classes</source>
        <target state="translated">'VolatileField' 屬性只能用在類別的 'let' 繫結上</target>
        <note />
      </trans-unit>
      <trans-unit id="tcAttributesAreNotPermittedOnLetBindings">
        <source>Attributes are not permitted on 'let' bindings in expressions</source>
        <target state="translated">不允許在運算式的 'let' 繫結上使用屬性</target>
        <note />
      </trans-unit>
      <trans-unit id="tcDefaultValueAttributeRequiresVal">
        <source>The 'DefaultValue' attribute may only be used on 'val' declarations</source>
        <target state="translated">'DefaultValue' 屬性只能用在 'val' 宣告上</target>
        <note />
      </trans-unit>
      <trans-unit id="tcConditionalAttributeRequiresMembers">
        <source>The 'ConditionalAttribute' attribute may only be used on members</source>
        <target state="translated">'ConditionalAttribute' 屬性只能用在成員上</target>
        <note />
      </trans-unit>
      <trans-unit id="tcInvalidActivePatternName">
        <source>This is not a valid name for an active pattern</source>
        <target state="translated">這不是現用模式的有效名稱</target>
        <note />
      </trans-unit>
      <trans-unit id="tcEntryPointAttributeRequiresFunctionInModule">
        <source>The 'EntryPointAttribute' attribute may only be used on function definitions in modules</source>
        <target state="translated">'EntryPointAttribute' 屬性不能用在模組的函式定義上</target>
        <note />
      </trans-unit>
      <trans-unit id="tcMutableValuesCannotBeInline">
        <source>Mutable values cannot be marked 'inline'</source>
        <target state="translated">可變動的值不能標記為 'inline'</target>
        <note />
      </trans-unit>
      <trans-unit id="tcMutableValuesMayNotHaveGenericParameters">
        <source>Mutable values cannot have generic parameters</source>
        <target state="translated">可變動的值不能有泛型參數</target>
        <note />
      </trans-unit>
      <trans-unit id="tcMutableValuesSyntax">
        <source>Mutable function values should be written 'let mutable f = (fun args -&gt; ...)'</source>
        <target state="translated">可變動的函式值應寫成 'let mutable f = (fun args -&gt; ...)'</target>
        <note />
      </trans-unit>
      <trans-unit id="tcOnlyFunctionsCanBeInline">
        <source>Only functions may be marked 'inline'</source>
        <target state="translated">只有函式可以標記為 'inline'</target>
        <note />
      </trans-unit>
      <trans-unit id="tcIllegalAttributesForLiteral">
        <source>A literal value cannot be given the [&lt;ThreadStatic&gt;] or [&lt;ContextStatic&gt;] attributes</source>
        <target state="translated">不得為常值指定 [&lt;ThreadStatic&gt;] 或 [&lt;ContextStatic&gt;] 屬性</target>
        <note />
      </trans-unit>
      <trans-unit id="tcLiteralCannotBeMutable">
        <source>A literal value cannot be marked 'mutable'</source>
        <target state="translated">常值不能標記為 'mutable'</target>
        <note />
      </trans-unit>
      <trans-unit id="tcLiteralCannotBeInline">
        <source>A literal value cannot be marked 'inline'</source>
        <target state="translated">常值不能標記為 'inline'</target>
        <note />
      </trans-unit>
      <trans-unit id="tcLiteralCannotHaveGenericParameters">
        <source>Literal values cannot have generic parameters</source>
        <target state="translated">常值不能有泛型參數</target>
        <note />
      </trans-unit>
      <trans-unit id="tcInvalidConstantExpression">
        <source>This is not a valid constant expression</source>
        <target state="translated">這不是有效的常數運算式</target>
        <note />
      </trans-unit>
      <trans-unit id="tcTypeIsInaccessible">
        <source>This type is not accessible from this code location</source>
        <target state="translated">無法從這個程式碼位置存取這種類型</target>
        <note />
      </trans-unit>
      <trans-unit id="tcUnexpectedConditionInImportedAssembly">
        <source>Unexpected condition in imported assembly: failed to decode AttributeUsage attribute</source>
        <target state="translated">匯入的組件中有未預期的條件: 無法解碼 AttributeUsage 屬性</target>
        <note />
      </trans-unit>
      <trans-unit id="tcUnrecognizedAttributeTarget">
        <source>Unrecognized attribute target. Valid attribute targets are 'assembly', 'module', 'type', 'method', 'property', 'return', 'param', 'field', 'event', 'constructor'.</source>
        <target state="translated">無法辨識的屬性目標。有效的屬性目標為 'assembly'、'module'、'type'、'method'、'property'、'return'、'param'、'field'、'event'、'constructor'。</target>
        <note />
      </trans-unit>
      <trans-unit id="tcAttributeIsNotValidForLanguageElementUseDo">
        <source>This attribute is not valid for use on this language element. Assembly attributes should be attached to a 'do ()' declaration, if necessary within an F# module.</source>
        <target state="translated">這個屬性不能用在這個語言項目上。組件屬性應該附加到 'do ()' 宣告 (如果 F# 模組中需要的話)。</target>
        <note />
      </trans-unit>
      <trans-unit id="tcAttributeIsNotValidForLanguageElement">
        <source>This attribute is not valid for use on this language element</source>
        <target state="translated">這個屬性不能用在這個語言項目上</target>
        <note />
      </trans-unit>
      <trans-unit id="tcOptionalArgumentsCannotBeUsedInCustomAttribute">
        <source>Optional arguments cannot be used in custom attributes</source>
        <target state="translated">選擇性的引數不能用在自訂屬性中</target>
        <note />
      </trans-unit>
      <trans-unit id="tcPropertyCannotBeSet0">
        <source>This property cannot be set</source>
        <target state="translated">無法設定這個屬性</target>
        <note />
      </trans-unit>
      <trans-unit id="tcPropertyOrFieldNotFoundInAttribute">
        <source>This property or field was not found on this custom attribute type</source>
        <target state="translated">在這個自訂屬性類型上找不到這個屬性或欄位</target>
        <note />
      </trans-unit>
      <trans-unit id="tcCustomAttributeMustBeReferenceType">
        <source>A custom attribute must be a reference type</source>
        <target state="translated">自訂屬性必須是參考類型</target>
        <note />
      </trans-unit>
      <trans-unit id="tcCustomAttributeArgumentMismatch">
        <source>The number of args for a custom attribute does not match the expected number of args for the attribute constructor</source>
        <target state="translated">自訂屬性的引數數目不符合屬性建構函式預期的引數數目</target>
        <note />
      </trans-unit>
      <trans-unit id="tcCustomAttributeMustInvokeConstructor">
        <source>A custom attribute must invoke an object constructor</source>
        <target state="translated">自訂屬性必須叫用物件建構函式</target>
        <note />
      </trans-unit>
      <trans-unit id="tcAttributeExpressionsMustBeConstructorCalls">
        <source>Attribute expressions must be calls to object constructors</source>
        <target state="translated">屬性運算式必須是對物件建構函式的呼叫</target>
        <note />
      </trans-unit>
      <trans-unit id="tcUnsupportedAttribute">
        <source>This attribute cannot be used in this version of F#</source>
        <target state="translated">這個屬性不能用在這個版本的 F# 中</target>
        <note />
      </trans-unit>
      <trans-unit id="tcInvalidInlineSpecification">
        <source>Invalid inline specification</source>
        <target state="translated">無效的內嵌規格</target>
        <note />
      </trans-unit>
      <trans-unit id="tcInvalidUseBinding">
        <source>'use' bindings must be of the form 'use &lt;var&gt; = &lt;expr&gt;'</source>
        <target state="translated">'use' 繫結的形式必須為 'use &lt;var&gt; = &lt;expr&gt;'</target>
        <note />
      </trans-unit>
      <trans-unit id="tcAbstractMembersIllegalInAugmentation">
        <source>Abstract members are not permitted in an augmentation - they must be defined as part of the type itself</source>
        <target state="translated">不允許在增強指定中使用抽象成員，必須將它們定義為類型自身的一部分</target>
        <note />
      </trans-unit>
      <trans-unit id="tcMethodOverridesIllegalHere">
        <source>Method overrides and interface implementations are not permitted here</source>
        <target state="translated">此處不允許方法覆寫和介面實作</target>
        <note />
      </trans-unit>
      <trans-unit id="tcNoMemberFoundForOverride">
        <source>No abstract or interface member was found that corresponds to this override</source>
        <target state="translated">找不到對應到這個覆寫的抽象或介面成員</target>
        <note />
      </trans-unit>
      <trans-unit id="tcOverrideArityMismatch">
        <source>This override takes a different number of arguments to the corresponding abstract member. The following abstract members were found:{0}</source>
        <target state="translated">這項覆寫會針對對應的抽象成員，採用不同數目的引數。找到下列抽象成員: {0}</target>
        <note />
      </trans-unit>
      <trans-unit id="tcDefaultImplementationAlreadyExists">
        <source>This method already has a default implementation</source>
        <target state="translated">這個方法已經有預設實作</target>
        <note />
      </trans-unit>
      <trans-unit id="tcDefaultAmbiguous">
        <source>The method implemented by this default is ambiguous</source>
        <target state="translated">這個預設所實作的方法模稜兩可</target>
        <note />
      </trans-unit>
      <trans-unit id="tcNoPropertyFoundForOverride">
        <source>No abstract property was found that corresponds to this override</source>
        <target state="translated">找不到對應到這個覆寫的抽象屬性</target>
        <note />
      </trans-unit>
      <trans-unit id="tcAbstractPropertyMissingGetOrSet">
        <source>This property overrides or implements an abstract property but the abstract property doesn't have a corresponding {0}</source>
        <target state="translated">這個屬性會覆寫或實作抽象屬性，但抽象屬性沒有對應的 {0}</target>
        <note />
      </trans-unit>
      <trans-unit id="tcInvalidSignatureForSet">
        <source>Invalid signature for set member</source>
        <target state="translated">無效的集合成員簽章</target>
        <note />
      </trans-unit>
      <trans-unit id="tcNewMemberHidesAbstractMember">
        <source>This new member hides the abstract member '{0}'. Rename the member or use 'override' instead.</source>
        <target state="translated">這個新成員會隱藏抽象成員 '{0}'。請重新命名成員或改用 'override'。</target>
        <note />
      </trans-unit>
      <trans-unit id="tcNewMemberHidesAbstractMemberWithSuffix">
        <source>This new member hides the abstract member '{0}' once tuples, functions, units of measure and/or provided types are erased. Rename the member or use 'override' instead.</source>
        <target state="translated">這個新成員在清除元組、函式、測量單位和/或提供的類型後會隱藏抽象成員 '{0}'。請重新命名成員或改用 'override'。</target>
        <note />
      </trans-unit>
      <trans-unit id="tcStaticInitializersIllegalInInterface">
        <source>Interfaces cannot contain definitions of static initializers</source>
        <target state="translated">介面不能包含靜態初始設定式的定義</target>
        <note />
      </trans-unit>
      <trans-unit id="tcObjectConstructorsIllegalInInterface">
        <source>Interfaces cannot contain definitions of object constructors</source>
        <target state="translated">介面不能包含物件建構函式的定義</target>
        <note />
      </trans-unit>
      <trans-unit id="tcMemberOverridesIllegalInInterface">
        <source>Interfaces cannot contain definitions of member overrides</source>
        <target state="translated">介面不能包含成員覆寫的定義</target>
        <note />
      </trans-unit>
      <trans-unit id="tcConcreteMembersIllegalInInterface">
        <source>Interfaces cannot contain definitions of concrete members. You may need to define a constructor on your type to indicate that the type is a class.</source>
        <target state="translated">介面不能包含具象成員的定義。您必須在類型上定義建構函式，以指示類型是類別。</target>
        <note />
      </trans-unit>
      <trans-unit id="tcConstructorsDisallowedInExceptionAugmentation">
        <source>Constructors cannot be specified in exception augmentations</source>
        <target state="translated">建構函式不能在例外狀況增強指定中指定</target>
        <note />
      </trans-unit>
      <trans-unit id="tcStructsCannotHaveConstructorWithNoArguments">
        <source>Structs cannot have an object constructor with no arguments. This is a restriction imposed on all CLI languages as structs automatically support a default constructor.</source>
        <target state="translated">結構不能有不含引數的物件建構函式。這是對所有 CLI 語言施加的限制，因為結構會自動支援預設建構函式。</target>
        <note />
      </trans-unit>
      <trans-unit id="tcConstructorsIllegalForThisType">
        <source>Constructors cannot be defined for this type</source>
        <target state="translated">無法為這個類型定義建構函式</target>
        <note />
      </trans-unit>
      <trans-unit id="tcRecursiveBindingsWithMembersMustBeDirectAugmentation">
        <source>Recursive bindings that include member specifications can only occur as a direct augmentation of a type</source>
        <target state="translated">包含成員規格的遞迴繫結只能做為類型的直接增強指定</target>
        <note />
      </trans-unit>
      <trans-unit id="tcOnlySimplePatternsInLetRec">
        <source>Only simple variable patterns can be bound in 'let rec' constructs</source>
        <target state="translated">只有簡單的變數模式可以在 'let rec' 建構中繫結</target>
        <note />
      </trans-unit>
      <trans-unit id="tcOnlyRecordFieldsAndSimpleLetCanBeMutable">
        <source>Mutable 'let' bindings can't be recursive or defined in recursive modules or namespaces</source>
        <target state="translated">可變 'let' 繫結不能在遞迴模組或命名空間中遞迴或定義</target>
        <note />
      </trans-unit>
      <trans-unit id="tcMemberIsNotSufficientlyGeneric">
        <source>This member is not sufficiently generic</source>
        <target state="translated">這個成員的一般程度不足</target>
        <note />
      </trans-unit>
      <trans-unit id="tcLiteralAttributeRequiresConstantValue">
        <source>A declaration may only be the [&lt;Literal&gt;] attribute if a constant value is also given, e.g. 'val x: int = 1'</source>
        <target state="translated">若也提供了常數值，宣告就只能是 [&lt;Literal&gt;] 屬性，例如 'val x: int = 1'</target>
        <note />
      </trans-unit>
      <trans-unit id="tcValueInSignatureRequiresLiteralAttribute">
        <source>A declaration may only be given a value in a signature if the declaration has the [&lt;Literal&gt;] attribute</source>
        <target state="translated">若宣告有 [&lt;Literal&gt;] 屬性，宣告就只能有特徵標記中的值</target>
        <note />
      </trans-unit>
      <trans-unit id="tcThreadStaticAndContextStaticMustBeStatic">
        <source>Thread-static and context-static variables must be static and given the [&lt;DefaultValue&gt;] attribute to indicate that the value is initialized to the default value on each new thread</source>
        <target state="translated">靜態執行緒和環境變數必須是靜態的，且必須為其指定 [&lt;DefaultValue&gt;] 屬性，以指出值會在每個新的執行緒均初始化為預設值</target>
        <note />
      </trans-unit>
      <trans-unit id="tcVolatileFieldsMustBeMutable">
        <source>Volatile fields must be marked 'mutable' and cannot be thread-static</source>
        <target state="translated">Volatile 欄位必須標記為 'mutable'，而且不能是 Thread 靜態的</target>
        <note />
      </trans-unit>
      <trans-unit id="tcUninitializedValFieldsMustBeMutable">
        <source>Uninitialized 'val' fields must be mutable and marked with the '[&lt;DefaultValue&gt;]' attribute. Consider using a 'let' binding instead of a 'val' field.</source>
        <target state="translated">未初始化的 'val'欄位必須是可變的，並以 '[&lt;DefaultValue&gt;]' 屬性標示。請考慮使用 'let' 繫結，而不使用 'val' 欄位。</target>
        <note />
      </trans-unit>
      <trans-unit id="tcStaticValFieldsMustBeMutableAndPrivate">
        <source>Static 'val' fields in types must be mutable, private and marked with the '[&lt;DefaultValue&gt;]' attribute. They are initialized to the 'null' or 'zero' value for their type. Consider also using a 'static let mutable' binding in a class type.</source>
        <target state="translated">類型中的靜態 'val' 欄位必須是可變、私人的，並以 '[&lt;DefaultValue&gt;]' 標示。這些欄位會依據其類型，初始化為 'null' 或 'zero' 值。請考慮也在類別類型中使用 'static let mutable' 繫結。</target>
        <note />
      </trans-unit>
      <trans-unit id="tcFieldRequiresName">
        <source>This field requires a name</source>
        <target state="translated">這個欄位需要名稱</target>
        <note />
      </trans-unit>
      <trans-unit id="tcInvalidNamespaceModuleTypeUnionName">
        <source>Invalid namespace, module, type or union case name</source>
        <target state="translated">無效的命名空間、模組、類型或聯集名稱</target>
        <note />
      </trans-unit>
      <trans-unit id="tcIllegalFormForExplicitTypeDeclaration">
        <source>Explicit type declarations for constructors must be of the form 'ty1 * ... * tyN -&gt; resTy'. Parentheses may be required around 'resTy'</source>
        <target state="translated">建構函式的明確類型宣告形式必須為 'ty1 * ... * tyN -&gt; resTy'。'resTy' 前後可能需要括號</target>
        <note />
      </trans-unit>
      <trans-unit id="tcReturnTypesForUnionMustBeSameAsType">
        <source>Return types of union cases must be identical to the type being defined, up to abbreviations</source>
        <target state="translated">聯集的傳回類型必須與所定義的類型一樣，直到縮寫為止</target>
        <note />
      </trans-unit>
      <trans-unit id="tcInvalidEnumerationLiteral">
        <source>This is not a valid value for an enumeration literal</source>
        <target state="translated">這不是列舉常值的有效值</target>
        <note />
      </trans-unit>
      <trans-unit id="tcTypeIsNotInterfaceType1">
        <source>The type '{0}' is not an interface type</source>
        <target state="translated">類型 '{0}' 不是介面類型</target>
        <note />
      </trans-unit>
      <trans-unit id="tcDuplicateSpecOfInterface">
        <source>Duplicate specification of an interface</source>
        <target state="translated">介面有重複的規格</target>
        <note />
      </trans-unit>
      <trans-unit id="tcFieldValIllegalHere">
        <source>A field/val declaration is not permitted here</source>
        <target state="translated">此處不允許欄位/val 宣告</target>
        <note />
      </trans-unit>
      <trans-unit id="tcInheritIllegalHere">
        <source>A inheritance declaration is not permitted here</source>
        <target state="translated">此處不允許繼承宣告</target>
        <note />
      </trans-unit>
      <trans-unit id="tcModuleRequiresQualifiedAccess">
        <source>This declaration opens the module '{0}', which is marked as 'RequireQualifiedAccess'. Adjust your code to use qualified references to the elements of the module instead, e.g. 'List.map' instead of 'map'. This change will ensure that your code is robust as new constructs are added to libraries.</source>
        <target state="translated">這個宣告會開啟標記為 'RequireQualifiedAccess' 的模組 '{0}'。請將您的程式碼調整為改用模組項目的限定參考，例如 'List.map'，而不是 'map'。這項變更將確保在新建構加入至程式庫時，您的程式碼可以更為強固。</target>
        <note />
      </trans-unit>
      <trans-unit id="tcOpenUsedWithPartiallyQualifiedPath">
        <source>This declaration opens the namespace or module '{0}' through a partially qualified path. Adjust this code to use the full path of the namespace. This change will make your code more robust as new constructs are added to the F# and CLI libraries.</source>
        <target state="translated">這個宣告會透過部分限定名稱開啟命名空間或模組 '{0}'。請調整這個程式碼，使用命名空間的完整路徑。這項變更將確保在新建構加入至 F# 和 CLI 程式庫時，您的程式碼可以更為強固。</target>
        <note />
      </trans-unit>
      <trans-unit id="tcLocalClassBindingsCannotBeInline">
        <source>Local class bindings cannot be marked inline. Consider lifting the definition out of the class or else do not mark it as inline.</source>
        <target state="translated">區域類別繫結不能標記為內嵌。請考慮將定義移出類別，或不將它標記為內嵌。</target>
        <note />
      </trans-unit>
      <trans-unit id="tcTypeAbbreviationsMayNotHaveMembers">
        <source>Type abbreviations cannot have members</source>
        <target state="translated">類型縮寫不能有成員</target>
        <note />
      </trans-unit>
      <trans-unit id="tcTypeAbbreviationsCheckedAtCompileTime">
        <source>As of F# 4.1, the accessibility of type abbreviations is checked at compile-time. Consider changing the accessibility of the type abbreviation. Ignoring this warning might lead to runtime errors.</source>
        <target state="translated">自 F# 4.1 起，類型縮寫的協助工具會於編譯時期經過檢查。請考慮變更類型縮寫的協助工具。略過此警告會導致執行階段錯誤。</target>
        <note />
      </trans-unit>
      <trans-unit id="tcEnumerationsMayNotHaveMembers">
        <source>Enumerations cannot have members</source>
        <target state="translated">列舉值不能有成員</target>
        <note />
      </trans-unit>
      <trans-unit id="tcMeasureDeclarationsRequireStaticMembers">
        <source>Measure declarations may have only static members</source>
        <target state="translated">測量宣告只能有靜態成員</target>
        <note />
      </trans-unit>
      <trans-unit id="tcStructsMayNotContainDoBindings">
        <source>Structs cannot contain 'do' bindings because the default constructor for structs would not execute these bindings</source>
        <target state="translated">結構不能包含 'do' 繫結，因為結構的預設建構函式不會執行這些繫結</target>
        <note />
      </trans-unit>
      <trans-unit id="tcStructsMayNotContainLetBindings">
        <source>Structs cannot contain value definitions because the default constructor for structs will not execute these bindings. Consider adding additional arguments to the primary constructor for the type.</source>
        <target state="translated">結構不能包含值定義，因為結構的預設建構函式不會執行這些繫結。請考慮將其他引數加入類型的主要建構函式。</target>
        <note />
      </trans-unit>
      <trans-unit id="tcStaticLetBindingsRequireClassesWithImplicitConstructors">
        <source>Static value definitions may only be used in types with a primary constructor. Consider adding arguments to the type definition, e.g. 'type X(args) = ...'.</source>
        <target state="translated">靜態值定義只能用於含有主要建構函式的類型中。請考慮在類型定義加入引數，例如 'type X(args) = ...'。</target>
        <note />
      </trans-unit>
      <trans-unit id="tcMeasureDeclarationsRequireStaticMembersNotConstructors">
        <source>Measure declarations may have only static members: constructors are not available</source>
        <target state="translated">測量宣告只能有靜態成員: 無法使用建構函式</target>
        <note />
      </trans-unit>
      <trans-unit id="tcMemberAndLocalClassBindingHaveSameName">
        <source>A member and a local class binding both have the name '{0}'</source>
        <target state="translated">成員和區域類別繫結都有名稱 '{0}'</target>
        <note />
      </trans-unit>
      <trans-unit id="tcTypeAbbreviationsCannotHaveInterfaceDeclaration">
        <source>Type abbreviations cannot have interface declarations</source>
        <target state="translated">類型縮寫不能有介面宣告</target>
        <note />
      </trans-unit>
      <trans-unit id="tcEnumerationsCannotHaveInterfaceDeclaration">
        <source>Enumerations cannot have interface declarations</source>
        <target state="translated">列舉值不能有介面宣告</target>
        <note />
      </trans-unit>
      <trans-unit id="tcTypeIsNotInterfaceType0">
        <source>This type is not an interface type</source>
        <target state="translated">這種類型不是介面類型</target>
        <note />
      </trans-unit>
      <trans-unit id="tcAllImplementedInterfacesShouldBeDeclared">
        <source>All implemented interfaces should be declared on the initial declaration of the type</source>
        <target state="translated">所有實作的介面都應該在類型的初始宣告上宣告</target>
        <note />
      </trans-unit>
      <trans-unit id="tcDefaultImplementationForInterfaceHasAlreadyBeenAdded">
        <source>A default implementation of this interface has already been added because the explicit implementation of the interface was not specified at the definition of the type</source>
        <target state="translated">已經加入這個介面的預設實作，因為未在類型的定義指定介面的明確實作</target>
        <note />
      </trans-unit>
      <trans-unit id="tcMemberNotPermittedInInterfaceImplementation">
        <source>This member is not permitted in an interface implementation</source>
        <target state="translated">不允許在介面實作中使用這個成員</target>
        <note />
      </trans-unit>
      <trans-unit id="tcDeclarationElementNotPermittedInAugmentation">
        <source>This declaration element is not permitted in an augmentation</source>
        <target state="translated">不允許在增強指定中使用這個宣告項目</target>
        <note />
      </trans-unit>
      <trans-unit id="tcTypesCannotContainNestedTypes">
        <source>Types cannot contain nested type definitions</source>
        <target state="translated">類型不能包含巢狀類型定義</target>
        <note />
      </trans-unit>
      <trans-unit id="tcTypeExceptionOrModule">
        <source>type, exception or module</source>
        <target state="translated">類型、例外狀況或模組</target>
        <note />
      </trans-unit>
      <trans-unit id="tcTypeOrModule">
        <source>type or module</source>
        <target state="translated">類型或模組</target>
        <note />
      </trans-unit>
      <trans-unit id="tcImplementsIStructuralEquatableExplicitly">
        <source>The struct, record or union type '{0}' implements the interface 'System.IStructuralEquatable' explicitly. Apply the 'CustomEquality' attribute to the type.</source>
        <target state="translated">結構、記錄或等位型別 '{0}' 明確實作了介面 'System.IStructuralEquatable'。請將 'CustomEquality' 屬性套用到該型別。</target>
        <note />
      </trans-unit>
      <trans-unit id="tcImplementsIEquatableExplicitly">
        <source>The struct, record or union type '{0}' implements the interface 'System.IEquatable&lt;_&gt;' explicitly. Apply the 'CustomEquality' attribute to the type and provide a consistent implementation of the non-generic override 'System.Object.Equals(obj)'.</source>
        <target state="translated">結構、記錄或等位類型 '{0}' 會明確實作介面 'System.IEquatable&lt;_&gt;'。請將 'CustomEquality' 屬性套用到類型，並提供一致的非泛型覆寫 'System.Object.Equals(obj)' 實作。</target>
        <note />
      </trans-unit>
      <trans-unit id="tcExplicitTypeSpecificationCannotBeUsedForExceptionConstructors">
        <source>Explicit type specifications cannot be used for exception constructors</source>
        <target state="translated">明確的類型規格不能用於例外狀況建構函式</target>
        <note />
      </trans-unit>
      <trans-unit id="tcExceptionAbbreviationsShouldNotHaveArgumentList">
        <source>Exception abbreviations should not have argument lists</source>
        <target state="translated">例外狀況縮寫不應該有引數清單</target>
        <note />
      </trans-unit>
      <trans-unit id="tcAbbreviationsFordotNetExceptionsCannotTakeArguments">
        <source>Abbreviations for Common IL exceptions cannot take arguments</source>
        <target state="translated">Common IL 例外狀況的縮寫不能接受引數</target>
        <note />
      </trans-unit>
      <trans-unit id="tcExceptionAbbreviationsMustReferToValidExceptions">
        <source>Exception abbreviations must refer to existing exceptions or F# types deriving from System.Exception</source>
        <target state="translated">例外狀況縮寫必須參考現有的例外狀況，或衍生自 System.Exception 的 F# 類型</target>
        <note />
      </trans-unit>
      <trans-unit id="tcAbbreviationsFordotNetExceptionsMustHaveMatchingObjectConstructor">
        <source>Abbreviations for Common IL exception types must have a matching object constructor</source>
        <target state="translated">Common IL 例外狀況類型的縮寫必須有對應的物件建構函式</target>
        <note />
      </trans-unit>
      <trans-unit id="tcNotAnException">
        <source>Not an exception</source>
        <target state="translated">不是例外狀況</target>
        <note />
      </trans-unit>
      <trans-unit id="tcInvalidModuleName">
        <source>Invalid module name</source>
        <target state="translated">無效的模組名稱</target>
        <note />
      </trans-unit>
      <trans-unit id="tcInvalidTypeExtension">
        <source>Invalid type extension</source>
        <target state="translated">無效的類型擴充</target>
        <note />
      </trans-unit>
      <trans-unit id="tcAttributesOfTypeSpecifyMultipleKindsForType">
        <source>The attributes of this type specify multiple kinds for the type</source>
        <target state="translated">這種類型的屬性為類型指定了多種類型</target>
        <note />
      </trans-unit>
      <trans-unit id="tcKindOfTypeSpecifiedDoesNotMatchDefinition">
        <source>The kind of the type specified by its attributes does not match the kind implied by its definition</source>
        <target state="translated">由其屬性指定的類型類型不符合其定義所隱含的類型</target>
        <note />
      </trans-unit>
      <trans-unit id="tcMeasureDefinitionsCannotHaveTypeParameters">
        <source>Measure definitions cannot have type parameters</source>
        <target state="translated">測量定義不能有類型參數</target>
        <note />
      </trans-unit>
      <trans-unit id="tcTypeRequiresDefinition">
        <source>This type requires a definition</source>
        <target state="translated">這個類型需要定義</target>
        <note />
      </trans-unit>
      <trans-unit id="tcTypeAbbreviationHasTypeParametersMissingOnType">
        <source>This type abbreviation has one or more declared type parameters that do not appear in the type being abbreviated. Type abbreviations must use all declared type parameters in the type being abbreviated. Consider removing one or more type parameters, or use a concrete type definition that wraps an underlying type, such as 'type C&lt;'a&gt; = C of ...'.</source>
        <target state="translated">這個類型縮寫有一或多個已宣告的類型參數未出現在接受縮寫的類型中。類型縮寫必須使用接受縮寫的類型中所有已宣告的類型參數。請考慮移除一或多個類型參數，或使用會包裝基礎類型的實體類型定義，例如 'type C&lt;'a&gt; = C of ...'。</target>
        <note />
      </trans-unit>
      <trans-unit id="tcStructsInterfacesEnumsDelegatesMayNotInheritFromOtherTypes">
        <source>Structs, interfaces, enums and delegates cannot inherit from other types</source>
        <target state="translated">結構、介面、列舉和委派不能繼承自其他類型</target>
        <note />
      </trans-unit>
      <trans-unit id="tcTypesCannotInheritFromMultipleConcreteTypes">
        <source>Types cannot inherit from multiple concrete types</source>
        <target state="translated">類型不能繼承自多個具象類型</target>
        <note />
      </trans-unit>
      <trans-unit id="tcRecordsUnionsAbbreviationsStructsMayNotHaveAllowNullLiteralAttribute">
        <source>Records, union, abbreviations and struct types cannot have the 'AllowNullLiteral' attribute</source>
        <target state="translated">記錄、等位、縮寫和結構類型不能有 'AllowNullLiteral' 屬性</target>
        <note />
      </trans-unit>
      <trans-unit id="tcAllowNullTypesMayOnlyInheritFromAllowNullTypes">
        <source>Types with the 'AllowNullLiteral' attribute may only inherit from or implement types which also allow the use of the null literal</source>
        <target state="translated">具 'AllowNullLiteral' 屬性的類型只能繼承自或實作允許使用 null 常值的類型</target>
        <note />
      </trans-unit>
      <trans-unit id="tcGenericTypesCannotHaveStructLayout">
        <source>Generic types cannot be given the 'StructLayout' attribute</source>
        <target state="translated">不能為泛型類型指定 'StructLayout' 屬性</target>
        <note />
      </trans-unit>
      <trans-unit id="tcOnlyStructsCanHaveStructLayout">
        <source>Only structs and classes without primary constructors may be given the 'StructLayout' attribute</source>
        <target state="translated">只能為不含主要建構函式的結構和類別指定 'StructLayout' 屬性</target>
        <note />
      </trans-unit>
      <trans-unit id="tcRepresentationOfTypeHiddenBySignature">
        <source>The representation of this type is hidden by the signature. It must be given an attribute such as [&lt;Sealed&gt;], [&lt;Class&gt;] or [&lt;Interface&gt;] to indicate the characteristics of the type.</source>
        <target state="translated">特徵標記隱藏了此類型的表示法。必須賦予其 [&lt;Sealed&gt;]、[&lt;Class&gt;] 或 [&lt;Interface&gt;] 這類的屬性，以指出類型的特性。</target>
        <note />
      </trans-unit>
      <trans-unit id="tcOnlyClassesCanHaveAbstract">
        <source>Only classes may be given the 'AbstractClass' attribute</source>
        <target state="translated">只能為類別指定 'AbstractClass' 屬性</target>
        <note />
      </trans-unit>
      <trans-unit id="tcOnlyTypesRepresentingUnitsOfMeasureCanHaveMeasure">
        <source>Only types representing units-of-measure may be given the 'Measure' attribute</source>
        <target state="translated">只能為代表測量單位的類型指定 'Measure' 屬性</target>
        <note />
      </trans-unit>
      <trans-unit id="tcOverridesCannotHaveVisibilityDeclarations">
        <source>Accessibility modifiers are not permitted on overrides or interface implementations</source>
        <target state="translated">不允許在覆寫或介面實作上使用存取範圍修飾詞</target>
        <note />
      </trans-unit>
      <trans-unit id="tcTypesAreAlwaysSealedDU">
        <source>Discriminated union types are always sealed</source>
        <target state="translated">差別等位類型永遠是密封的</target>
        <note />
      </trans-unit>
      <trans-unit id="tcTypesAreAlwaysSealedRecord">
        <source>Record types are always sealed</source>
        <target state="translated">記錄類型永遠是密封的</target>
        <note />
      </trans-unit>
      <trans-unit id="tcTypesAreAlwaysSealedAssemblyCode">
        <source>Assembly code types are always sealed</source>
        <target state="translated">組譯程式碼類型永遠是密封的</target>
        <note />
      </trans-unit>
      <trans-unit id="tcTypesAreAlwaysSealedStruct">
        <source>Struct types are always sealed</source>
        <target state="translated">結構類型永遠是密封的</target>
        <note />
      </trans-unit>
      <trans-unit id="tcTypesAreAlwaysSealedDelegate">
        <source>Delegate types are always sealed</source>
        <target state="translated">委派類型永遠是密封的</target>
        <note />
      </trans-unit>
      <trans-unit id="tcTypesAreAlwaysSealedEnum">
        <source>Enum types are always sealed</source>
        <target state="translated">列舉類型永遠是密封的</target>
        <note />
      </trans-unit>
      <trans-unit id="tcInterfaceTypesAndDelegatesCannotContainFields">
        <source>Interface types and delegate types cannot contain fields</source>
        <target state="translated">介面類型和委派類型不能包含欄位</target>
        <note />
      </trans-unit>
      <trans-unit id="tcAbbreviatedTypesCannotBeSealed">
        <source>Abbreviated types cannot be given the 'Sealed' attribute</source>
        <target state="translated">不能為縮寫的類型指定 'Sealed' 屬性</target>
        <note />
      </trans-unit>
      <trans-unit id="tcCannotInheritFromSealedType">
        <source>Cannot inherit a sealed type</source>
        <target state="translated">無法繼承密封類型</target>
        <note />
      </trans-unit>
      <trans-unit id="tcCannotInheritFromInterfaceType">
        <source>Cannot inherit from interface type. Use interface ... with instead.</source>
        <target state="translated">無法繼承自介面類型。請改用 interface ... with。</target>
        <note />
      </trans-unit>
      <trans-unit id="tcStructTypesCannotContainAbstractMembers">
        <source>Struct types cannot contain abstract members</source>
        <target state="translated">結構類型不能包含抽象成員</target>
        <note />
      </trans-unit>
      <trans-unit id="tcInterfaceTypesCannotBeSealed">
        <source>Interface types cannot be sealed</source>
        <target state="translated">介面類型不可以是密封的</target>
        <note />
      </trans-unit>
      <trans-unit id="tcInvalidDelegateSpecification">
        <source>Delegate specifications must be of the form 'typ -&gt; typ'</source>
        <target state="translated">委派規格的形式必須為 'typ -&gt; typ'</target>
        <note />
      </trans-unit>
      <trans-unit id="tcDelegatesCannotBeCurried">
        <source>Delegate specifications must not be curried types. Use 'typ * ... * typ -&gt; typ' for multi-argument delegates, and 'typ -&gt; (typ -&gt; typ)' for delegates returning function values.</source>
        <target state="translated">委派規格不得為局部調用的類型。若為多引數委派，請使用 'typ * ... * typ -&gt; typ'; 若為傳回函式值的委派，則使用 'typ -&gt; (typ -&gt; typ)'。</target>
        <note />
      </trans-unit>
      <trans-unit id="tcInvalidTypeForLiteralEnumeration">
        <source>Literal enumerations must have type int, uint, int16, uint16, int64, uint64, byte, sbyte or char</source>
        <target state="translated">常值列舉值必須為類型 int、uint、int16、uint16、int64、uint64、byte、sbyte 或 char</target>
        <note />
      </trans-unit>
      <trans-unit id="tcTypeDefinitionIsCyclic">
        <source>This type definition involves an immediate cyclic reference through an abbreviation</source>
        <target state="translated">這個類型定義涉及透過縮寫的立即循環參考</target>
        <note />
      </trans-unit>
      <trans-unit id="tcTypeDefinitionIsCyclicThroughInheritance">
        <source>This type definition involves an immediate cyclic reference through a struct field or inheritance relation</source>
        <target state="translated">這個類型定義涉及透過結構欄位或繼承關係的立即循環參考</target>
        <note />
      </trans-unit>
      <trans-unit id="tcReservedSyntaxForAugmentation">
        <source>The syntax 'type X with ...' is reserved for augmentations. Types whose representations are hidden but which have members are now declared in signatures using 'type X = ...'. You may also need to add the '[&lt;Sealed&gt;] attribute to the type definition in the signature</source>
        <target state="translated">語法 'type X with ...' 已保留以用於擴增。已隱藏表示法但有成員的類型，現在會使用 'type X = ...' 在特徵標記中宣告。您也可能必須將 '[&lt;Sealed&gt;] 屬性新增到特徵標記中的類型定義</target>
        <note />
      </trans-unit>
      <trans-unit id="tcMembersThatExtendInterfaceMustBePlacedInSeparateModule">
        <source>Members that extend interface, delegate or enum types must be placed in a module separate to the definition of the type. This module must either have the AutoOpen attribute or be opened explicitly by client code to bring the extension members into scope.</source>
        <target state="translated">擴充介面、委派或列舉類型的成員必須放在模組中，與類型的定義分開。這個模組必須有 AutoOpen 屬性，或是由用戶端程式碼明確開啟，來將擴充成員帶入範圍內。</target>
        <note />
      </trans-unit>
      <trans-unit id="tcDeclaredTypeParametersForExtensionDoNotMatchOriginal">
        <source>One or more of the declared type parameters for this type extension have a missing or wrong type constraint not matching the original type constraints on '{0}'</source>
        <target state="translated">此類型延伸模組所宣告的型別參數中，有一或多個缺少類型條件約束，或類型條件約束不正確，不符合 '{0}' 的原始類型條件約束</target>
        <note />
      </trans-unit>
      <trans-unit id="tcTypeDefinitionsWithImplicitConstructionMustHaveOneInherit">
        <source>Type definitions may only have one 'inherit' specification and it must be the first declaration</source>
        <target state="translated">類型定義只能有一個 'inherit' 規格，而且必須是第一個宣告</target>
        <note />
      </trans-unit>
      <trans-unit id="tcTypeDefinitionsWithImplicitConstructionMustHaveLocalBindingsBeforeMembers">
        <source>'let' and 'do' bindings must come before member and interface definitions in type definitions</source>
        <target state="translated">'let' 和 'do' 繫結必須在類型定義中的成員和介面定義的前面</target>
        <note />
      </trans-unit>
      <trans-unit id="tcInheritDeclarationMissingArguments">
        <source>This 'inherit' declaration specifies the inherited type but no arguments. Consider supplying arguments, e.g. 'inherit BaseType(args)'.</source>
        <target state="translated">這個 'inherit' 宣告指定繼承類型，但沒有引數。請考慮提供引數，例如 'inherit BaseType(args)'。</target>
        <note />
      </trans-unit>
      <trans-unit id="tcInheritConstructionCallNotPartOfImplicitSequence">
        <source>This 'inherit' declaration has arguments, but is not in a type with a primary constructor. Consider adding arguments to your type definition, e.g. 'type X(args) = ...'.</source>
        <target state="translated">這個 'inherit' 宣告具有引數，但不在含有主要建構函式的類型中。請考慮在您的類型定義加入引數，例如 'type X(args) = ...'。</target>
        <note />
      </trans-unit>
      <trans-unit id="tcLetAndDoRequiresImplicitConstructionSequence">
        <source>This definition may only be used in a type with a primary constructor. Consider adding arguments to your type definition, e.g. 'type X(args) = ...'.</source>
        <target state="translated">這個定義只能用於含有主要建構函式的類型中。請考慮在您的類型定義加入引數，例如 'type X(args) = ...'。</target>
        <note />
      </trans-unit>
      <trans-unit id="tcTypeAbbreviationsCannotHaveAugmentations">
        <source>Type abbreviations cannot have augmentations</source>
        <target state="translated">類型縮寫不能有增強指定</target>
        <note />
      </trans-unit>
      <trans-unit id="tcModuleAbbreviationForNamespace">
        <source>The path '{0}' is a namespace. A module abbreviation may not abbreviate a namespace.</source>
        <target state="translated">路徑 '{0}' 是命名空間。模組縮寫不可用來縮寫命名空間。</target>
        <note />
      </trans-unit>
      <trans-unit id="tcTypeUsedInInvalidWay">
        <source>The type '{0}' is used in an invalid way. A value prior to '{1}' has an inferred type involving '{2}', which is an invalid forward reference.</source>
        <target state="translated">類型 '{0}' 的使用方式無效。在 '{1}' 之前的值具有涉及 '{2}' 的推斷類型，這是無效的向前參考。</target>
        <note />
      </trans-unit>
      <trans-unit id="tcMemberUsedInInvalidWay">
        <source>The member '{0}' is used in an invalid way. A use of '{1}' has been inferred prior to the definition of '{2}', which is an invalid forward reference.</source>
        <target state="translated">成員 '{0}' 的使用方式無效。系統推斷 '{1}' 在 '{2}' 的定義之前已經使用過，這是無效的向前參考。</target>
        <note />
      </trans-unit>
      <trans-unit id="tcAttributeAutoOpenWasIgnored">
        <source>The attribute 'AutoOpen(\"{0}\")' in the assembly '{1}' did not refer to a valid module or namespace in that assembly and has been ignored</source>
        <target state="translated">組件 '{1}' 中的 'AutoOpen(\"{0}\")' 屬性未參考該組件中有效的模組或命名空間，所以已予以忽略</target>
        <note />
      </trans-unit>
      <trans-unit id="ilUndefinedValue">
        <source>Undefined value '{0}'</source>
        <target state="translated">未定義的值 '{0}'</target>
        <note />
      </trans-unit>
      <trans-unit id="ilLabelNotFound">
        <source>Label {0} not found</source>
        <target state="translated">找不到標籤 {0}</target>
        <note />
      </trans-unit>
      <trans-unit id="ilIncorrectNumberOfTypeArguments">
        <source>Incorrect number of type arguments to local call</source>
        <target state="translated">區域呼叫的類型引數數目不正確</target>
        <note />
      </trans-unit>
      <trans-unit id="ilDynamicInvocationNotSupported">
        <source>Dynamic invocation of {0} is not supported</source>
        <target state="translated">不支援 {0} 的動態引動</target>
        <note />
      </trans-unit>
      <trans-unit id="ilAddressOfLiteralFieldIsInvalid">
        <source>Taking the address of a literal field is invalid</source>
        <target state="translated">接受常值欄位的位址無效</target>
        <note />
      </trans-unit>
      <trans-unit id="ilAddressOfValueHereIsInvalid">
        <source>This operation involves taking the address of a value '{0}' represented using a local variable or other special representation. This is invalid.</source>
        <target state="translated">這項作業涉及接受值 '{0}' 的位址，且這個值是使用區域變數或其他特殊表示方式表示。這種作法無效。</target>
        <note />
      </trans-unit>
      <trans-unit id="ilCustomMarshallersCannotBeUsedInFSharp">
        <source>Custom marshallers cannot be specified in F# code. Consider using a C# helper function.</source>
        <target state="translated">在 F# 程式碼中不能指定自訂封送處理器。請考慮使用 C# 協助程式函式。</target>
        <note />
      </trans-unit>
      <trans-unit id="ilMarshalAsAttributeCannotBeDecoded">
        <source>The MarshalAs attribute could not be decoded</source>
        <target state="translated">無法解碼 MarshalAs 屬性</target>
        <note />
      </trans-unit>
      <trans-unit id="ilSignatureForExternalFunctionContainsTypeParameters">
        <source>The signature for this external function contains type parameters. Constrain the argument and return types to indicate the types of the corresponding C function.</source>
        <target state="translated">這個外部函式的簽章包含型別參數。請限制引數和傳回型別，以指示對應 C 函式的類型。</target>
        <note />
      </trans-unit>
      <trans-unit id="ilDllImportAttributeCouldNotBeDecoded">
        <source>The DllImport attribute could not be decoded</source>
        <target state="translated">無法解碼 DllImport 屬性</target>
        <note />
      </trans-unit>
      <trans-unit id="ilLiteralFieldsCannotBeSet">
        <source>Literal fields cannot be set</source>
        <target state="translated">無法設定常值欄位</target>
        <note />
      </trans-unit>
      <trans-unit id="ilStaticMethodIsNotLambda">
        <source>GenSetStorage: {0} was represented as a static method but was not an appropriate lambda expression</source>
        <target state="translated">GenSetStorage: {0} 是以靜態方法表示，但它不是適當的 Lambda 運算式</target>
        <note />
      </trans-unit>
      <trans-unit id="ilMutableVariablesCannotEscapeMethod">
        <source>Mutable variables cannot escape their method</source>
        <target state="translated">可變動的變數無法逸出其方法</target>
        <note />
      </trans-unit>
      <trans-unit id="ilUnexpectedUnrealizedValue">
        <source>Compiler error: unexpected unrealized value</source>
        <target state="translated">編譯器錯誤: 非預期的未實現值</target>
        <note />
      </trans-unit>
      <trans-unit id="ilMainModuleEmpty">
        <source>Main module of program is empty: nothing will happen when it is run</source>
        <target state="translated">程式的主要模組是空的: 執行時不會產生任何作用</target>
        <note />
      </trans-unit>
      <trans-unit id="ilTypeCannotBeUsedForLiteralField">
        <source>This type cannot be used for a literal field</source>
        <target state="translated">這種類型不能做為常值欄位使用</target>
        <note />
      </trans-unit>
      <trans-unit id="ilUnexpectedGetSetAnnotation">
        <source>Unexpected GetSet annotation on a property</source>
        <target state="translated">屬性有非預期的 GetSet 註釋</target>
        <note />
      </trans-unit>
      <trans-unit id="ilFieldOffsetAttributeCouldNotBeDecoded">
        <source>The FieldOffset attribute could not be decoded</source>
        <target state="translated">無法解碼 FieldOffset 屬性</target>
        <note />
      </trans-unit>
      <trans-unit id="ilStructLayoutAttributeCouldNotBeDecoded">
        <source>The StructLayout attribute could not be decoded</source>
        <target state="translated">無法解碼 StructLayout 屬性</target>
        <note />
      </trans-unit>
      <trans-unit id="ilDefaultAugmentationAttributeCouldNotBeDecoded">
        <source>The DefaultAugmentation attribute could not be decoded</source>
        <target state="translated">無法解碼 DefaultAugmentation 屬性</target>
        <note />
      </trans-unit>
      <trans-unit id="ilReflectedDefinitionsCannotUseSliceOperator">
        <source>Reflected definitions cannot contain uses of the prefix splice operator '%'</source>
        <target state="translated">反映的定義不能含有前置接合運算子 '%' 的用法</target>
        <note />
      </trans-unit>
      <trans-unit id="optsProblemWithCodepage">
        <source>Problem with codepage '{0}': {1}</source>
        <target state="translated">字碼頁 '{0}' 有問題: {1}</target>
        <note />
      </trans-unit>
      <trans-unit id="optsCopyright">
        <source>Copyright (c) Microsoft Corporation. All Rights Reserved.</source>
        <target state="translated">Copyright (C) Microsoft Corporation. 著作權所有，並保留一切權利。</target>
        <note />
      </trans-unit>
      <trans-unit id="optsCopyrightCommunity">
        <source>Freely distributed under the MIT Open Source License.  https://github.com/Microsoft/visualfsharp/blob/master/License.txt</source>
        <target state="translated">依 MIT 開啟來源授權自由散發。https://github.com/Microsoft/visualfsharp/blob/master/License.txt</target>
        <note />
      </trans-unit>
      <trans-unit id="optsNameOfOutputFile">
        <source>Name of the output file (Short form: -o)</source>
        <target state="translated">輸出檔的名稱 (簡短形式: -o)</target>
        <note />
      </trans-unit>
      <trans-unit id="optsBuildConsole">
        <source>Build a console executable</source>
        <target state="translated">建置主控台可執行檔</target>
        <note />
      </trans-unit>
      <trans-unit id="optsBuildWindows">
        <source>Build a Windows executable</source>
        <target state="translated">建置 Windows 可執行檔</target>
        <note />
      </trans-unit>
      <trans-unit id="optsBuildLibrary">
        <source>Build a library (Short form: -a)</source>
        <target state="translated">建置程式庫 (簡短形式: -a)</target>
        <note />
      </trans-unit>
      <trans-unit id="optsBuildModule">
        <source>Build a module that can be added to another assembly</source>
        <target state="translated">建置可以加入至其他組件的模組</target>
        <note />
      </trans-unit>
      <trans-unit id="optsDelaySign">
        <source>Delay-sign the assembly using only the public portion of the strong name key</source>
        <target state="translated">只使用強式名稱金鑰的公開金鑰延遲簽署組件</target>
        <note />
      </trans-unit>
      <trans-unit id="optsPublicSign">
        <source>Public-sign the assembly using only the public portion of the strong name key, and mark the assembly as signed</source>
        <target state="translated">僅使用強式名稱金鑰的公開金鑰公開簽署組件，並將組件標記為已簽署</target>
        <note />
      </trans-unit>
      <trans-unit id="optsWriteXml">
        <source>Write the xmldoc of the assembly to the given file</source>
        <target state="translated">將組件的 xmldoc 寫入指定檔案</target>
        <note />
      </trans-unit>
      <trans-unit id="optsStrongKeyFile">
        <source>Specify a strong name key file</source>
        <target state="translated">指定強式名稱金鑰檔</target>
        <note />
      </trans-unit>
      <trans-unit id="optsStrongKeyContainer">
        <source>Specify a strong name key container</source>
        <target state="translated">指定強式名稱金鑰容器</target>
        <note />
      </trans-unit>
      <trans-unit id="optsPlatform">
        <source>Limit which platforms this code can run on: x86, x64, Arm, Arm64, Itanium, anycpu32bitpreferred, or anycpu. The default is anycpu.</source>
        <target state="translated">限制這個程式碼可以在哪些平台執行: x86、x64、Arm、Arm64、Itanium、anycpu32bitpreferred 或 anycpu。預設為 anycpu。</target>
        <note />
      </trans-unit>
      <trans-unit id="optsNoOpt">
        <source>Only include optimization information essential for implementing inlined constructs. Inhibits cross-module inlining but improves binary compatibility.</source>
        <target state="translated">只包含實作內嵌建構必要的最佳化資訊。禁止跨模組內嵌，但改進了二進位碼相容性。</target>
        <note />
      </trans-unit>
      <trans-unit id="optsNoInterface">
        <source>Don't add a resource to the generated assembly containing F#-specific metadata</source>
        <target state="translated">不將資源加入包含 F# 特有中繼資料的產生組件</target>
        <note />
      </trans-unit>
      <trans-unit id="optsSig">
        <source>Print the inferred interface of the assembly to a file</source>
        <target state="translated">將組件的推斷介面列印到檔案</target>
        <note />
      </trans-unit>
      <trans-unit id="optsReference">
        <source>Reference an assembly (Short form: -r)</source>
        <target state="translated">參考組件 (簡短形式: -r)</target>
        <note />
      </trans-unit>
      <trans-unit id="optsWin32res">
        <source>Specify a Win32 resource file (.res)</source>
        <target state="translated">指定 Win32 資源檔 (.res)</target>
        <note />
      </trans-unit>
      <trans-unit id="optsWin32manifest">
        <source>Specify a Win32 manifest file</source>
        <target state="translated">指定 Win32 資訊清單檔案</target>
        <note />
      </trans-unit>
      <trans-unit id="optsNowin32manifest">
        <source>Do not include the default Win32 manifest</source>
        <target state="translated">不要包含預設的 Win32 資訊清單</target>
        <note />
      </trans-unit>
      <trans-unit id="optsEmbedAllSource">
        <source>Embed all source files in the portable PDB file</source>
        <target state="translated">內嵌可攜式 PDB 檔案中的所有來源檔案</target>
        <note />
      </trans-unit>
      <trans-unit id="optsEmbedSource">
        <source>Embed specific source files in the portable PDB file</source>
        <target state="translated">內嵌可攜式 PDB 檔案中的特定來源檔案</target>
        <note />
      </trans-unit>
      <trans-unit id="optsSourceLink">
        <source>Source link information file to embed in the portable PDB file</source>
        <target state="translated">要內嵌於可攜式 PDB 檔案中的來源連結資訊檔案</target>
        <note />
      </trans-unit>
      <trans-unit id="srcFileTooLarge">
        <source>Source file is too large to embed in a portable PDB</source>
        <target state="translated">來源檔案過大，無法內嵌於可攜式 PDB 中</target>
        <note />
      </trans-unit>
      <trans-unit id="optsResource">
        <source>Embed the specified managed resource</source>
        <target state="translated">嵌入指定的受控資源</target>
        <note />
      </trans-unit>
      <trans-unit id="optsLinkresource">
        <source>Link the specified resource to this assembly where the resinfo format is &lt;file&gt;[,&lt;string name&gt;[,public|private]]</source>
        <target state="translated">將指定的資源連結到此組件，其中 resinfo 格式為 &lt;file&gt;[,&lt;string name&gt;[,public|private]]</target>
        <note />
      </trans-unit>
      <trans-unit id="optsDebugPM">
        <source>Emit debug information (Short form: -g)</source>
        <target state="translated">發出偵錯資訊 (簡短形式: -g)</target>
        <note />
      </trans-unit>
      <trans-unit id="optsDebug">
        <source>Specify debugging type: full, portable, embedded, pdbonly. ('{0}' is the default if no debuggging type specified and enables attaching a debugger to a running program, 'portable' is a cross-platform format, 'embedded' is a cross-platform format embedded into the output file).</source>
        <target state="translated">指定偵錯類型: full、portable、embedded、pdbonly。(如果未指定偵錯類型，即預設為 '{0}'，並允許將偵錯工具附加到正在執行的程式，'portable' 為跨平台格式，'embedded' 為輸出檔案內嵌的跨平台格式)。</target>
        <note />
      </trans-unit>
      <trans-unit id="optsOptimize">
        <source>Enable optimizations (Short form: -O)</source>
        <target state="translated">啟用最佳化 (簡短形式: -O)</target>
        <note />
      </trans-unit>
      <trans-unit id="optsTailcalls">
        <source>Enable or disable tailcalls</source>
        <target state="translated">啟用或停用 Tail 呼叫</target>
        <note />
      </trans-unit>
      <trans-unit id="optsDeterministic">
        <source>Produce a deterministic assembly (including module version GUID and timestamp)</source>
        <target state="translated">產生確定性組件 (包括模組版本 GUID 及時間戳記)</target>
        <note />
      </trans-unit>
      <trans-unit id="optsCrossoptimize">
        <source>Enable or disable cross-module optimizations</source>
        <target state="translated">啟用或停用跨模組最佳化</target>
        <note />
      </trans-unit>
      <trans-unit id="optsWarnaserrorPM">
        <source>Report all warnings as errors</source>
        <target state="translated">將所有警告回報為錯誤</target>
        <note />
      </trans-unit>
      <trans-unit id="optsWarnaserror">
        <source>Report specific warnings as errors</source>
        <target state="translated">將特定的警告回報為錯誤</target>
        <note />
      </trans-unit>
      <trans-unit id="optsWarn">
        <source>Set a warning level (0-5)</source>
        <target state="translated">設定警告層級 (0-5)</target>
        <note />
      </trans-unit>
      <trans-unit id="optsNowarn">
        <source>Disable specific warning messages</source>
        <target state="translated">停用特定的警告訊息</target>
        <note />
      </trans-unit>
      <trans-unit id="optsWarnOn">
        <source>Enable specific warnings that may be off by default</source>
        <target state="translated">啟用預設可能關閉的特定警告</target>
        <note />
      </trans-unit>
      <trans-unit id="optsChecked">
        <source>Generate overflow checks</source>
        <target state="translated">產生溢位核對</target>
        <note />
      </trans-unit>
      <trans-unit id="optsDefine">
        <source>Define conditional compilation symbols (Short form: -d)</source>
        <target state="translated">定義條件式編譯的符號 (簡短形式: -d)</target>
        <note />
      </trans-unit>
      <trans-unit id="optsMlcompatibility">
        <source>Ignore ML compatibility warnings</source>
        <target state="translated">忽略 ML 相容性警告</target>
        <note />
      </trans-unit>
      <trans-unit id="optsNologo">
        <source>Suppress compiler copyright message</source>
        <target state="translated">隱藏編譯器著作權訊息</target>
        <note />
      </trans-unit>
      <trans-unit id="optsHelp">
        <source>Display this usage message (Short form: -?)</source>
        <target state="translated">顯示此訊息 (簡短形式: -?)</target>
        <note />
      </trans-unit>
      <trans-unit id="optsResponseFile">
        <source>Read response file for more options</source>
        <target state="translated">如需了解更多選項，請參閱回應檔</target>
        <note />
      </trans-unit>
      <trans-unit id="optsCodepage">
        <source>Specify the codepage used to read source files</source>
        <target state="translated">指定用來讀取原始程式檔的字碼頁</target>
        <note />
      </trans-unit>
      <trans-unit id="optsUtf8output">
        <source>Output messages in UTF-8 encoding</source>
        <target state="translated">以 UTF-8 編碼輸出訊息</target>
        <note />
      </trans-unit>
      <trans-unit id="optsFullpaths">
        <source>Output messages with fully qualified paths</source>
        <target state="translated">輸出含完整路徑的訊息</target>
        <note />
      </trans-unit>
      <trans-unit id="optsLib">
        <source>Specify a directory for the include path which is used to resolve source files and assemblies (Short form: -I)</source>
        <target state="translated">指定用於 Include 路徑的目錄，它是用來解析原始程式檔和組件 (簡短形式: -I)</target>
        <note />
      </trans-unit>
      <trans-unit id="optsBaseaddress">
        <source>Base address for the library to be built</source>
        <target state="translated">要建置程式庫的基底位址</target>
        <note />
      </trans-unit>
      <trans-unit id="optsNoframework">
        <source>Do not reference the default CLI assemblies by default</source>
        <target state="translated">不預設參考預設的 CLI 組件</target>
        <note />
      </trans-unit>
      <trans-unit id="optsStandalone">
        <source>Statically link the F# library and all referenced DLLs that depend on it into the assembly being generated</source>
        <target state="translated">將 F# 程式庫和所有依存於它的被參考 DLL 靜態連結到所產生的組件中</target>
        <note />
      </trans-unit>
      <trans-unit id="optsStaticlink">
        <source>Statically link the given assembly and all referenced DLLs that depend on this assembly. Use an assembly name e.g. mylib, not a DLL name.</source>
        <target state="translated">靜態連結指定的組件和所有依存於這個組件的被參考 DLL。請使用組件名稱 (例如 mylib) 而不是 DLL 名稱。</target>
        <note />
      </trans-unit>
      <trans-unit id="optsResident">
        <source>Use a resident background compilation service to improve compiler startup times.</source>
        <target state="translated">使用常駐背景編譯服務改善編譯器的啟動時間。</target>
        <note />
      </trans-unit>
      <trans-unit id="optsPdb">
        <source>Name the output debug file</source>
        <target state="translated">為輸出偵錯檔命名</target>
        <note />
      </trans-unit>
      <trans-unit id="optsSimpleresolution">
        <source>Resolve assembly references using directory-based rules rather than MSBuild resolution</source>
        <target state="translated">使用以目錄為基礎的規則解析組件參考，而不使用 MSBuild 解析</target>
        <note />
      </trans-unit>
      <trans-unit id="optsUnrecognizedTarget">
        <source>Unrecognized target '{0}', expected 'exe', 'winexe', 'library' or 'module'</source>
        <target state="translated">無法辨識的目標 '{0}'，必須是 'exe'、'winexe'、'library' 或 'module'</target>
        <note />
      </trans-unit>
      <trans-unit id="optsUnrecognizedDebugType">
        <source>Unrecognized debug type '{0}', expected 'pdbonly' or 'full'</source>
        <target state="translated">無法辨識的偵錯類型 '{0}'，必須是 'pdbonly' 或 'full'</target>
        <note />
      </trans-unit>
      <trans-unit id="optsInvalidWarningLevel">
        <source>Invalid warning level '{0}'</source>
        <target state="translated">無效的警告層級 '{0}'</target>
        <note />
      </trans-unit>
      <trans-unit id="optsShortFormOf">
        <source>Short form of '{0}'</source>
        <target state="translated">'{0}' 的簡短形式</target>
        <note />
      </trans-unit>
      <trans-unit id="optsClirootDeprecatedMsg">
        <source>The command-line option '--cliroot' has been deprecated. Use an explicit reference to a specific copy of mscorlib.dll instead.</source>
        <target state="translated">命令列選項 '--cliroot' 已被取代。請改用明確參考，來指定 mscorlib.dll 的複本。</target>
        <note />
      </trans-unit>
      <trans-unit id="optsClirootDescription">
        <source>Use to override where the compiler looks for mscorlib.dll and framework components</source>
        <target state="translated">用來覆寫編譯器尋找 mscorlib.dll 和 Framework 元件的位置</target>
        <note />
      </trans-unit>
      <trans-unit id="optsHelpBannerOutputFiles">
        <source>- OUTPUT FILES -</source>
        <target state="translated">- 輸出檔 -</target>
        <note />
      </trans-unit>
      <trans-unit id="optsHelpBannerInputFiles">
        <source>- INPUT FILES -</source>
        <target state="translated">- 輸入檔 -</target>
        <note />
      </trans-unit>
      <trans-unit id="optsHelpBannerResources">
        <source>- RESOURCES -</source>
        <target state="translated">- 資源 -</target>
        <note />
      </trans-unit>
      <trans-unit id="optsHelpBannerCodeGen">
        <source>- CODE GENERATION -</source>
        <target state="translated">- 程式碼產生 -</target>
        <note />
      </trans-unit>
      <trans-unit id="optsHelpBannerAdvanced">
        <source>- ADVANCED -</source>
        <target state="translated">- 進階 -</target>
        <note />
      </trans-unit>
      <trans-unit id="optsHelpBannerMisc">
        <source>- MISCELLANEOUS -</source>
        <target state="translated">- 其他 -</target>
        <note />
      </trans-unit>
      <trans-unit id="optsHelpBannerLanguage">
        <source>- LANGUAGE -</source>
        <target state="translated">- 語言 -</target>
        <note />
      </trans-unit>
      <trans-unit id="optsHelpBannerErrsAndWarns">
        <source>- ERRORS AND WARNINGS -</source>
        <target state="translated">- 錯誤和警告 -</target>
        <note />
      </trans-unit>
      <trans-unit id="optsUnknownArgumentToTheTestSwitch">
        <source>Unknown --test argument: '{0}'</source>
        <target state="translated">未知的 --test 引數: '{0}'</target>
        <note />
      </trans-unit>
      <trans-unit id="optsUnknownPlatform">
        <source>Unrecognized platform '{0}', valid values are 'x86', 'x64', 'Arm', 'Arm64', 'Itanium', 'anycpu32bitpreferred', and 'anycpu'. The default is anycpu.</source>
        <target state="translated">無法辨識的平台 '{0}'，有效值為 'x86'、'x64'、'Arm'、'Arm64'、'Itanium'、'anycpu32bitpreferred' 和 'anycpu'。預設值為 anycpu。</target>
        <note />
      </trans-unit>
      <trans-unit id="optsInternalNoDescription">
        <source>The command-line option '{0}' is for test purposes only</source>
        <target state="translated">命令列選項 '{0}' 僅供測試用途</target>
        <note />
      </trans-unit>
      <trans-unit id="optsDCLONoDescription">
        <source>The command-line option '{0}' has been deprecated</source>
        <target state="translated">命令列選項 '{0}' 已被取代</target>
        <note />
      </trans-unit>
      <trans-unit id="optsDCLODeprecatedSuggestAlternative">
        <source>The command-line option '{0}' has been deprecated. Use '{1}' instead.</source>
        <target state="translated">命令列選項 '{0}' 已被取代。請改用 '{1}'。</target>
        <note />
      </trans-unit>
      <trans-unit id="optsDCLOHtmlDoc">
        <source>The command-line option '{0}' has been deprecated. HTML document generation is now part of the F# Power Pack, via the tool FsHtmlDoc.exe.</source>
        <target state="translated">命令列選項 '{0}' 已被取代。HTML 文件產生現在是 F# Power Pack 的一部分，會透過工具 FsHtmlDoc.exe 進行。</target>
        <note />
      </trans-unit>
      <trans-unit id="optsConsoleColors">
        <source>Output warning and error messages in color</source>
        <target state="translated">輸出彩色的警告和錯誤訊息</target>
        <note />
      </trans-unit>
      <trans-unit id="optsUseHighEntropyVA">
        <source>Enable high-entropy ASLR</source>
        <target state="translated">啟用高熵 ASLR</target>
        <note />
      </trans-unit>
      <trans-unit id="optsSubSystemVersion">
        <source>Specify subsystem version of this assembly</source>
        <target state="translated">指定這個組件的子系統版本</target>
        <note />
      </trans-unit>
      <trans-unit id="optsTargetProfile">
        <source>Specify target framework profile of this assembly. Valid values are mscorlib, netcore or netstandard. Default - mscorlib</source>
        <target state="translated">指定此組件的目標 Framework 設定檔。有效值為 mscorlib 或 netcore 或 netstandard。預設值 - mscorlib</target>
        <note />
      </trans-unit>
      <trans-unit id="optsEmitDebugInfoInQuotations">
        <source>Emit debug information in quotations</source>
        <target state="translated">發出在引號內的偵錯資訊</target>
        <note />
      </trans-unit>
      <trans-unit id="optsPreferredUiLang">
        <source>Specify the preferred output language culture name (e.g. es-ES, ja-JP)</source>
        <target state="translated">指定慣用輸出語言的文化特性名稱 (例如 es-ES、ja-JP)</target>
        <note />
      </trans-unit>
      <trans-unit id="optsNoCopyFsharpCore">
        <source>Don't copy FSharp.Core.dll along the produced binaries</source>
        <target state="translated">不同時複製 FSharp.Core.dll 及所產生的二進位檔案</target>
        <note />
      </trans-unit>
      <trans-unit id="optsInvalidSubSystemVersion">
        <source>Invalid version '{0}' for '--subsystemversion'. The version must be 4.00 or greater.</source>
        <target state="translated">'--subsystemversion' 的版本 '{0}' 無效。版本必須是 4.00 (含) 以上版本。</target>
        <note />
      </trans-unit>
      <trans-unit id="optsInvalidTargetProfile">
        <source>Invalid value '{0}' for '--targetprofile', valid values are 'mscorlib', 'netcore' or 'netstandard'.</source>
        <target state="translated">'--targetprofile' 的值 '{0}' 無效。有效值為 'mscorlib'、'netcore' 或 'netstandard'。</target>
        <note />
      </trans-unit>
      <trans-unit id="typeInfoFullName">
        <source>Full name</source>
        <target state="translated">完整名稱</target>
        <note />
      </trans-unit>
      <trans-unit id="typeInfoOtherOverloads">
        <source>and {0} other overloads</source>
        <target state="translated">和 {0} 個其他多載</target>
        <note />
      </trans-unit>
      <trans-unit id="typeInfoUnionCase">
        <source>union case</source>
        <target state="translated">聯集</target>
        <note />
      </trans-unit>
      <trans-unit id="typeInfoActivePatternResult">
        <source>active pattern result</source>
        <target state="translated">現用模式結果</target>
        <note />
      </trans-unit>
      <trans-unit id="typeInfoActiveRecognizer">
        <source>active recognizer</source>
        <target state="translated">現用辨識器</target>
        <note />
      </trans-unit>
      <trans-unit id="typeInfoField">
        <source>field</source>
        <target state="translated">欄位</target>
        <note />
      </trans-unit>
      <trans-unit id="typeInfoEvent">
        <source>event</source>
        <target state="translated">事件</target>
        <note />
      </trans-unit>
      <trans-unit id="typeInfoProperty">
        <source>property</source>
        <target state="translated">屬性</target>
        <note />
      </trans-unit>
      <trans-unit id="typeInfoExtension">
        <source>extension</source>
        <target state="translated">擴充功能</target>
        <note />
      </trans-unit>
      <trans-unit id="typeInfoCustomOperation">
        <source>custom operation</source>
        <target state="translated">自訂作業</target>
        <note />
      </trans-unit>
      <trans-unit id="typeInfoArgument">
        <source>argument</source>
        <target state="translated">引數</target>
        <note />
      </trans-unit>
      <trans-unit id="typeInfoPatternVariable">
        <source>patvar</source>
        <target state="translated">patvar</target>
        <note />
      </trans-unit>
      <trans-unit id="typeInfoNamespace">
        <source>namespace</source>
        <target state="translated">命名空間</target>
        <note />
      </trans-unit>
      <trans-unit id="typeInfoModule">
        <source>module</source>
        <target state="translated">模組</target>
        <note />
      </trans-unit>
      <trans-unit id="typeInfoNamespaceOrModule">
        <source>namespace/module</source>
        <target state="translated">命名空間/模組</target>
        <note />
      </trans-unit>
      <trans-unit id="typeInfoFromFirst">
        <source>from {0}</source>
        <target state="translated">來自 {0}</target>
        <note />
      </trans-unit>
      <trans-unit id="typeInfoFromNext">
        <source>also from {0}</source>
        <target state="translated">也來自 {0}</target>
        <note />
      </trans-unit>
      <trans-unit id="typeInfoGeneratedProperty">
        <source>generated property</source>
        <target state="translated">產生的屬性</target>
        <note />
      </trans-unit>
      <trans-unit id="typeInfoGeneratedType">
        <source>generated type</source>
        <target state="translated">產生的類型</target>
        <note />
      </trans-unit>
      <trans-unit id="assemblyResolutionFoundByAssemblyFoldersKey">
        <source>Found by AssemblyFolders registry key</source>
        <target state="translated">依 AssemblyFolders 登錄機碼找到</target>
        <note />
      </trans-unit>
      <trans-unit id="assemblyResolutionFoundByAssemblyFoldersExKey">
        <source>Found by AssemblyFoldersEx registry key</source>
        <target state="translated">依 AssemblyFoldersEx 登錄機碼找到</target>
        <note />
      </trans-unit>
      <trans-unit id="assemblyResolutionNetFramework">
        <source>.NET Framework</source>
        <target state="translated">.NET Framework</target>
        <note />
      </trans-unit>
      <trans-unit id="assemblyResolutionGAC">
        <source>Global Assembly Cache</source>
        <target state="translated">全域組件快取</target>
        <note />
      </trans-unit>
      <trans-unit id="recursiveClassHierarchy">
        <source>Recursive class hierarchy in type '{0}'</source>
        <target state="translated">類型 '{0}' 中有遞迴的類別階層</target>
        <note />
      </trans-unit>
      <trans-unit id="InvalidRecursiveReferenceToAbstractSlot">
        <source>Invalid recursive reference to an abstract slot</source>
        <target state="translated">抽象位置的遞迴參考無效</target>
        <note />
      </trans-unit>
      <trans-unit id="eventHasNonStandardType">
        <source>The event '{0}' has a non-standard type. If this event is declared in another CLI language, you may need to access this event using the explicit {1} and {2} methods for the event. If this event is declared in F#, make the type of the event an instantiation of either 'IDelegateEvent&lt;_&gt;' or 'IEvent&lt;_,_&gt;'.</source>
        <target state="translated">事件 '{0}' 有非標準的類型。若使用了另一種 CLI 語言宣告這個事件，您可能必須對這個事件使用明確的 {1} 和 {2} 方法加以存取。若使用了 F# 宣告這個事件，請讓事件類型成為 'IDelegateEvent&lt;_&gt;' 或 'IEvent&lt;_,_&gt;' 的具現化。</target>
        <note />
      </trans-unit>
      <trans-unit id="typeIsNotAccessible">
        <source>The type '{0}' is not accessible from this code location</source>
        <target state="translated">無法從這個程式碼位置存取類型 '{0}'</target>
        <note />
      </trans-unit>
      <trans-unit id="unionCasesAreNotAccessible">
        <source>The union cases or fields of the type '{0}' are not accessible from this code location</source>
        <target state="translated">無法從這個程式碼位置存取類型 '{0}' 的聯集或欄位</target>
        <note />
      </trans-unit>
      <trans-unit id="valueIsNotAccessible">
        <source>The value '{0}' is not accessible from this code location</source>
        <target state="translated">無法從這個程式碼位置存取值 '{0}'</target>
        <note />
      </trans-unit>
      <trans-unit id="unionCaseIsNotAccessible">
        <source>The union case '{0}' is not accessible from this code location</source>
        <target state="translated">無法從這個程式碼位置存取聯集 '{0}'</target>
        <note />
      </trans-unit>
      <trans-unit id="fieldIsNotAccessible">
        <source>The record, struct or class field '{0}' is not accessible from this code location</source>
        <target state="translated">無法從這個程式碼位置存取記錄、結構或類別欄位 '{0}'</target>
        <note />
      </trans-unit>
      <trans-unit id="structOrClassFieldIsNotAccessible">
        <source>The struct or class field '{0}' is not accessible from this code location</source>
        <target state="translated">無法從這個程式碼位置存取結構或類別欄位 '{0}'</target>
        <note />
      </trans-unit>
      <trans-unit id="experimentalConstruct">
        <source>This construct is experimental</source>
        <target state="translated">這個建構是實驗性質的</target>
        <note />
      </trans-unit>
      <trans-unit id="noInvokeMethodsFound">
        <source>No Invoke methods found for delegate type</source>
        <target state="translated">找不到委派類型的 Invoke 方法</target>
        <note />
      </trans-unit>
      <trans-unit id="moreThanOneInvokeMethodFound">
        <source>More than one Invoke method found for delegate type</source>
        <target state="translated">找到委派類型的多個 Invoke 方法</target>
        <note />
      </trans-unit>
      <trans-unit id="delegatesNotAllowedToHaveCurriedSignatures">
        <source>Delegates are not allowed to have curried signatures</source>
        <target state="translated">不允許委派有局部調用簽章</target>
        <note />
      </trans-unit>
      <trans-unit id="tlrUnexpectedTExpr">
        <source>Unexpected Expr.TyChoose</source>
        <target state="translated">未預期的 Expr.TyChoose</target>
        <note />
      </trans-unit>
      <trans-unit id="tlrLambdaLiftingOptimizationsNotApplied">
        <source>Note: Lambda-lifting optimizations have not been applied because of the use of this local constrained generic function as a first class value. Adding type constraints may resolve this condition.</source>
        <target state="translated">注意: 尚未套用 Lambda-lifting 最佳化，因為使用這個區域變數會將泛型函式限制為第一級值。加入類型條件約束或許可以解決這個狀況。</target>
        <note />
      </trans-unit>
      <trans-unit id="lexhlpIdentifiersContainingAtSymbolReserved">
        <source>Identifiers containing '@' are reserved for use in F# code generation</source>
        <target state="translated">包含 '@' 的識別碼已保留供 F# 程式碼產生使用</target>
        <note />
      </trans-unit>
      <trans-unit id="lexhlpIdentifierReserved">
        <source>The identifier '{0}' is reserved for future use by F#</source>
        <target state="translated">識別碼 '{0}' 已保留供 F# 未來使用</target>
        <note />
      </trans-unit>
      <trans-unit id="patcMissingVariable">
        <source>Missing variable '{0}'</source>
        <target state="translated">遺漏變數 '{0}'</target>
        <note />
      </trans-unit>
      <trans-unit id="patcPartialActivePatternsGenerateOneResult">
        <source>Partial active patterns may only generate one result</source>
        <target state="translated">部分現用模式只能產生一個結果</target>
        <note />
      </trans-unit>
      <trans-unit id="impTypeRequiredUnavailable">
        <source>The type '{0}' is required here and is unavailable. You must add a reference to assembly '{1}'.</source>
        <target state="translated">此處需要類型 '{0}'，但無法取得。您必須加入組件 '{1}' 的參考。</target>
        <note />
      </trans-unit>
      <trans-unit id="impReferencedTypeCouldNotBeFoundInAssembly">
        <source>A reference to the type '{0}' in assembly '{1}' was found, but the type could not be found in that assembly</source>
        <target state="translated">發現組件 '{1}' 中類型 '{0}' 的參考，但在該組件中找不到該類型</target>
        <note />
      </trans-unit>
      <trans-unit id="impNotEnoughTypeParamsInScopeWhileImporting">
        <source>Internal error or badly formed metadata: not enough type parameters were in scope while importing</source>
        <target state="translated">內部錯誤或形式不正確的中繼資料: 匯入時範圍中的型別參數不足</target>
        <note />
      </trans-unit>
      <trans-unit id="impReferenceToDllRequiredByAssembly">
        <source>A reference to the DLL {0} is required by assembly {1}. The imported type {2} is located in the first assembly and could not be resolved.</source>
        <target state="translated">組件 {1} 需要 DLL {0} 的參考。匯入的類型 {2} 位在第一個組件中，但無法解析。</target>
        <note />
      </trans-unit>
      <trans-unit id="impImportedAssemblyUsesNotPublicType">
        <source>An imported assembly uses the type '{0}' but that type is not public</source>
        <target state="translated">匯入的組件使用類型 '{0}'，但該類型不是公用類型</target>
        <note />
      </trans-unit>
      <trans-unit id="optValueMarkedInlineButIncomplete">
        <source>The value '{0}' was marked inline but its implementation makes use of an internal or private function which is not sufficiently accessible</source>
        <target state="translated">值 '{0}' 已標記為內嵌，但它的實作利用到無法存取的內部或私用函式</target>
        <note />
      </trans-unit>
      <trans-unit id="optValueMarkedInlineButWasNotBoundInTheOptEnv">
        <source>The value '{0}' was marked inline but was not bound in the optimization environment</source>
        <target state="translated">值 '{0}' 已標記為內嵌，但是未在最佳化環境中繫結</target>
        <note />
      </trans-unit>
      <trans-unit id="optLocalValueNotFoundDuringOptimization">
        <source>Local value {0} not found during optimization</source>
        <target state="translated">最佳化期間找不到區域數值 {0}</target>
        <note />
      </trans-unit>
      <trans-unit id="optValueMarkedInlineHasUnexpectedValue">
        <source>A value marked as 'inline' has an unexpected value</source>
        <target state="translated">標記為 'inline' 的值有未預期的值</target>
        <note />
      </trans-unit>
      <trans-unit id="optValueMarkedInlineCouldNotBeInlined">
        <source>A value marked as 'inline' could not be inlined</source>
        <target state="translated">無法內嵌標記為 'inline' 的值</target>
        <note />
      </trans-unit>
      <trans-unit id="optFailedToInlineValue">
        <source>Failed to inline the value '{0}' marked 'inline', perhaps because a recursive value was marked 'inline'</source>
        <target state="translated">無法內嵌標記為 'inline' 的值 '{0}'，可能是因為遞迴值標記了 'inline'</target>
        <note />
      </trans-unit>
      <trans-unit id="optRecursiveValValue">
        <source>Recursive ValValue {0}</source>
        <target state="translated">遞迴的 ValValue {0}</target>
        <note />
      </trans-unit>
      <trans-unit id="lexfltIncorrentIndentationOfIn">
        <source>The indentation of this 'in' token is incorrect with respect to the corresponding 'let'</source>
        <target state="translated">這個 'in' 語彙基元的縮排就對應的 'let' 而言並不正確</target>
        <note />
      </trans-unit>
      <trans-unit id="lexfltTokenIsOffsideOfContextStartedEarlier">
        <source>Possible incorrect indentation: this token is offside of context started at position {0}. Try indenting this token further or using standard formatting conventions.</source>
        <target state="translated">縮排可能不正確: 這個語彙基元於內容的位置 {0} 處開始越位。請嘗試進一步縮排這個語彙基元，或使用標準的格式設定慣例。</target>
        <note />
      </trans-unit>
      <trans-unit id="lexfltSeparatorTokensOfPatternMatchMisaligned">
        <source>The '|' tokens separating rules of this pattern match are misaligned by one column. Consider realigning your code or using further indentation.</source>
        <target state="translated">用以分隔這個模式比對之規則的 '|' 語彙基元有一欄未對齊。請考慮重新對齊程式碼或使用進一步的縮排。</target>
        <note />
      </trans-unit>
      <trans-unit id="nrInvalidModuleExprType">
        <source>Invalid module/expression/type</source>
        <target state="translated">無效的模組/運算式/類型</target>
        <note />
      </trans-unit>
      <trans-unit id="nrTypeInstantiationNeededToDisambiguateTypesWithSameName">
        <source>Multiple types exist called '{0}', taking different numbers of generic parameters. Provide a type instantiation to disambiguate the type resolution, e.g. '{1}'.</source>
        <target state="translated">有多個名稱為 '{0}' 的類型，各接受不同數目的泛型參數。請提供類型具現化，使類型解析意義清楚，例如 '{1}'。</target>
        <note />
      </trans-unit>
      <trans-unit id="nrTypeInstantiationIsMissingAndCouldNotBeInferred">
        <source>The instantiation of the generic type '{0}' is missing and can't be inferred from the arguments or return type of this member. Consider providing a type instantiation when accessing this type, e.g. '{1}'.</source>
        <target state="translated">遺漏泛型型別 '{0}' 的具現化，而且無法從這個成員的引數或傳回型別推斷。存取這種型別時，請考慮提供具現化，例如 '{1}'。</target>
        <note />
      </trans-unit>
      <trans-unit id="nrGlobalUsedOnlyAsFirstName">
        <source>'global' may only be used as the first name in a qualified path</source>
        <target state="translated">'global' 只能做為完整路徑的第一個名稱使用</target>
        <note />
      </trans-unit>
      <trans-unit id="nrIsNotConstructorOrLiteral">
        <source>This is not a constructor or literal, or a constructor is being used incorrectly</source>
        <target state="translated">這不是建構函式或常值，或者是建構函式的使用方式錯誤</target>
        <note />
      </trans-unit>
      <trans-unit id="nrUnexpectedEmptyLongId">
        <source>Unexpected empty long identifier</source>
        <target state="translated">未預期的空白長識別碼</target>
        <note />
      </trans-unit>
      <trans-unit id="nrRecordDoesNotContainSuchLabel">
        <source>The record type '{0}' does not contain a label '{1}'.</source>
        <target state="translated">記錄類型 '{0}' 未包含標籤 '{1}'。</target>
        <note />
      </trans-unit>
      <trans-unit id="nrInvalidFieldLabel">
        <source>Invalid field label</source>
        <target state="translated">無效的欄位標籤</target>
        <note />
      </trans-unit>
      <trans-unit id="nrInvalidExpression">
        <source>Invalid expression '{0}'</source>
        <target state="translated">無效的運算式 '{0}'</target>
        <note />
      </trans-unit>
      <trans-unit id="nrNoConstructorsAvailableForType">
        <source>No constructors are available for the type '{0}'</source>
        <target state="translated">沒有可供類型 '{0}' 使用的建構函式</target>
        <note />
      </trans-unit>
      <trans-unit id="nrUnionTypeNeedsQualifiedAccess">
        <source>The union type for union case '{0}' was defined with the RequireQualifiedAccessAttribute. Include the name of the union type ('{1}') in the name you are using.</source>
        <target state="translated">聯集 '{0}' 的等位型別由 RequireQualifiedAccessAttribute 定義。請在您使用的名稱中，加入等位型別 '{1}' 的名稱。</target>
        <note />
      </trans-unit>
      <trans-unit id="nrRecordTypeNeedsQualifiedAccess">
        <source>The record type for the record field '{0}' was defined with the RequireQualifiedAccessAttribute. Include the name of the record type ('{1}') in the name you are using.</source>
        <target state="translated">記錄欄位 '{0}' 的記錄類型定義有 RequireQualifiedAccessAttribute。請在您使用的名稱中，加入記錄類型 ('{1}') 的名稱。</target>
        <note />
      </trans-unit>
      <trans-unit id="ilwriteErrorCreatingPdb">
        <source>Unexpected error creating debug information file '{0}'</source>
        <target state="translated">建立偵錯資訊檔 '{0}' 時發生未預期的錯誤</target>
        <note />
      </trans-unit>
      <trans-unit id="lexOutsideIntegerRange">
        <source>This number is outside the allowable range for this integer type</source>
        <target state="translated">這個數字已經超出這個整數類型允許的範圍</target>
        <note />
      </trans-unit>
      <trans-unit id="lexCharNotAllowedInOperatorNames">
        <source>'{0}' is not permitted as a character in operator names and is reserved for future use</source>
        <target state="translated">不允許將 '{0}' 當做運算子名稱中的字元，它已保留供未來使用</target>
        <note />
      </trans-unit>
      <trans-unit id="lexUnexpectedChar">
        <source>Unexpected character '{0}'</source>
        <target state="translated">未預期的字元 '{0}'</target>
        <note />
      </trans-unit>
      <trans-unit id="lexByteArrayCannotEncode">
        <source>This byte array literal contains characters that do not encode as a single byte</source>
        <target state="translated">這個位元組陣列常值包含不會編碼成單一位元組的字元</target>
        <note />
      </trans-unit>
      <trans-unit id="lexIdentEndInMarkReserved">
        <source>Identifiers followed by '{0}' are reserved for future use</source>
        <target state="translated">後面接著 '{0}' 的識別碼已保留供未來使用</target>
        <note />
      </trans-unit>
      <trans-unit id="lexOutsideEightBitSigned">
        <source>This number is outside the allowable range for 8-bit signed integers</source>
        <target state="translated">這個數字已經超出 8 位元有正負號整數允許的範圍</target>
        <note />
      </trans-unit>
      <trans-unit id="lexOutsideEightBitSignedHex">
        <source>This number is outside the allowable range for hexadecimal 8-bit signed integers</source>
        <target state="translated">這個數字已經超出十六進位 8 位元有正負號整數允許的範圍</target>
        <note />
      </trans-unit>
      <trans-unit id="lexOutsideEightBitUnsigned">
        <source>This number is outside the allowable range for 8-bit unsigned integers</source>
        <target state="translated">這個數字已經超出 8 位元無正負號整數允許的範圍</target>
        <note />
      </trans-unit>
      <trans-unit id="lexOutsideSixteenBitSigned">
        <source>This number is outside the allowable range for 16-bit signed integers</source>
        <target state="translated">這個數字已經超出 16 位元有正負號整數允許的範圍</target>
        <note />
      </trans-unit>
      <trans-unit id="lexOutsideSixteenBitUnsigned">
        <source>This number is outside the allowable range for 16-bit unsigned integers</source>
        <target state="translated">這個數字已經超出 16 位元無正負號整數允許的範圍</target>
        <note />
      </trans-unit>
      <trans-unit id="lexOutsideThirtyTwoBitSigned">
        <source>This number is outside the allowable range for 32-bit signed integers</source>
        <target state="translated">這個數字已經超出 32 位元有正負號整數允許的範圍</target>
        <note />
      </trans-unit>
      <trans-unit id="lexOutsideThirtyTwoBitUnsigned">
        <source>This number is outside the allowable range for 32-bit unsigned integers</source>
        <target state="translated">這個數字已經超出 32 位元無正負號整數允許的範圍</target>
        <note />
      </trans-unit>
      <trans-unit id="lexOutsideSixtyFourBitSigned">
        <source>This number is outside the allowable range for 64-bit signed integers</source>
        <target state="translated">這個數字已經超出 64 位元有正負號整數允許的範圍</target>
        <note />
      </trans-unit>
      <trans-unit id="lexOutsideSixtyFourBitUnsigned">
        <source>This number is outside the allowable range for 64-bit unsigned integers</source>
        <target state="translated">這個數字已經超出 64 位元無正負號整數允許的範圍</target>
        <note />
      </trans-unit>
      <trans-unit id="lexOutsideNativeSigned">
        <source>This number is outside the allowable range for signed native integers</source>
        <target state="translated">這個數字已經超出有正負號原生整數允許的範圍</target>
        <note />
      </trans-unit>
      <trans-unit id="lexOutsideNativeUnsigned">
        <source>This number is outside the allowable range for unsigned native integers</source>
        <target state="translated">這個數字已經超出無正負號原生整數允許的範圍</target>
        <note />
      </trans-unit>
      <trans-unit id="lexInvalidFloat">
        <source>Invalid floating point number</source>
        <target state="translated">無效的浮點數</target>
        <note />
      </trans-unit>
      <trans-unit id="lexOusideDecimal">
        <source>This number is outside the allowable range for decimal literals</source>
        <target state="translated">這個數字已經超出十進位常值允許的範圍</target>
        <note />
      </trans-unit>
      <trans-unit id="lexOusideThirtyTwoBitFloat">
        <source>This number is outside the allowable range for 32-bit floats</source>
        <target state="translated">這個數字已經超出 32 位元浮點數允許的範圍</target>
        <note />
      </trans-unit>
      <trans-unit id="lexInvalidNumericLiteral">
        <source>This is not a valid numeric literal. Valid numeric literals include 1, 0x1, 0o1, 0b1, 1l (int/int32), 1u (uint/uint32), 1L (int64), 1UL (uint64), 1s (int16), 1us (uint16), 1y (int8/sbyte), 1uy (uint8/byte), 1.0 (float/double), 1.0f (float32/single), 1.0m (decimal), 1I (bigint).</source>
        <target state="translated">這不是有效的數值常值。有效的數值常值包括 1, 0x1、0o1、0b1、1l (int/int32)、1u (uint/uint32)、1L (int64)、1UL (uint64)、1s (int16)、1us (uint16)、1y (int8/sbyte)、1uy (uint8/byte)、1.0 (float/double)、1.0f (float32/single)、1.0m (decimal)、1I (bigint)。</target>
        <note />
      </trans-unit>
      <trans-unit id="lexInvalidByteLiteral">
        <source>This is not a valid byte literal</source>
        <target state="translated">這不是有效的位元組常值</target>
        <note />
      </trans-unit>
      <trans-unit id="lexInvalidCharLiteral">
        <source>This is not a valid character literal</source>
        <target state="translated">這不是有效的字元常值</target>
        <note />
      </trans-unit>
      <trans-unit id="lexThisUnicodeOnlyInStringLiterals">
        <source>This Unicode encoding is only valid in string literals</source>
        <target state="translated">這個 Unicode 編碼只在字串常值中才有效</target>
        <note />
      </trans-unit>
      <trans-unit id="lexTokenReserved">
        <source>This token is reserved for future use</source>
        <target state="translated">這個語彙基元已保留供未來使用</target>
        <note />
      </trans-unit>
      <trans-unit id="lexTabsNotAllowed">
        <source>TABs are not allowed in F# code unless the #indent \"off\" option is used</source>
        <target state="translated">F# 程式碼中不允許使用 TAB，除非使用 #indent \"off\" 選項</target>
        <note />
      </trans-unit>
      <trans-unit id="lexInvalidLineNumber">
        <source>Invalid line number: '{0}'</source>
        <target state="translated">無效的行號: '{0}'</target>
        <note />
      </trans-unit>
      <trans-unit id="lexHashIfMustBeFirst">
        <source>#if directive must appear as the first non-whitespace character on a line</source>
        <target state="translated">#if 指示詞必須顯示為一行的第一個非空白字元</target>
        <note />
      </trans-unit>
      <trans-unit id="lexHashElseNoMatchingIf">
        <source>#else has no matching #if</source>
        <target state="translated">#else 沒有對應的 #if</target>
        <note />
      </trans-unit>
      <trans-unit id="lexHashEndifRequiredForElse">
        <source>#endif required for #else</source>
        <target state="translated">#else 需要 #endif</target>
        <note />
      </trans-unit>
      <trans-unit id="lexHashElseMustBeFirst">
        <source>#else directive must appear as the first non-whitespace character on a line</source>
        <target state="translated">#else 指示詞必須顯示為一行的第一個非空白字元</target>
        <note />
      </trans-unit>
      <trans-unit id="lexHashEndingNoMatchingIf">
        <source>#endif has no matching #if</source>
        <target state="translated">#endif 沒有對應的 #if</target>
        <note />
      </trans-unit>
      <trans-unit id="lexHashEndifMustBeFirst">
        <source>#endif directive must appear as the first non-whitespace character on a line</source>
        <target state="translated">#endif 指示詞必須顯示為一行的第一個非空白字元</target>
        <note />
      </trans-unit>
      <trans-unit id="lexHashIfMustHaveIdent">
        <source>#if directive should be immediately followed by an identifier</source>
        <target state="translated">#if 指示詞後面應該緊接識別碼</target>
        <note />
      </trans-unit>
      <trans-unit id="lexWrongNestedHashEndif">
        <source>Syntax error. Wrong nested #endif, unexpected tokens before it.</source>
        <target state="translated">語法錯誤。錯誤的巢狀 #endif，它前面必須有語彙基元。</target>
        <note />
      </trans-unit>
      <trans-unit id="lexHashBangMustBeFirstInFile">
        <source>#! may only appear as the first line at the start of a file.</source>
        <target state="translated">#! 只能出現在檔案開頭的第一行。</target>
        <note />
      </trans-unit>
      <trans-unit id="pplexExpectedSingleLineComment">
        <source>Expected single line comment or end of line</source>
        <target state="translated">必須是單行註解或行結尾</target>
        <note />
      </trans-unit>
      <trans-unit id="memberOperatorDefinitionWithNoArguments">
        <source>Infix operator member '{0}' has no arguments. Expected a tuple of 2 arguments, e.g. static member (+) (x,y) = ...</source>
        <target state="translated">中置運算子成員 '{0}' 沒有引數。必須是 2 個引數的元組，例如，靜態成員 (+) (x,y) = ...</target>
        <note />
      </trans-unit>
      <trans-unit id="memberOperatorDefinitionWithNonPairArgument">
        <source>Infix operator member '{0}' has {1} initial argument(s). Expected a tuple of 2 arguments, e.g. static member (+) (x,y) = ...</source>
        <target state="translated">中置運算子成員 '{0}' 有 {1} 個初始引數。必須是 2 個引數的元組，例如，靜態成員 (+) (x,y) = ...</target>
        <note />
      </trans-unit>
      <trans-unit id="memberOperatorDefinitionWithCurriedArguments">
        <source>Infix operator member '{0}' has extra curried arguments. Expected a tuple of 2 arguments, e.g. static member (+) (x,y) = ...</source>
        <target state="translated">中置運算子成員 '{0}' 有額外的局部調用引數。必須是 2 個引數的元組，例如，靜態成員 (+) (x,y) = ...</target>
        <note />
      </trans-unit>
      <trans-unit id="tcFSharpCoreRequiresExplicit">
        <source>All record, union and struct types in FSharp.Core.dll must be explicitly labelled with 'StructuralComparison' or 'NoComparison'</source>
        <target state="translated">FSharp.Core.dll 中的所有記錄、等位和結構類型都必須明確標示 'StructuralComparison' 或 'NoComparison'</target>
        <note />
      </trans-unit>
      <trans-unit id="tcStructuralComparisonNotSatisfied1">
        <source>The struct, record or union type '{0}' has the 'StructuralComparison' attribute but the type parameter '{1}' does not satisfy the 'comparison' constraint. Consider adding the 'comparison' constraint to the type parameter</source>
        <target state="translated">結構、記錄或等位型別 '{0}' 有 'StructuralComparison' 屬性，但型別參數 '{1}' 不滿足 'comparison' 條件約束。請考慮將 'comparison' 條件約束加入型別參數</target>
        <note />
      </trans-unit>
      <trans-unit id="tcStructuralComparisonNotSatisfied2">
        <source>The struct, record or union type '{0}' has the 'StructuralComparison' attribute but the component type '{1}' does not satisfy the 'comparison' constraint</source>
        <target state="translated">結構、記錄或等位型別 '{0}' 有 'StructuralComparison' 屬性，但元件型別 '{1}' 不滿足 'comparison' 條件約束</target>
        <note />
      </trans-unit>
      <trans-unit id="tcNoComparisonNeeded1">
        <source>The struct, record or union type '{0}' is not structurally comparable because the type parameter {1} does not satisfy the 'comparison' constraint. Consider adding the 'NoComparison' attribute to the type '{2}' to clarify that the type is not comparable</source>
        <target state="translated">結構、記錄或等位型別 '{0}' 在結構上無法比較，因為型別參數 {1} 不滿足 'comparison' 條件約束。請考慮將 'NoComparison' 屬性加入型別 '{2}'，以釐清該型別為不可比較</target>
        <note />
      </trans-unit>
      <trans-unit id="tcNoComparisonNeeded2">
        <source>The struct, record or union type '{0}' is not structurally comparable because the type '{1}' does not satisfy the 'comparison' constraint. Consider adding the 'NoComparison' attribute to the type '{2}' to clarify that the type is not comparable</source>
        <target state="translated">結構、記錄或等位型別 '{0}' 在結構上無法比較，因為型別 '{1}' 不滿足 'comparison' 條件約束。請考慮將 'NoComparison' 屬性加入型別 '{2}'，以釐清該型別為不可比較</target>
        <note />
      </trans-unit>
      <trans-unit id="tcNoEqualityNeeded1">
        <source>The struct, record or union type '{0}' does not support structural equality because the type parameter {1} does not satisfy the 'equality' constraint. Consider adding the 'NoEquality' attribute to the type '{2}' to clarify that the type does not support structural equality</source>
        <target state="translated">結構、記錄或等位型別 '{0}' 不支援結構相等，因為型別參數 {1} 不滿足 'equality' 條件約束。請考慮將 'NoEquality' 屬性加入型別 '{2}'，以釐清該型別不支援結構相等</target>
        <note />
      </trans-unit>
      <trans-unit id="tcNoEqualityNeeded2">
        <source>The struct, record or union type '{0}' does not support structural equality because the type '{1}' does not satisfy the 'equality' constraint. Consider adding the 'NoEquality' attribute to the type '{2}' to clarify that the type does not support structural equality</source>
        <target state="translated">結構、記錄或等位型別 '{0}' 不支援結構相等，因為型別 '{1}' 不滿足 'equality' 條件約束。請考慮將 'NoEquality' 屬性加入型別 '{2}'，以釐清該型別不支援結構相等</target>
        <note />
      </trans-unit>
      <trans-unit id="tcStructuralEqualityNotSatisfied1">
        <source>The struct, record or union type '{0}' has the 'StructuralEquality' attribute but the type parameter '{1}' does not satisfy the 'equality' constraint. Consider adding the 'equality' constraint to the type parameter</source>
        <target state="translated">結構、記錄或等位型別 '{0}' 有 'StructuralEquality' 屬性，但型別參數 '{1}' 不滿足 'equality' 條件約束。請考慮將 'equality' 條件約束加入型別參數</target>
        <note />
      </trans-unit>
      <trans-unit id="tcStructuralEqualityNotSatisfied2">
        <source>The struct, record or union type '{0}' has the 'StructuralEquality' attribute but the component type '{1}' does not satisfy the 'equality' constraint</source>
        <target state="translated">結構、記錄或等位型別 '{0}' 有 'StructuralEquality' 屬性，但元件型別 '{1}' 不滿足 'equality' 條件約束</target>
        <note />
      </trans-unit>
      <trans-unit id="tcStructsMustDeclareTypesOfImplicitCtorArgsExplicitly">
        <source>Each argument of the primary constructor for a struct must be given a type, for example 'type S(x1:int, x2: int) = ...'. These arguments determine the fields of the struct.</source>
        <target state="translated">必須為類型的主要建構函式的每個引數指定類型，例如 'type S(x1:int, x2: int) = ...'。這些引數會決定結構的欄位。</target>
        <note />
      </trans-unit>
      <trans-unit id="chkUnusedValue">
        <source>The value '{0}' is unused</source>
        <target state="translated">值 '{0}' 未使用到</target>
        <note />
      </trans-unit>
      <trans-unit id="chkUnusedThisVariable">
        <source>The recursive object reference '{0}' is unused. The presence of a recursive object reference adds runtime initialization checks to members in this and derived types. Consider removing this recursive object reference.</source>
        <target state="translated">遞迴物件參考 '{0}' 未使用到。有了遞迴物件參考，就會在這個類型和衍生類型的成員中加入執行階段初始化檢查。請考慮移除這個遞迴物件參考。</target>
        <note />
      </trans-unit>
      <trans-unit id="parsGetterAtMostOneArgument">
        <source>A getter property may have at most one argument group</source>
        <target state="translated">getter 屬性最多只能有一個引數群組</target>
        <note />
      </trans-unit>
      <trans-unit id="parsSetterAtMostTwoArguments">
        <source>A setter property may have at most two argument groups</source>
        <target state="translated">屬性 setter 最多可以有兩個引數群組</target>
        <note />
      </trans-unit>
      <trans-unit id="parsInvalidProperty">
        <source>Invalid property getter or setter</source>
        <target state="translated">無效的屬性 getter 或 setter</target>
        <note />
      </trans-unit>
      <trans-unit id="parsIndexerPropertyRequiresAtLeastOneArgument">
        <source>An indexer property must be given at least one argument</source>
        <target state="translated">必須至少為索引子屬性指定一個引數</target>
        <note />
      </trans-unit>
      <trans-unit id="tastInvalidAddressOfMutableAcrossAssemblyBoundary">
        <source>This operation accesses a mutable top-level value defined in another assembly in an unsupported way. The value cannot be accessed through its address. Consider copying the expression to a mutable local, e.g. 'let mutable x = ...', and if necessary assigning the value back after the completion of the operation</source>
        <target state="translated">這項作業以不支援的方式存取另一個組件中定義的可變動最上層值。值無法透過其位址存取。請考慮將運算式複製到可變動的區域變數，例如 'let mutable x = ...'，並視需要在作業完成後將值指派回來</target>
        <note />
      </trans-unit>
      <trans-unit id="parsNonAdjacentTypars">
        <source>Remove spaces between the type name and type parameter, e.g. \"type C&lt;'T&gt;\", not type \"C   &lt;'T&gt;\". Type parameters must be placed directly adjacent to the type name.</source>
        <target state="translated">請移除類型名稱和類型參數之間的空格，例如 \"type C&lt;'T&gt;\" 而非 \"C   &lt;'T&gt;\"。類型參數必須緊接著類型名稱。</target>
        <note />
      </trans-unit>
      <trans-unit id="parsNonAdjacentTyargs">
        <source>Remove spaces between the type name and type parameter, e.g. \"C&lt;'T&gt;\", not \"C &lt;'T&gt;\". Type parameters must be placed directly adjacent to the type name.</source>
        <target state="translated">請移除類型名稱和類型參數之間的空格，例如 \"C&lt;'T&gt;\" 而非 \"C &lt;'T&gt;\"。類型參數必須緊接著類型名稱。</target>
        <note />
      </trans-unit>
      <trans-unit id="parsNonAtomicType">
        <source>The use of the type syntax 'int C' and 'C  &lt;int&gt;' is not permitted here. Consider adjusting this type to be written in the form 'C&lt;int&gt;'</source>
        <target state="translated">此處不允許使用類型語法 'int C' 和 'C &lt;int&gt;'。請考慮將此類型調整為以 'C&lt;int&gt;' 形式撰寫</target>
        <note />
      </trans-unit>
      <trans-unit id="tastUndefinedItemRefModuleNamespace">
        <source>The module/namespace '{0}' from compilation unit '{1}' did not contain the module/namespace '{2}'</source>
        <target state="translated">來自編譯單位 '{1}' 的模組/命名空間 '{0}' 不包含模組/命名空間 '{2}'</target>
        <note />
      </trans-unit>
      <trans-unit id="tastUndefinedItemRefVal">
        <source>The module/namespace '{0}' from compilation unit '{1}' did not contain the val '{2}'</source>
        <target state="translated">來自編譯單位 '{1}' 的模組/命名空間 '{0}' 不包含 val '{2}'</target>
        <note />
      </trans-unit>
      <trans-unit id="tastUndefinedItemRefModuleNamespaceType">
        <source>The module/namespace '{0}' from compilation unit '{1}' did not contain the namespace, module or type '{2}'</source>
        <target state="translated">來自編譯單位 '{1}' 的模組/命名空間 '{0}' 不包含命名空間、模組或類型 '{2}'</target>
        <note />
      </trans-unit>
      <trans-unit id="tcInvalidUseNullAsTrueValue">
        <source>The 'UseNullAsTrueValue' attribute flag may only be used with union types that have one nullary case and at least one non-nullary case</source>
        <target state="translated">'UseNullAsTrueValue' 屬性旗標只能搭配等位型別一起使用，該等位型別有一個零元案例和至少一個非零元案例</target>
        <note />
      </trans-unit>
      <trans-unit id="tcParameterInferredByref">
        <source>The parameter '{0}' was inferred to have byref type. Parameters of byref type must be given an explicit type annotation, e.g. 'x1: byref&lt;int&gt;'. When used, a byref parameter is implicitly dereferenced.</source>
        <target state="translated">已推斷出參數 '{0}' 擁有 byref 類型。必須為 byref 類型的參數提供明確的類型註釋，例如 'x1: byref&lt;int&gt;'。使用時，會對 byref 參數隱含取值。</target>
        <note />
      </trans-unit>
      <trans-unit id="tcNonUniformMemberUse">
        <source>The generic member '{0}' has been used at a non-uniform instantiation prior to this program point. Consider reordering the members so this member occurs first. Alternatively, specify the full type of the member explicitly, including argument types, return type and any additional generic parameters and constraints.</source>
        <target state="translated">在這個程式點之前，泛型成員 '{0}' 已用於非統一具現化。請考慮重新排列此成員，以便讓此成員最先出現。或者，明確指定此成員的完整型別，包括引數型別、傳回型別和任何其他泛型參數和條件約束。</target>
        <note />
      </trans-unit>
      <trans-unit id="tcAttribArgsDiffer">
        <source>The attribute '{0}' appears in both the implementation and the signature, but the attribute arguments differ. Only the attribute from the signature will be included in the compiled code.</source>
        <target state="translated">屬性 '{0}' 同時出現在實作和簽章中，但是屬性引數不同。編譯的程式碼中將只包含來自簽章的屬性。</target>
        <note />
      </trans-unit>
      <trans-unit id="tcCannotCallAbstractBaseMember">
        <source>Cannot call an abstract base member: '{0}'</source>
        <target state="translated">無法呼叫抽象基底成員: '{0}'</target>
        <note />
      </trans-unit>
      <trans-unit id="typrelCannotResolveAmbiguityInUnmanaged">
        <source>Could not resolve the ambiguity in the use of a generic construct with an 'unmanaged' constraint at or near this position</source>
        <target state="translated">無法解決在這個位置或附近使用具有 'unmanaged' 條件約束的泛型建構時造成的模稜兩可</target>
        <note />
      </trans-unit>
      <trans-unit id="mlCompatMessage">
        <source>This construct is for ML compatibility. {0}. You can disable this warning by using '--mlcompatibility' or '--nowarn:62'.</source>
        <target state="translated">這個建構是用於 ML 相容性。{0}。您可以使用 '--mlcompatibility' 或 '--nowarn:62' 停用這項警告</target>
        <note />
      </trans-unit>
      <trans-unit id="ilFieldDoesNotHaveValidOffsetForStructureLayout">
        <source>The type '{0}' has been marked as having an Explicit layout, but the field '{1}' has not been marked with the 'FieldOffset' attribute</source>
        <target state="translated">類型 '{0}' 已標記為有明確配置，但是 '{1}' 卻未以 'FieldOffset' 屬性標記</target>
        <note />
      </trans-unit>
      <trans-unit id="tcInterfacesShouldUseInheritNotInterface">
        <source>Interfaces inherited by other interfaces should be declared using 'inherit ...' instead of 'interface ...'</source>
        <target state="translated">由其他介面繼承的介面應該使用 'inherit ...' 宣告，不要使用 'interface ...'</target>
        <note />
      </trans-unit>
      <trans-unit id="parsInvalidPrefixOperator">
        <source>Invalid prefix operator</source>
        <target state="translated">無效的前置運算子</target>
        <note />
      </trans-unit>
      <trans-unit id="parsInvalidPrefixOperatorDefinition">
        <source>Invalid operator definition. Prefix operator definitions must use a valid prefix operator name.</source>
        <target state="translated">無效的運算子定義。前置運算子定義必須使用有效的前置運算子名稱。</target>
        <note />
      </trans-unit>
      <trans-unit id="buildCompilingExtensionIsForML">
        <source>The file extensions '.ml' and '.mli' are for ML compatibility</source>
        <target state="translated">副檔名 '.ml' 和 '.mli' 是使用於 ML 相容性</target>
        <note />
      </trans-unit>
      <trans-unit id="lexIndentOffForML">
        <source>Consider using a file with extension '.ml' or '.mli' instead</source>
        <target state="translated">請考慮改用副檔名為 '.ml' 或 '.mli' 的檔案</target>
        <note />
      </trans-unit>
      <trans-unit id="activePatternIdentIsNotFunctionTyped">
        <source>Active pattern '{0}' is not a function</source>
        <target state="translated">現用模式 '{0}' 不是函式</target>
        <note />
      </trans-unit>
      <trans-unit id="activePatternChoiceHasFreeTypars">
        <source>Active pattern '{0}' has a result type containing type variables that are not determined by the input. The common cause is a when a result case is not mentioned, e.g. 'let (|A|B|) (x:int) = A x'. This can be fixed with a type constraint, e.g. 'let (|A|B|) (x:int) : Choice&lt;int,unit&gt; = A x'</source>
        <target state="translated">使用中模式 '{0}' 的結果類型包含類型變數，但輸入無法予以判斷。最常見的原因是未提及結果案例，例如 'let (|A|B|) (x:int) = A x'。您可使用類型條件約束予以修正，例如 'let (|A|B|) (x:int) : Choice&lt;int,unit&gt; = A x'</target>
        <note />
      </trans-unit>
      <trans-unit id="ilFieldHasOffsetForSequentialLayout">
        <source>The FieldOffset attribute can only be placed on members of types marked with the StructLayout(LayoutKind.Explicit)</source>
        <target state="translated">FieldOffset 屬性僅能置於標記為 StructLayout(LayoutKind.Explicit) 類型的成員上</target>
        <note />
      </trans-unit>
      <trans-unit id="tcOptionalArgsMustComeAfterNonOptionalArgs">
        <source>Optional arguments must come at the end of the argument list, after any non-optional arguments</source>
        <target state="translated">選擇性引數必須位於引數清單末端，在所有非選擇性引數之後</target>
        <note />
      </trans-unit>
      <trans-unit id="tcConditionalAttributeUsage">
        <source>Attribute 'System.Diagnostics.ConditionalAttribute' is only valid on methods or attribute classes</source>
        <target state="translated">屬性 'System.Diagnostics.ConditionalAttribute' 只有在方法或屬性類別上才有效</target>
        <note />
      </trans-unit>
      <trans-unit id="tcMemberOperatorDefinitionInExtrinsic">
        <source>Extension members cannot provide operator overloads.  Consider defining the operator as part of the type definition instead.</source>
        <target state="translated">擴充成員無法提供運算子多載。請考慮將運算子改成定義為類型定義的一部分。</target>
        <note />
      </trans-unit>
      <trans-unit id="tcUnionCaseNameConflictsWithGeneratedType">
        <source>The union case named '{0}' conflicts with the generated type '{1}'</source>
        <target state="translated">名為 '{0}' 的聯集與產生的類型 '{1}' 衝突</target>
        <note />
      </trans-unit>
      <trans-unit id="chkNoReflectedDefinitionOnStructMember">
        <source>ReflectedDefinitionAttribute may not be applied to an instance member on a struct type, because the instance member takes an implicit 'this' byref parameter</source>
        <target state="translated">ReflectedDefinitionAttribute 不能套用到結構類型上的執行個體成員，因為執行個體成員接受隱含 'this' byref 參數</target>
        <note />
      </trans-unit>
      <trans-unit id="tcDllImportNotAllowed">
        <source>DLLImport bindings must be static members in a class or function definitions in a module</source>
        <target state="translated">DLLImport 繫結必須是類別中的靜態成員或模組中的函式定義</target>
        <note />
      </trans-unit>
      <trans-unit id="buildExpectedSigdataFile">
        <source>FSharp.Core.sigdata not found alongside FSharp.Core. File expected in {0}. Consider upgrading to a more recent version of FSharp.Core, where this file is no longer be required.</source>
        <target state="translated">找不到與 FSharp.Core 並存的 FSharp.Core.sigdata。檔案應位於 {0}。請考慮升級至最新版的 FSharp.Core，其中不再需要此檔案。</target>
        <note />
      </trans-unit>
      <trans-unit id="buildExpectedFileAlongSideFSharpCore">
        <source>File '{0}' not found alongside FSharp.Core. File expected in {1}. Consider upgrading to a more recent version of FSharp.Core, where this file is no longer be required.</source>
        <target state="translated">找不到與 FSharp.Core 並存的檔案 '{0}'。檔案應位於 {1}。請考慮升級至最新版的 FSharp.Core，其中不再需要此檔案。</target>
        <note />
      </trans-unit>
      <trans-unit id="buildUnexpectedFileNameCharacter">
        <source>Filename '{0}' contains invalid character '{1}'</source>
        <target state="translated">檔名 '{0}' 包含無效的字元 '{1}'</target>
        <note />
      </trans-unit>
      <trans-unit id="tcInvalidUseBangBinding">
        <source>'use!' bindings must be of the form 'use! &lt;var&gt; = &lt;expr&gt;'</source>
        <target state="translated">'use!' 繫結的形式必須為 'use! &lt;var&gt; = &lt;expr&gt;'</target>
        <note />
      </trans-unit>
      <trans-unit id="crefNoInnerGenericsInQuotations">
        <source>Inner generic functions are not permitted in quoted expressions. Consider adding some type constraints until this function is no longer generic.</source>
        <target state="translated">加引號的運算式中不允許內部泛型函式。請考慮加入一些類型條件約束，直到這個函式不是泛型為止。</target>
        <note />
      </trans-unit>
      <trans-unit id="tcEnumTypeCannotBeEnumerated">
        <source>The type '{0}' is not a valid enumerator type , i.e. does not have a 'MoveNext()' method returning a bool, and a 'Current' property</source>
        <target state="translated">類型 '{0}' 不是有效的列舉程式類型，例如，沒有傳回 bool 的 'MoveNext()' 方法，也沒有 'Current' 屬性</target>
        <note />
      </trans-unit>
      <trans-unit id="parsEofInTripleQuoteString">
        <source>End of file in triple-quote string begun at or before here</source>
        <target state="translated">三引號字串中的檔案結尾於此處或之前開始</target>
        <note />
      </trans-unit>
      <trans-unit id="parsEofInTripleQuoteStringInComment">
        <source>End of file in triple-quote string embedded in comment begun at or before here</source>
        <target state="translated">內嵌在註解中的三引號字串中的檔案結尾於此處或之前開始</target>
        <note />
      </trans-unit>
      <trans-unit id="tcTypeTestLosesMeasures">
        <source>This type test or downcast will ignore the unit-of-measure '{0}'</source>
        <target state="translated">這個類型測試或向下轉型將忽略測量單位 '{0}'</target>
        <note />
      </trans-unit>
      <trans-unit id="parsMissingTypeArgs">
        <source>Expected type argument or static argument</source>
        <target state="translated">必須是型別引數或靜態引數</target>
        <note />
      </trans-unit>
      <trans-unit id="parsMissingGreaterThan">
        <source>Unmatched '&lt;'. Expected closing '&gt;'</source>
        <target state="translated">'&lt;' 不對稱。應有右方的 '&gt;'</target>
        <note />
      </trans-unit>
      <trans-unit id="parsUnexpectedQuotationOperatorInTypeAliasDidYouMeanVerbatimString">
        <source>Unexpected quotation operator '&lt;@' in type definition. If you intend to pass a verbatim string as a static argument to a type provider, put a space between the '&lt;' and '@' characters.</source>
        <target state="translated">類型定義中有未預期的引號運算子 '&lt;@'。若您想要以靜態引數形式將逐字字串傳遞給類型提供者，請在 '&lt;' 和 '@' 字元之間加入空格。</target>
        <note />
      </trans-unit>
      <trans-unit id="parsErrorParsingAsOperatorName">
        <source>Attempted to parse this as an operator name, but failed</source>
        <target state="translated">嘗試將此剖析為運算子名稱，但是失敗</target>
        <note />
      </trans-unit>
      <trans-unit id="lexInvalidUnicodeLiteral">
        <source>\U{0} is not a valid Unicode character escape sequence</source>
        <target state="translated">\U{0} 不是有效的 Unicode 字元逸出序列</target>
        <note />
      </trans-unit>
      <trans-unit id="tcCallerInfoWrongType">
        <source>'{0}' must be applied to an argument of type '{1}', but has been applied to an argument of type '{2}'</source>
        <target state="translated">'{0}' 必須套用至類型 '{1}' 的引數，但卻套用至了類型 '{2}' 的引數</target>
        <note />
      </trans-unit>
      <trans-unit id="tcCallerInfoNotOptional">
        <source>'{0}' can only be applied to optional arguments</source>
        <target state="translated">'{0}' 只能套用至選擇性引數</target>
        <note />
      </trans-unit>
      <trans-unit id="toolLocationHelperUnsupportedFrameworkVersion">
        <source>The specified .NET Framework version '{0}' is not supported. Please specify a value from the enumeration Microsoft.Build.Utilities.TargetDotNetFrameworkVersion.</source>
        <target state="translated">不支援指定的 .NET Framework 版本 '{0}'。請從列舉 Microsoft.Build.Utilities.TargetDotNetFrameworkVersion 指定值。</target>
        <note />
      </trans-unit>
      <trans-unit id="ilSignInvalidMagicValue">
        <source>Invalid Magic value in CLR Header</source>
        <target state="translated">CLR 標頭中的 Magic 值無效</target>
        <note />
      </trans-unit>
      <trans-unit id="ilSignBadImageFormat">
        <source>Bad image format</source>
        <target state="translated">錯誤的影像格式</target>
        <note />
      </trans-unit>
      <trans-unit id="ilSignPrivateKeyExpected">
        <source>Private key expected</source>
        <target state="translated">必須是私密金鑰</target>
        <note />
      </trans-unit>
      <trans-unit id="ilSignRsaKeyExpected">
        <source>RSA key expected</source>
        <target state="translated">必須是 RSA 金鑰</target>
        <note />
      </trans-unit>
      <trans-unit id="ilSignInvalidBitLen">
        <source>Invalid bit Length</source>
        <target state="translated">位元長度無效</target>
        <note />
      </trans-unit>
      <trans-unit id="ilSignInvalidRSAParams">
        <source>Invalid RSAParameters structure - '{{0}}' expected</source>
        <target state="translated">RSAParameters 結構無效 - 必須是 '{{0}}'</target>
        <note />
      </trans-unit>
      <trans-unit id="ilSignInvalidAlgId">
        <source>Invalid algId - 'Exponent' expected</source>
        <target state="translated">algId 無效 - 必須是 'Exponent'</target>
        <note />
      </trans-unit>
      <trans-unit id="ilSignInvalidSignatureSize">
        <source>Invalid signature size</source>
        <target state="translated">簽章大小無效</target>
        <note />
      </trans-unit>
      <trans-unit id="ilSignNoSignatureDirectory">
        <source>No signature directory</source>
        <target state="translated">沒有簽章目錄</target>
        <note />
      </trans-unit>
      <trans-unit id="ilSignInvalidPKBlob">
        <source>Invalid Public Key blob</source>
        <target state="translated">公開金鑰 Blob 無效</target>
        <note />
      </trans-unit>
      <trans-unit id="fscTooManyErrors">
        <source>Exiting - too many errors</source>
        <target state="translated">正在結束 - 錯誤太多。</target>
        <note />
      </trans-unit>
      <trans-unit id="docfileNoXmlSuffix">
        <source>The documentation file has no .xml suffix</source>
        <target state="translated">此文件檔沒有 .xml 後置字元</target>
        <note />
      </trans-unit>
      <trans-unit id="fscNoImplementationFiles">
        <source>No implementation files specified</source>
        <target state="translated">未指定實作檔案</target>
        <note />
      </trans-unit>
      <trans-unit id="fscBadAssemblyVersion">
        <source>The attribute {0} specified version '{1}', but this value is invalid and has been ignored</source>
        <target state="translated">屬性 {0} 指定了版本 '{1}'，但該值無效，所以已忽略。</target>
        <note />
      </trans-unit>
      <trans-unit id="fscTwoResourceManifests">
        <source>Conflicting options specified: 'win32manifest' and 'win32res'. Only one of these can be used.</source>
        <target state="translated">指定了衝突的選項: 'win32manifest' 和 'win32res'。只能使用它們其中一個。</target>
        <note />
      </trans-unit>
      <trans-unit id="fscQuotationLiteralsStaticLinking">
        <source>The code in assembly '{0}' makes uses of quotation literals. Static linking may not include components that make use of quotation literals unless all assemblies are compiled with at least F# 4.0.</source>
        <target state="translated">組件 '{0}' 中的程式碼使用了引號常值。除非所有組件都使用 F# 4.0 (含) 以上的版本編譯，否則靜態連結不會包含使用引號常值的元件。</target>
        <note />
      </trans-unit>
      <trans-unit id="fscQuotationLiteralsStaticLinking0">
        <source>Code in this assembly makes uses of quotation literals. Static linking may not include components that make use of quotation literals unless all assemblies are compiled with at least F# 4.0.</source>
        <target state="translated">此組件中的程式碼使用引號常值。除非所有組件都使用 F# 4.0 (含) 以上的版本編譯，否則靜態連結不得包含使用引號常值的元件。</target>
        <note />
      </trans-unit>
      <trans-unit id="fscStaticLinkingNoEXE">
        <source>Static linking may not include a .EXE</source>
        <target state="translated">靜態連結不可包含 .EXE</target>
        <note />
      </trans-unit>
      <trans-unit id="fscStaticLinkingNoMixedDLL">
        <source>Static linking may not include a mixed managed/unmanaged DLL</source>
        <target state="translated">靜態連結不可包含混合的 Managed/Unmanaged DLL</target>
        <note />
      </trans-unit>
      <trans-unit id="fscIgnoringMixedWhenLinking">
        <source>Ignoring mixed managed/unmanaged assembly '{0}' during static linking</source>
        <target state="translated">在靜態連結期間忽略混合的受控/非受控組件 '{0}'</target>
        <note />
      </trans-unit>
      <trans-unit id="fscAssumeStaticLinkContainsNoDependencies">
        <source>Assembly '{0}' was referenced transitively and the assembly could not be resolved automatically. Static linking will assume this DLL has no dependencies on the F# library or other statically linked DLLs. Consider adding an explicit reference to this DLL.</source>
        <target state="translated">組件 '{0}' 是以可轉移方式被參考，而且此組件無法自動解析。靜態連結會假設這個 DLL 在 F# 程式庫或其他以靜態方式連結的 DLL 上沒有相依性。請考慮加入這個 DLL 的明確參考。</target>
        <note />
      </trans-unit>
      <trans-unit id="fscAssemblyNotFoundInDependencySet">
        <source>Assembly '{0}' not found in dependency set of target binary. Statically linked roots should be specified using an assembly name, without a DLL or EXE extension. If this assembly was referenced explicitly then it is possible the assembly was not actually required by the generated binary, in which case it should not be statically linked.</source>
        <target state="translated">在目標二進位檔的相依性集中找不到組件 '{0}'。以靜態方式連結的根應該使用組件名稱指定，不加 DLL 或 EXE 副檔名。如果以明確方式參考這個組件，那麼所產生的二進位檔可能實際上不一定需要這個組件，在這種情況下，它就不應該以靜態方式連結。</target>
        <note />
      </trans-unit>
      <trans-unit id="fscKeyFileCouldNotBeOpened">
        <source>The key file '{0}' could not be opened</source>
        <target state="translated">無法開啟金鑰檔 '{0}'</target>
        <note />
      </trans-unit>
      <trans-unit id="fscProblemWritingBinary">
        <source>A problem occurred writing the binary '{0}': {1}</source>
        <target state="translated">寫入二進位檔 '{0}' 時發生問題: {1}</target>
        <note />
      </trans-unit>
      <trans-unit id="fscAssemblyVersionAttributeIgnored">
        <source>The 'AssemblyVersionAttribute' has been ignored because a version was given using a command line option</source>
        <target state="translated">忽略 'AssemblyVersionAttribute'，因為已經使用命令列選項指定了版本</target>
        <note />
      </trans-unit>
      <trans-unit id="fscAssemblyCultureAttributeError">
        <source>Error emitting 'System.Reflection.AssemblyCultureAttribute' attribute -- 'Executables cannot be satellite assemblies, Culture should always be empty'</source>
        <target state="translated">發出 'System.Reflection.AssemblyCultureAttribute' 屬性時發生錯誤 -- '可執行檔不可以是附屬組件，文化特性需保持空白'</target>
        <note />
      </trans-unit>
      <trans-unit id="fscDelaySignWarning">
        <source>Option '--delaysign' overrides attribute 'System.Reflection.AssemblyDelaySignAttribute' given in a source file or added module</source>
        <target state="translated">選項 '--delaysign' 會覆寫原始程式檔或加入的模組中指定的屬性 'System.Reflection.AssemblyDelaySignAttribute'</target>
        <note />
      </trans-unit>
      <trans-unit id="fscKeyFileWarning">
        <source>Option '--keyfile' overrides attribute 'System.Reflection.AssemblyKeyFileAttribute' given in a source file or added module</source>
        <target state="translated">選項 '--keyfile' 會覆寫原始程式檔或加入的模組中指定的屬性 'System.Reflection.AssemblyKeyFileAttribute'</target>
        <note />
      </trans-unit>
      <trans-unit id="fscKeyNameWarning">
        <source>Option '--keycontainer' overrides attribute 'System.Reflection.AssemblyNameAttribute' given in a source file or added module</source>
        <target state="translated">選項 '--keycontainer' 會覆寫原始程式檔或加入的模組中指定的屬性 'System.Reflection.AssemblyNameAttribute'</target>
        <note />
      </trans-unit>
      <trans-unit id="fscReferenceOnCommandLine">
        <source>The assembly '{0}' is listed on the command line. Assemblies should be referenced using a command line flag such as '-r'.</source>
        <target state="translated">組件 '{0}' 列在命令列中。請使用命令列旗標 (例如 '-r') 來參考組件。</target>
        <note />
      </trans-unit>
      <trans-unit id="fscRemotingError">
        <source>The resident compilation service was not used because a problem occured in communicating with the server.</source>
        <target state="translated">未使用常駐編譯服務，因為伺服器發生通訊問題。</target>
        <note />
      </trans-unit>
      <trans-unit id="pathIsInvalid">
        <source>Problem with filename '{0}': Illegal characters in path.</source>
        <target state="translated">檔名 '{0}' 有問題: 路徑中有不合法的字元。</target>
        <note />
      </trans-unit>
      <trans-unit id="fscResxSourceFileDeprecated">
        <source>Passing a .resx file ({0}) as a source file to the compiler is deprecated. Use resgen.exe to transform the .resx file into a .resources file to pass as a --resource option. If you are using MSBuild, this can be done via an &lt;EmbeddedResource&gt; item in the .fsproj project file.</source>
        <target state="translated">以來源檔案形式將 .resx 檔案 ({0}) 傳遞到編譯器的行為已淘汰。請使用 resgen.exe 將 .resx 檔案轉換成 .resources 檔案，以 --resource 選項的形式傳遞。若您使用 MSBuild，可以透過 .fsproj 專案檔中的 &lt;EmbeddedResource&gt; 項目完成這個動作。</target>
        <note />
      </trans-unit>
      <trans-unit id="fscStaticLinkingNoProfileMismatches">
        <source>Static linking may not be used on an assembly referencing mscorlib (e.g. a .NET Framework assembly) when generating an assembly that references System.Runtime (e.g. a .NET Core or Portable assembly).</source>
        <target state="translated">產生參考 System.Runtime 的組件 (例如 .NET Core 或可攜式組件) 時，參考 mscorlib 的組件 (例如 .NET Framework 組件) 無法使用靜態連結。</target>
        <note />
      </trans-unit>
      <trans-unit id="fscAssemblyWildcardAndDeterminism">
        <source>An {0} specified version '{1}', but this value is a wildcard, and you have requested a deterministic build, these are in conflict.</source>
        <target state="translated">{0} 已指定版本 '{1}'，但這個值為萬用字元，且您已要求確定性組建，所以發生衝突。</target>
        <note />
      </trans-unit>
      <trans-unit id="etIllegalCharactersInNamespaceName">
        <source>Character '{0}' is not allowed in provided namespace name '{1}'</source>
        <target state="translated">提供的命名空間名稱 '{1}' 中不允許使用字元 '{0}'</target>
        <note />
      </trans-unit>
      <trans-unit id="etNullOrEmptyMemberName">
        <source>The provided type '{0}' returned a member with a null or empty member name</source>
        <target state="translated">提供的類型 '{0}' 傳回具有 null 或空白成員名稱的成員</target>
        <note />
      </trans-unit>
      <trans-unit id="etNullMember">
        <source>The provided type '{0}' returned a null member</source>
        <target state="translated">提供的類型 '{0}' 傳回 null 成員</target>
        <note />
      </trans-unit>
      <trans-unit id="etNullMemberDeclaringType">
        <source>The provided type '{0}' member info '{1}' has null declaring type</source>
        <target state="translated">提供的類型 '{0}' 成員資訊 '{1}' 具有 null 宣告類型</target>
        <note />
      </trans-unit>
      <trans-unit id="etNullMemberDeclaringTypeDifferentFromProvidedType">
        <source>The provided type '{0}' has member '{1}' which has declaring type '{2}'. Expected declaring type to be the same as provided type.</source>
        <target state="translated">提供之類型 '{0}' 的成員 '{1}' 具有宣告類型 '{2}'。宣告類型必須與提供的類型相同。</target>
        <note />
      </trans-unit>
      <trans-unit id="etHostingAssemblyFoundWithoutHosts">
        <source>Referenced assembly '{0}' has assembly level attribute '{1}' but no public type provider classes were found</source>
        <target state="translated">參考的組件 '{0}' 具有組件層級屬性 '{1}'，但找不到公用型別提供者類別</target>
        <note />
      </trans-unit>
      <trans-unit id="etEmptyNamespaceOfTypeNotAllowed">
        <source>Type '{0}' from type provider '{1}' has an empty namespace. Use 'null' for the global namespace.</source>
        <target state="translated">型別提供者 '{1}' 中的型別 '{0}' 具有空白命名空間。請將 'null' 用於全域命名空間。</target>
        <note />
      </trans-unit>
      <trans-unit id="etEmptyNamespaceNotAllowed">
        <source>Empty namespace found from the type provider '{0}'. Use 'null' for the global namespace.</source>
        <target state="translated">在型別提供者 '{0}' 中找到空白命名空間。請將 'null' 用於全域命名空間。</target>
        <note />
      </trans-unit>
      <trans-unit id="etMustNotBeGeneric">
        <source>Provided type '{0}' has 'IsGenericType' as true, but generic types are not supported.</source>
        <target state="translated">提供之類型 '{0}' 的 'IsGenericType' 為 true，但不支援泛型類型。</target>
        <note />
      </trans-unit>
      <trans-unit id="etMustNotBeAnArray">
        <source>Provided type '{0}' has 'IsArray' as true, but array types are not supported.</source>
        <target state="translated">提供之類型 '{0}' 的 'IsArray' 為 true，但不支援陣列類型。</target>
        <note />
      </trans-unit>
      <trans-unit id="etMethodHasRequirements">
        <source>Invalid member '{0}' on provided type '{1}'. Provided type members must be public, and not be generic, virtual, or abstract.</source>
        <target state="translated">提供之類型 '{1}' 上的成員 '{0}' 無效。提供之類型成員必須是公用，而不是泛型、虛擬或抽象。</target>
        <note />
      </trans-unit>
      <trans-unit id="etUnsupportedMemberKind">
        <source>Invalid member '{0}' on provided type '{1}'. Only properties, methods and constructors are allowed</source>
        <target state="translated">提供之類型 '{1}' 上的成員 '{0}' 無效。只允許屬性、方法和建構函式</target>
        <note />
      </trans-unit>
      <trans-unit id="etPropertyCanReadButHasNoGetter">
        <source>Property '{0}' on provided type '{1}' has CanRead=true but there was no value from GetGetMethod()</source>
        <target state="translated">提供之類型 '{1}' 上的屬性 '{0}' 具有 CanRead=true，但沒有來自 GetGetMethod() 的值</target>
        <note />
      </trans-unit>
      <trans-unit id="etPropertyHasGetterButNoCanRead">
        <source>Property '{0}' on provided type '{1}' has CanRead=false but GetGetMethod() returned a method</source>
        <target state="translated">提供之類型 '{1}' 上的屬性 '{0}' 具有 CanRead=false，但 GetGetMethod() 傳回了方法</target>
        <note />
      </trans-unit>
      <trans-unit id="etPropertyCanWriteButHasNoSetter">
        <source>Property '{0}' on provided type '{1}' has CanWrite=true but there was no value from GetSetMethod()</source>
        <target state="translated">提供之類型 '{1}' 上的屬性 '{0}' 具有 CanWrite=true，但沒有來自 GetSetMethod() 的值</target>
        <note />
      </trans-unit>
      <trans-unit id="etPropertyHasSetterButNoCanWrite">
        <source>Property '{0}' on provided type '{1}' has CanWrite=false but GetSetMethod() returned a method</source>
        <target state="translated">提供之類型 '{1}' 上的屬性 '{0}' 具有 CanWrite=false，但 GetSetMethod() 傳回了方法</target>
        <note />
      </trans-unit>
      <trans-unit id="etOneOrMoreErrorsSeenDuringExtensionTypeSetting">
        <source>One or more errors seen during provided type setup</source>
        <target state="translated">在設定提供的類型期間已發生一或多個錯誤</target>
        <note />
      </trans-unit>
      <trans-unit id="etUnexpectedExceptionFromProvidedTypeMember">
        <source>Unexpected exception from provided type '{0}' member '{1}': {2}</source>
        <target state="translated">提供之類型 '{0}' 成員 '{1}' 發生未預期的例外狀況: {2}</target>
        <note />
      </trans-unit>
      <trans-unit id="etUnsupportedConstantType">
        <source>Unsupported constant type '{0}'. Quotations provided by type providers can only contain simple constants. The implementation of the type provider may need to be adjusted by moving a value declared outside a provided quotation literal to be a 'let' binding inside the quotation literal.</source>
        <target state="translated">不支援的常數類型 '{0}'。型別提供者所提供的引號只能包含簡單的常數。實作型別提供者可能需要調整，方法是將在提供的引號外宣告的值移為引號常值內的 'let' 繫結。</target>
        <note />
      </trans-unit>
      <trans-unit id="etUnsupportedProvidedExpression">
        <source>Unsupported expression '{0}' from type provider. If you are the author of this type provider, consider adjusting it to provide a different provided expression.</source>
        <target state="translated">型別提供者有不支援的運算式 '{0}'。如果您是這個型別提供者的作者，請考慮進行調整以提供其他提供的運算式。</target>
        <note />
      </trans-unit>
      <trans-unit id="etProvidedTypeHasUnexpectedName">
        <source>Expected provided type named '{0}' but provided type has 'Name' with value '{1}'</source>
        <target state="translated">提供的類型必須命名為 '{0}' 但卻具有值為 '{1}' 的 'Name'</target>
        <note />
      </trans-unit>
      <trans-unit id="etEventNoAdd">
        <source>Event '{0}' on provided type '{1}' has no value from GetAddMethod()</source>
        <target state="translated">提供的類型 '{1}' 中的事件 '{0}' 沒有來自 GetAddMethod() 的值</target>
        <note />
      </trans-unit>
      <trans-unit id="etEventNoRemove">
        <source>Event '{0}' on provided type '{1}' has no value from GetRemoveMethod()</source>
        <target state="translated">提供的類型 '{1}' 中的事件 '{0}' 沒有來自 GetRemoveMethod() 的值</target>
        <note />
      </trans-unit>
      <trans-unit id="etProviderHasWrongDesignerAssembly">
        <source>Assembly attribute '{0}' refers to a designer assembly '{1}' which cannot be loaded from path '{2}'. The exception reported was: {3} - {4}</source>
        <target state="translated">無法從路徑 '{2}' 載入組件屬性 '{0}' 參考的設計工具組件 '{1}'。回報告的例外狀況: {3} - {4}</target>
        <note />
      </trans-unit>
      <trans-unit id="etProviderDoesNotHaveValidConstructor">
        <source>The type provider does not have a valid constructor. A constructor taking either no arguments or one argument of type 'TypeProviderConfig' was expected.</source>
        <target state="translated">型別提供者沒有有效的建構函式。建構函式必須不接受任何引數，或是接受型別 'TypeProviderConfig' 的一個引數。</target>
        <note />
      </trans-unit>
      <trans-unit id="etProviderError">
        <source>The type provider '{0}' reported an error: {1}</source>
        <target state="translated">型別提供者 '{0}' 已回報錯誤: {1}</target>
        <note />
      </trans-unit>
      <trans-unit id="etIncorrectParameterExpression">
        <source>The type provider '{0}' used an invalid parameter in the ParameterExpression: {1}</source>
        <target state="translated">型別提供者 '{0}' 在 ParameterExpression 中使用的參數無效: {1}</target>
        <note />
      </trans-unit>
      <trans-unit id="etIncorrectProvidedMethod">
        <source>The type provider '{0}' provided a method with a name '{1}' and metadata token '{2}', which is not reported among its methods of its declaring type '{3}'</source>
        <target state="translated">型別提供者 '{0}' 提供的方法具有名稱 '{1}'，以及中繼資料語彙基元 '{2}'，其中該語彙基元未在其宣告類型 '{3}' 的方法中報告</target>
        <note />
      </trans-unit>
      <trans-unit id="etIncorrectProvidedConstructor">
        <source>The type provider '{0}' provided a constructor which is not reported among the constructors of its declaring type '{1}'</source>
        <target state="translated">型別提供者 '{0}' 所提供的建構函式未在宣告類型 '{1}' 的任何建構函式中報告</target>
        <note />
      </trans-unit>
      <trans-unit id="etDirectReferenceToGeneratedTypeNotAllowed">
        <source>A direct reference to the generated type '{0}' is not permitted. Instead, use a type definition, e.g. 'type TypeAlias = &lt;path&gt;'. This indicates that a type provider adds generated types to your assembly.</source>
        <target state="translated">不允許直接參考所產生的類型 '{0}'。請改用類型定義 'type TypeAlias = &lt;path&gt;'。這表示類型提供者會將所產生的類型新增到您的組件。</target>
        <note />
      </trans-unit>
      <trans-unit id="etProvidedTypeHasUnexpectedPath">
        <source>Expected provided type with path '{0}' but provided type has path '{1}'</source>
        <target state="translated">提供之類型的路徑必須是 '{0}' 但卻具有路徑 '{1}'</target>
        <note />
      </trans-unit>
      <trans-unit id="etUnexpectedNullFromProvidedTypeMember">
        <source>Unexpected 'null' return value from provided type '{0}' member '{1}'</source>
        <target state="translated">提供之類型 '{0}' 成員 '{1}' 中有未預期的 'null' 傳回值</target>
        <note />
      </trans-unit>
      <trans-unit id="etUnexpectedExceptionFromProvidedMemberMember">
        <source>Unexpected exception from member '{0}' of provided type '{1}' member '{2}': {3}</source>
        <target state="translated">提供之類型 '{1}' 成員 '{2}' 的成員 '{0}' 發生未預期的例外狀況: {3}</target>
        <note />
      </trans-unit>
      <trans-unit id="etNestedProvidedTypesDoNotTakeStaticArgumentsOrGenericParameters">
        <source>Nested provided types do not take static arguments or generic parameters</source>
        <target state="translated">提供的巢狀類型不接受靜態引數或泛型參數</target>
        <note />
      </trans-unit>
      <trans-unit id="etInvalidStaticArgument">
        <source>Invalid static argument to provided type. Expected an argument of kind '{0}'.</source>
        <target state="translated">提供之類型的靜態引數無效。必須是 '{0}' 類型的引數。</target>
        <note />
      </trans-unit>
      <trans-unit id="etErrorApplyingStaticArgumentsToType">
        <source>An error occured applying the static arguments to a provided type</source>
        <target state="translated">將靜態引數套用至提供的類型時發生錯誤</target>
        <note />
      </trans-unit>
      <trans-unit id="etUnknownStaticArgumentKind">
        <source>Unknown static argument kind '{0}' when resolving a reference to a provided type or method '{1}'</source>
        <target state="translated">為所提供的類型或方法 '{1}' 解析參考時，發現未知的靜態引數類型 '{0}'</target>
        <note />
      </trans-unit>
      <trans-unit id="invalidNamespaceForProvidedType">
        <source>invalid namespace for provided type</source>
        <target state="translated">提供之類型的命名空間無效</target>
        <note />
      </trans-unit>
      <trans-unit id="invalidFullNameForProvidedType">
        <source>invalid full name for provided type</source>
        <target state="translated">提供之類型的完整名稱無效</target>
        <note />
      </trans-unit>
      <trans-unit id="etProviderReturnedNull">
        <source>The type provider returned 'null', which is not a valid return value from '{0}'</source>
        <target state="translated">型別提供者傳回的 'null' 不是 '{0}' 中的有效傳回值</target>
        <note />
      </trans-unit>
      <trans-unit id="etTypeProviderConstructorException">
        <source>The type provider constructor has thrown an exception: {0}</source>
        <target state="translated">型別提供者建構函式擲回例外狀況: {0}</target>
        <note />
      </trans-unit>
      <trans-unit id="etNullProvidedExpression">
        <source>Type provider '{0}' returned null from GetInvokerExpression.</source>
        <target state="translated">型別提供者 '{0}' 從 GetInvokerExpression 傳回 null。</target>
        <note />
      </trans-unit>
      <trans-unit id="etProvidedAppliedTypeHadWrongName">
        <source>The type provider '{0}' returned an invalid type from 'ApplyStaticArguments'. A type with name '{1}' was expected, but a type with name '{2}' was returned.</source>
        <target state="translated">型別提供者 '{0}' 從 'ApplyStaticArguments' 傳回的型別無效。必須是名為 '{1}' 的型別，但傳回名為 '{2}' 的型別。</target>
        <note />
      </trans-unit>
      <trans-unit id="etProvidedAppliedMethodHadWrongName">
        <source>The type provider '{0}' returned an invalid method from 'ApplyStaticArgumentsForMethod'. A method with name '{1}' was expected, but a method with name '{2}' was returned.</source>
        <target state="translated">型別提供者 '{0}' 從 'ApplyStaticArgumentsForMethod' 傳回的方法無效。必須是名為 '{1}' 的方法，但傳回名為 '{2}' 的方法。</target>
        <note />
      </trans-unit>
      <trans-unit id="tcTypeTestLossy">
        <source>This type test or downcast will erase the provided type '{0}' to the type '{1}'</source>
        <target state="translated">這個類型測試或向下轉型會將提供的類型 '{0}' 清除為類型 '{1}'。</target>
        <note />
      </trans-unit>
      <trans-unit id="tcTypeCastErased">
        <source>This downcast will erase the provided type '{0}' to the type '{1}'.</source>
        <target state="translated">這個向下轉型會將提供的類型 '{0}' 清除為類型 '{1}'。</target>
        <note />
      </trans-unit>
      <trans-unit id="tcTypeTestErased">
        <source>This type test with a provided type '{0}' is not allowed because this provided type will be erased to '{1}' at runtime.</source>
        <target state="translated">不允許這個含有提供之類型 '{0}' 的類型測試，因為這個提供的類型將在執行階段清除為 '{1}'。</target>
        <note />
      </trans-unit>
      <trans-unit id="tcCannotInheritFromErasedType">
        <source>Cannot inherit from erased provided type</source>
        <target state="translated">無法繼承自清除的提供類型</target>
        <note />
      </trans-unit>
      <trans-unit id="etInvalidTypeProviderAssemblyName">
        <source>Assembly '{0}' hase TypeProviderAssembly attribute with invalid value '{1}'. The value should be a valid assembly name</source>
        <target state="translated">組件 '{0}' 的 TypeProviderAssembly 屬性值 '{1}' 無效。此值必須是有效的屬性名稱</target>
        <note />
      </trans-unit>
      <trans-unit id="tcInvalidMemberNameCtor">
        <source>Invalid member name. Members may not have name '.ctor' or '.cctor'</source>
        <target state="translated">無效的成員名稱。成員不能有名稱 '.ctor' 或 '.cctor'</target>
        <note />
      </trans-unit>
      <trans-unit id="tcInferredGenericTypeGivesRiseToInconsistency">
        <source>The function or member '{0}' is used in a way that requires further type annotations at its definition to ensure consistency of inferred types. The inferred signature is '{1}'.</source>
        <target state="translated">函式或成員 '{0}' 的使用方式要求在定義處必須有進一步的類型註釋，才能確保推斷類型的一致性。推斷的簽章為 '{1}'。</target>
        <note />
      </trans-unit>
      <trans-unit id="tcInvalidTypeArgumentCount">
        <source>The number of type arguments did not match: '{0}' given, '{1}' expected. This may be related to a previously reported error.</source>
        <target state="translated">型別引數的數目不符: 提供了 '{0}'，但必須是 '{1}'。這可能與先前報告的錯誤有關。</target>
        <note />
      </trans-unit>
      <trans-unit id="tcCannotOverrideSealedMethod">
        <source>Cannot override inherited member '{0}' because it is sealed</source>
        <target state="translated">無法覆寫繼承的成員 '{0}'，因為它已密封</target>
        <note />
      </trans-unit>
      <trans-unit id="etProviderErrorWithContext">
        <source>The type provider '{0}' reported an error in the context of provided type '{1}', member '{2}'. The error: {3}</source>
        <target state="translated">型別提供者 '{0}' 已回報所提供型別 '{1}'，成員 '{2}' 的內容中出現錯誤。錯誤: {3}</target>
        <note />
      </trans-unit>
      <trans-unit id="etProvidedTypeWithNameException">
        <source>An exception occurred when accessing the '{0}' of a provided type: {1}</source>
        <target state="translated">存取提供之類型的 '{0}' 時發生例外狀況: {1}</target>
        <note />
      </trans-unit>
      <trans-unit id="etProvidedTypeWithNullOrEmptyName">
        <source>The '{0}' of a provided type was null or empty.</source>
        <target state="translated">提供之類型的 '{0}' 為 null 或空白。</target>
        <note />
      </trans-unit>
      <trans-unit id="etIllegalCharactersInTypeName">
        <source>Character '{0}' is not allowed in provided type name '{1}'</source>
        <target state="translated">提供的類型名稱 '{1}' 中不允許使用字元 '{0}'</target>
        <note />
      </trans-unit>
      <trans-unit id="tcJoinMustUseSimplePattern">
        <source>In queries, '{0}' must use a simple pattern</source>
        <target state="translated">在查詢中，'{0}' 必須使用簡單模式</target>
        <note />
      </trans-unit>
      <trans-unit id="tcMissingCustomOperation">
        <source>A custom query operation for '{0}' is required but not specified</source>
        <target state="translated">需要 '{0}' 的自訂查詢作業，但未指定</target>
        <note />
      </trans-unit>
      <trans-unit id="etBadUnnamedStaticArgs">
        <source>Named static arguments must come after all unnamed static arguments</source>
        <target state="translated">具名靜態引數必須在所有未命名靜態引數的後面</target>
        <note />
      </trans-unit>
      <trans-unit id="etStaticParameterRequiresAValue">
        <source>The static parameter '{0}' of the provided type or method '{1}' requires a value. Static parameters to type providers may be optionally specified using named arguments, e.g. '{2}&lt;{3}=...&gt;'.</source>
        <target state="translated">所提供類型的靜態參數 '{0}' 或方法 '{1}' 需要值。您可以使用具名引數，選擇性地指定類型提供者的靜態參數，例如 '{2}&lt;{3}=...&gt;'。</target>
        <note />
      </trans-unit>
      <trans-unit id="etNoStaticParameterWithName">
        <source>No static parameter exists with name '{0}'</source>
        <target state="translated">沒有名稱為 '{0}' 的靜態參數</target>
        <note />
      </trans-unit>
      <trans-unit id="etStaticParameterAlreadyHasValue">
        <source>The static parameter '{0}' has already been given a value</source>
        <target state="translated">已經為靜態參數 '{0}' 指定值</target>
        <note />
      </trans-unit>
      <trans-unit id="etMultipleStaticParameterWithName">
        <source>Multiple static parameters exist with name '{0}'</source>
        <target state="translated">有多個名稱為 '{0}' 的靜態參數</target>
        <note />
      </trans-unit>
      <trans-unit id="tcCustomOperationMayNotBeUsedInConjunctionWithNonSimpleLetBindings">
        <source>A custom operation may not be used in conjunction with a non-value or recursive 'let' binding in another part of this computation expression</source>
        <target state="translated">自訂作業不能與這個計算運算式另一部分中的非值或遞迴 'let' 繫結一起使用</target>
        <note />
      </trans-unit>
      <trans-unit id="tcCustomOperationMayNotBeUsedHere">
        <source>A custom operation may not be used in conjunction with 'use', 'try/with', 'try/finally', 'if/then/else' or 'match' operators within this computation expression</source>
        <target state="translated">自訂作業不能與這個計算運算式內的 'use'、'try/with'、'try/finally'、'if/then/else' 或 'match' 運算子一起使用</target>
        <note />
      </trans-unit>
      <trans-unit id="tcCustomOperationMayNotBeOverloaded">
        <source>The custom operation '{0}' refers to a method which is overloaded. The implementations of custom operations may not be overloaded.</source>
        <target state="translated">自訂作業 '{0}' 參考的方法已多載。可能無法多載自訂作業的實作。</target>
        <note />
      </trans-unit>
      <trans-unit id="tcIfThenElseMayNotBeUsedWithinQueries">
        <source>An if/then/else expression may not be used within queries. Consider using either an if/then expression, or use a sequence expression instead.</source>
        <target state="translated">不可以在查詢中使用 if/then/else 運算式。請考慮使用 if/then 運算式，或者改用循序項運算式。</target>
        <note />
      </trans-unit>
      <trans-unit id="ilxgenUnexpectedArgumentToMethodHandleOfDuringCodegen">
        <source>Invalid argument to 'methodhandleof' during codegen</source>
        <target state="translated">codegen 期間 'methodhandleof' 的引數無效</target>
        <note />
      </trans-unit>
      <trans-unit id="etProvidedTypeReferenceMissingArgument">
        <source>A reference to a provided type was missing a value for the static parameter '{0}'. You may need to recompile one or more referenced assemblies.</source>
        <target state="translated">提供之類型的參考遺漏靜態參數 '{0}' 的值。您可能需要重新編譯一或多個參考的組件。</target>
        <note />
      </trans-unit>
      <trans-unit id="etProvidedTypeReferenceInvalidText">
        <source>A reference to a provided type had an invalid value '{0}' for a static parameter. You may need to recompile one or more referenced assemblies.</source>
        <target state="translated">提供之類型的參考具有靜態參數的無效值 '{0}'。您可能需要重新編譯一或多個參考的組件。</target>
        <note />
      </trans-unit>
      <trans-unit id="tcCustomOperationNotUsedCorrectly">
        <source>'{0}' is not used correctly. This is a custom operation in this query or computation expression.</source>
        <target state="translated">'{0}' 未正確使用。這是這個查詢或計算運算式中的自訂作業。</target>
        <note />
      </trans-unit>
      <trans-unit id="tcCustomOperationNotUsedCorrectly2">
        <source>'{0}' is not used correctly. Usage: {1}. This is a custom operation in this query or computation expression.</source>
        <target state="translated">未正確使用 '{0}'。使用方式: {1}。此為這個查詢或計算運算式中的自訂作業。</target>
        <note />
      </trans-unit>
      <trans-unit id="customOperationTextLikeJoin">
        <source>{0} var in collection {1} (outerKey = innerKey). Note that parentheses are required after '{2}'</source>
        <target state="translated">集合 {1} 中的 {0} var (outerKey = innerKey)。請注意，'{2}' 後需要括弧</target>
        <note />
      </trans-unit>
      <trans-unit id="customOperationTextLikeGroupJoin">
        <source>{0} var in collection {1} (outerKey = innerKey) into group. Note that parentheses are required after '{2}'</source>
        <target state="translated">集合 {1} 中的 {0} var (outerKey = innerKey) 進入群組。請注意，'{2}' 後需要括弧。</target>
        <note />
      </trans-unit>
      <trans-unit id="customOperationTextLikeZip">
        <source>{0} var in collection</source>
        <target state="translated">{0} var in collection</target>
        <note />
      </trans-unit>
      <trans-unit id="tcBinaryOperatorRequiresVariable">
        <source>'{0}' must be followed by a variable name. Usage: {1}.</source>
        <target state="translated">'{0}' 之後必須接著變數名稱。使用方式: {1}。</target>
        <note />
      </trans-unit>
      <trans-unit id="tcOperatorIncorrectSyntax">
        <source>Incorrect syntax for '{0}'. Usage: {1}.</source>
        <target state="translated">{0}' 的語法不正確。使用方式: {1}。</target>
        <note />
      </trans-unit>
      <trans-unit id="tcBinaryOperatorRequiresBody">
        <source>'{0}' must come after a 'for' selection clause and be followed by the rest of the query. Syntax: ... {1} ...</source>
        <target state="translated">'{0}' 必須跟在 'for' 選取範圍子句後面，之後再接其餘的查詢。語法: ... {1} ...</target>
        <note />
      </trans-unit>
      <trans-unit id="tcCustomOperationHasIncorrectArgCount">
        <source>'{0}' is used with an incorrect number of arguments. This is a custom operation in this query or computation expression. Expected {1} argument(s), but given {2}.</source>
        <target state="translated">'{0}' 搭配使用的引數數目不正確。這是此查詢或計算運算式中的自訂作業。必須是 {1} 個引數，但提供了 {2} 個。</target>
        <note />
      </trans-unit>
      <trans-unit id="parsExpectedExpressionAfterToken">
        <source>Expected an expression after this point</source>
        <target state="translated">在這個點之後必須有運算式</target>
        <note />
      </trans-unit>
      <trans-unit id="parsExpectedTypeAfterToken">
        <source>Expected a type after this point</source>
        <target state="translated">在這個點之後必須有類型</target>
        <note />
      </trans-unit>
      <trans-unit id="parsUnmatchedLBrackLess">
        <source>Unmatched '[&lt;'. Expected closing '&gt;]'</source>
        <target state="translated">不對稱的 '[&lt;'。應有右方 '&gt;]'</target>
        <note />
      </trans-unit>
      <trans-unit id="parsUnexpectedEndOfFileMatch">
        <source>Unexpected end of input in 'match' expression. Expected 'match &lt;expr&gt; with | &lt;pat&gt; -&gt; &lt;expr&gt; | &lt;pat&gt; -&gt; &lt;expr&gt; ...'.</source>
        <target state="translated">'match' 運算式中有未預期的輸入結尾。應為 'match &lt;expr&gt; with | &lt;pat&gt; -&gt; &lt;expr&gt; | &lt;pat&gt; -&gt; &lt;expr&gt; ...'。</target>
        <note />
      </trans-unit>
      <trans-unit id="parsUnexpectedEndOfFileTry">
        <source>Unexpected end of input in 'try' expression. Expected 'try &lt;expr&gt; with &lt;rules&gt;' or 'try &lt;expr&gt; finally &lt;expr&gt;'.</source>
        <target state="translated">'try' 運算式中有未預期的輸入結尾。應為 'try &lt;expr&gt; with &lt;rules&gt;' 或 'try &lt;expr&gt; finally &lt;expr&gt;'。</target>
        <note />
      </trans-unit>
      <trans-unit id="parsUnexpectedEndOfFileWhile">
        <source>Unexpected end of input in 'while' expression. Expected 'while &lt;expr&gt; do &lt;expr&gt;'.</source>
        <target state="translated">'while' 運算式中有未預期的輸入結尾。應為 'while &lt;expr&gt; do &lt;expr&gt;'。</target>
        <note />
      </trans-unit>
      <trans-unit id="parsUnexpectedEndOfFileFor">
        <source>Unexpected end of input in 'for' expression. Expected 'for &lt;pat&gt; in &lt;expr&gt; do &lt;expr&gt;'.</source>
        <target state="translated">'for' 運算式中有未預期的輸入結尾。應為 'for &lt;pat&gt; in &lt;expr&gt; do &lt;expr&gt;'。</target>
        <note />
      </trans-unit>
      <trans-unit id="parsUnexpectedEndOfFileWith">
        <source>Unexpected end of input in 'match' or 'try' expression</source>
        <target state="translated">'match' 或 'try' 運算式中不能以輸入結尾</target>
        <note />
      </trans-unit>
      <trans-unit id="parsUnexpectedEndOfFileThen">
        <source>Unexpected end of input in 'then' branch of conditional expression. Expected 'if &lt;expr&gt; then &lt;expr&gt;' or 'if &lt;expr&gt; then &lt;expr&gt; else &lt;expr&gt;'.</source>
        <target state="translated">條件運算式的 'then' 分支中有未預期的輸入結尾。應為 'if &lt;expr&gt; then &lt;expr&gt;' 或 'if &lt;expr&gt; then &lt;expr&gt; else &lt;expr&gt;'。</target>
        <note />
      </trans-unit>
      <trans-unit id="parsUnexpectedEndOfFileElse">
        <source>Unexpected end of input in 'else' branch of conditional expression. Expected 'if &lt;expr&gt; then &lt;expr&gt;' or 'if &lt;expr&gt; then &lt;expr&gt; else &lt;expr&gt;'.</source>
        <target state="translated">條件運算式的 'else' 分支中有未預期的輸入結尾。應為 'if &lt;expr&gt; then &lt;expr&gt;' 或 'if &lt;expr&gt; then &lt;expr&gt; else &lt;expr&gt;'。</target>
        <note />
      </trans-unit>
      <trans-unit id="parsUnexpectedEndOfFileFunBody">
        <source>Unexpected end of input in body of lambda expression. Expected 'fun &lt;pat&gt; ... &lt;pat&gt; -&gt; &lt;expr&gt;'.</source>
        <target state="translated">Lambda 運算式的主體中有未預期的輸入結尾。應為 'fun &lt;pat&gt; ... &lt;pat&gt; -&gt; &lt;expr&gt;'。</target>
        <note />
      </trans-unit>
      <trans-unit id="parsUnexpectedEndOfFileTypeArgs">
        <source>Unexpected end of input in type arguments</source>
        <target state="translated">類型引數中不能以輸入結尾</target>
        <note />
      </trans-unit>
      <trans-unit id="parsUnexpectedEndOfFileTypeSignature">
        <source>Unexpected end of input in type signature</source>
        <target state="translated">類型簽章中不能以輸入結尾</target>
        <note />
      </trans-unit>
      <trans-unit id="parsUnexpectedEndOfFileTypeDefinition">
        <source>Unexpected end of input in type definition</source>
        <target state="translated">類型定義中不能以輸入結尾</target>
        <note />
      </trans-unit>
      <trans-unit id="parsUnexpectedEndOfFileObjectMembers">
        <source>Unexpected end of input in object members</source>
        <target state="translated">物件成員中不能以輸入結尾</target>
        <note />
      </trans-unit>
      <trans-unit id="parsUnexpectedEndOfFileDefinition">
        <source>Unexpected end of input in value, function or member definition</source>
        <target state="translated">值、函式或成員定義中不能以輸入結尾</target>
        <note />
      </trans-unit>
      <trans-unit id="parsUnexpectedEndOfFileExpression">
        <source>Unexpected end of input in expression</source>
        <target state="translated">運算式中不能以輸入結尾</target>
        <note />
      </trans-unit>
      <trans-unit id="parsExpectedNameAfterToken">
        <source>Unexpected end of type. Expected a name after this point.</source>
        <target state="translated">不能以類型結尾。在這個點之後必須有名稱。</target>
        <note />
      </trans-unit>
      <trans-unit id="parsUnmatchedLet">
        <source>Incomplete value or function definition. If this is in an expression, the body of the expression must be indented to the same column as the 'let' keyword.</source>
        <target state="translated">不完整的值或函式定義。如果這是運算式，運算式的主體必須縮排成與 'let' 關鍵字在同一欄。</target>
        <note />
      </trans-unit>
      <trans-unit id="parsUnmatchedLetBang">
        <source>Incomplete value definition. If this is in an expression, the body of the expression must be indented to the same column as the 'let!' keyword.</source>
        <target state="translated">不完整的值定義。如果這是運算式，運算式的主體必須縮排成與 'let!' 關鍵字在同一欄。</target>
        <note />
      </trans-unit>
      <trans-unit id="parsUnmatchedUseBang">
        <source>Incomplete value definition. If this is in an expression, the body of the expression must be indented to the same column as the 'use!' keyword.</source>
        <target state="translated">不完整的值定義。如果這是運算式，運算式的主體必須縮排成與 'use!' 關鍵字在同一欄。</target>
        <note />
      </trans-unit>
      <trans-unit id="parsUnmatchedUse">
        <source>Incomplete value definition. If this is in an expression, the body of the expression must be indented to the same column as the 'use' keyword.</source>
        <target state="translated">不完整的值定義。如果這是運算式，運算式的主體必須縮排成與 'use' 關鍵字在同一欄。</target>
        <note />
      </trans-unit>
      <trans-unit id="parsWhileDoExpected">
        <source>Missing 'do' in 'while' expression. Expected 'while &lt;expr&gt; do &lt;expr&gt;'.</source>
        <target state="translated">'while' 運算式中缺少 'do'。應為 'while &lt;expr&gt; do &lt;expr&gt;'。</target>
        <note />
      </trans-unit>
      <trans-unit id="parsForDoExpected">
        <source>Missing 'do' in 'for' expression. Expected 'for &lt;pat&gt; in &lt;expr&gt; do &lt;expr&gt;'.</source>
        <target state="translated">'for' 運算式中缺少 'do'。應為 'for &lt;pat&gt; in &lt;expr&gt; do &lt;expr&gt;'。</target>
        <note />
      </trans-unit>
      <trans-unit id="tcInvalidRelationInJoin">
        <source>Invalid join relation in '{0}'. Expected 'expr &lt;op&gt; expr', where &lt;op&gt; is =, =?, ?= or ?=?.</source>
        <target state="translated">'{0}' 中的連結關聯無效。應為 'expr &lt;op&gt; expr'，其中 &lt;op&gt; 為 =、=?、?= 或 ?=?。</target>
        <note />
      </trans-unit>
      <trans-unit id="typeInfoCallsWord">
        <source>Calls</source>
        <target state="translated">呼叫</target>
        <note />
      </trans-unit>
      <trans-unit id="impInvalidNumberOfGenericArguments">
        <source>Invalid number of generic arguments to type '{0}' in provided type. Expected '{1}' arguments, given '{2}'.</source>
        <target state="translated">提供之類型中類型 '{0}' 的泛型引數數目無效。必須是 '{1}' 個引數，但提供了 '{2}' 個。</target>
        <note />
      </trans-unit>
      <trans-unit id="impInvalidMeasureArgument1">
        <source>Invalid value '{0}' for unit-of-measure parameter '{1}'</source>
        <target state="translated">測量單位參數 '{1}' 的值 '{0}' 無效</target>
        <note />
      </trans-unit>
      <trans-unit id="impInvalidMeasureArgument2">
        <source>Invalid value unit-of-measure parameter '{0}'</source>
        <target state="translated">無效的測量單位參數 '{0}' 值</target>
        <note />
      </trans-unit>
      <trans-unit id="etPropertyNeedsCanWriteOrCanRead">
        <source>Property '{0}' on provided type '{1}' is neither readable nor writable as it has CanRead=false and CanWrite=false</source>
        <target state="translated">提供之類型 '{1}' 上的屬性 '{0}' 不是可讀取的，也不是可寫入的，因為它具有 CanRead=false 和 CanWrite=false</target>
        <note />
      </trans-unit>
      <trans-unit id="tcIntoNeedsRestOfQuery">
        <source>A use of 'into' must be followed by the remainder of the computation</source>
        <target state="translated">使用 'into' 時，之後必須接計算的其餘部分</target>
        <note />
      </trans-unit>
      <trans-unit id="tcOperatorDoesntAcceptInto">
        <source>The operator '{0}' does not accept the use of 'into'</source>
        <target state="translated">運算子 '{0}' 不接受使用 'into'</target>
        <note />
      </trans-unit>
      <trans-unit id="tcCustomOperationInvalid">
        <source>The definition of the custom operator '{0}' does not use a valid combination of attribute flags</source>
        <target state="translated">自訂運算子 '{0}' 的定義未使用屬性旗標的有效組合</target>
        <note />
      </trans-unit>
      <trans-unit id="tcThisTypeMayNotHaveACLIMutableAttribute">
        <source>This type definition may not have the 'CLIMutable' attribute. Only record types may have this attribute.</source>
        <target state="translated">這個類型定義不能有 'CLIMutable' 屬性。只有記錄類型可以有這個屬性。</target>
        <note />
      </trans-unit>
      <trans-unit id="tcAutoPropertyRequiresImplicitConstructionSequence">
        <source>'member val' definitions are only permitted in types with a primary constructor. Consider adding arguments to your type definition, e.g. 'type X(args) = ...'.</source>
        <target state="translated">'member val' 定義只能用於含有主要建構函式的類型中。請考慮在您的類型定義加入引數，例如 'type X(args) = ...'。</target>
        <note />
      </trans-unit>
      <trans-unit id="parsMutableOnAutoPropertyShouldBeGetSet">
        <source>Property definitions may not be declared mutable. To indicate that this property can be set, use 'member val PropertyName = expr with get,set'.</source>
        <target state="translated">屬性定義不可以宣告為可變動。若要表示這個屬性可以設定，請使用 'member val PropertyName = expr with get,set'。</target>
        <note />
      </trans-unit>
      <trans-unit id="parsMutableOnAutoPropertyShouldBeGetSetNotJustSet">
        <source>To indicate that this property can be set, use 'member val PropertyName = expr with get,set'.</source>
        <target state="translated">若要表示這個屬性可以設定，請使用 'member val PropertyName = expr with get,set'。</target>
        <note />
      </trans-unit>
      <trans-unit id="chkNoByrefsOfByrefs">
        <source>Type '{0}' is illegal because in byref&lt;T&gt;, T cannot contain byref types.</source>
        <target state="translated">因為在 byref&lt;T&gt; 中，T 不能包含 byref 類型，所以 '{0}' 類型不合法。</target>
        <note />
      </trans-unit>
      <trans-unit id="tastopsMaxArrayThirtyTwo">
        <source>F# supports array ranks between 1 and 32. The value {0} is not allowed.</source>
        <target state="translated">F# 支援 1 至 32 個陣列陣序。不允許值 {0}。</target>
        <note />
      </trans-unit>
      <trans-unit id="tcNoIntegerForLoopInQuery">
        <source>In queries, use the form 'for x in n .. m do ...' for ranging over integers</source>
        <target state="translated">在查詢中，請針對涵蓋的整數使用 'for x in n .. m do ...' 格式</target>
        <note />
      </trans-unit>
      <trans-unit id="tcNoWhileInQuery">
        <source>'while' expressions may not be used in queries</source>
        <target state="translated">'while' 運算式不可用於查詢中</target>
        <note />
      </trans-unit>
      <trans-unit id="tcNoTryFinallyInQuery">
        <source>'try/finally' expressions may not be used in queries</source>
        <target state="translated">'try/finally' 運算式不可用於查詢中</target>
        <note />
      </trans-unit>
      <trans-unit id="tcUseMayNotBeUsedInQueries">
        <source>'use' expressions may not be used in queries</source>
        <target state="translated">'use' 運算式不可用於查詢中</target>
        <note />
      </trans-unit>
      <trans-unit id="tcBindMayNotBeUsedInQueries">
        <source>'let!', 'use!' and 'do!' expressions may not be used in queries</source>
        <target state="translated">'let!'、'use!' 和 'do!' 運算式不可用於查詢</target>
        <note />
      </trans-unit>
      <trans-unit id="tcReturnMayNotBeUsedInQueries">
        <source>'return' and 'return!' may not be used in queries</source>
        <target state="translated">'return' 和 'return!' 不可用於查詢中</target>
        <note />
      </trans-unit>
      <trans-unit id="tcUnrecognizedQueryOperator">
        <source>This is not a known query operator. Query operators are identifiers such as 'select', 'where', 'sortBy', 'thenBy', 'groupBy', 'groupValBy', 'join', 'groupJoin', 'sumBy' and 'averageBy', defined using corresponding methods on the 'QueryBuilder' type.</source>
        <target state="translated">這不是已知的查詢運算子。查詢運算子是 'QueryBuilder' 類型上使用對應方法定義的識別碼，例如 'select'、'where'、'sortBy'、'thenBy'、'groupBy'、'groupValBy'、'join'、'groupJoin'、'sumBy' 和 'averageBy'。</target>
        <note />
      </trans-unit>
      <trans-unit id="tcTryWithMayNotBeUsedInQueries">
        <source>'try/with' expressions may not be used in queries</source>
        <target state="translated">不可以在查詢中使用 'try/with' 運算式</target>
        <note />
      </trans-unit>
      <trans-unit id="tcNonSimpleLetBindingInQuery">
        <source>This 'let' definition may not be used in a query. Only simple value definitions may be used in queries.</source>
        <target state="translated">這個 'let' 定義不可用於查詢中。只有簡單值定義可用於查詢中。</target>
        <note />
      </trans-unit>
      <trans-unit id="etTooManyStaticParameters">
        <source>Too many static parameters. Expected at most {0} parameters, but got {1} unnamed and {2} named parameters.</source>
        <target state="translated">靜態參數太多。最多必須有 {0} 個參數，但收到 {1} 個未命名參數及 {2} 個具名參數。</target>
        <note />
      </trans-unit>
      <trans-unit id="infosInvalidProvidedLiteralValue">
        <source>Invalid provided literal value '{0}'</source>
        <target state="translated">提供的常值 '{0}' 無效</target>
        <note />
      </trans-unit>
      <trans-unit id="invalidPlatformTarget">
        <source>The 'anycpu32bitpreferred' platform can only be used with EXE targets. You must use 'anycpu' instead.</source>
        <target state="translated">'anycpu32bitpreferred' 平台只能與 EXE 目標搭配使用。您必須改用 'anycpu'。</target>
        <note />
      </trans-unit>
      <trans-unit id="tcThisValueMayNotBeInlined">
        <source>This member, function or value declaration may not be declared 'inline'</source>
        <target state="translated">這個成員、函式或值宣告不能宣告為 'inline'</target>
        <note />
      </trans-unit>
      <trans-unit id="etErasedTypeUsedInGeneration">
        <source>The provider '{0}' returned a non-generated type '{1}' in the context of a set of generated types. Consider adjusting the type provider to only return generated types.</source>
        <target state="translated">提供者 '{0}' 在一組所產生型別的內容中，傳回非產生的型別 '{1}'。請考慮調整型別提供者以便僅傳回產生的型別。</target>
        <note />
      </trans-unit>
      <trans-unit id="tcUnrecognizedQueryBinaryOperator">
        <source>Arguments to query operators may require parentheses, e.g. 'where (x &gt; y)' or 'groupBy (x.Length / 10)'</source>
        <target state="translated">查詢運算子的引數可能需要括號，例如 'where (x &gt; y)' 或 'groupBy (x.Length / 10)'</target>
        <note />
      </trans-unit>
      <trans-unit id="crefNoSetOfHole">
        <source>A quotation may not involve an assignment to or taking the address of a captured local variable</source>
        <target state="translated">引號可能與指派無關或與採用擷取之區域變數的位址無關</target>
        <note />
      </trans-unit>
      <trans-unit id="nicePrintOtherOverloads1">
        <source>+ 1 overload</source>
        <target state="translated">+ 1 個多載</target>
        <note />
      </trans-unit>
      <trans-unit id="nicePrintOtherOverloadsN">
        <source>+ {0} overloads</source>
        <target state="translated">+ {0} 個多載</target>
        <note />
      </trans-unit>
      <trans-unit id="erasedTo">
        <source>Erased to</source>
        <target state="translated">清除為</target>
        <note />
      </trans-unit>
      <trans-unit id="parsUnfinishedExpression">
        <source>Unexpected token '{0}' or incomplete expression</source>
        <target state="translated">未預期的語彙基元 '{0}' 或不完整的運算式</target>
        <note />
      </trans-unit>
      <trans-unit id="parsAttributeOnIncompleteCode">
        <source>Cannot find code target for this attribute, possibly because the code after the attribute is incomplete.</source>
        <target state="translated">找不到以此屬性為目標的程式碼，可能是因為屬性之後的程式碼不完整。</target>
        <note />
      </trans-unit>
      <trans-unit id="parsTypeNameCannotBeEmpty">
        <source>Type name cannot be empty.</source>
        <target state="translated">類型名稱不可為空白。</target>
        <note />
      </trans-unit>
      <trans-unit id="buildProblemReadingAssembly">
        <source>Problem reading assembly '{0}': {1}</source>
        <target state="translated">讀取組件 '{0}' 時發生問題: {1}</target>
        <note />
      </trans-unit>
      <trans-unit id="tcTPFieldMustBeLiteral">
        <source>Invalid provided field. Provided fields of erased provided types must be literals.</source>
        <target state="translated">提供的欄位無效。所清除之提供類型的提供欄位必須為常值。</target>
        <note />
      </trans-unit>
      <trans-unit id="loadingDescription">
        <source>(loading description...)</source>
        <target state="translated">(正在載入描述...)</target>
        <note />
      </trans-unit>
      <trans-unit id="descriptionUnavailable">
        <source>(description unavailable...)</source>
        <target state="translated">(無法使用描述...)</target>
        <note />
      </trans-unit>
      <trans-unit id="chkTyparMultipleClassConstraints">
        <source>A type variable has been constrained by multiple different class types. A type variable may only have one class constraint.</source>
        <target state="translated">類型變數受到多種不同類別類型約束。類型變數只能有一個類別條件約束。</target>
        <note />
      </trans-unit>
      <trans-unit id="tcMatchMayNotBeUsedWithQuery">
        <source>'match' expressions may not be used in queries</source>
        <target state="translated">不可以在查詢中使用 'match' 運算式</target>
        <note />
      </trans-unit>
      <trans-unit id="memberOperatorDefinitionWithNonTripleArgument">
        <source>Infix operator member '{0}' has {1} initial argument(s). Expected a tuple of 3 arguments</source>
        <target state="translated">中置運算子成員 '{0}' 有 {1} 個初始引數。必須是 3 個引數的元組</target>
        <note />
      </trans-unit>
      <trans-unit id="cannotResolveNullableOperators">
        <source>The operator '{0}' cannot be resolved. Consider opening the module 'Microsoft.FSharp.Linq.NullableOperators'.</source>
        <target state="translated">無法解析運算子 '{0}'。請考慮開啟模組 'Microsoft.FSharp.Linq.NullableOperators'。</target>
        <note />
      </trans-unit>
      <trans-unit id="tcOperatorRequiresIn">
        <source>'{0}' must be followed by 'in'. Usage: {1}.</source>
        <target state="translated">’{0}' 之後必須是 'in'。使用方式: {1}。</target>
        <note />
      </trans-unit>
      <trans-unit id="parsIllegalMemberVarInObjectImplementation">
        <source>Neither 'member val' nor 'override val' definitions are permitted in object expressions.</source>
        <target state="translated">物件運算式中不允許使用 'member val' 和 'override val' 定義。</target>
        <note />
      </trans-unit>
      <trans-unit id="tcEmptyCopyAndUpdateRecordInvalid">
        <source>Copy-and-update record expressions must include at least one field.</source>
        <target state="translated">複製並更新記錄運算式必須至少包含一個欄位。</target>
        <note />
      </trans-unit>
      <trans-unit id="parsUnderscoreInvalidFieldName">
        <source>'_' cannot be used as field name</source>
        <target state="translated">'_' 不可做為欄位名稱</target>
        <note />
      </trans-unit>
      <trans-unit id="tcGeneratedTypesShouldBeInternalOrPrivate">
        <source>The provided types generated by this use of a type provider may not be used from other F# assemblies and should be marked internal or private. Consider using 'type internal TypeName = ...' or 'type private TypeName = ...'.</source>
        <target state="translated">以這種方式使用型別提供者所產生的提供型別不能在其他 F# 組件中使用，而且應該標記為內部或私用。請考慮使用 'type internal TypeName = ...' 或 'type private TypeName = ...'。</target>
        <note />
      </trans-unit>
      <trans-unit id="chkGetterAndSetterHaveSamePropertyType">
        <source>A property's getter and setter must have the same type. Property '{0}' has getter of type '{1}' but setter of type '{2}'.</source>
        <target state="translated">屬性的 getter 和 setter 必須具有相同類型。屬性 '{0}' 的 getter 類型為 '{1}'，但 setter 類型為 '{2}'。</target>
        <note />
      </trans-unit>
      <trans-unit id="tcRuntimeSuppliedMethodCannotBeUsedInUserCode">
        <source>Array method '{0}' is supplied by the runtime and cannot be directly used in code. For operations with array elements consider using family of GetArray/SetArray functions from LanguagePrimitives.IntrinsicFunctions module.</source>
        <target state="translated">陣列方法 '{0}' 是由執行階段所提供，無法直接用於程式碼中。對於含有陣列元素的作業，請考慮使用 LanguagePrimitives.IntrinsicFunctions 模組中的 GetArray/SetArray 函式系列。</target>
        <note />
      </trans-unit>
      <trans-unit id="tcUnionCaseConstructorDoesNotHaveFieldWithGivenName">
        <source>The union case '{0}' does not have a field named '{1}'.</source>
        <target state="translated">聯集 '{0}' 沒有名為 '{1}' 的欄位。</target>
        <note />
      </trans-unit>
      <trans-unit id="tcUnionCaseFieldCannotBeUsedMoreThanOnce">
        <source>Union case/exception field '{0}' cannot be used more than once.</source>
        <target state="translated">等位/例外狀況欄位 '{0}' 不可以重複使用。</target>
        <note />
      </trans-unit>
      <trans-unit id="tcFieldNameIsUsedModeThanOnce">
        <source>Named field '{0}' is used more than once.</source>
        <target state="translated">具名欄位 '{0}' 使用一次以上。</target>
        <note />
      </trans-unit>
      <trans-unit id="tcFieldNameConflictsWithGeneratedNameForAnonymousField">
        <source>Named field '{0}' conflicts with autogenerated name for anonymous field.</source>
        <target state="translated">具名欄位 '{0}' 與匿名欄位的自動產生名稱相衝突。</target>
        <note />
      </trans-unit>
      <trans-unit id="tastConstantExpressionOverflow">
        <source>This literal expression or attribute argument results in an arithmetic overflow.</source>
        <target state="translated">這個常值運算式或屬性引數會導致算術溢位。</target>
        <note />
      </trans-unit>
      <trans-unit id="tcIllegalStructTypeForConstantExpression">
        <source>This is not valid literal expression. The [&lt;Literal&gt;] attribute will be ignored.</source>
        <target state="translated">這不是有效的常值運算式。將會略過 [&lt;Literal&gt;] 屬性。</target>
        <note />
      </trans-unit>
      <trans-unit id="fscSystemRuntimeInteropServicesIsRequired">
        <source>System.Runtime.InteropServices assembly is required to use UnknownWrapper\DispatchWrapper classes.</source>
        <target state="translated">使用 UnknownWrapper\DispatchWrapper 類別需要 System.Runtime.InteropServices 組件。</target>
        <note />
      </trans-unit>
      <trans-unit id="abImplicitHeapAllocation">
        <source>The mutable local '{0}' is implicitly allocated as a reference cell because it has been captured by a closure. This warning is for informational purposes only to indicate where implicit allocations are performed.</source>
        <target state="translated">可變動的本機 '{0}' 已隱含地配置為參考儲存格，因為關閉符號已將其擷取。此警告僅供參考，目的是要指出執行隱含配置的位置。</target>
        <note />
      </trans-unit>
      <trans-unit id="estApplyStaticArgumentsForMethodNotImplemented">
        <source>A type provider implemented GetStaticParametersForMethod, but ApplyStaticArgumentsForMethod was not implemented or invalid</source>
        <target state="translated">型別提供者已實作 GetStaticParametersForMethod，但 ApplyStaticArgumentsForMethod 未實作或無效</target>
        <note />
      </trans-unit>
      <trans-unit id="etErrorApplyingStaticArgumentsToMethod">
        <source>An error occured applying the static arguments to a provided method</source>
        <target state="translated">將靜態引數套用至所提供的方法時，發生錯誤</target>
        <note />
      </trans-unit>
      <trans-unit id="pplexUnexpectedChar">
        <source>Unexpected character '{0}' in preprocessor expression</source>
        <target state="translated">前置處理器運算式包含未預期的字元 '{0}'</target>
        <note />
      </trans-unit>
      <trans-unit id="ppparsUnexpectedToken">
        <source>Unexpected token '{0}' in preprocessor expression</source>
        <target state="translated">前置處理器運算式包含未預期的語彙基元 '{0}'</target>
        <note />
      </trans-unit>
      <trans-unit id="ppparsIncompleteExpression">
        <source>Incomplete preprocessor expression</source>
        <target state="translated">前置處理器運算式不完整</target>
        <note />
      </trans-unit>
      <trans-unit id="ppparsMissingToken">
        <source>Missing token '{0}' in preprocessor expression</source>
        <target state="translated">前置處理器運算式缺少語彙基元 '{0}'</target>
        <note />
      </trans-unit>
      <trans-unit id="pickleMissingDefinition">
        <source>An error occurred while reading the F# metadata node at position {0} in table '{1}' of assembly '{2}'. The node had no matching declaration. Please report this warning. You may need to recompile the F# assembly you are using.</source>
        <target state="translated">讀取組件 '{2}' 的資料表 '{1}' 中位置 {0} 上之 F# 中繼資料節點時發生錯誤。節點沒有相符的宣告。請回報此警告。您可能需要重新編譯正在使用的 F# 組件。</target>
        <note />
      </trans-unit>
      <trans-unit id="checkNotSufficientlyGenericBecauseOfScope">
        <source>Type inference caused the type variable {0} to escape its scope. Consider adding an explicit type parameter declaration or adjusting your code to be less generic.</source>
        <target state="translated">型別推斷會造成型別變數 {0} 溢出其範圍。請考慮加入明確的型別參數宣告，或將您的程式碼調整到低於一般程度。</target>
        <note />
      </trans-unit>
      <trans-unit id="checkNotSufficientlyGenericBecauseOfScopeAnon">
        <source>Type inference caused an inference type variable to escape its scope. Consider adding type annotations to make your code less generic.</source>
        <target state="translated">型別推斷會造成推斷型別變數溢出其範圍。請考慮加入型別附註，可讓您的程式碼低於一般程度。</target>
        <note />
      </trans-unit>
      <trans-unit id="checkRaiseFamilyFunctionArgumentCount">
        <source>Redundant arguments are being ignored in function '{0}'. Expected {1} but got {2} arguments.</source>
        <target state="translated">正在忽略函式 '{0}' 中多餘的引數。預期為 {1} 個引數，但找到 {2} 個。</target>
        <note />
      </trans-unit>
      <trans-unit id="checkLowercaseLiteralBindingInPattern">
        <source>Lowercase literal '{0}' is being shadowed by a new pattern with the same name. Only uppercase and module-prefixed literals can be used as named patterns.</source>
        <target state="translated">小寫常值 '{0}' 正由名稱相同的新模式所遮蔽。只有大寫及模組前置的常值可做為具名的模式使用。</target>
        <note />
      </trans-unit>
      <trans-unit id="tcLiteralDoesNotTakeArguments">
        <source>This literal pattern does not take arguments</source>
        <target state="translated">此常值模式不接受引數</target>
        <note />
      </trans-unit>
      <trans-unit id="tcConstructorsIllegalInAugmentation">
        <source>Constructors are not permitted as extension members - they must be defined as part of the original definition of the type</source>
        <target state="translated">建構函式不得是擴充成員 - 其必須在類型的原始定義中定義</target>
        <note />
      </trans-unit>
      <trans-unit id="optsInvalidResponseFile">
        <source>Invalid response file '{0}' ( '{1}' )</source>
        <target state="translated">回應檔 '{0}' ( '{1}' ) 無效</target>
        <note />
      </trans-unit>
      <trans-unit id="optsResponseFileNotFound">
        <source>Response file '{0}' not found in '{1}'</source>
        <target state="translated">在 '{1}' 中找不到回應檔 '{0}'</target>
        <note />
      </trans-unit>
      <trans-unit id="optsResponseFileNameInvalid">
        <source>Response file name '{0}' is empty, contains invalid characters, has a drive specification without an absolute path, or is too long</source>
        <target state="translated">回應檔名稱 '{0}' 為空白、包含無效的字元、未使用絕對路徑指定磁碟機或太長</target>
        <note />
      </trans-unit>
      <trans-unit id="fsharpCoreNotFoundToBeCopied">
        <source>Cannot find FSharp.Core.dll in compiler's directory</source>
        <target state="translated">在編譯器的目錄中找不到 FSharp.Core.dll</target>
        <note />
      </trans-unit>
      <trans-unit id="tcTupleStructMismatch">
        <source>One tuple type is a struct tuple, the other is a reference tuple</source>
        <target state="translated">一個元組類型為結構元組，另一個則為參考元組</target>
        <note />
      </trans-unit>
      <trans-unit id="etMissingStaticArgumentsToMethod">
        <source>This provided method requires static parameters</source>
        <target state="translated">此提供的方法需要靜態參數</target>
        <note />
      </trans-unit>
      <trans-unit id="considerUpcast">
        <source>The conversion from {0} to {1} is a compile-time safe upcast, not a downcast. Consider using 'upcast' instead of 'downcast'.</source>
        <target state="translated">從 {0} 轉換為 {1} 屬於編譯時間安全的向上轉換，而非向下轉換。請考慮使用 'upcast' 而不使用 'downcast'。</target>
        <note />
      </trans-unit>
      <trans-unit id="considerUpcastOperator">
        <source>The conversion from {0} to {1} is a compile-time safe upcast, not a downcast. Consider using the :&gt; (upcast) operator instead of the :?&gt; (downcast) operator.</source>
        <target state="translated">從 {0} 到 {1} 的轉換在編譯時間會是安全的向上轉換，而不是向下轉換。請考慮使用 :&gt; (向上轉換) 運算子，而不要使用 :?&gt; (向下轉換) 運算子。</target>
        <note />
      </trans-unit>
      <trans-unit id="tcRecImplied">
        <source>The 'rec' on this module is implied by an outer 'rec' declaration and is being ignored</source>
        <target state="translated">此模組上的 'rec' 是由外部 'rec' 宣告所默示，已略過</target>
        <note />
      </trans-unit>
      <trans-unit id="tcOpenFirstInMutRec">
        <source>In a recursive declaration group, 'open' declarations must come first in each module</source>
        <target state="translated">在遞迴宣告群組中，'open' 宣告必須優先出現在每個模組中</target>
        <note />
      </trans-unit>
      <trans-unit id="tcModuleAbbrevFirstInMutRec">
        <source>In a recursive declaration group, module abbreviations must come after all 'open' declarations and before other declarations</source>
        <target state="translated">在遞迴宣告群組中，模組縮寫必須出現在所有 'open' 宣告之後、其他宣告之前</target>
        <note />
      </trans-unit>
      <trans-unit id="tcUnsupportedMutRecDecl">
        <source>This declaration is not supported in recursive declaration groups</source>
        <target state="translated">遞迴宣告群組中不支援此宣告</target>
        <note />
      </trans-unit>
      <trans-unit id="parsInvalidUseOfRec">
        <source>Invalid use of 'rec' keyword</source>
        <target state="translated">不當使用 'rec' 關鍵字</target>
        <note />
      </trans-unit>
      <trans-unit id="tcStructUnionMultiCaseDistinctFields">
        <source>If a union type has more than one case and is a struct, then all fields within the union type must be given unique names.</source>
        <target state="translated">如果等位型別有一個以上的案例並且為結構，等位型別內所有欄位的名稱就都不得重複。</target>
        <note />
      </trans-unit>
      <trans-unit id="CallerMemberNameIsOverriden">
        <source>The CallerMemberNameAttribute applied to parameter '{0}' will have no effect. It is overridden by the CallerFilePathAttribute.</source>
        <target state="translated">套用至參數 '{0}' 的 CallerMemberNameAttribute 將不會有作用。CallerFilePathAttribute 會加以覆寫。</target>
        <note />
      </trans-unit>
      <trans-unit id="tcFixedNotAllowed">
        <source>Invalid use of 'fixed'. 'fixed' may only be used in a declaration of the form 'use x = fixed expr' where the expression is an array, the address of a field, the address of an array element or a string'</source>
        <target state="translated">使用 'fixed' 無效。'fixed' 僅能用於格式為 'use x = fixed expr' 的宣告中，其中運算式為陣列、欄位的位址、陣列元素的位址或字串</target>
        <note />
      </trans-unit>
      <trans-unit id="tcCouldNotFindOffsetToStringData">
        <source>Could not find method System.Runtime.CompilerServices.OffsetToStringData in references when building 'fixed' expression.</source>
        <target state="translated">建置 'fixed' 運算式時，在參考中找不到方法 System.Runtime.CompilerServices.OffsetToStringData。</target>
        <note />
      </trans-unit>
      <trans-unit id="tcNamedActivePattern">
        <source>{0} is an active pattern and cannot be treated as a discriminated union case with named fields.</source>
        <target state="translated">{0} 是現用模式，無法視為具名欄位的差別聯集。</target>
        <note />
      </trans-unit>
      <trans-unit id="DefaultParameterValueNotAppropriateForArgument">
        <source>The default value does not have the same type as the argument. The DefaultParameterValue attribute and any Optional attribute will be ignored. Note: 'null' needs to be annotated with the correct type, e.g. 'DefaultParameterValue(null:obj)'.</source>
        <target state="translated">預設值並沒有與引數相同的類型。將略過 DefaultParameterValue 屬性及任何 Optional 屬性。注意: 'null' 需要加上正確的加註類型，例如 'DefaultParameterValue(null:obj)'。</target>
        <note />
      </trans-unit>
      <trans-unit id="tcGlobalsSystemTypeNotFound">
        <source>The system type '{0}' was required but no referenced system DLL contained this type</source>
        <target state="translated">需要系統類型 '{0}'，但參考的系統 DLL 均未包含此類型</target>
        <note />
      </trans-unit>
      <trans-unit id="typrelMemberHasMultiplePossibleDispatchSlots">
        <source>The member '{0}' matches multiple overloads of the same method.\nPlease restrict it to one of the following:{1}.</source>
        <target state="translated">成員 '{0}' 符合相同方法的多個多載。\n請將它限制為下列其中一項: {1}。</target>
        <note />
      </trans-unit>
      <trans-unit id="methodIsNotStatic">
        <source>Method or object constructor '{0}' is not static</source>
        <target state="translated">方法或物件建構函式 '{0}' 不是靜態的</target>
        <note />
      </trans-unit>
      <trans-unit id="parsUnexpectedSymbolEqualsInsteadOfIn">
        <source>Unexpected symbol '=' in expression. Did you intend to use 'for x in y .. z do' instead?</source>
        <target state="translated">運算式中有非預期的符號 '='。您其實要使用 'for x in y .. z do' 嗎?</target>
        <note />
      </trans-unit>
      <trans-unit id="keywordDescriptionAbstract">
        <source>Indicates a method that either has no implementation in the type in which it is declared or that is virtual and has a default implementation.</source>
        <target state="translated">指出方法，此方法可能在其宣告的類型中沒有實作，或者是虛擬方法而具有預設實作。</target>
        <note />
      </trans-unit>
<<<<<<< HEAD
      <trans-unit id="keywordDescriptionAnd">
        <source>Used in mutually recursive bindings, in property declarations, and with multiple constraints on generic parameters.</source>
        <target state="translated">用於互相遞迴的繫結、屬性宣告，以及搭配泛型參數的多個條件約束。</target>
        <note />
      </trans-unit>
=======
>>>>>>> 5b52031f
      <trans-unit id="keywordDescriptionAs">
        <source>Used to give the current class object an object name. Also used to give a name to a whole pattern within a pattern match.</source>
        <target state="translated">用以提供物件名稱給目前的類別物件。也用以提供名稱給模式比對內的整個模式。</target>
        <note />
      </trans-unit>
      <trans-unit id="keywordDescriptionAssert">
        <source>Used to verify code during debugging.</source>
        <target state="translated">用以在偵錯期間驗證程式碼。</target>
        <note />
      </trans-unit>
      <trans-unit id="keywordDescriptionBase">
        <source>Used as the name of the base class object.</source>
        <target state="translated">用作基底類別物件的名稱。</target>
        <note />
      </trans-unit>
      <trans-unit id="keywordDescriptionBegin">
        <source>In verbose syntax, indicates the start of a code block.</source>
        <target state="translated">在詳細資訊語法中指定程式碼區塊的開頭。</target>
        <note />
      </trans-unit>
      <trans-unit id="keywordDescriptionClass">
        <source>In verbose syntax, indicates the start of a class definition.</source>
        <target state="translated">在詳細資訊語法中，指出類別定義的開頭。</target>
        <note />
      </trans-unit>
      <trans-unit id="keywordDescriptionDefault">
        <source>Indicates an implementation of an abstract method; used together with an abstract method declaration to create a virtual method.</source>
        <target state="translated">指出抽象方法的實作; 與抽象方法宣告一併使用，以建立虛擬方法。</target>
        <note />
      </trans-unit>
      <trans-unit id="keywordDescriptionDelegate">
        <source>Used to declare a delegate.</source>
        <target state="translated">用以宣告委派。</target>
        <note />
      </trans-unit>
      <trans-unit id="keywordDescriptionDo">
        <source>Used in looping constructs or to execute imperative code.</source>
        <target state="translated">用於重複的建構或用以執行命令式程式碼。</target>
        <note />
      </trans-unit>
      <trans-unit id="keywordDescriptionDone">
        <source>In verbose syntax, indicates the end of a block of code in a looping expression.</source>
        <target state="translated">在詳細資訊語法中，指出重複運算式中程式碼區塊的結尾。</target>
        <note />
      </trans-unit>
      <trans-unit id="keywordDescriptionDowncast">
        <source>Used to convert to a type that is lower in the inheritance chain.</source>
        <target state="translated">用以將類型轉換為繼承鏈結中較低的類型。</target>
        <note />
      </trans-unit>
      <trans-unit id="keywordDescriptionDownto">
        <source>In a for expression, used when counting in reverse.</source>
        <target state="translated">在 for 運算式中，在倒數時使用。</target>
        <note />
      </trans-unit>
      <trans-unit id="keywordDescriptionElif">
        <source>Used in conditional branching. A short form of else if.</source>
        <target state="translated">用於條件式分支。else if 的簡短形式。</target>
        <note />
      </trans-unit>
      <trans-unit id="keywordDescriptionElse">
        <source>Used in conditional branching.</source>
        <target state="translated">用於條件式分支。</target>
        <note />
      </trans-unit>
      <trans-unit id="keywordDescriptionEnd">
        <source>In type definitions and type extensions, indicates the end of a section of member definitions. In verbose syntax, used to specify the end of a code block that starts with the begin keyword.</source>
        <target state="translated">在類型定義及類型延伸模組中，指出成員定義區段的結尾。在詳細資訊語法中，用以指定開頭為 begin 關鍵字之程式碼區塊的結尾。</target>
        <note />
      </trans-unit>
      <trans-unit id="keywordDescriptionException">
        <source>Used to declare an exception type.</source>
        <target state="translated">用以宣告例外狀況類型。</target>
        <note />
      </trans-unit>
      <trans-unit id="keywordDescriptionExtern">
        <source>Indicates that a declared program element is defined in another binary or assembly.</source>
        <target state="translated">指出宣告的程式元素已在另一個二進位檔或組件中定義。</target>
        <note />
      </trans-unit>
      <trans-unit id="keywordDescriptionTrueFalse">
        <source>Used as a Boolean literal.</source>
        <target state="translated">用作布林值常數。</target>
        <note />
      </trans-unit>
      <trans-unit id="keywordDescriptionFinally">
        <source>Used together with try to introduce a block of code that executes regardless of whether an exception occurs.</source>
        <target state="translated">當與 with 並用時，可引入無論例外狀況發生與否皆會執行的程式碼區塊。</target>
        <note />
      </trans-unit>
      <trans-unit id="keywordDescriptionFor">
        <source>Used in looping constructs.</source>
        <target state="translated">用於重複的建構。</target>
        <note />
      </trans-unit>
      <trans-unit id="keywordDescriptionFun">
        <source>Used in lambda expressions, also known as anonymous functions.</source>
        <target state="translated">用於 Lambda 運算式，也稱作匿名函式。</target>
        <note />
      </trans-unit>
      <trans-unit id="keywordDescriptionFunction">
        <source>Used as a shorter alternative to the fun keyword and a match expression in a lambda expression that has pattern matching on a single argument.</source>
        <target state="translated">用作 fun 關鍵字的較短替代項，以及在單一引數有模式比對之 Lambda 運算式中的比對運算式。</target>
        <note />
      </trans-unit>
      <trans-unit id="keywordDescriptionGlobal">
        <source>Used to reference the top-level .NET namespace.</source>
        <target state="translated">用以參考頂層 .NET 命名空間。</target>
        <note />
      </trans-unit>
      <trans-unit id="keywordDescriptionIf">
        <source>Used in conditional branching constructs.</source>
        <target state="translated">用於條件式分支建構。</target>
        <note />
      </trans-unit>
      <trans-unit id="keywordDescriptionIn">
        <source>Used for sequence expressions and, in verbose syntax, to separate expressions from bindings.</source>
        <target state="translated">用於順序運算式及詳細資料語法中，以從繫結分隔運算式。</target>
        <note />
      </trans-unit>
      <trans-unit id="keywordDescriptionInherit">
        <source>Used to specify a base class or base interface.</source>
        <target state="translated">用以指定基底類別或基底介面。</target>
        <note />
      </trans-unit>
      <trans-unit id="keywordDescriptionInline">
        <source>Used to indicate a function that should be integrated directly into the caller's code.</source>
        <target state="translated">用以指出應直接整合到呼叫者程式碼中的函式。</target>
        <note />
      </trans-unit>
      <trans-unit id="keywordDescriptionInterface">
        <source>Used to declare and implement interfaces.</source>
        <target state="translated">用以宣告及實作介面。</target>
        <note />
      </trans-unit>
      <trans-unit id="keywordDescriptionInternal">
        <source>Used to specify that a member is visible inside an assembly but not outside it.</source>
        <target state="translated">用以指定在組件內可見，但在組件外不可見的成員。</target>
        <note />
      </trans-unit>
      <trans-unit id="keywordDescriptionLazy">
        <source>Used to specify a computation that is to be performed only when a result is needed.</source>
        <target state="translated">用以指定只會在需要結果時才執行的計算。</target>
        <note />
      </trans-unit>
      <trans-unit id="keywordDescriptionLet">
        <source>Used to associate, or bind, a name to a value or function.</source>
        <target state="translated">用以對值或函式建立名稱的關聯或繫結。</target>
        <note />
      </trans-unit>
      <trans-unit id="keywordDescriptionLetBang">
        <source>Used in computation expressions to bind a name to the result of another computation expression.</source>
        <target state="translated">在計算運算式中用來將名稱繫結到另一個計算運算式的結果。</target>
        <note />
      </trans-unit>
      <trans-unit id="keywordDescriptionMatch">
        <source>Used to branch by comparing a value to a pattern.</source>
        <target state="translated">用以對模式比較值，以進行分支。</target>
        <note />
      </trans-unit>
      <trans-unit id="keywordDescriptionMember">
        <source>Used to declare a property or method in an object type.</source>
        <target state="translated">用以宣告物件類型中的屬性或方法。</target>
        <note />
      </trans-unit>
      <trans-unit id="keywordDescriptionModule">
        <source>Used to associate a name with a group of related types, values, and functions, to logically separate it from other code.</source>
        <target state="translated">用以在名稱與相關類型、值及函式的群組之間建立關聯，以邏輯方式從其他程式碼分隔出名稱。</target>
        <note />
      </trans-unit>
      <trans-unit id="keywordDescriptionMutable">
        <source>Used to declare a variable, that is, a value that can be changed.</source>
        <target state="translated">用以宣告變數，亦即可變更的值。</target>
        <note />
      </trans-unit>
      <trans-unit id="keywordDescriptionNamespace">
        <source>Used to associate a name with a group of related types and modules, to logically separate it from other code.</source>
        <target state="translated">用以在名稱與相關類型及模組的群組之間建立關聯，以邏輯方式從其他程式碼分隔出名稱。</target>
        <note />
      </trans-unit>
      <trans-unit id="keywordDescriptionNew">
        <source>Used to declare, define, or invoke a constructor that creates or that can create an object. Also used in generic parameter constraints to indicate that a type must have a certain constructor.</source>
        <target state="translated">用以宣告、定義或叫用會建立或可建立物件的建構函式。也用於泛型參數條件約束，以指出類型必須有特定建構函式。</target>
        <note />
      </trans-unit>
      <trans-unit id="keywordDescriptionNot">
        <source>Not actually a keyword. However, not struct in combination is used as a generic parameter constraint.</source>
        <target state="translated">實際上不是關鍵字。不過，組合的 not struct 可用作泛型參數條件約束。</target>
        <note />
      </trans-unit>
      <trans-unit id="keywordDescriptionNull">
        <source>Indicates the absence of an object. Also used in generic parameter constraints.</source>
        <target state="translated">指出物件的缺少情形。也會用在泛型參數條件約束中。</target>
        <note />
      </trans-unit>
      <trans-unit id="keywordDescriptionOf">
        <source>Used in discriminated unions to indicate the type of categories of values, and in delegate and exception declarations.</source>
        <target state="translated">用於差別聯集以指出值分類的類型，並用於委派和例外狀況宣告。</target>
        <note />
      </trans-unit>
      <trans-unit id="keywordDescriptionOpen">
        <source>Used to make the contents of a namespace or module available without qualification.</source>
        <target state="translated">用以製作不需資格即可使用的命名空間或模組內容。</target>
        <note />
      </trans-unit>
      <trans-unit id="keywordDescriptionOr">
        <source>Used with Boolean conditions as a Boolean or operator. Equivalent to ||. Also used in member constraints.</source>
        <target state="translated">搭配布林值條件使用，作為布林值或運算子。相當於 ||。也用於成員條件約束。</target>
        <note />
      </trans-unit>
      <trans-unit id="keywordDescriptionOverride">
        <source>Used to implement a version of an abstract or virtual method that differs from the base version.</source>
        <target state="translated">用以實作不同於基底版本的抽象或虛擬方法版本。</target>
        <note />
      </trans-unit>
      <trans-unit id="keywordDescriptionPrivate">
        <source>Restricts access to a member to code in the same type or module.</source>
        <target state="translated">將成員的存取限制為類型或模組相同的程式碼。</target>
        <note />
      </trans-unit>
      <trans-unit id="keywordDescriptionPublic">
        <source>Allows access to a member from outside the type.</source>
        <target state="translated">允許存取來自類型外的成員。</target>
        <note />
      </trans-unit>
      <trans-unit id="keywordDescriptionRec">
        <source>Used to indicate that a function is recursive.</source>
        <target state="translated">用以指出函式是遞迴的。</target>
        <note />
      </trans-unit>
      <trans-unit id="keywordDescriptionReturn">
        <source>Used to provide a value for the result of the containing computation expression.</source>
        <target state="translated">用來為內含的計算運算式結果提供值。</target>
        <note />
      </trans-unit>
      <trans-unit id="keywordDescriptionReturnBang">
        <source>Used to provide a value for the result of the containing computation expression, where that value itself comes from the result another computation expression.</source>
        <target state="translated">用來為內含的計算運算式提供值，而該值本身來自另一個計算運算式的結果。</target>
        <note />
      </trans-unit>
      <trans-unit id="keywordDescriptionSelect">
        <source>Used in query expressions to specify what fields or columns to extract. Note that this is a contextual keyword, which means that it is not actually a reserved word and it only acts like a keyword in appropriate context.</source>
        <target state="translated">用於查詢運算式，以指定要擷取的欄位或資料行。請注意這是內容關鍵字，表示這實際上不是保留字，而只會在適當內容中以關鍵字形式運作。</target>
        <note />
      </trans-unit>
      <trans-unit id="keywordDescriptionStatic">
        <source>Used to indicate a method or property that can be called without an instance of a type, or a value member that is shared among all instances of a type.</source>
        <target state="translated">用以指出不需要類型執行個體即可呼叫的方法或屬性，或在所有類型執行個體間共用的值成員。</target>
        <note />
      </trans-unit>
      <trans-unit id="keywordDescriptionStruct">
        <source>Used to declare a structure type. Also used in generic parameter constraints.</source>
        <target state="translated">用來宣告結構類型。也用於泛型參數限制。</target>
        <note />
      </trans-unit>
      <trans-unit id="keywordDescriptionThen">
        <source>Used in conditional expressions. Also used to perform side effects after object construction.</source>
        <target state="translated">用於條件運算式。也可在物件建構後用來執行副作用。</target>
        <note />
      </trans-unit>
      <trans-unit id="keywordDescriptionTo">
        <source>Used in for loops to indicate a range.</source>
        <target state="translated">用於 for 迴圈以指出範圍。</target>
        <note />
      </trans-unit>
      <trans-unit id="keywordDescriptionTry">
        <source>Used to introduce a block of code that might generate an exception. Used together with with or finally.</source>
        <target state="translated">用於引入可能會產生例外狀況的程式碼區塊。這會與 with 或 finally 並用。</target>
        <note />
      </trans-unit>
      <trans-unit id="keywordDescriptionType">
        <source>Used to declare a class, record, structure, discriminated union, enumeration type, unit of measure, or type abbreviation.</source>
        <target state="translated">用以宣告類別、記錄、結構、差別聯集、列舉類型、測量單位或類型縮寫。</target>
        <note />
      </trans-unit>
      <trans-unit id="keywordDescriptionUpcast">
        <source>Used to convert to a type that is higher in the inheritance chain.</source>
        <target state="translated">用以將類型轉換為繼承鏈結中較高的類型。</target>
        <note />
      </trans-unit>
      <trans-unit id="keywordDescriptionUse">
        <source>Used instead of let for values that implement IDisposable</source>
        <target state="translated">對於實作 IDisposable 的值，會使用此項而非 let</target>
        <note />
      </trans-unit>
      <trans-unit id="keywordDescriptionUseBang">
        <source>Used instead of let! in computation expressions for computation expression results that implement IDisposable.</source>
        <target state="translated">在計算運算式中用來取代 let!，以得出會實作 IDisposable 的計算運算式結果。</target>
        <note />
      </trans-unit>
      <trans-unit id="keywordDescriptionVal">
        <source>Used in a signature to indicate a value, or in a type to declare a member, in limited situations.</source>
        <target state="translated">在有限的情形下用於簽章中以指出值，或於類型中以宣告成員。</target>
        <note />
      </trans-unit>
      <trans-unit id="keywordDescriptionVoid">
        <source>Indicates the .NET void type. Used when interoperating with other .NET languages.</source>
        <target state="translated">指出 .NET void 類型。在與其他 .NET 語言交互操作時使用。</target>
        <note />
      </trans-unit>
      <trans-unit id="keywordDescriptionWhen">
        <source>Used for Boolean conditions (when guards) on pattern matches and to introduce a constraint clause for a generic type parameter.</source>
        <target state="translated">用於模式比對時的布林值條件 (when 成立條件)，以及為泛型型別參數引入條件約束時用。</target>
        <note />
      </trans-unit>
      <trans-unit id="keywordDescriptionWhile">
        <source>Introduces a looping construct.</source>
        <target state="translated">引進重複的條件約束。</target>
        <note />
      </trans-unit>
      <trans-unit id="keywordDescriptionWith">
        <source>Used together with the match keyword in pattern matching expressions. Also used in object expressions, record copying expressions, and type extensions to introduce member definitions, and to introduce exception handlers.</source>
        <target state="translated">在模式比對運算式中搭配 match 關鍵字使用。也用在物件運算式、記錄複製運算式及類型運算時，以引入成員定義，並用以引入例外狀況處理常式。</target>
        <note />
      </trans-unit>
      <trans-unit id="keywordDescriptionYield">
        <source>Used in a sequence expression to produce a value for a sequence.</source>
        <target state="translated">用於順序運算式中，以產生順序的值。</target>
        <note />
      </trans-unit>
      <trans-unit id="keywordDescriptionYieldBang">
        <source>Used in a computation expression to append the result of a given computation expression to a collection of results for the containing computation expression.</source>
        <target state="translated">用於計算運算式中，以將指定計算運算式的結果附加到內含計算運算式的結果集合。</target>
        <note />
      </trans-unit>
      <trans-unit id="keywordDescriptionRightArrow">
        <source>In function types, delimits arguments and return values. Yields an expression (in sequence expressions); equivalent to the yield keyword. Used in match expressions</source>
        <target state="translated">在函式類型中，分隔引數並傳回值。產生運算式 (循序運算式); 相當於 yield 關鍵字。用於比對運算式</target>
        <note />
      </trans-unit>
      <trans-unit id="keywordDescriptionLeftArrow">
        <source>Assigns a value to a variable.</source>
        <target state="translated">將值指派給變數。</target>
        <note />
      </trans-unit>
      <trans-unit id="keywordDescriptionCast">
        <source>Converts a type to type that is higher in the hierarchy.</source>
        <target state="translated">將類型轉換為階層中較高的類型。</target>
        <note />
      </trans-unit>
      <trans-unit id="keywordDescriptionDynamicCast">
        <source>Converts a type to a type that is lower in the hierarchy.</source>
        <target state="translated">將類型轉換為階層中較低的類型。</target>
        <note />
      </trans-unit>
      <trans-unit id="keywordDescriptionTypedQuotation">
        <source>Delimits a typed code quotation.</source>
        <target state="translated">分隔具型別的程式碼引號。</target>
        <note />
      </trans-unit>
      <trans-unit id="keywordDescriptionUntypedQuotation">
        <source>Delimits a untyped code quotation.</source>
        <target state="translated">分隔不具型別的程式碼引號。</target>
        <note />
      </trans-unit>
      <trans-unit id="itemNotFoundDuringDynamicCodeGen">
        <source>{0} '{1}' not found in assembly '{2}'. A possible cause may be a version incompatibility. You may need to explicitly reference the correct version of this assembly to allow all referenced components to use the correct version.</source>
        <target state="translated">組件 '{2}' 中找不到 {0} '{1}'。可能的原因為版本不相容。您可能需要明確參考此組件的正確版本，以允許所有參考的元件使用正確的版本。</target>
        <note />
      </trans-unit>
      <trans-unit id="itemNotFoundInTypeDuringDynamicCodeGen">
        <source>{0} '{1}' not found in type '{2}' from assembly '{3}'. A possible cause may be a version incompatibility. You may need to explicitly reference the correct version of this assembly to allow all referenced components to use the correct version.</source>
        <target state="translated">組件 '{3}' 的類型 '{2}' 中找不到 {0} '{1}'。可能的原因為版本不相容。您可能需要明確參考此組件的正確版本，以允許所有參考的元件使用正確的版本。</target>
        <note />
      </trans-unit>
      <trans-unit id="descriptionWordIs">
        <source>is</source>
        <target state="translated">是</target>
        <note />
      </trans-unit>
      <trans-unit id="notAFunction">
        <source>This value is not a function and cannot be applied.</source>
        <target state="translated">此值不是函式，無法套用。</target>
        <note />
      </trans-unit>
      <trans-unit id="notAFunctionButMaybeIndexerWithName">
        <source>This value is not a function and cannot be applied. Did you intend to access the indexer via '{0}.[index]'?</source>
        <target state="translated">此值並非函式，因而無法套用。您要用 '{0}.[index]' 存取索引子嗎?</target>
        <note />
      </trans-unit>
      <trans-unit id="notAFunctionButMaybeIndexer">
        <source>This expression is not a function and cannot be applied. Did you intend to access the indexer via 'expr.[index]'?</source>
        <target state="translated">此運算式並非函式，因而無法套用。您要用 'expr.[index]' 存取索引子嗎?</target>
        <note />
      </trans-unit>
      <trans-unit id="notAFunctionButMaybeDeclaration">
        <source>This value is not a function and cannot be applied. Did you forget to terminate a declaration?</source>
        <target state="translated">這個值不是函式，無法套用。您是不是忘記終止宣告了?</target>
        <note />
      </trans-unit>
      <trans-unit id="ArgumentsInSigAndImplMismatch">
        <source>The argument names in the signature '{0}' and implementation '{1}' do not match. The argument name from the signature file will be used. This may cause problems when debugging or profiling.</source>
        <target state="translated">特徵標記 '{0}' 和實作 '{1}' 中的引數名稱不相符。將會使用特徵標記檔案中的引數名稱。這可能會在偵錯或分析時造成問題。</target>
        <note />
      </trans-unit>
      <trans-unit id="pickleUnexpectedNonZero">
        <source>An error occurred while reading the F# metadata of assembly '{0}'. A reserved construct was utilized. You may need to upgrade your F# compiler or use an earlier version of the assembly that doesn't make use of a specific construct.</source>
        <target state="translated">讀取組件 '{0}' 的 F# 中繼資料時發生錯誤。已使用保留的建構。建議您升級 F# 編譯器，或使用不會用特定建構的舊版組件。</target>
        <note />
      </trans-unit>
      <trans-unit id="tcTupleMemberNotNormallyUsed">
        <source>This method or property is not normally used from F# code, use an explicit tuple pattern for deconstruction instead.</source>
        <target state="translated">F# 程式碼不常使用這個方法或屬性，請改用明確的元組模式進行解構。</target>
        <note />
      </trans-unit>
      <trans-unit id="implicitlyDiscardedInSequenceExpression">
        <source>This expression returns a value of type '{0}' but is implicitly discarded. Consider using 'let' to bind the result to a name, e.g. 'let result = expression'. If you intended to use the expression as a value in the sequence then use an explicit 'yield'.</source>
        <target state="translated">此運算式會傳回類型為 '{0}' 的值，但會被間接捨棄。請考慮使用 'let' 將結果繫結到名稱。例如 'let result = expression'。若您想要在序列中，以值的形式使用運算式，請直接使用 'yield'。</target>
        <note />
      </trans-unit>
      <trans-unit id="implicitlyDiscardedSequenceInSequenceExpression">
        <source>This expression returns a value of type '{0}' but is implicitly discarded. Consider using 'let' to bind the result to a name, e.g. 'let result = expression'. If you intended to use the expression as a value in the sequence then use an explicit 'yield!'.</source>
        <target state="translated">此運算式會傳回類型為 '{0}' 的值，但會被間接捨棄。請考慮使用 'let' 將結果繫結到名稱。例如 'let result = expression'。若您想要在序列中，以值的形式使用運算式，請直接使用 'yield!'。</target>
        <note />
      </trans-unit>
      <trans-unit id="keywordDescriptionMatchBang">
        <source>Used in computation expressions to pattern match directly over the result of another computation expression.</source>
        <target state="translated">用於計算運算式中，直接對另一個計算運算式的結果進行模式比對。</target>
        <note />
      </trans-unit>
      <trans-unit id="ilreadFileChanged">
        <source>The file '{0}' changed on disk unexpectedly, please reload.</source>
        <target state="translated">檔案 '{0}' 在磁碟上意外變更，請重新載入。</target>
        <note />
      </trans-unit>
      <trans-unit id="writeToReadOnlyByref">
        <source>The byref pointer is readonly, so this write is not permitted.</source>
        <target state="translated">byref 指標為唯讀指標，所以不允許此寫入。</target>
        <note />
      </trans-unit>
      <trans-unit id="tastValueMustBeMutable">
        <source>A value must be mutable in order to mutate the contents or take the address of a value type, e.g. 'let mutable x = ...'</source>
        <target state="translated">值必須是可變動的，才能變動內容或接受實值類型的位址，例如 'let mutable x = ...'</target>
        <note />
      </trans-unit>
      <trans-unit id="readOnlyAttributeOnStructWithMutableField">
        <source>A ReadOnly attribute has been applied to a struct type with a mutable field.</source>
        <target state="translated">已將 ReadOnly 屬性套用至具備可變動欄位的結構類型。</target>
        <note />
      </trans-unit>
      <trans-unit id="tcByrefReturnImplicitlyDereferenced">
        <source>A byref pointer returned by a function or method is implicitly dereferenced as of F# 4.5. To acquire the return value as a pointer, use the address-of operator, e.g. '&amp;f(x)' or '&amp;obj.Method(arg1, arg2)'.</source>
        <target state="translated">自 F# 4.5 起，會對函式或方法所傳回的 byref 指標隱含取值。若要取得傳回值作為指標，請使用 address-of 運算子，例如 '&amp;f(x)' 或 '&amp;obj.Method(arg1, arg2)'。</target>
        <note />
      </trans-unit>
      <trans-unit id="tcByRefLikeNotStruct">
        <source>A type annotated with IsByRefLike must also be a struct. Consider adding the [&lt;Struct&gt;] attribute to the type.</source>
        <target state="translated">有 IsByRefLike 標註的類型也必須是結構。請考慮將 [&lt;Struct&gt;] 屬性新增到類型。</target>
        <note />
      </trans-unit>
      <trans-unit id="chkNoByrefAddressOfLocal">
        <source>The address of the variable '{0}' or a related expression cannot be used at this point. This is to ensure the address of the local value does not escape its scope.</source>
        <target state="translated">此時不可使用變數 '{0}' 或相關運算式的位址。如此可確保本機值的位址不會逸出其範圍。</target>
        <note />
      </trans-unit>
      <trans-unit id="chkNoWriteToLimitedSpan">
        <source>This value can't be assigned because the target '{0}' may refer to non-stack-local memory, while the expression being assigned is assessed to potentially refer to stack-local memory. This is to help prevent pointers to stack-bound memory escaping their scope.</source>
        <target state="translated">因為目標 '{0}' 會參考非本機堆疊的記憶體，所以無法指派此值。而目前所指派的運算式則評定為可能會參考本機堆疊的記憶體。如此可有助於避免進入受堆疊拘束記憶體的指標會逸出其範圍。</target>
        <note />
      </trans-unit>
      <trans-unit id="tastValueMustBeLocal">
        <source>A value defined in a module must be mutable in order to take its address, e.g. 'let mutable x = ...'</source>
        <target state="translated">模組中定義的值必須可以變動，才可取用其位址，例如 'let mutable x = ...'</target>
        <note />
      </trans-unit>
      <trans-unit id="tcIsReadOnlyNotStruct">
        <source>A type annotated with IsReadOnly must also be a struct. Consider adding the [&lt;Struct&gt;] attribute to the type.</source>
        <target state="translated">有 IsReadOnly 標註的類型也必須是結構。請考慮將 [&lt;Struct&gt;] 屬性新增到該類型。</target>
        <note />
      </trans-unit>
      <trans-unit id="chkStructsMayNotReturnAddressesOfContents">
        <source>Struct members cannot return the address of fields of the struct by reference</source>
        <target state="translated">結構成員無法經由參考方式，傳回結構欄位的位址</target>
        <note />
      </trans-unit>
      <trans-unit id="chkNoByrefLikeFunctionCall">
        <source>The function or method call cannot be used at this point, because one argument that is a byref of a non-stack-local Span or IsByRefLike type is used with another argument that is a stack-local Span or IsByRefLike type. This is to ensure the address of the local value does not escape its scope.</source>
        <target state="translated">此時不可使用函式或方法呼叫，原因是非本機堆疊 Span 或 IsByRefLike 類型的 byref 引數，目前與本機堆疊 Span 或 IsByRefLike 類型的引數一起使用。如此可確保本機值的位址不會逸出其範圍。</target>
        <note />
      </trans-unit>
      <trans-unit id="chkNoByrefAddressOfValueFromExpression">
        <source>The address of a value returned from the expression cannot be used at this point. This is to ensure the address of the local value does not escape its scope.</source>
        <target state="translated">此時不可使用運算式傳回值的位址。如此可確保本機值的位址不會逸出其範圍。</target>
        <note />
      </trans-unit>
      <trans-unit id="chkNoSpanLikeVariable">
        <source>The Span or IsByRefLike variable '{0}' cannot be used at this point. This is to ensure the address of the local value does not escape its scope.</source>
        <target state="translated">此時不可使用 Span 或 IsByRefLike 變數 '{0}'。如此可確保本機值的位址不會逸出其範圍。</target>
        <note />
      </trans-unit>
      <trans-unit id="chkNoSpanLikeValueFromExpression">
        <source>A Span or IsByRefLike value returned from the expression cannot be used at ths point. This is to ensure the address of the local value does not escape its scope.</source>
        <target state="translated">此時不可使用運算式傳回值的 Span 或 IsByRefLike。如此可確保本機值的位址不會逸出其範圍。</target>
        <note />
      </trans-unit>
      <trans-unit id="tastCantTakeAddressOfExpression">
        <source>Cannot take the address of the value returned from the expression. Assign the returned value to a let-bound value before taking the address.</source>
        <target state="translated">無法使用運算式傳回值的位址。在使用位址前，先將傳回值指派給以 let 繫結的值。</target>
        <note />
      </trans-unit>
      <trans-unit id="parsUnmatchedBraceBar">
        <source>Unmatched '{{|'</source>
        <target state="translated">不對稱的 '{{|'</target>
        <note />
      </trans-unit>
      <trans-unit id="typeInfoAnonRecdField">
        <source>anonymous record field</source>
        <target state="translated">匿名記錄欄位</target>
        <note />
      </trans-unit>
      <trans-unit id="tcExceptionConstructorDoesNotHaveFieldWithGivenName">
        <source>The exception '{0}' does not have a field named '{1}'.</source>
        <target state="translated">例外狀況 '{0}' 沒有名為 '{1}' 的欄位。</target>
        <note />
      </trans-unit>
      <trans-unit id="tcActivePatternsDoNotHaveFields">
        <source>Active patterns do not have fields. This syntax is invalid.</source>
        <target state="translated">使用中的模式沒有欄位。此語法無效。</target>
        <note />
      </trans-unit>
      <trans-unit id="tcConstructorDoesNotHaveFieldWithGivenName">
        <source>The constructor does not have a field named '{0}'.</source>
        <target state="translated">建構函式沒有名為 '{0}' 的欄位。</target>
        <note />
      </trans-unit>
      <trans-unit id="tcAnonRecdCcuMismatch">
        <source>Two anonymous record types are from different assemblies '{0}' and '{1}'</source>
        <target state="translated">有兩個匿名的記錄類型來自不同的組件 '{0}' 和 '{1}'</target>
        <note />
      </trans-unit>
      <trans-unit id="tcAnonRecdFieldNameMismatch">
        <source>This anonymous record does not exactly match the expected shape. Add the missing fields {0} and remove the extra fields {1}.</source>
        <target state="translated">此匿名記錄與預期的圖形未完全相符。請新增缺少的欄位 {0}，並移除額外的欄位 {1}。</target>
        <note />
      </trans-unit>
      <trans-unit id="tcCannotCallExtensionMethodInrefToByref">
        <source>Cannot call the byref extension method '{0}. The first parameter requires the value to be mutable or a non-readonly byref type.</source>
        <target state="translated">無法呼叫 byref 擴充方法 '{0}。第一個參數需要值可變動，或為非唯讀 byref 類型。</target>
        <note />
      </trans-unit>
      <trans-unit id="tcByrefsMayNotHaveTypeExtensions">
        <source>Byref types are not allowed to have optional type extensions.</source>
        <target state="translated">Byref 類型不得有選擇性類型延伸模組。</target>
        <note />
      </trans-unit>
      <trans-unit id="tcCannotPartiallyApplyExtensionMethodForByref">
        <source>Cannot partially apply the extension method '{0}' because the first parameter is a byref type.</source>
        <target state="translated">因為第一個參數是 byref 類型，所以無法部分套用擴充方法 '{0}'。</target>
        <note />
      </trans-unit>
      <trans-unit id="tcTypeDoesNotInheritAttribute">
        <source>This type does not inherit Attribute, it will not work correctly with other .NET languages.</source>
        <target state="translated">此類型不會繼承 Attribute，因此無法搭配其他 .NET 語言正確執行。</target>
        <note />
      </trans-unit>
      <trans-unit id="parsInvalidAnonRecdExpr">
        <source>Invalid anonymous record expression</source>
        <target state="translated">匿名記錄運算式無效</target>
        <note />
      </trans-unit>
      <trans-unit id="parsInvalidAnonRecdType">
        <source>Invalid anonymous record type</source>
        <target state="translated">匿名記錄類型無效</target>
        <note />
      </trans-unit>
      <trans-unit id="tcCopyAndUpdateNeedsRecordType">
        <source>The input to a copy-and-update expression that creates an anonymous record must be either an anonymous record or a record</source>
        <target state="translated">對於會建立匿名記錄的複製並更新運算式，必須輸入匿名記錄或記錄</target>
        <note />
      </trans-unit>
      <trans-unit id="chkInvalidFunctionParameterType">
        <source>The parameter '{0}' has an invalid type '{1}'. This is not permitted by the rules of Common IL.</source>
        <target state="translated">參數 '{0}' 的類型 '{1}' 無效。Common IL 的規則不允許此狀況。</target>
        <note />
      </trans-unit>
      <trans-unit id="chkInvalidFunctionReturnType">
        <source>The function or method has an invalid return type '{0}'. This is not permitted by the rules of Common IL.</source>
        <target state="translated">函式或方法的傳回型別 '{0}' 無效。Common IL 的規則不允許此狀況。</target>
        <note />
      </trans-unit>
      <trans-unit id="typrelNoImplementationGivenSeveral">
        <source>No implementation was given for those members: {0}</source>
        <target state="translated">未提供任何實作給這些成員: {0}</target>
        <note />
      </trans-unit>
      <trans-unit id="typrelNoImplementationGivenSeveralWithSuggestion">
        <source>No implementation was given for those members: {0}Note that all interface members must be implemented and listed under an appropriate 'interface' declaration, e.g. 'interface ... with member ...'.</source>
        <target state="translated">未提供任何實作給這些成員: {0}請注意，所有介面成員都必須經過實作，並列於適當的 'interface' 宣告下，例如 'interface ... with member ...'。</target>
        <note />
      </trans-unit>
      <trans-unit id="typrelNoImplementationGivenSeveralTruncated">
        <source>No implementation was given for those members (some results omitted): {0}</source>
        <target state="translated">未提供任何實作給這些成員 (部分結果已省略): {0}</target>
        <note />
      </trans-unit>
      <trans-unit id="typrelNoImplementationGivenSeveralTruncatedWithSuggestion">
        <source>No implementation was given for those members (some results omitted): {0}Note that all interface members must be implemented and listed under an appropriate 'interface' declaration, e.g. 'interface ... with member ...'.</source>
        <target state="translated">未提供任何實作給這些成員 (部分結果已省略): {0}請注意，所有介面成員都必須經過實作，並列於適當的 'interface' 宣告下，例如 'interface ... with member ...'。</target>
        <note />
      </trans-unit>
      <trans-unit id="expressionHasNoName">
        <source>Expression does not have a name.</source>
        <target state="translated">運算式沒有名稱。</target>
        <note />
      </trans-unit>
      <trans-unit id="chkNoFirstClassNameOf">
        <source>Using the 'nameof' operator as a first-class function value is not permitted.</source>
        <target state="translated">不允許使用"nameof" 運算子作為第一類函式值。</target>
        <note />
      </trans-unit>
      <trans-unit id="optsPathMap">
        <source>Maps physical paths to source path names output by the compiler</source>
        <target state="translated">將實體路徑對應至來源路徑名稱，由編譯器輸出</target>
        <note />
      </trans-unit>
      <trans-unit id="optsInvalidPathMapFormat">
        <source>Invalid path map. Mappings must be comma separated and of the format 'path=sourcePath'</source>
        <target state="translated">路徑對應無效。對應必須以逗號分隔，且格式應為 'path=sourcePath'</target>
        <note />
      </trans-unit>
      <trans-unit id="optsCompilerTool">
        <source>Reference an assembly or directory containing a design time tool (Short form: -t)</source>
        <target state="translated">參考包含設計階段工具的組件或目錄 (簡短形式: -t)</target>
        <note />
      </trans-unit>
      <trans-unit id="packageManagerUnknown">
        <source>Package manager key '{0}' was not registered in {1}. Currently registered: {2}</source>
        <target state="translated">套件管理員金鑰 '{0}' 未在 {1} 中註冊。目前已註冊: {2}</target>
        <note />
      </trans-unit>
      <trans-unit id="packageManagerError">
        <source>{0}</source>
        <target state="translated">{0}</target>
        <note />
      </trans-unit>
      <trans-unit id="couldNotLoadDependencyManagerExtension">
        <source>The dependency manager extension {0} could not be loaded. Message: {1}</source>
        <target state="translated">無法載入相依性管理員延伸模組 {0}。訊息: {1}</target>
        <note />
      </trans-unit>
    </body>
  </file>
</xliff><|MERGE_RESOLUTION|>--- conflicted
+++ resolved
@@ -7557,14 +7557,6 @@
         <target state="translated">指出方法，此方法可能在其宣告的類型中沒有實作，或者是虛擬方法而具有預設實作。</target>
         <note />
       </trans-unit>
-<<<<<<< HEAD
-      <trans-unit id="keywordDescriptionAnd">
-        <source>Used in mutually recursive bindings, in property declarations, and with multiple constraints on generic parameters.</source>
-        <target state="translated">用於互相遞迴的繫結、屬性宣告，以及搭配泛型參數的多個條件約束。</target>
-        <note />
-      </trans-unit>
-=======
->>>>>>> 5b52031f
       <trans-unit id="keywordDescriptionAs">
         <source>Used to give the current class object an object name. Also used to give a name to a whole pattern within a pattern match.</source>
         <target state="translated">用以提供物件名稱給目前的類別物件。也用以提供名稱給模式比對內的整個模式。</target>
