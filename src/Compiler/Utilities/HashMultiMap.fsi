// Copyright (c) Microsoft Corporation.  All Rights Reserved.  See License.txt in the project root for license information.

namespace Internal.Utilities.Collections

open System.Collections.Generic

/// Hash tables, by default based on F# structural "hash" and (=) functions.
/// The table may map a single key to multiple bindings.
[<Sealed>]
type internal HashMultiMap<'Key, 'Value
#if !NO_CHECKNULLS
    when 'Key:not null
#endif
    > =
    /// Create a new empty mutable HashMultiMap with the given key hash/equality functions.
    new: comparer: IEqualityComparer<'Key> * ?useConcurrentDictionary: bool -> HashMultiMap<'Key, 'Value>

    /// Create a new empty mutable HashMultiMap with an internal bucket array of the given approximate size
    /// and with the given key hash/equality functions.
    new: size: int * comparer: IEqualityComparer<'Key> * ?useConcurrentDictionary: bool -> HashMultiMap<'Key, 'Value>

    /// Build a map that contains the bindings of the given IEnumerable.
<<<<<<< HEAD
    new:
        entries: seq<'Key * 'Value> * comparer: IEqualityComparer<'Key> * ?useConcurrentDictionary: bool ->
            HashMultiMap<'Key, 'Value>
=======
    new: entries: seq<'Key * 'Value> * comparer: IEqualityComparer<'Key> * ?useConcurrentDictionary: bool -> HashMultiMap<'Key, 'Value>
>>>>>>> 7736e04c

    /// Make a shallow copy of the collection.
    member Copy: unit -> HashMultiMap<'Key, 'Value>

    /// Add a binding for the element to the table.
    member Add: 'Key * 'Value -> unit

    /// Clear all elements from the collection.
    member Clear: unit -> unit

    /// Test if the collection contains any bindings for the given element.
    member ContainsKey: 'Key -> bool

    /// Remove the latest binding if any for the given element from the table.
    member Remove: 'Key -> unit

    /// Replace the latest binding if any for the given element.
    member Replace: 'Key * 'Value -> unit

    /// Lookup or set the given element in the table. Set replaces all existing bindings for a value with a single
    /// bindings. Raise <c>KeyNotFoundException</c> if the element is not found.
    member Item: 'Key -> 'Value with get, set

    /// Lookup the given element in the table, returning the result as an Option.
    member TryFind: 'Key -> 'Value option

    /// Find all bindings for the given element in the table, if any.
    member FindAll: 'Key -> 'Value list

    /// Apply the given function to each element in the collection threading the accumulating parameter
    /// through the sequence of function applications.
    member Fold: ('Key -> 'Value -> 'State -> 'State) -> 'State -> 'State

    /// The total number of keys in the hash table.
    member Count: int

    /// Apply the given function to each binding in the hash table.
    member Iterate: ('Key -> 'Value -> unit) -> unit

    interface IDictionary<'Key, 'Value>
    interface ICollection<KeyValuePair<'Key, 'Value>>
    interface IEnumerable<KeyValuePair<'Key, 'Value>>
    interface System.Collections.IEnumerable<|MERGE_RESOLUTION|>--- conflicted
+++ resolved
@@ -20,13 +20,7 @@
     new: size: int * comparer: IEqualityComparer<'Key> * ?useConcurrentDictionary: bool -> HashMultiMap<'Key, 'Value>
 
     /// Build a map that contains the bindings of the given IEnumerable.
-<<<<<<< HEAD
-    new:
-        entries: seq<'Key * 'Value> * comparer: IEqualityComparer<'Key> * ?useConcurrentDictionary: bool ->
-            HashMultiMap<'Key, 'Value>
-=======
     new: entries: seq<'Key * 'Value> * comparer: IEqualityComparer<'Key> * ?useConcurrentDictionary: bool -> HashMultiMap<'Key, 'Value>
->>>>>>> 7736e04c
 
     /// Make a shallow copy of the collection.
     member Copy: unit -> HashMultiMap<'Key, 'Value>
