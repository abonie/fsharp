﻿<?xml version="1.0" encoding="utf-8"?>
<!-- Copyright (c) Microsoft Corporation.  All Rights Reserved.  See License.txt in the project root for license information. -->
<Project ToolsVersion="4.0" DefaultTargets="Build" xmlns="http://schemas.microsoft.com/developer/msbuild/2003">

  <!-- If Configuration is empty that means we are not being built in VS and so folks need to explicitly pass the different
      values for $(ConfigurationGroup), $(TargetGroup), or $(OSGroup) or accept the defaults for them.
  -->
  <PropertyGroup Condition="'$(Configuration)'==''">
    <ConfigurationGroup Condition="'$(ConfigurationGroup)'==''">Debug</ConfigurationGroup>
    <Configuration>$(ConfigurationGroup)</Configuration>
    <Configuration Condition="'$(TargetGroup)'!=''">$(TargetGroup)_$(Configuration)</Configuration>
    <Configuration Condition="'$(OSGroup)'!='' and '$(OSGroup)'!='AnyOS'">$(OSGroup)_$(Configuration)</Configuration>
  </PropertyGroup>

  <PropertyGroup Condition="'$(Configuration)'!=''">
    <ConfigurationGroup Condition="'$(ConfigurationGroup)'=='' and $(Configuration.ToLower().EndsWith('debug'))">Debug</ConfigurationGroup>
    <ConfigurationGroup Condition="'$(ConfigurationGroup)'=='' and $(Configuration.ToLower().EndsWith('release'))">Release</ConfigurationGroup>
    <ConfigurationGroup Condition="'$(ConfigurationGroup)'==''">Debug</ConfigurationGroup>
  </PropertyGroup>

  <!-- Version number computation -->
  <PropertyGroup>
    <FSCoreVersion>4.5.0.0</FSCoreVersion>
<<<<<<< HEAD
    <FSProductVersion>10.2.2.0</FSProductVersion>
    <FSPackageVersion>10.2.2</FSPackageVersion>
=======
    <FSProductVersion>10.2.3.0</FSProductVersion>
    <FSPackageVersion>10.2.3</FSPackageVersion>
>>>>>>> 3b836fd5
    <VSAssemblyVersion>15.7.0.0</VSAssemblyVersion>
  </PropertyGroup>

  <PropertyGroup>
    <!-- Put build number 0 and today's date if this was a local build -->
    <BUILD_BUILDNUMBER Condition="'$(BUILD_BUILDNUMBER)' == ''">$([System.DateTime]::Now.ToString(yyyyMMdd.0))</BUILD_BUILDNUMBER>

    <!--
    Given $(BUILD_BUILDNUMBER) = '20161225.1'

    Then $(_Build_Year) = 2016
    Then $(_Build_Month) = 12
    Then $(_Build_Day) = 25
    Then $(_Build_Number) = 1
    Then $(Build_FileVersion) = 2016.12.25.1
    -->
    <_Build_Year>$(BUILD_BUILDNUMBER.Substring(0, 4))</_Build_Year>
    <_Build_Month>$(BUILD_BUILDNUMBER.Substring(4, 2))</_Build_Month>
    <_Build_Day>$(BUILD_BUILDNUMBER.Substring(6, 2))</_Build_Day>
    <_Build_Number>$(BUILD_BUILDNUMBER.Substring(9))</_Build_Number>
    <Build_FileVersion>$(_Build_Year).$(_Build_Month).$(_Build_Day).$(_Build_Number)</Build_FileVersion>

    <MicroBuildAssemblyVersion Condition="'$(MicroBuildAssemblyVersion)' == ''">$(FSCoreVersion)</MicroBuildAssemblyVersion>

    <!-- certain delivered F# VS assemblies use a specific MicroBuildAssemblyVersion, otherwise use FSCoreVersion --> 
    <MicroBuildAssemblyVersion Condition="'$(UseFSharpProductVersion)' == 'true'">$(FSProductVersion)</MicroBuildAssemblyVersion> 

    <!-- certain delivered F# VS assemblies use a specific MicroBuildAssemblyVersion, otherwise use FSCoreVersion --> 
    <MicroBuildAssemblyVersion Condition="'$(UseVsMicroBuildAssemblyVersion)' == 'true'">$(VSAssemblyVersion)</MicroBuildAssemblyVersion> 

    <!--

    Given $(BUILD_BUILDNUMBER) = '20161225.1'
    Given $(MicroBuildAssemblyVersion) = '15.4.1.0'

    Then $(BuildTimeStamp_Date) = 161225
    Then $(BuildTimeStamp_Number) = 01
    Then $(BuildTimeStamp) = 16122501
    Then $(MicroBuildAssemblyVersion_WithoutRevision) = 15.4.1
    Then $(VsixPackageVersion) = 15.4.1.16122501
    Then $(NuGetPackageVersionSuffix) = 161225-01

    -->
    <BuildTimeStamp_Date>$(BUILD_BUILDNUMBER.Split('.')[0].Substring(2))</BuildTimeStamp_Date>
    <BuildTimeStamp_Number>$(BUILD_BUILDNUMBER.Split('.')[1].PadLeft(2, '0'))</BuildTimeStamp_Number>
    <BuildTimeStamp>$(BuildTimeStamp_Date)$(BuildTimeStamp_Number)</BuildTimeStamp>
    <MicroBuildAssemblyVersion_WithoutRevision>$(MicroBuildAssemblyVersion.Substring(0, $(MicroBuildAssemblyVersion.LastIndexOf('.'))))</MicroBuildAssemblyVersion_WithoutRevision>
    <VsixPackageVersion>$(MicroBuildAssemblyVersion_WithoutRevision).$(BuildTimeStamp)</VsixPackageVersion>
    <NuGetPackageVersionSuffix>$(BuildTimeStamp_Date)-$(BuildTimeStamp_Number)</NuGetPackageVersionSuffix>
  </PropertyGroup>

  <PropertyGroup>
    <!-- Settings used all the time -->
    <Tailcalls>true</Tailcalls>
    <TargetDotnetProfile Condition="'$(TargetDotnetProfile)'==''">net40</TargetDotnetProfile>

    <!-- Currently always use .NET Framwork proto compiler -->
    <ProtoFlavour Condition="'$(ProtoFlavour)' == ''">net40</ProtoFlavour>
    <ProjectLanguage Condition="'$(ProjectLanguage)' == ''">FSharp</ProjectLanguage>
    <DebugSymbols>true</DebugSymbols>
    <TreatWarningsAsErrors>true</TreatWarningsAsErrors>
    <BuildToolsTargets45>true</BuildToolsTargets45>
    <WarningsAsErrors />

    <RoslynVSPackagesVersion>15.0.26201</RoslynVSPackagesVersion>
    <SystemCollectionsImmutableVersion>1.5.0</SystemCollectionsImmutableVersion>
    <VSSDK_BUILDTOOLS_VERSION>Microsoft.VSSDK.BuildTools.15.1.192</VSSDK_BUILDTOOLS_VERSION>

    <MicrosoftVisualStudioThreadingVersion>15.3.23</MicrosoftVisualStudioThreadingVersion>
    <MicrosoftVisualStudioValidationVersion>15.3.15</MicrosoftVisualStudioValidationVersion>

    <!-- Always qualify the IntermediateOutputPath by the TargetDotnetProfile if any exists -->
    <IntermediateOutputPath>obj\$(Configuration)\$(TargetDotnetProfile)\</IntermediateOutputPath>
    <IntermediateOutputPath Condition="'$(PortableProfileBeingReferenced)' != ''">obj\$(Configuration)\$(TargetDotnetProfile)\$(PortableProfileBeingReferenced)\</IntermediateOutputPath>

    <!-- Frozen FSharp.Core package being built with this build -->
    <FSharpCore41TargetPackageVersion>4.1.19</FSharpCore41TargetPackageVersion>
    <FSharpCore41TargetMajorVersion>4.1</FSharpCore41TargetMajorVersion>
    <FSharpCoreLatestTargetPackageVersion>4.5.2</FSharpCoreLatestTargetPackageVersion>
    <FSharpCoreLatestTargetMajorVersion>4.5</FSharpCoreLatestTargetMajorVersion>

    <!-- Always qualify the IntermediateOutputPath by the TargetDotnetProfile if any exists -->
    <IntermediateOutputPath>obj\$(Configuration)\$(TargetDotnetProfile)\</IntermediateOutputPath>
    <IntermediateOutputPath Condition="'$(PortableProfileBeingReferenced)' != ''">obj\$(Configuration)\$(TargetDotnetProfile)\$(PortableProfileBeingReferenced)\</IntermediateOutputPath>

    <!-- Frozen FSharp.Core package -->
    <FSharpCoreFrozenPortablePackageVersion>10.1.0</FSharpCoreFrozenPortablePackageVersion>
    <FSharpCoreFrozenPortableTargetPackageVersion>10.2.0</FSharpCoreFrozenPortableTargetPackageVersion>
    <FSharpCoreFrozenPortableTargetMajorVersion>10.2</FSharpCoreFrozenPortableTargetMajorVersion>

    <!-- Nunit -->
    <NUnitVersion>3.5.0</NUnitVersion>
    <NUnitFullVersion>3.5.0.0</NUnitFullVersion>
    <NUnitLibDir>$(FSharpSourcesRoot)\..\packages\NUnit.$(NUnitVersion)\lib\net45</NUnitLibDir>

    <MonoPackaging Condition="'$(TargetDotnetProfile)' != 'coreclr' AND '$(OS)' == 'Unix'">true</MonoPackaging>

    <DependencyUptakePackageVersionPropsFile>$(MSBuildThisFileDirectory)..\Tools\dependencyUptake\PackageVersions.props</DependencyUptakePackageVersionPropsFile>

    <!-- Localization -->
    <DisableLocalization Condition="'$(MonoPackaging)' == 'true'">true</DisableLocalization>
    <UpdateXlfOnBuild Condition="'$(CI)' != '1'">true</UpdateXlfOnBuild>
    <XliffTasksVersion>0.2.0-beta-000081</XliffTasksVersion>

  </PropertyGroup>

  <Import Project="$(DependencyUptakePackageVersionPropsFile)" Condition="Exists('$(DependencyUptakePackageVersionPropsFile)')" />

  <!-- Default setting. Some get modified later in FSharpSource.targets -->
  <PropertyGroup>
    <SkipSigning>false</SkipSigning>
    <UseOpenSourceSign>true</UseOpenSourceSign>
    <SignAssembly>true</SignAssembly>
    <AssemblyOriginatorKeyFile>$(FSharpSourcesRoot)\fsharp\msft.pubkey</AssemblyOriginatorKeyFile>
    <StrongNames>true</StrongNames>
    <DelaySign>true</DelaySign>
  </PropertyGroup>

  <!-- On windows, VS packaging -->
  <PropertyGroup Condition="'$(MonoPackaging)' != 'true' AND '$(OS)' != 'Unix'">
    <UseMicroBuild>true</UseMicroBuild> 
    <UseSourceLink Condition = " '$(UseSourceLink)' == '' AND '$(Configuration)'=='Release' ">false</UseSourceLink>
    <UseGatherBinaries>true</UseGatherBinaries>
    <VsSDKInstall Condition=" '$(VsSDKInstall)' == '' ">$(MSBuildThisFileDirectory)..\packages\$(VSSDK_BUILDTOOLS_VERSION)\tools\vssdk</VsSDKInstall>
    <VsSDKToolPath Condition=" '$(VsSDKToolPath)' == '' ">$(MSBuildThisFileDirectory)..\packages\$(VSSDK_BUILDTOOLS_VERSION)\tools\vssdk\bin</VsSDKToolPath>
    <VsSDKTargets Condition=" '$(VsSDKTargets)' == '' ">$(MSBuildThisFileDirectory)..\packages\$(VSSDK_BUILDTOOLS_VERSION)\tools\vssdk\Microsoft.VsSDK.targets</VsSDKTargets>
    <VsSDKIncludes Condition=" '$(VsSDKIncludes)' == '' ">$(MSBuildThisFileDirectory)..\packages\$(VSSDK_BUILDTOOLS_VERSION)\tools\vssdk\inc</VsSDKIncludes>
    <VsixSchemaPath Condition=" '$(VsixSchemaPath)' == '' ">$(MSBuildThisFileDirectory)..\packages\$(VSSDK_BUILDTOOLS_VERSION)\tools\vssdk\schemas\VSIXManifestSchema.xsd</VsixSchemaPath>
  </PropertyGroup>

  <PropertyGroup Condition=" '$(ProjectLanguage)' == 'FSharp' ">
    <!-- Things we do only for F# projects -->
    <OtherFlags>$(OtherFlags) --times</OtherFlags>
    <NoWarn>$(NoWarn);69;65;54;61;75</NoWarn>
  </PropertyGroup>

  <PropertyGroup Condition=" '$(Configuration)' == 'Debug' ">
    <!-- Settings for Debug mode        -->
    <DebugType>full</DebugType>
    <DebugType Condition="'$(OS)' == 'Unix'">portable</DebugType> <!-- no longer use MDB on Mono --> 

    <Optimize Condition=" '$(Optimize)' == '' ">false</Optimize>
    <ErrorReport Condition=" '$(ErrorReport)' == '' ">prompt</ErrorReport>
    <OtherFlags>$(OtherFlags) --no-jit-optimize</OtherFlags>
    <EmbedAllSource Condition=" '$(DebugType)' == 'portable' or '$(DebugType)' == 'embedded' ">true</EmbedAllSource>
    <DefineConstants Condition=" '$(ProjectLanguage)' != 'VisualBasic' ">DEBUG;TRACE;CODE_ANALYSIS;$(DefineConstants)</DefineConstants>
    <DefineConstants Condition=" '$(ProjectLanguage)' == 'VisualBasic' ">DEBUG=True,TRACE=True,CODE_ANALYSIS=True,$(DefineConstants)</DefineConstants>
  </PropertyGroup>

  <PropertyGroup Condition=" '$(Configuration)' == 'Release' ">
    <!-- Flags used for Release mode.		-->
    <DebugType>pdbonly</DebugType>
    <DebugType Condition="'$(OS)' == 'Unix'">portable</DebugType> <!-- no longer use MDB on Mono --> 

    <Optimize Condition=" '$(Optimize)' == '' ">true</Optimize>
    <EmbedAllSource>false</EmbedAllSource>
    <ErrorReport Condition=" '$(ErrorReport)' == '' ">prompt</ErrorReport>
    <DefineConstants Condition=" '$(ProjectLanguage)' != 'VisualBasic' ">TRACE;$(DefineConstants)</DefineConstants>
    <DefineConstants Condition=" '$(ProjectLanguage)' == 'VisualBasic' ">TRACE=True,$(DefineConstants)</DefineConstants>
  </PropertyGroup>

  <PropertyGroup Condition="'$(Configuration)'=='Proto'">
    <!-- Flags used when running the Proto compiler.		-->
    <DebugType Condition=" '$(DebugType)' == '' ">full</DebugType>
    <DebugType Condition="'$(OS)' == 'Unix'">portable</DebugType> <!-- no longer use MDB on Mono --> 
    <Optimize>true</Optimize>
    <DefineConstants>DEBUG;NO_STRONG_NAMES;$(DefineConstants)</DefineConstants>
  </PropertyGroup>

  <PropertyGroup>
    <!-- Standard defaults for output path and warning level -->
    <OutputPath Condition="'$(OutputPath)' == ''">bin\$(Configuration)</OutputPath>
    <WarningLevel Condition=" '$(WarningLevel)' == '' ">3</WarningLevel>
  </PropertyGroup>

  <!-- Nuget Package properties -->
  <PropertyGroup>
    <BuildRevision>$([System.DateTime]::Now.ToString(`yyMMdd`))</BuildRevision>
    <NuGetReleaseVersion>1.0.0</NuGetReleaseVersion>
    <NuGetPreReleaseVersion>$(NuGetReleaseVersion)-rc</NuGetPreReleaseVersion>
    <NuGetPerBuildPreReleaseVersion Condition="'$(BuildRevision)' != ''">$(NuGetPreReleaseVersion)-$(BuildRevision.Trim())</NuGetPerBuildPreReleaseVersion>
    <NUGET_PACKAGES Condition=" '$(NUGET_PACKAGES)' == '' ">$(MSBuildThisFileDirectory)..\packages</NUGET_PACKAGES>
    <RestorePackagesPath>$(NUGET_PACKAGES)</RestorePackagesPath>
  </PropertyGroup>

  <PropertyGroup>
    <!-- Compiler tool locations.		-->
    <FsLexToolPath>$(FSharpSourcesRoot)\..\packages\FsLexYacc.7.0.6\build</FsLexToolPath>
    <FsYaccToolPath>$(FSharpSourcesRoot)\..\packages\FsLexYacc.7.0.6\build</FsYaccToolPath>
    <FsiToolExe>fsi.exe</FsiToolExe>
    <FsLexToolExe>fslex.exe</FsLexToolExe>
    <FsYaccToolExe>fsyacc.exe</FsYaccToolExe>

    <!-- FSharp.Compiler.Tools is currently only used to get a working FSI.EXE to execute some scripts during the build -->
    <!-- The LKG FSI.EXE requires MSBuild 15 to be installed, which is painful -->
    <FsiToolPath>$(FSharpSourcesRoot)\..\packages\FSharp.Compiler.Tools.4.1.27\tools</FsiToolPath>


    <!-- The version of MSBuild assumed byt the F# compiler in the Mono packaging of F# -->
    <MonoPackagingMSBuildVersionFull>14.0.0.0</MonoPackagingMSBuildVersionFull>	  

  </PropertyGroup>

  <Import Project="$(MSBuildThisFileDirectory)..\packages\XliffTasks.$(XliffTasksVersion)\build\XliffTasks.props" Condition="'$(DisableLocalization)' != 'true'" />

  <PropertyGroup>
    <!-- in addition to the standard xlf languages, also provide a baseline en->en file -->
    <XlfLanguages>en;$(XlfLanguages)</XlfLanguages>
  </PropertyGroup>

  <Import Project="$(RestorePackagesPath)\XliffTasks.$(XliffTasksVersion)\build\XliffTasks.targets" Condition="'$(DisableLocalization)' != 'true'" />
  <Import Project="../Tools/Build.Common.props" Condition="'$(TargetDotnetProfile)'=='coreclr'"/>
  <Import Project="$(BuildVersionFilePath)"     Condition="Exists('$(BuildVersionFilePath)')" />

</Project><|MERGE_RESOLUTION|>--- conflicted
+++ resolved
@@ -21,13 +21,8 @@
   <!-- Version number computation -->
   <PropertyGroup>
     <FSCoreVersion>4.5.0.0</FSCoreVersion>
-<<<<<<< HEAD
-    <FSProductVersion>10.2.2.0</FSProductVersion>
-    <FSPackageVersion>10.2.2</FSPackageVersion>
-=======
     <FSProductVersion>10.2.3.0</FSProductVersion>
     <FSPackageVersion>10.2.3</FSPackageVersion>
->>>>>>> 3b836fd5
     <VSAssemblyVersion>15.7.0.0</VSAssemblyVersion>
   </PropertyGroup>
 
