--- conflicted
+++ resolved
@@ -172,11 +172,7 @@
       iddChunk = embeddedPDBChunk
     }
 
-<<<<<<< HEAD
-let pdbGetDebugInfo (mvid:byte[]) (timestamp:int32) (filepath:string) (cvChunk:BinaryChunk) (embeddedPDBChunk:BinaryChunk option) (uncompressedLength:int64) (stream:MemoryStream option) = 
-=======
 let pdbGetDebugInfo (mvid: byte[]) (timestamp: int32) (filepath: string) (cvChunk: BinaryChunk) (embeddedPDBChunk: BinaryChunk option) (uncompressedLength: int64) (stream: MemoryStream option) = 
->>>>>>> 88d18d99
     match stream, embeddedPDBChunk with
     | None, _  | _, None -> [| pdbGetCvDebugInfo mvid timestamp filepath cvChunk |]
     | Some s, Some chunk -> [| pdbGetCvDebugInfo mvid timestamp filepath cvChunk; pdbGetPdbDebugInfo chunk uncompressedLength s |]
