--- conflicted
+++ resolved
@@ -102,15 +102,11 @@
 module internal Tainted =
 
     /// Test whether the tainted value is null
-<<<<<<< HEAD
 #if NO_CHECKNULLS
     val (|Null|NonNull|) : Tainted<'T MaybeNull> -> Choice<unit, Tainted<'T>> when 'T : null and 'T : not struct
 #else
     val (|Null|NonNull|) : Tainted<'T MaybeNull> -> Choice<unit, Tainted<'T>> when 'T : not null
 #endif
-=======
-    val (|Null|NonNull|): Tainted<'T MaybeNull> -> Choice<unit, Tainted<'T>> when 'T: null and 'T: not struct
->>>>>>> f5e74287
 
     /// Test whether the tainted value equals given value.
     /// Failure in call to equality operation will be blamed on type provider of first operand
