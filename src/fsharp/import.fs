// Copyright (c) Microsoft Corporation.  All Rights Reserved.  See License.txt in the project root for license information.

/// Functions to import .NET binary metadata as TAST objects
module internal FSharp.Compiler.Import

open System.Collections.Concurrent
open System.Collections.Generic
open Internal.Utilities.Library
open Internal.Utilities.Library.Extras
open FSharp.Compiler 
open FSharp.Compiler.AbstractIL.IL
open FSharp.Compiler.CompilerGlobalState
open FSharp.Compiler.ErrorLogger
open FSharp.Compiler.SyntaxTreeOps
open FSharp.Compiler.Text
open FSharp.Compiler.Xml
open FSharp.Compiler.TypedTree
open FSharp.Compiler.TypedTreeBasics
open FSharp.Compiler.TypedTreeOps
open FSharp.Compiler.TcGlobals

#if !NO_TYPEPROVIDERS
open FSharp.Compiler.TypeProviders
#endif

/// Represents an interface to some of the functionality of TcImports, for loading assemblies 
/// and accessing information about generated provided assemblies.
type AssemblyLoader = 

    /// Resolve an Abstract IL assembly reference to a Ccu
    abstract FindCcuFromAssemblyRef : CompilationThreadToken * range * ILAssemblyRef -> CcuResolutionResult

    abstract TryFindXmlDocumentationInfo : assemblyName: string -> XmlDocumentationInfo option

#if !NO_TYPEPROVIDERS

    /// Get a flag indicating if an assembly is a provided assembly, plus the
    /// table of information recording remappings from type names in the provided assembly to type
    /// names in the statically linked, embedded assembly.
    abstract GetProvidedAssemblyInfo : CompilationThreadToken * range * Tainted<ProvidedAssembly MaybeNull> -> bool * ProvidedAssemblyStaticLinkingMap option

    /// Record a root for a [<Generate>] type to help guide static linking & type relocation
    abstract RecordGeneratedTypeRoot : ProviderGeneratedType -> unit
#endif
        
//-------------------------------------------------------------------------
// Import an IL types as F# types.
//------------------------------------------------------------------------- 

/// Represents a context used by the import routines that convert AbstractIL types and provided 
/// types to F# internal compiler data structures. 
///
/// Also caches the conversion of AbstractIL ILTypeRef nodes, based on hashes of these.
///
/// There is normally only one ImportMap for any assembly compilation, though additional instances can be created
/// using tcImports.GetImportMap() if needed, and it is not harmful if multiple instances are used. The object 
/// serves as an interface through to the tables stored in the primary TcImports structures defined in CompileOps.fs. 
[<Sealed>]
type ImportMap(g: TcGlobals, assemblyLoader: AssemblyLoader) =
    let typeRefToTyconRefCache = ConcurrentDictionary<ILTypeRef, TyconRef>()
    member this.g = g
    member this.assemblyLoader = assemblyLoader
    member this.ILTypeRefToTyconRefCache = typeRefToTyconRefCache

let CanImportILScopeRef (env: ImportMap) m scoref = 

    let isResolved assemblyRef =
        // Explanation: This represents an unchecked invariant in the hosted compiler: that any operations
        // which import types (and resolve assemblies from the tcImports tables) happen on the compilation thread.
        let ctok = AssumeCompilationThreadWithoutEvidence() 
    
        match env.assemblyLoader.FindCcuFromAssemblyRef (ctok, m, assemblyRef) with
        | UnresolvedCcu _ -> false
        | ResolvedCcu _ -> true

    match scoref with 
    | ILScopeRef.Local
    | ILScopeRef.Module _ -> true
    | ILScopeRef.Assembly assemblyRef -> isResolved assemblyRef
    | ILScopeRef.PrimaryAssembly -> isResolved env.g.ilg.primaryAssemblyRef

/// Import a reference to a type definition, given the AbstractIL data for the type reference
let ImportTypeRefData (env: ImportMap) m (scoref, path, typeName) = 

    let findCcu assemblyRef =
        // Explanation: This represents an unchecked invariant in the hosted compiler: that any operations
        // which import types (and resolve assemblies from the tcImports tables) happen on the compilation thread.
        let ctok = AssumeCompilationThreadWithoutEvidence()

        env.assemblyLoader.FindCcuFromAssemblyRef (ctok, m, assemblyRef)

    let ccu = 
        match scoref with 
        | ILScopeRef.Local    -> error(InternalError("ImportILTypeRef: unexpected local scope", m))
        | ILScopeRef.Module _ -> error(InternalError("ImportILTypeRef: reference found to a type in an auxiliary module", m))
        | ILScopeRef.Assembly assemblyRef -> findCcu assemblyRef
        | ILScopeRef.PrimaryAssembly -> findCcu env.g.ilg.primaryAssemblyRef

    // Do a dereference of a fake tcref for the type just to check it exists in the target assembly and to find
    // the corresponding Tycon.
    let ccu = 
        match ccu with
        | ResolvedCcu ccu->ccu
        | UnresolvedCcu ccuName -> 
            error (Error(FSComp.SR.impTypeRequiredUnavailable(typeName, ccuName), m))
    let fakeTyconRef = mkNonLocalTyconRef (mkNonLocalEntityRef ccu path) typeName
    let tycon = 
        try   
            fakeTyconRef.Deref
        with _ ->
            error (Error(FSComp.SR.impReferencedTypeCouldNotBeFoundInAssembly(String.concat "." (Array.append path  [| typeName |]), ccu.AssemblyName), m))
#if !NO_TYPEPROVIDERS
    // Validate (once because of caching)
    match tycon.TypeReprInfo with
    | TProvidedTypeRepr info ->
            //printfn "ImportTypeRefData: validating type: typeLogicalName = %A" typeName
            ValidateProvidedTypeAfterStaticInstantiation(m, info.ProvidedType, path, typeName)
    | _ -> 
            ()
#endif
    match tryRescopeEntity ccu tycon with 
    | ValueNone -> error (Error(FSComp.SR.impImportedAssemblyUsesNotPublicType(String.concat "." (Array.toList path@[typeName])), m))
    | ValueSome tcref -> tcref
    

/// Import a reference to a type definition, given an AbstractIL ILTypeRef, without caching
//
// Note, the type names that flow to the point include the "mangled" type names used for static parameters for provided types.
// For example,
//       Foo.Bar,"1.0"
// This is because ImportProvidedType goes via Abstract IL type references. 
let ImportILTypeRefUncached (env: ImportMap) m (tref: ILTypeRef) = 
    let path, typeName = 
        match tref.Enclosing with 
        | [] -> 
            splitILTypeNameWithPossibleStaticArguments tref.Name
        | h :: t -> 
            let nsp, tname = splitILTypeNameWithPossibleStaticArguments h
            // Note, subsequent type names do not need to be split, only the first
            [| yield! nsp; yield tname; yield! t |], tref.Name

    ImportTypeRefData (env: ImportMap) m (tref.Scope, path, typeName)

    
/// Import a reference to a type definition, given an AbstractIL ILTypeRef, with caching
let ImportILTypeRef (env: ImportMap) m (tref: ILTypeRef) =
    match env.ILTypeRefToTyconRefCache.TryGetValue tref with
    | true, tcref -> tcref
    | _ ->
        let tcref = ImportILTypeRefUncached  env m tref
        env.ILTypeRefToTyconRefCache[tref] <- tcref
        tcref

/// Import a reference to a type definition, given an AbstractIL ILTypeRef, with caching
let CanImportILTypeRef (env: ImportMap) m (tref: ILTypeRef) =
    env.ILTypeRefToTyconRefCache.ContainsKey(tref) || CanImportILScopeRef env m tref.Scope

/// Import a type, given an AbstractIL ILTypeRef and an F# type instantiation.
/// 
/// Prefer the F# abbreviation for some built-in types, e.g. 'string' rather than 
/// 'System.String', since we prefer the F# abbreviation to the .NET equivalents. 
let ImportTyconRefApp (env: ImportMap) tcref tyargs nullness = 
    env.g.improveType tcref tyargs nullness

let ImportNullness (g: TcGlobals) =
    ignore g
    // if g.langFeatureNullness && g.assumeNullOnImport then
    //     KnownWithNull
    // else
    KnownAmbivalentToNull

let ImportNullnessForTyconRef (g: TcGlobals) (m: range) (tcref: TyconRef) =
    ignore (g, tcref, m)
    // if g.langFeatureNullness && g.assumeNullOnImport && TyconRefNullIsExtraValueOld g m tcref then
    //     KnownWithNull
    // else
    KnownAmbivalentToNull

/// Import an IL type as an F# type.
let rec ImportILType (env: ImportMap) m tinst ty =  
    match ty with
    | ILType.Void -> 
        env.g.unit_ty

    | ILType.Array(bounds, ty) -> 
        let n = bounds.Rank
        let elementType = ImportILType env m tinst ty
        let nullness = ImportNullness env.g
        mkArrayTy env.g n nullness elementType m

    | ILType.Boxed  tspec | ILType.Value tspec ->
        let tcref = ImportILTypeRef env m tspec.TypeRef 
        let inst = tspec.GenericArgs |> List.map (ImportILType env m tinst) 
        let nullness = ImportNullnessForTyconRef env.g m tcref
        ImportTyconRefApp env tcref inst nullness

    | ILType.Byref ty -> mkByrefTy env.g (ImportILType env m tinst ty)

    | ILType.Ptr ILType.Void  when env.g.voidptr_tcr.CanDeref -> mkVoidPtrTy env.g

    | ILType.Ptr ty  -> mkNativePtrTy env.g (ImportILType env m tinst ty)

    | ILType.FunctionPointer _ -> env.g.nativeint_ty (* failwith "cannot import this kind of type (ptr, fptr)" *)

    | ILType.Modified(_, _, ty) -> 
         // All custom modifiers are ignored
         ImportILType env m tinst ty

    | ILType.TypeVar u16 -> 
        let ty = 
            try 
                List.item (int u16) tinst
            with _ -> 
                error(Error(FSComp.SR.impNotEnoughTypeParamsInScopeWhileImporting(), m))
        let nullness = ImportNullness env.g
        let tyWithNullness = addNullnessToTy nullness ty
        tyWithNullness

/// Determines if an IL type can be imported as an F# type
let rec CanImportILType (env: ImportMap) m ty =  
    match ty with
    | ILType.Void -> true

    | ILType.Array(_bounds, ety) -> CanImportILType env m ety

    | ILType.Boxed  tspec
    | ILType.Value tspec ->
        CanImportILTypeRef env m tspec.TypeRef 
        && tspec.GenericArgs |> List.forall (CanImportILType env m) 

    | ILType.Byref ety -> CanImportILType env m ety

    | ILType.Ptr ety  -> CanImportILType env m ety

    | ILType.FunctionPointer _ -> true

    | ILType.Modified(_, _, ety) -> CanImportILType env m ety

    | ILType.TypeVar _u16 -> true

#if !NO_TYPEPROVIDERS

/// Import a provided type reference as an F# type TyconRef
let ImportProvidedNamedType (env: ImportMap) (m: range) (st: Tainted<ProvidedType>) = 
    // See if a reverse-mapping exists for a generated/relocated System.Type
    match st.PUntaint((fun st -> st.TryGetTyconRef()), m) with 
    | Some x -> (x :?> TyconRef)
    | None ->         
        let tref = GetILTypeRefOfProvidedType (st, m)
        ImportILTypeRef env m tref

/// Import a provided type as an AbstractIL type
let rec ImportProvidedTypeAsILType (env: ImportMap) (m: range) (st: Tainted<ProvidedType>) = 
    if st.PUntaint ((fun x -> x.IsVoid), m) then ILType.Void
    elif st.PUntaint((fun st -> st.IsGenericParameter), m) then
        mkILTyvarTy (uint16 (st.PUntaint((fun st -> st.GenericParameterPosition), m)))
    elif st.PUntaint((fun st -> st.IsArray), m) then 
        let et = ImportProvidedTypeAsILType env m (st.PApply((fun st -> st.GetElementType()), m))
        ILType.Array(ILArrayShape.FromRank (st.PUntaint((fun st -> st.GetArrayRank()), m)), et)
    elif st.PUntaint((fun st -> st.IsByRef), m) then 
        let et = ImportProvidedTypeAsILType env m (st.PApply((fun st -> st.GetElementType()), m))
        ILType.Byref et
    elif st.PUntaint((fun st -> st.IsPointer), m) then 
        let et = ImportProvidedTypeAsILType env m (st.PApply((fun st -> st.GetElementType()), m))
        ILType.Ptr et
    else
        let gst, genericArgs = 
            if st.PUntaint((fun st -> st.IsGenericType), m) then 
                let args = st.PApplyArray((fun st -> st.GetGenericArguments()), "GetGenericArguments", m) |> Array.map (ImportProvidedTypeAsILType env m) |> List.ofArray 
                let gst = st.PApply((fun st -> st.GetGenericTypeDefinition()), m)
                gst, args
            else   
                st, []
        let tref = GetILTypeRefOfProvidedType (gst, m)
        let tcref = ImportProvidedNamedType env m gst
        let tps = tcref.Typars m
        if tps.Length <> genericArgs.Length then 
           error(Error(FSComp.SR.impInvalidNumberOfGenericArguments(tcref.CompiledName, tps.Length, genericArgs.Length), m))
        // We're converting to an IL type, where generic arguments are erased
        let genericArgs = List.zip tps genericArgs |> List.filter (fun (tp, _) -> not tp.IsErased) |> List.map snd

        let tspec = mkILTySpec(tref, genericArgs)
        if st.PUntaint((fun st -> st.IsValueType), m) then 
            ILType.Value tspec 
        else 
            mkILBoxedType tspec

/// Import a provided type as an F# type.
let rec ImportProvidedType (env: ImportMap) (m: range) (* (tinst: TypeInst) *) (st: Tainted<ProvidedType>) = 

    // Explanation: The two calls below represent am unchecked invariant of the hosted compiler: 
    // that type providers are only activated on the CompilationThread. This invariant is not currently checked 
    // via CompilationThreadToken passing. We leave the two calls below as a reminder of this.
    //
    // This function is one major source of type provider activations, but not the only one: almost 
    // any call in the 'TypeProviders' module is a potential type provider activation.
    let ctok = AssumeCompilationThreadWithoutEvidence ()
    RequireCompilationThread ctok

    let g = env.g
    if st.PUntaint((fun st -> st.IsArray), m) then 
        let elemTy = ImportProvidedType env m (* tinst *) (st.PApply((fun st -> st.GetElementType()), m))
        let nullness = ImportNullness env.g
        mkArrayTy g (st.PUntaint((fun st -> st.GetArrayRank()), m)) nullness elemTy m
    elif st.PUntaint((fun st -> st.IsByRef), m) then 
        let elemTy = ImportProvidedType env m (* tinst *) (st.PApply((fun st -> st.GetElementType()), m))
        mkByrefTy g elemTy
    elif st.PUntaint((fun st -> st.IsPointer), m) then 
        let elemTy = ImportProvidedType env m (* tinst *) (st.PApply((fun st -> st.GetElementType()), m))
        if isUnitTy g elemTy || isVoidTy g elemTy && g.voidptr_tcr.CanDeref then 
            mkVoidPtrTy g 
        else
            mkNativePtrTy g elemTy
    else

        // REVIEW: Extension type could try to be its own generic arg (or there could be a type loop)
        let tcref, genericArgs = 
            if st.PUntaint((fun st -> st.IsGenericType), m) then 
                let tcref = ImportProvidedNamedType env m (st.PApply((fun st -> st.GetGenericTypeDefinition()), m))
                let args = st.PApplyArray((fun st -> st.GetGenericArguments()), "GetGenericArguments", m) |> Array.map (ImportProvidedType env m (* tinst *) ) |> List.ofArray 
                tcref, args
            else 
                let tcref = ImportProvidedNamedType env m st
                tcref, [] 
        
        let genericArgsLength = genericArgs.Length
        /// Adjust for the known primitive numeric types that accept units of measure. 
        let tcref =
            if genericArgsLength = 1 then
                // real
                if tyconRefEq g tcref g.system_Double_tcref then g.pfloat_tcr
                elif tyconRefEq g tcref g.system_Single_tcref then g.pfloat32_tcr
                elif tyconRefEq g tcref g.system_Decimal_tcref then g.pdecimal_tcr
                // signed
                elif tyconRefEq g tcref g.system_Int16_tcref then g.pint16_tcr
                elif tyconRefEq g tcref g.system_Int32_tcref then g.pint_tcr
                elif tyconRefEq g tcref g.system_Int64_tcref then g.pint64_tcr
                elif tyconRefEq g tcref g.system_SByte_tcref then g.pint8_tcr
                // unsigned
                elif tyconRefEq g tcref g.system_UInt16_tcref then g.puint16_tcr
                elif tyconRefEq g tcref g.system_UInt32_tcref then g.puint_tcr
                elif tyconRefEq g tcref g.system_UInt64_tcref then g.puint64_tcr
                elif tyconRefEq g tcref g.system_Byte_tcref then g.puint8_tcr
                //native
                elif tyconRefEq g tcref g.system_IntPtr_tcref then g.pnativeint_tcr
                elif tyconRefEq g tcref g.system_UIntPtr_tcref then g.punativeint_tcr
                // other
                else tcref
            else
                tcref

        let tps = tcref.Typars m
        if tps.Length <> genericArgsLength then 
           error(Error(FSComp.SR.impInvalidNumberOfGenericArguments(tcref.CompiledName, tps.Length, genericArgsLength), m))

        let genericArgs = 
            (tps, genericArgs) ||> List.map2 (fun tp genericArg ->  
                if tp.Kind = TyparKind.Measure then  
                    let rec conv ty = 
                        match ty with 
                        | TType_app (tcref,[t1;t2], _) when tyconRefEq g tcref g.measureproduct_tcr -> Measure.Prod (conv t1, conv t2)
                        | TType_app (tcref,[t1], _) when tyconRefEq g tcref g.measureinverse_tcr -> Measure.Inv (conv t1)
                        | TType_app (tcref,[], _) when tyconRefEq g tcref g.measureone_tcr -> Measure.One 
                        | TType_app (tcref,[], _) when tcref.TypeOrMeasureKind = TyparKind.Measure -> Measure.Con tcref
                        | TType_app (tcref, _, _) -> 
                            errorR(Error(FSComp.SR.impInvalidMeasureArgument1(tcref.CompiledName, tp.Name),m))
                            Measure.One
                        | _ -> 
                            errorR(Error(FSComp.SR.impInvalidMeasureArgument2(tp.Name), m))
                            Measure.One

                    TType_measure (conv genericArg)
                else
                    genericArg)

        let nullness = ImportNullnessForTyconRef env.g m tcref

        ImportTyconRefApp env tcref genericArgs nullness

/// Import a provided method reference as an Abstract IL method reference
let ImportProvidedMethodBaseAsILMethodRef (env: ImportMap) (m: range) (mbase: Tainted<ProvidedMethodBase>) = 
     let tref = GetILTypeRefOfProvidedType (mbase.PApply((fun mbase -> nonNull<ProvidedType> mbase.DeclaringType), m), m)

     let mbase = 
         // Find the formal member corresponding to the called member
         match mbase.OfType<ProvidedMethodInfo>() with 
         | Some minfo when 
<<<<<<< HEAD
                    minfo.PUntaint((fun minfo -> minfo.IsGenericMethod|| (nonNull<ProvidedType> minfo.DeclaringType).IsGenericType), m) -> 
                let declaringType = minfo.PApply((fun minfo -> nonNull<ProvidedType> minfo.DeclaringType), m)
=======
                    minfo.PUntaint((fun minfo -> minfo.IsGenericMethod|| minfo.DeclaringType.IsGenericType), m) -> 

                let declaringType = minfo.PApply((fun minfo -> minfo.DeclaringType), m)

>>>>>>> 01e5bbb5
                let declaringGenericTypeDefn =  
                    if declaringType.PUntaint((fun t -> t.IsGenericType), m) then 
                        declaringType.PApply((fun t -> t.GetGenericTypeDefinition()), m)
                    else 
                        declaringType

                let methods = declaringGenericTypeDefn.PApplyArray((fun x -> x.GetMethods()), "GetMethods", m) 
                let metadataToken = minfo.PUntaint((fun minfo -> minfo.MetadataToken), m)
                let found = methods |> Array.tryFind (fun x -> x.PUntaint((fun x -> x.MetadataToken), m) = metadataToken) 
                match found with
                | Some found -> found.Coerce(m)
                | None -> 
                    let methodName = minfo.PUntaint((fun minfo -> minfo.Name), m)
                    let typeName = declaringGenericTypeDefn.PUntaint((fun declaringGenericTypeDefn -> declaringGenericTypeDefn.FullName), m)
                    error(Error(FSComp.SR.etIncorrectProvidedMethod(DisplayNameOfTypeProvider(minfo.TypeProvider, m), methodName, metadataToken, typeName), m))
         | _ -> 
         match mbase.OfType<ProvidedConstructorInfo>() with 
         | Some cinfo when cinfo.PUntaint((fun x -> (nonNull<ProvidedType> x.DeclaringType).IsGenericType), m) -> 
                let declaringType = cinfo.PApply((fun x -> nonNull<ProvidedType> x.DeclaringType), m)
                let declaringGenericTypeDefn =  declaringType.PApply((fun x -> x.GetGenericTypeDefinition()), m)

                // We have to find the uninstantiated formal signature corresponding to this instantiated constructor.
                // Annoyingly System.Reflection doesn't give us a MetadataToken to compare on, so we have to look by doing
                // the instantiation and comparing..
                let found = 
                    let ctors = declaringGenericTypeDefn.PApplyArray((fun x -> x.GetConstructors()), "GetConstructors", m) 

                    let actualParamTys = 
                        [ for p in cinfo.PApplyArray((fun x -> x.GetParameters()), "GetParameters", m) do
                            ImportProvidedType env m (p.PApply((fun p -> p.ParameterType), m)) ]

                    let actualGenericArgs = argsOfAppTy env.g (ImportProvidedType env m declaringType)

                    ctors |> Array.tryFind (fun ctor -> 
                       let formalParamTysAfterInst = 
                           [ for p in ctor.PApplyArray((fun x -> x.GetParameters()), "GetParameters", m) do
                                let ilFormalTy = ImportProvidedTypeAsILType env m (p.PApply((fun p -> p.ParameterType), m))
                                yield ImportILType env m actualGenericArgs ilFormalTy ]

                       (formalParamTysAfterInst, actualParamTys) ||>  List.lengthsEqAndForall2 (typeEquiv env.g))
                     
                match found with
                | Some found -> found.Coerce(m)
                | None -> 
                    let typeName = declaringGenericTypeDefn.PUntaint((fun x -> x.FullName), m)
                    error(Error(FSComp.SR.etIncorrectProvidedConstructor(DisplayNameOfTypeProvider(cinfo.TypeProvider, m), typeName), m))
         | _ -> mbase

     let retTy = 
         match mbase.OfType<ProvidedMethodInfo>() with 
         |  Some minfo -> minfo.PApply((fun minfo -> minfo.ReturnType), m)
         |  None ->
            match mbase.OfType<ProvidedConstructorInfo>() with
            | Some _  -> mbase.PApply((fun _ -> ProvidedType.Void), m)
            | _ -> failwith "ImportProvidedMethodBaseAsILMethodRef - unexpected"

     let genericArity = 
        if mbase.PUntaint((fun x -> x.IsGenericMethod), m) then 
            mbase.PUntaint((fun x -> x.GetGenericArguments().Length), m)
        else 0

     let callingConv = (if mbase.PUntaint((fun x -> x.IsStatic), m) then ILCallingConv.Static else ILCallingConv.Instance)

     let ilParamTys = 
         [ for p in mbase.PApplyArray((fun x -> x.GetParameters()), "GetParameters", m) do
              yield ImportProvidedTypeAsILType env m (p.PApply((fun p -> p.ParameterType), m)) ]

     let ilRetTy = ImportProvidedTypeAsILType env m retTy

     mkILMethRef (tref, callingConv, mbase.PUntaint((fun x -> x.Name), m), genericArity, ilParamTys, ilRetTy)
#endif

//-------------------------------------------------------------------------
// Load an IL assembly into the compiler's internal data structures
// Careful use is made of laziness here to ensure we don't read the entire IL
// assembly on startup.
//-------------------------------------------------------------------------- 

/// Import a set of Abstract IL generic parameter specifications as a list of new
/// F# generic parameters.  
/// 
/// Fixup the constraints so that any references to the generic parameters
/// in the constraints now refer to the new generic parameters.
let ImportILGenericParameters amap m scoref tinst (gps: ILGenericParameterDefs) = 
    match gps with 
    | [] -> []
    | _ -> 
        let amap = amap()
        let tps = gps |> List.map (fun gp -> Construct.NewRigidTypar gp.Name m) 

        let tptys = tps |> List.map mkTyparTy
        let importInst = tinst@tptys
        (tps, gps) ||> List.iter2 (fun tp gp -> 
            let constraints = gp.Constraints |> List.map (fun ilty -> TyparConstraint.CoercesTo(ImportILType amap m importInst (rescopeILType scoref ilty), m) )
            let constraints = if gp.HasReferenceTypeConstraint then (TyparConstraint.IsReferenceType(m) :: constraints) else constraints
            let constraints = if gp.HasNotNullableValueTypeConstraint then (TyparConstraint.IsNonNullableStruct(m) :: constraints) else constraints
            let constraints = if gp.HasDefaultConstructorConstraint then (TyparConstraint.RequiresDefaultConstructor(m) :: constraints) else constraints
            tp.SetConstraints constraints)
        tps

/// Given a list of items each keyed by an ordered list of keys, apply 'nodef' to the each group
/// with the same leading key. Apply 'tipf' to the elements where the keylist is empty, and return 
/// the overall results.  Used to bucket types, so System.Char and System.Collections.Generic.List 
/// both get initially bucketed under 'System'.
let multisetDiscriminateAndMap nodef tipf (items: ('Key list * 'Value) list) = 
    // Find all the items with an empty key list and call 'tipf' 
    let tips = 
        [ for keylist, v in items do 
             match keylist with 
             | [] -> yield tipf v
             | _ -> () ]

    // Find all the items with a non-empty key list. Bucket them together by
    // the first key. For each bucket, call 'nodef' on that head key and the bucket.
    let nodes = 
        let buckets = Dictionary<_, _>(10)
        for keylist, v in items do
            match keylist with 
            | [] -> ()
            | key :: rest ->
                buckets[key] <-
                    match buckets.TryGetValue key with
                    | true, b -> (rest, v) :: b
                    | _ -> (rest, v) :: []

        [ for KeyValue(key, items) in buckets -> nodef key items ]

    tips @ nodes

/// Import an IL type definition as a new F# TAST Entity node.
let rec ImportILTypeDef amap m scoref (cpath: CompilationPath) enc nm (tdef: ILTypeDef)  =
    let lazyModuleOrNamespaceTypeForNestedTypes = 
        lazy 
            let cpath = cpath.NestedCompPath nm ModuleOrType
            ImportILTypeDefs amap m scoref cpath (enc@[tdef]) tdef.NestedTypes
    // Add the type itself. 
    Construct.NewILTycon 
        (Some cpath) 
        (nm, m) 
        // The read of the type parameters may fail to resolve types. We pick up a new range from the point where that read is forced
        // Make sure we reraise the original exception one occurs - see findOriginalException.
        (LazyWithContext.Create((fun m -> ImportILGenericParameters amap m scoref [] tdef.GenericParams), findOriginalException))
        (scoref, enc, tdef) 
        (MaybeLazy.Lazy lazyModuleOrNamespaceTypeForNestedTypes)
       

/// Import a list of (possibly nested) IL types as a new ModuleOrNamespaceType node
/// containing new entities, bucketing by namespace along the way.
and ImportILTypeDefList amap m (cpath: CompilationPath) enc items =
    // Split into the ones with namespaces and without. Add the ones with namespaces in buckets.
    // That is, discriminate based in the first element of the namespace list (e.g. "System") 
    // and, for each bag, fold-in a lazy computation to add the types under that bag .
    //
    // nodef - called for each bucket, where 'n' is the head element of the namespace used
    // as a key in the discrimination, tgs is the remaining descriptors.  We create an entity for 'n'.
    //
    // tipf - called if there are no namespace items left to discriminate on. 
    let entities = 
        items 
        |> multisetDiscriminateAndMap 
            (fun n tgs ->
                let modty = lazy (ImportILTypeDefList amap m (cpath.NestedCompPath n Namespace) enc tgs)
                Construct.NewModuleOrNamespace (Some cpath) taccessPublic (mkSynId m n) XmlDoc.Empty [] (MaybeLazy.Lazy modty))
            (fun (n, info: Lazy<_>) -> 
                let (scoref2, lazyTypeDef: ILPreTypeDef) = info.Force()
                ImportILTypeDef amap m scoref2 cpath enc n (lazyTypeDef.GetTypeDef()))

    let kind = match enc with [] -> Namespace | _ -> ModuleOrType
    Construct.NewModuleOrNamespaceType kind entities []
      
/// Import a table of IL types as a ModuleOrNamespaceType.
///
and ImportILTypeDefs amap m scoref cpath enc (tdefs: ILTypeDefs) =
    // We be very careful not to force a read of the type defs here
    tdefs.AsArrayOfPreTypeDefs()
    |> Array.map (fun pre -> (pre.Namespace, (pre.Name, notlazy(scoref, pre))))
    |> Array.toList
    |> ImportILTypeDefList amap m cpath enc

/// Import the main type definitions in an IL assembly.
///
/// Example: for a collection of types "System.Char", "System.Int32" and "Library.C"
/// the return ModuleOrNamespaceType will contain namespace entities for "System" and "Library", which in turn contain
/// type definition entities for ["Char"; "Int32"]  and ["C"] respectively.  
let ImportILAssemblyMainTypeDefs amap m scoref modul = 
    modul.TypeDefs |> ImportILTypeDefs amap m scoref (CompPath(scoref, [])) [] 

/// Import the "exported types" table for multi-module assemblies. 
let ImportILAssemblyExportedType amap m auxModLoader (scoref: ILScopeRef) (exportedType: ILExportedTypeOrForwarder) = 
    // Forwarders are dealt with separately in the ref->def dereferencing logic in tast.fs as they effectively give rise to type equivalences
    if exportedType.IsForwarder then 
        []
    else
        let ns, n = splitILTypeName exportedType.Name
        let info = 
            lazy (match 
                    (try 
                        let modul = auxModLoader exportedType.ScopeRef
                        let ptd = mkILPreTypeDefComputed (ns, n, (fun () -> modul.TypeDefs.FindByName exportedType.Name))
                        Some ptd
                     with :? KeyNotFoundException -> None)
                    with 
                  | None -> 
                     error(Error(FSComp.SR.impReferenceToDllRequiredByAssembly(exportedType.ScopeRef.QualifiedName, scoref.QualifiedName, exportedType.Name), m))
                  | Some preTypeDef -> 
                     scoref, preTypeDef)
              
        [ ImportILTypeDefList amap m (CompPath(scoref, [])) [] [(ns, (n, info))]  ]

/// Import the "exported types" table for multi-module assemblies. 
let ImportILAssemblyExportedTypes amap m auxModLoader scoref (exportedTypes: ILExportedTypesAndForwarders) = 
    [ for exportedType in exportedTypes.AsList() do 
         yield! ImportILAssemblyExportedType amap m auxModLoader scoref exportedType ]

/// Import both the main type definitions and the "exported types" table, i.e. all the 
/// types defined in an IL assembly.
let ImportILAssemblyTypeDefs (amap, m, auxModLoader, aref, mainmod: ILModuleDef) = 
    let scoref = ILScopeRef.Assembly aref
    let mtypsForExportedTypes = ImportILAssemblyExportedTypes amap m auxModLoader scoref mainmod.ManifestOfAssembly.ExportedTypes
    let mainmod = ImportILAssemblyMainTypeDefs amap m scoref mainmod
    CombineCcuContentFragments m (mainmod :: mtypsForExportedTypes)

/// Import the type forwarder table for an IL assembly
let ImportILAssemblyTypeForwarders (amap, m, exportedTypes: ILExportedTypesAndForwarders) = 
    // Note 'td' may be in another module or another assembly!
    // Note: it is very important that we call auxModLoader lazily
    [ //printfn "reading forwarders..." 
        for exportedType in exportedTypes.AsList() do 
            let ns, n = splitILTypeName exportedType.Name
            //printfn "found forwarder for %s..." n
            let tcref = lazy ImportILTypeRefUncached (amap()) m (ILTypeRef.Create(exportedType.ScopeRef, [], exportedType.Name))
            yield (Array.ofList ns, n), tcref
            let rec nested (nets: ILNestedExportedTypes) enc = 
                [ for net in nets.AsList() do 
                    
                    //printfn "found nested forwarder for %s..." net.Name
                    let tcref = lazy ImportILTypeRefUncached (amap()) m (ILTypeRef.Create (exportedType.ScopeRef, enc, net.Name))
                    yield (Array.ofList enc, exportedType.Name), tcref 
                    yield! nested net.Nested (enc @ [ net.Name ]) ]
            yield! nested exportedType.Nested (ns@[n]) 
    ] |> Map.ofList

/// Import an IL assembly as a new TAST CCU
let ImportILAssembly(amap: unit -> ImportMap, m, auxModuleLoader, xmlDocInfoLoader: IXmlDocumentationInfoLoader option, ilScopeRef, sourceDir, fileName, ilModule: ILModuleDef, invalidateCcu: IEvent<string>) = 
    invalidateCcu |> ignore
    let aref =   
        match ilScopeRef with 
        | ILScopeRef.Assembly aref -> aref 
        | _ -> error(InternalError("ImportILAssembly: cannot reference .NET netmodules directly, reference the containing assembly instead", m))
    let nm = aref.Name
    let mty = ImportILAssemblyTypeDefs(amap, m, auxModuleLoader, aref, ilModule)
    let forwarders = 
        match ilModule.Manifest with 
        | None -> Map.empty
        | Some manifest -> ImportILAssemblyTypeForwarders(amap, m, manifest.ExportedTypes)

    let ccuData: CcuData = 
        { IsFSharp=false
          UsesFSharp20PlusQuotations=false
#if !NO_TYPEPROVIDERS
          InvalidateEvent=invalidateCcu
          IsProviderGenerated = false
          ImportProvidedType = (fun ty -> ImportProvidedType (amap()) m ty)
#endif
          QualifiedName= Some ilScopeRef.QualifiedName
          Contents = Construct.NewCcuContents ilScopeRef m nm mty 
          ILScopeRef = ilScopeRef
          Stamp = newStamp()
          SourceCodeDirectory = sourceDir  // note: not an accurate value, but IL assemblies don't give us this information in any attributes. 
          FileName = fileName
          MemberSignatureEquality= (fun ty1 ty2 -> typeEquivAux EraseAll (amap()).g ty1 ty2)
          TryGetILModuleDef = (fun () -> Some ilModule)
          TypeForwarders = forwarders
          XmlDocumentationInfo = 
              match xmlDocInfoLoader, fileName with
              | Some xmlDocInfoLoader, Some fileName -> xmlDocInfoLoader.TryLoad(fileName)
              | _ -> None
        }
                
    CcuThunk.Create(nm, ccuData)<|MERGE_RESOLUTION|>--- conflicted
+++ resolved
@@ -385,15 +385,10 @@
          // Find the formal member corresponding to the called member
          match mbase.OfType<ProvidedMethodInfo>() with 
          | Some minfo when 
-<<<<<<< HEAD
                     minfo.PUntaint((fun minfo -> minfo.IsGenericMethod|| (nonNull<ProvidedType> minfo.DeclaringType).IsGenericType), m) -> 
+
                 let declaringType = minfo.PApply((fun minfo -> nonNull<ProvidedType> minfo.DeclaringType), m)
-=======
-                    minfo.PUntaint((fun minfo -> minfo.IsGenericMethod|| minfo.DeclaringType.IsGenericType), m) -> 
-
-                let declaringType = minfo.PApply((fun minfo -> minfo.DeclaringType), m)
-
->>>>>>> 01e5bbb5
+
                 let declaringGenericTypeDefn =  
                     if declaringType.PUntaint((fun t -> t.IsGenericType), m) then 
                         declaringType.PApply((fun t -> t.GetGenericTypeDefinition()), m)
