--- conflicted
+++ resolved
@@ -291,14 +291,9 @@
 
     let g = env.g
     if st.PUntaint((fun st -> st.IsArray), m) then 
-<<<<<<< HEAD
-        let elemTy = (ImportProvidedType env m (* tinst *) (st.PApply((fun st -> st.GetElementType()), m)))
+        let elemTy = ImportProvidedType env m (* tinst *) (st.PApply((fun st -> st.GetElementType()), m))
         let nullness = ImportNullness env.g
         mkArrayTy g (st.PUntaint((fun st -> st.GetArrayRank()), m)) nullness elemTy m
-=======
-        let elemTy = ImportProvidedType env m (* tinst *) (st.PApply((fun st -> st.GetElementType()), m))
-        mkArrayTy g (st.PUntaint((fun st -> st.GetArrayRank()), m))  elemTy m
->>>>>>> f9b72061
     elif st.PUntaint((fun st -> st.IsByRef), m) then 
         let elemTy = ImportProvidedType env m (* tinst *) (st.PApply((fun st -> st.GetElementType()), m))
         mkByrefTy g elemTy
