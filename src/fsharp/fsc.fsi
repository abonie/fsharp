// Copyright (c) Microsoft Corporation.  All Rights Reserved.  See License.txt in the project root for license information.

module internal FSharp.Compiler.Driver 

open FSharp.Compiler.AbstractIL.IL
open FSharp.Compiler.AbstractIL.ILBinaryReader
open FSharp.Compiler.AbstractIL.Internal.Library
open FSharp.Compiler.AbstractIL.Internal.StrongNameSign
open FSharp.Compiler.CheckExpressions
open FSharp.Compiler.CheckDeclarations
open FSharp.Compiler.CompilerConfig
open FSharp.Compiler.CompilerDiagnostics
open FSharp.Compiler.CompilerImports
open FSharp.Compiler.ErrorLogger
open FSharp.Compiler.SyntaxTree
open FSharp.Compiler.TcGlobals
open FSharp.Compiler.TypedTree
open FSharp.Compiler.TypedTreeOps

[<AbstractClass>]
type ErrorLoggerProvider =
    new : unit -> ErrorLoggerProvider
    abstract CreateErrorLoggerUpToMaxErrors : tcConfigBuilder : TcConfigBuilder * exiter : Exiter -> ErrorLogger

/// The default ErrorLoggerProvider implementation, reporting messages to the Console up to the maxerrors maximum
type ConsoleLoggerProvider = 
    new : unit -> ConsoleLoggerProvider
    inherit ErrorLoggerProvider

<<<<<<< HEAD
val mainCompile : 
=======
/// Encode the F# interface data into a set of IL attributes and resources
val EncodeSignatureData:
    tcConfig:TcConfig *
    tcGlobals:TcGlobals *
    exportRemapping:Remap *
    generatedCcu: CcuThunk *
    outfile: string *
    isIncrementalBuild: bool
      -> ILAttribute list * ILResource list

/// The main (non-incremental) compilation entry point used by fsc.exe
val mainCompile: 
>>>>>>> 645ed210
    ctok: CompilationThreadToken *
    argv: string[] * 
    legacyReferenceResolver: ReferenceResolver.Resolver * 
    bannerAlreadyPrinted: bool * 
    reduceMemoryUsage: ReduceMemoryFlag * 
    defaultCopyFSharpCore: CopyFSharpCoreFlag * 
    exiter: Exiter * 
    loggerProvider: ErrorLoggerProvider * 
    tcImportsCapture: (TcImports -> unit) option *
    dynamicAssemblyCreator: (TcGlobals * string * ILModuleDef -> unit) option
      -> unit

/// An additional compilation entry point used by FSharp.Compiler.Service taking syntax trees as input
val compileOfAst: 
    ctok: CompilationThreadToken *
    legacyReferenceResolver: ReferenceResolver.Resolver * 
    reduceMemoryUsage: ReduceMemoryFlag * 
    assemblyName:string * 
    target:CompilerTarget * 
    targetDll:string * 
    targetPdb:string option * 
    dependencies:string list * 
    noframework:bool *
    exiter:Exiter * 
    loggerProvider: ErrorLoggerProvider * 
    inputs:ParsedInput list *
    tcImportsCapture : (TcImports -> unit) option *
    dynamicAssemblyCreator: (TcGlobals * string * ILModuleDef -> unit) option
      -> unit

/// Part of LegacyHostedCompilerForTesting
type InProcErrorLoggerProvider = 
    new : unit -> InProcErrorLoggerProvider
    member Provider : ErrorLoggerProvider
    member CapturedWarnings : Diagnostic[]
    member CapturedErrors : Diagnostic[]
<|MERGE_RESOLUTION|>--- conflicted
+++ resolved
@@ -27,9 +27,6 @@
     new : unit -> ConsoleLoggerProvider
     inherit ErrorLoggerProvider
 
-<<<<<<< HEAD
-val mainCompile : 
-=======
 /// Encode the F# interface data into a set of IL attributes and resources
 val EncodeSignatureData:
     tcConfig:TcConfig *
@@ -42,7 +39,6 @@
 
 /// The main (non-incremental) compilation entry point used by fsc.exe
 val mainCompile: 
->>>>>>> 645ed210
     ctok: CompilationThreadToken *
     argv: string[] * 
     legacyReferenceResolver: ReferenceResolver.Resolver * 
