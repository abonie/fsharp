// Copyright (c) Microsoft Corporation.  All Rights Reserved.  See License.txt in the project root for license information.

module FSharp.Compiler.Layout

open System
open System.Collections.Generic
open System.IO
open Internal.Utilities.StructuredFormat
open Microsoft.FSharp.Core.Printf

#nowarn "62" // This construct is for ML compatibility.

type layout = Internal.Utilities.StructuredFormat.Layout
type LayoutTag = Internal.Utilities.StructuredFormat.LayoutTag
type TaggedText = Internal.Utilities.StructuredFormat.TaggedText

type NavigableTaggedText(taggedText: TaggedText, range: Range.range) =
    member val Range = range
    interface TaggedText with
        member x.Tag = taggedText.Tag
        member x.Text = taggedText.Text
let mkNav r t = NavigableTaggedText(t, r) :> TaggedText

let spaces n = new String(' ', n)


//--------------------------------------------------------------------------
// INDEX: support
//--------------------------------------------------------------------------

let rec juxtLeft = function
  | ObjLeaf (jl, _text, _jr)         -> jl
  | Leaf (jl, _text, _jr)            -> jl
  | Node (jl, _l, _jm, _r, _jr, _joint) -> jl
  | Attr (_tag, _attrs, l)           -> juxtLeft l

let rec juxtRight = function
  | ObjLeaf (_jl, _text, jr)         -> jr
  | Leaf (_jl, _text, jr)            -> jr
  | Node (_jl, _l, _jm, _r, jr, _joint) -> jr
  | Attr (_tag, _attrs, l)           -> juxtRight l

// NOTE: emptyL might be better represented as a constructor, so then (Sep"") would have true meaning
let emptyL = Leaf (true, Internal.Utilities.StructuredFormat.TaggedTextOps.tag LayoutTag.Text "", true)
let isEmptyL = function Leaf(true, tag, true) when tag.Text = "" -> true | _ -> false
      
let mkNode l r joint =
   if isEmptyL l then r else
   if isEmptyL r then l else
   let jl = juxtLeft  l 
   let jm = juxtRight l || juxtLeft r 
   let jr = juxtRight r 
   Node(jl, l, jm, r, jr, joint)


//--------------------------------------------------------------------------
//INDEX: constructors
//--------------------------------------------------------------------------

let wordL  (str:TaggedText) = Leaf (false, str, false)
<<<<<<< HEAD
let sepL   (str:TaggedText) = Leaf (true , str, true)   
let rightL (str:TaggedText) = Leaf (true , str, false)   
=======
let sepL   (str:TaggedText) = Leaf (true, str, true)   
let rightL (str:TaggedText) = Leaf (true, str, false)   
>>>>>>> 88d18d99
let leftL  (str:TaggedText) = Leaf (false, str, true)

module TaggedTextOps =
    let tagActivePatternCase = Internal.Utilities.StructuredFormat.TaggedTextOps.tag LayoutTag.ActivePatternCase
    let tagActivePatternResult = Internal.Utilities.StructuredFormat.TaggedTextOps.tag LayoutTag.ActivePatternResult
    let tagAlias = Internal.Utilities.StructuredFormat.TaggedTextOps.tagAlias
    let tagClass = Internal.Utilities.StructuredFormat.TaggedTextOps.tagClass
    let tagUnion = Internal.Utilities.StructuredFormat.TaggedTextOps.tag LayoutTag.Union
    let tagUnionCase = Internal.Utilities.StructuredFormat.TaggedTextOps.tagUnionCase
    let tagDelegate = Internal.Utilities.StructuredFormat.TaggedTextOps.tagDelegate
    let tagEnum = Internal.Utilities.StructuredFormat.TaggedTextOps.tagEnum
    let tagEvent = Internal.Utilities.StructuredFormat.TaggedTextOps.tagEvent
    let tagField = Internal.Utilities.StructuredFormat.TaggedTextOps.tagField
    let tagInterface = Internal.Utilities.StructuredFormat.TaggedTextOps.tagInterface
    let tagKeyword = Internal.Utilities.StructuredFormat.TaggedTextOps.tagKeyword
    let tagLineBreak = Internal.Utilities.StructuredFormat.TaggedTextOps.tagLineBreak
    let tagLocal = Internal.Utilities.StructuredFormat.TaggedTextOps.tagLocal
    let tagRecord = Internal.Utilities.StructuredFormat.TaggedTextOps.tagRecord
    let tagRecordField = Internal.Utilities.StructuredFormat.TaggedTextOps.tagRecordField
    let tagMethod = Internal.Utilities.StructuredFormat.TaggedTextOps.tagMethod
    let tagMember = Internal.Utilities.StructuredFormat.TaggedTextOps.tag LayoutTag.Member
    let tagModule = Internal.Utilities.StructuredFormat.TaggedTextOps.tagModule
    let tagModuleBinding = Internal.Utilities.StructuredFormat.TaggedTextOps.tagModuleBinding
    let tagNamespace = Internal.Utilities.StructuredFormat.TaggedTextOps.tagNamespace
    let tagNumericLiteral = Internal.Utilities.StructuredFormat.TaggedTextOps.tagNumericLiteral
    let tagOperator = Internal.Utilities.StructuredFormat.TaggedTextOps.tagOperator
    let tagParameter = Internal.Utilities.StructuredFormat.TaggedTextOps.tagParameter
    let tagProperty = Internal.Utilities.StructuredFormat.TaggedTextOps.tagProperty
    let tagSpace = Internal.Utilities.StructuredFormat.TaggedTextOps.tagSpace
    let tagStringLiteral = Internal.Utilities.StructuredFormat.TaggedTextOps.tagStringLiteral
    let tagStruct = Internal.Utilities.StructuredFormat.TaggedTextOps.tagStruct
    let tagTypeParameter = Internal.Utilities.StructuredFormat.TaggedTextOps.tagTypeParameter
    let tagText = Internal.Utilities.StructuredFormat.TaggedTextOps.tagText
    let tagPunctuation = Internal.Utilities.StructuredFormat.TaggedTextOps.tagPunctuation
    let tagUnknownEntity = Internal.Utilities.StructuredFormat.TaggedTextOps.tag LayoutTag.UnknownEntity
    let tagUnknownType = Internal.Utilities.StructuredFormat.TaggedTextOps.tag LayoutTag.UnknownType

    module Literals =
        // common tagged literals
        let lineBreak = Internal.Utilities.StructuredFormat.TaggedTextOps.Literals.lineBreak
        let space = Internal.Utilities.StructuredFormat.TaggedTextOps.Literals.space
        let comma = Internal.Utilities.StructuredFormat.TaggedTextOps.Literals.comma
        let semicolon = Internal.Utilities.StructuredFormat.TaggedTextOps.Literals.semicolon
        let leftParen = Internal.Utilities.StructuredFormat.TaggedTextOps.Literals.leftParen
        let rightParen = Internal.Utilities.StructuredFormat.TaggedTextOps.Literals.rightParen
        let leftBracket = Internal.Utilities.StructuredFormat.TaggedTextOps.Literals.leftBracket
        let rightBracket = Internal.Utilities.StructuredFormat.TaggedTextOps.Literals.rightBracket
        let leftBrace = Internal.Utilities.StructuredFormat.TaggedTextOps.Literals.leftBrace
        let rightBrace = Internal.Utilities.StructuredFormat.TaggedTextOps.Literals.rightBrace
        let leftBraceBar = Internal.Utilities.StructuredFormat.TaggedTextOps.Literals.leftBraceBar
        let rightBraceBar = Internal.Utilities.StructuredFormat.TaggedTextOps.Literals.rightBraceBar
        let equals = Internal.Utilities.StructuredFormat.TaggedTextOps.Literals.equals
        let arrow = Internal.Utilities.StructuredFormat.TaggedTextOps.Literals.arrow
        let questionMark = Internal.Utilities.StructuredFormat.TaggedTextOps.Literals.questionMark
        let dot = tagPunctuation "."
        let leftAngle = tagPunctuation "<"
        let rightAngle = tagPunctuation ">"
        let star = tagOperator "*"
        let colon = tagPunctuation ":"
        let minus = tagPunctuation "-"
        let keywordNew = tagKeyword "new"
        let leftBracketAngle = tagPunctuation "[<"
        let rightBracketAngle = tagPunctuation ">]"
        let structUnit = tagStruct "unit"
        let keywordStatic = tagKeyword "static"
        let keywordMember = tagKeyword "member"
        let keywordVal = tagKeyword "val"
        let keywordEvent = tagKeyword "event"
        let keywordWith = tagKeyword "with"
        let keywordSet = tagKeyword "set"
        let keywordGet = tagKeyword "get"
        let keywordTrue = tagKeyword "true"
        let keywordFalse = tagKeyword "false"
        let bar = tagPunctuation "|"
        let keywordStruct = tagKeyword "struct"
        let keywordInherit = tagKeyword "inherit"
        let keywordEnd = tagKeyword "end"
        let keywordNested = tagKeyword "nested"
        let keywordType = tagKeyword "type"
        let keywordDelegate = tagKeyword "delegate"
        let keywordOf = tagKeyword "of"
        let keywordInternal = tagKeyword "internal"
        let keywordPrivate = tagKeyword "private"
        let keywordAbstract = tagKeyword "abstract"
        let keywordOverride = tagKeyword "override"
        let keywordEnum = tagKeyword "enum"
        let leftBracketBar = tagPunctuation  "[|"
        let rightBracketBar = tagPunctuation "|]"
        let keywordTypeof = tagKeyword "typeof"
        let keywordTypedefof = tagKeyword "typedefof"

open TaggedTextOps

module SepL =
    let dot = sepL Literals.dot
    let star = sepL Literals.star
    let colon = sepL Literals.colon
    let questionMark = sepL Literals.questionMark
    let leftParen = sepL Literals.leftParen
    let comma = sepL Literals.comma
    let space = sepL Literals.space
    let leftBracket = sepL Literals.leftBracket
    let leftAngle = sepL Literals.leftAngle
    let lineBreak = sepL Literals.lineBreak
    let rightParen = sepL Literals.rightParen

module WordL =
    let arrow = wordL Literals.arrow
    let star = wordL Literals.star
    let colon = wordL Literals.colon
    let equals = wordL Literals.equals
    let keywordNew = wordL Literals.keywordNew
    let structUnit = wordL Literals.structUnit
    let keywordStatic = wordL Literals.keywordStatic
    let keywordMember = wordL Literals.keywordMember
    let keywordVal = wordL Literals.keywordVal
    let keywordEvent = wordL Literals.keywordEvent
    let keywordWith = wordL Literals.keywordWith
    let keywordSet = wordL Literals.keywordSet
    let keywordGet = wordL Literals.keywordGet
    let keywordTrue = wordL Literals.keywordTrue
    let keywordFalse = wordL Literals.keywordFalse
    let bar = wordL Literals.bar
    let keywordStruct = wordL Literals.keywordStruct
    let keywordInherit = wordL Literals.keywordInherit
    let keywordEnd = wordL Literals.keywordEnd
    let keywordNested = wordL Literals.keywordNested
    let keywordType = wordL Literals.keywordType
    let keywordDelegate = wordL Literals.keywordDelegate
    let keywordOf = wordL Literals.keywordOf
    let keywordInternal = wordL Literals.keywordInternal
    let keywordPrivate = wordL Literals.keywordPrivate
    let keywordAbstract = wordL Literals.keywordAbstract
    let keywordOverride = wordL Literals.keywordOverride
    let keywordEnum = wordL Literals.keywordEnum

module LeftL =
    let leftParen = leftL Literals.leftParen
    let questionMark = leftL Literals.questionMark
    let colon = leftL Literals.colon
    let leftBracketAngle = leftL Literals.leftBracketAngle
    let leftBracketBar = leftL Literals.leftBracketBar
    let keywordTypeof = leftL Literals.keywordTypeof
    let keywordTypedefof = leftL Literals.keywordTypedefof

module RightL =
    let comma = rightL Literals.comma
    let rightParen = rightL Literals.rightParen
    let colon = rightL Literals.colon
    let rightBracket = rightL Literals.rightBracket
    let rightAngle = rightL Literals.rightAngle
    let rightBracketAngle = rightL Literals.rightBracketAngle
    let rightBracketBar = rightL Literals.rightBracketBar

let aboveL  l r = mkNode l r (Broken 0)

let tagAttrL str attrs ly = Attr (str, attrs, ly)

//--------------------------------------------------------------------------
//INDEX: constructors derived
//--------------------------------------------------------------------------

let apply2 f l r = if isEmptyL l then r else
                   if isEmptyL r then l else f l r

let (^^)    l r = mkNode l r (Unbreakable)
let (++)    l r = mkNode l r (Breakable 0)
let (--)    l r = mkNode l r (Breakable 1)
let (---)   l r = mkNode l r (Breakable 2)
let (----)  l r = mkNode l r (Breakable 3)
let (-----) l r = mkNode l r (Breakable 4)    
let (@@)    l r = apply2 (fun l r -> mkNode l r (Broken 0)) l r
let (@@-)   l r = apply2 (fun l r -> mkNode l r (Broken 1)) l r
let (@@--)  l r = apply2 (fun l r -> mkNode l r (Broken 2)) l r

let tagListL tagger = function
  | []    -> emptyL
  | [x]   -> x
  | x::xs ->
      let rec process' prefixL = function
      | []    -> prefixL
      | y::ys -> process' ((tagger prefixL) ++ y) ys in
      process' x xs

let commaListL x = tagListL (fun prefixL -> prefixL ^^ rightL Literals.comma) x
let semiListL x  = tagListL (fun prefixL -> prefixL ^^ rightL Literals.semicolon) x
let spaceListL x = tagListL (fun prefixL -> prefixL) x
let sepListL x y = tagListL (fun prefixL -> prefixL ^^ x) y

let bracketL l = leftL Literals.leftParen ^^ l ^^ rightL Literals.rightParen
let tupleL xs = bracketL (sepListL (sepL Literals.comma) xs)
let aboveListL = function
  | []    -> emptyL
  | [x]   -> x
  | x::ys -> List.fold (fun pre y -> pre @@ y) x ys

let optionL xL = function
  | None   -> wordL (tagUnionCase "None")
  | Some x -> wordL (tagUnionCase "Some") -- (xL x)

let listL xL xs = leftL Literals.leftBracket ^^ sepListL (sepL Literals.semicolon) (List.map xL xs) ^^ rightL Literals.rightBracket


//--------------------------------------------------------------------------
//INDEX: breaks v2
//--------------------------------------------------------------------------
 
// A very quick implementation of break stack.
type breaks = Breaks of 
                 /// pos of next free slot 
                 int *     
                 /// pos of next possible "outer" break - OR - outer=next if none possible 
                 int *     
                 /// stack of savings, -ve means it has been broken 
                 int array 

// next  is next slot to push into - aka size of current occupied stack.
// outer counts up from 0, and is next slot to break if break forced.
// - if all breaks forced, then outer=next.
// - popping under these conditions needs to reduce outer and next.
let chunkN = 400      
let breaks0 () = Breaks(0, 0, Array.create chunkN 0)
let pushBreak saving (Breaks(next, outer, stack)) =
    let stack = if next = stack.Length then
                  Array.append stack (Array.create chunkN 0) (* expand if full *)
                else
                  stack
    stack.[next] <- saving
    Breaks(next+1, outer, stack)

let popBreak (Breaks(next, outer, stack)) =
    if next=0 then raise (Failure "popBreak: underflow")
    let topBroke = stack.[next-1] < 0 
    let outer = if outer=next then outer-1 else outer   (* if all broken, unwind *)
    let next  = next - 1 
    Breaks(next, outer, stack), topBroke

let forceBreak (Breaks(next, outer, stack)) =
    if outer=next then
      (* all broken *)
      None
    else
      let saving = stack.[outer] 
      stack.[outer] <- -stack.[outer]    
      let outer = outer+1 
      Some (Breaks(next, outer, stack), saving)

let squashTo maxWidth layout =
   // breaks = break context, can force to get indentation savings.
   // pos    = current position in line
   // layout = to fit
   //------
   // returns:
   // breaks
   // layout - with breaks put in to fit it.
   // pos    - current pos in line = rightmost position of last line of block.
   // offset - width of last line of block
   // NOTE: offset <= pos -- depending on tabbing of last block
   let rec fit breaks (pos, layout) =
       (*printf "\n\nCalling pos=%d layout=[%s]\n" pos (showL layout)*)
       let breaks, layout, pos, offset =
           match layout with
           | ObjLeaf _ -> failwith "ObjLeaf should not appear here"
           | Attr (tag, attrs, l) ->
               let breaks, layout, pos, offset = fit breaks (pos, l) 
               let layout = Attr (tag, attrs, layout) 
               breaks, layout, pos, offset
           | Leaf (_jl, taggedText, _jr) ->
               let textWidth = taggedText.Text.Length 
               let rec fitLeaf breaks pos =
                 if pos + textWidth <= maxWidth then
                   breaks, layout, pos + textWidth, textWidth (* great, it fits *)
                 else
                   match forceBreak breaks with
                     None                 -> (breaks, layout, pos + textWidth, textWidth (* tough, no more breaks *))
                   | Some (breaks, saving) -> (let pos = pos - saving in fitLeaf breaks pos) 
               fitLeaf breaks pos

           | Node (jl, l, jm, r, jr, joint) ->
               let mid = if jm then 0 else 1 
               match joint with
               | Unbreakable    ->
                   let breaks, l, pos, offsetl = fit breaks (pos, l)     (* fit left *)
                   let pos = pos + mid                               (* fit space if juxt says so *)
                   let breaks, r, pos, offsetr = fit breaks (pos, r)     (* fit right *)
                   breaks, Node (jl, l, jm, r, jr, Unbreakable), pos, offsetl + mid + offsetr
               | Broken indent ->
                   let breaks, l, pos, offsetl = fit breaks (pos, l)     (* fit left *)
                   let pos = pos - offsetl + indent                  (* broken so - offset left + indent *)
                   let breaks, r, pos, offsetr = fit breaks (pos, r)     (* fit right *)
                   breaks, Node (jl, l, jm, r, jr, Broken indent), pos, indent + offsetr
               | Breakable indent ->
                   let breaks, l, pos, offsetl = fit breaks (pos, l)     (* fit left *)
                   (* have a break possibility, with saving *)
                   let saving = offsetl + mid - indent 
                   let pos = pos + mid 
                   if saving>0 then
                     let breaks = pushBreak saving breaks 
                     let breaks, r, pos, offsetr = fit breaks (pos, r) 
                     let breaks, broken = popBreak breaks 
                     if broken then
<<<<<<< HEAD
                       breaks, Node (jl, l, jm, r, jr, Broken indent)   , pos, indent + offsetr
=======
                       breaks, Node (jl, l, jm, r, jr, Broken indent), pos, indent + offsetr
>>>>>>> 88d18d99
                     else
                       breaks, Node (jl, l, jm, r, jr, Breakable indent), pos, offsetl + mid + offsetr
                   else
                     (* actually no saving so no break *)
                     let breaks, r, pos, offsetr = fit breaks (pos, r) 
<<<<<<< HEAD
                     breaks, Node (jl, l, jm, r, jr, Breakable indent)  , pos, offsetl + mid + offsetr
=======
                     breaks, Node (jl, l, jm, r, jr, Breakable indent), pos, offsetl + mid + offsetr
>>>>>>> 88d18d99
       (*printf "\nDone:     pos=%d offset=%d" pos offset*)
       breaks, layout, pos, offset
   let breaks = breaks0 () 
   let pos = 0 
   let _breaks, layout, _pos, _offset = fit breaks (pos, layout) 
   layout

//--------------------------------------------------------------------------
//INDEX: LayoutRenderer
//--------------------------------------------------------------------------

type LayoutRenderer<'a, 'b> =
    abstract Start    : unit -> 'b
    abstract AddText  : 'b -> TaggedText -> 'b
    abstract AddBreak : 'b -> int -> 'b
    abstract AddTag   : 'b -> string * (string * string) list * bool -> 'b
    abstract Finish   : 'b -> 'a
      
let renderL (rr: LayoutRenderer<_, _>) layout =
    let rec addL z pos i layout k = 
      match layout with
      | ObjLeaf _ -> failwith "ObjLeaf should never apper here"
        (* pos is tab level *)
      | Leaf (_, text, _)                 -> 
          k(rr.AddText z text, i + text.Text.Length)
      | Node (_, l, _, r, _, Broken indent) -> 
          addL z pos i l <|
            fun (z, _i) ->
              let z, i = rr.AddBreak z (pos+indent), (pos+indent) 
              addL z (pos+indent) i r k
      | Node (_, l, jm, r, _, _)             -> 
          addL z pos i l <|
            fun (z, i) ->
              let z, i = if jm then z, i else rr.AddText z Literals.space, i+1 
              let pos = i 
              addL z pos i r k
      | Attr (tag, attrs, l)                -> 
          let z   = rr.AddTag z (tag, attrs, true) 
          addL z pos i l <|
            fun (z, i) ->
              let z   = rr.AddTag z (tag, attrs, false) 
              k(z, i)
    let pos = 0 
    let z, i = rr.Start(), 0 
    let z, _i = addL z pos i layout id
    rr.Finish z

/// string render 
let stringR =
  { new LayoutRenderer<string, string list> with 
      member x.Start () = []
      member x.AddText rstrs taggedText = taggedText.Text::rstrs
      member x.AddBreak rstrs n = (spaces n) :: "\n" ::  rstrs 
      member x.AddTag z (_, _, _) = z
      member x.Finish rstrs = String.Join("", Array.ofList (List.rev rstrs)) }

type NoState = NoState
type NoResult = NoResult

/// string render 
let taggedTextListR collector =
  { new LayoutRenderer<NoResult, NoState> with 
      member x.Start () = NoState
      member x.AddText z text = collector text; z
      member x.AddBreak rstrs n = collector Literals.lineBreak; collector (tagSpace(spaces n)); rstrs 
      member x.AddTag z (_, _, _) = z
      member x.Finish rstrs = NoResult }


/// channel LayoutRenderer
let channelR (chan:TextWriter) =
  { new LayoutRenderer<NoResult, NoState> with 
      member r.Start () = NoState
      member r.AddText z s = chan.Write s.Text; z
      member r.AddBreak z n = chan.WriteLine(); chan.Write (spaces n); z
      member r.AddTag z (tag, attrs, start) =  z
      member r.Finish z = NoResult }

/// buffer render
let bufferR os =
  { new LayoutRenderer<NoResult, NoState> with 
      member r.Start () = NoState
      member r.AddText z s = bprintf os "%s" s.Text; z
      member r.AddBreak z n = bprintf os "\n"; bprintf os "%s" (spaces n); z
      member r.AddTag z (tag, attrs, start) = z
      member r.Finish z = NoResult }

//--------------------------------------------------------------------------
//INDEX: showL, outL are most common
//--------------------------------------------------------------------------

let showL                   layout = renderL stringR         layout
let outL (chan:TextWriter)  layout = renderL (channelR chan) layout |> ignore
let bufferL os              layout = renderL (bufferR os)    layout |> ignore<|MERGE_RESOLUTION|>--- conflicted
+++ resolved
@@ -58,13 +58,8 @@
 //--------------------------------------------------------------------------
 
 let wordL  (str:TaggedText) = Leaf (false, str, false)
-<<<<<<< HEAD
-let sepL   (str:TaggedText) = Leaf (true , str, true)   
-let rightL (str:TaggedText) = Leaf (true , str, false)   
-=======
 let sepL   (str:TaggedText) = Leaf (true, str, true)   
 let rightL (str:TaggedText) = Leaf (true, str, false)   
->>>>>>> 88d18d99
 let leftL  (str:TaggedText) = Leaf (false, str, true)
 
 module TaggedTextOps =
@@ -366,21 +361,13 @@
                      let breaks, r, pos, offsetr = fit breaks (pos, r) 
                      let breaks, broken = popBreak breaks 
                      if broken then
-<<<<<<< HEAD
-                       breaks, Node (jl, l, jm, r, jr, Broken indent)   , pos, indent + offsetr
-=======
                        breaks, Node (jl, l, jm, r, jr, Broken indent), pos, indent + offsetr
->>>>>>> 88d18d99
                      else
                        breaks, Node (jl, l, jm, r, jr, Breakable indent), pos, offsetl + mid + offsetr
                    else
                      (* actually no saving so no break *)
                      let breaks, r, pos, offsetr = fit breaks (pos, r) 
-<<<<<<< HEAD
-                     breaks, Node (jl, l, jm, r, jr, Breakable indent)  , pos, offsetl + mid + offsetr
-=======
                      breaks, Node (jl, l, jm, r, jr, Breakable indent), pos, offsetl + mid + offsetr
->>>>>>> 88d18d99
        (*printf "\nDone:     pos=%d offset=%d" pos offset*)
        breaks, layout, pos, offset
    let breaks = breaks0 () 
