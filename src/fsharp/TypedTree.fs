--- conflicted
+++ resolved
@@ -3184,11 +3184,7 @@
                 assert (j >= 0)
                 assert (j <= path.Length - 1)
                 let matched = 
-<<<<<<< HEAD
-                    [ for resolver in resolvers  do
-=======
                     [ for resolver in resolvers do
->>>>>>> a9cb7dad
                         let moduleOrNamespace = if j = 0 then [| |] else path.[0..j-1]
                         let typename = path.[j]
                         let resolution = TryLinkProvidedType(resolver, moduleOrNamespace, typename, m)
