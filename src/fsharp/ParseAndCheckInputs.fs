// Copyright (c) Microsoft Corporation. All Rights Reserved. See License.txt in the project root for license information.

/// Contains logic to coordinate the parsing and checking of one or a group of files
module internal FSharp.Compiler.ParseAndCheckInputs

open System
open System.IO
open System.Threading

open Internal.Utilities.Collections
open Internal.Utilities.Library
open Internal.Utilities.Library.Extras
open Internal.Utilities.Text.Lexing

open FSharp.Compiler
open FSharp.Compiler.AbstractIL.IL
open FSharp.Compiler.CheckExpressions
open FSharp.Compiler.CheckDeclarations
open FSharp.Compiler.CompilerGlobalState
open FSharp.Compiler.CompilerConfig
open FSharp.Compiler.CompilerDiagnostics
open FSharp.Compiler.CompilerImports
open FSharp.Compiler.Diagnostics
open FSharp.Compiler.ErrorLogger
open FSharp.Compiler.IO
open FSharp.Compiler.Lexhelp
open FSharp.Compiler.NameResolution
open FSharp.Compiler.ParseHelpers
open FSharp.Compiler.Syntax
open FSharp.Compiler.Syntax.PrettyNaming
open FSharp.Compiler.SyntaxTreeOps
open FSharp.Compiler.Text
open FSharp.Compiler.Text.Position
open FSharp.Compiler.Text.Range
open FSharp.Compiler.Xml
open FSharp.Compiler.TypedTree
open FSharp.Compiler.TypedTreeOps
open FSharp.Compiler.TcGlobals

let CanonicalizeFilename filename =
    let basic = FileSystemUtils.fileNameOfPath filename
    String.capitalize (try FileSystemUtils.chopExtension basic with _ -> basic)

let IsScript filename =
    let lower = String.lowercase filename
    FSharpScriptFileSuffixes |> List.exists (FileSystemUtils.checkSuffix lower)

// Give a unique name to the different kinds of inputs. Used to correlate signature and implementation files
//   QualFileNameOfModuleName - files with a single module declaration or an anonymous module
let QualFileNameOfModuleName m filename modname =
    QualifiedNameOfFile(mkSynId m (textOfLid modname + (if IsScript filename then "$fsx" else "")))

let QualFileNameOfFilename m filename =
    QualifiedNameOfFile(mkSynId m (CanonicalizeFilename filename + (if IsScript filename then "$fsx" else "")))

// Interactive fragments
let ComputeQualifiedNameOfFileFromUniquePath (m, p: string list) =
    QualifiedNameOfFile(mkSynId m (String.concat "_" p))

let QualFileNameOfSpecs filename specs =
    match specs with
    | [SynModuleOrNamespaceSig(modname, _, kind, _, _, _, _, m)] when kind.IsModule -> QualFileNameOfModuleName m filename modname
    | [SynModuleOrNamespaceSig(_, _, kind, _, _, _, _, m)] when not kind.IsModule -> QualFileNameOfFilename m filename
    | _ -> QualFileNameOfFilename (mkRange filename pos0 pos0) filename

let QualFileNameOfImpls filename specs =
    match specs with
    | [SynModuleOrNamespace(modname, _, kind, _, _, _, _, m)] when kind.IsModule -> QualFileNameOfModuleName m filename modname
    | [SynModuleOrNamespace(_, _, kind, _, _, _, _, m)] when not kind.IsModule -> QualFileNameOfFilename m filename
    | _ -> QualFileNameOfFilename (mkRange filename pos0 pos0) filename

let PrependPathToQualFileName x (QualifiedNameOfFile q) =
    ComputeQualifiedNameOfFileFromUniquePath (q.idRange, pathOfLid x@[q.idText])

let PrependPathToImpl x (SynModuleOrNamespace(p, b, c, d, e, f, g, h)) =
    SynModuleOrNamespace(x@p, b, c, d, e, f, g, h)

let PrependPathToSpec x (SynModuleOrNamespaceSig(p, b, c, d, e, f, g, h)) =
    SynModuleOrNamespaceSig(x@p, b, c, d, e, f, g, h)

let PrependPathToInput x inp =
    match inp with
    | ParsedInput.ImplFile (ParsedImplFileInput (b, c, q, d, hd, impls, e)) ->
        ParsedInput.ImplFile (ParsedImplFileInput (b, c, PrependPathToQualFileName x q, d, hd, List.map (PrependPathToImpl x) impls, e))

    | ParsedInput.SigFile (ParsedSigFileInput (b, q, d, hd, specs)) ->
        ParsedInput.SigFile (ParsedSigFileInput (b, PrependPathToQualFileName x q, d, hd, List.map (PrependPathToSpec x) specs))

let ComputeAnonModuleName check defaultNamespace filename (m: range) =
    let modname = CanonicalizeFilename filename
    if check && not (modname |> String.forall (fun c -> System.Char.IsLetterOrDigit c || c = '_')) then
          if not (filename.EndsWith("fsx", StringComparison.OrdinalIgnoreCase) || filename.EndsWith("fsscript", StringComparison.OrdinalIgnoreCase)) then
              warning(Error(FSComp.SR.buildImplicitModuleIsNotLegalIdentifier(modname, (FileSystemUtils.fileNameOfPath filename)), m))
    let combined =
      match defaultNamespace with
      | None -> modname
      | Some ns -> textOfPath [ns;modname]

    let anonymousModuleNameRange =
        let filename = m.FileName
        mkRange filename pos0 pos0
    pathToSynLid anonymousModuleNameRange (splitNamespace combined)

let PostParseModuleImpl (_i, defaultNamespace, isLastCompiland, filename, impl) =
    match impl with
    | ParsedImplFileFragment.NamedModule(SynModuleOrNamespace(lid, isRec, kind, decls, xmlDoc, attribs, access, m)) ->
        let lid =
            match lid with
            | [id] when kind.IsModule && id.idText = MangledGlobalName ->
                error(Error(FSComp.SR.buildInvalidModuleOrNamespaceName(), id.idRange))
            | id :: rest when id.idText = MangledGlobalName -> rest
            | _ -> lid
        SynModuleOrNamespace(lid, isRec, kind, decls, xmlDoc, attribs, access, m)

    | ParsedImplFileFragment.AnonModule (defs, m)->
        let isLast, isExe = isLastCompiland
        let lower = String.lowercase filename
        if not (isLast && isExe) && not (doNotRequireNamespaceOrModuleSuffixes |> List.exists (FileSystemUtils.checkSuffix lower)) then
            match defs with
            | SynModuleDecl.NestedModule(_) :: _ -> errorR(Error(FSComp.SR.noEqualSignAfterModule(), trimRangeToLine m))
            | _ -> errorR(Error(FSComp.SR.buildMultiFileRequiresNamespaceOrModule(), trimRangeToLine m))

        let modname = ComputeAnonModuleName (not (isNil defs)) defaultNamespace filename (trimRangeToLine m)
        SynModuleOrNamespace(modname, false, SynModuleOrNamespaceKind.AnonModule, defs, PreXmlDoc.Empty, [], None, m)

    | ParsedImplFileFragment.NamespaceFragment (lid, a, kind, c, d, e, m)->
        let lid, kind =
            match lid with
            | id :: rest when id.idText = MangledGlobalName ->
                rest, if List.isEmpty rest then SynModuleOrNamespaceKind.GlobalNamespace else kind
            | _ -> lid, kind
        SynModuleOrNamespace(lid, a, kind, c, d, e, None, m)

let PostParseModuleSpec (_i, defaultNamespace, isLastCompiland, filename, intf) =
    match intf with
    | ParsedSigFileFragment.NamedModule(SynModuleOrNamespaceSig(lid, isRec, kind, decls, xmlDoc, attribs, access, m)) ->
        let lid =
            match lid with
            | [id] when kind.IsModule && id.idText = MangledGlobalName ->
                error(Error(FSComp.SR.buildInvalidModuleOrNamespaceName(), id.idRange))
            | id :: rest when id.idText = MangledGlobalName -> rest
            | _ -> lid
        SynModuleOrNamespaceSig(lid, isRec, SynModuleOrNamespaceKind.NamedModule, decls, xmlDoc, attribs, access, m)

    | ParsedSigFileFragment.AnonModule (defs, m) ->
        let isLast, isExe = isLastCompiland
        let lower = String.lowercase filename
        if not (isLast && isExe) && not (doNotRequireNamespaceOrModuleSuffixes |> List.exists (FileSystemUtils.checkSuffix lower)) then
            match defs with
            | SynModuleSigDecl.NestedModule(_) :: _ -> errorR(Error(FSComp.SR.noEqualSignAfterModule(), m))
            | _ -> errorR(Error(FSComp.SR.buildMultiFileRequiresNamespaceOrModule(), m))

        let modname = ComputeAnonModuleName (not (isNil defs)) defaultNamespace filename (trimRangeToLine m)
        SynModuleOrNamespaceSig(modname, false, SynModuleOrNamespaceKind.AnonModule, defs, PreXmlDoc.Empty, [], None, m)

    | ParsedSigFileFragment.NamespaceFragment (lid, a, kind, c, d, e, m)->
        let lid, kind =
            match lid with
            | id :: rest when id.idText = MangledGlobalName ->
                rest, if List.isEmpty rest then SynModuleOrNamespaceKind.GlobalNamespace else kind
            | _ -> lid, kind
        SynModuleOrNamespaceSig(lid, a, kind, c, d, e, None, m)

let GetScopedPragmasForInput input =
    match input with
    | ParsedInput.SigFile (ParsedSigFileInput (scopedPragmas=pragmas)) -> pragmas
    | ParsedInput.ImplFile (ParsedImplFileInput (scopedPragmas=pragmas)) -> pragmas

let GetScopedPragmasForHashDirective hd =
    [ match hd with
      | ParsedHashDirective("nowarn", numbers, m) ->
          for s in numbers do
          match GetWarningNumber(m, s) with
            | None -> ()
            | Some n -> yield ScopedPragma.WarningOff(m, n)
      | _ -> () ]

let PostParseModuleImpls (defaultNamespace, filename, isLastCompiland, ParsedImplFile (hashDirectives, impls)) =
    match impls |> List.rev |> List.tryPick (function ParsedImplFileFragment.NamedModule(SynModuleOrNamespace(lid, _, _, _, _, _, _, _)) -> Some lid | _ -> None) with
    | Some lid when impls.Length > 1 ->
        errorR(Error(FSComp.SR.buildMultipleToplevelModules(), rangeOfLid lid))
    | _ ->
        ()
    let impls = impls |> List.mapi (fun i x -> PostParseModuleImpl (i, defaultNamespace, isLastCompiland, filename, x))
    let qualName = QualFileNameOfImpls filename impls
    let isScript = IsScript filename

    let scopedPragmas =
        [ for (SynModuleOrNamespace(_, _, _, decls, _, _, _, _)) in impls do
            for d in decls do
                match d with
                | SynModuleDecl.HashDirective (hd, _) -> yield! GetScopedPragmasForHashDirective hd
                | _ -> ()
          for hd in hashDirectives do
              yield! GetScopedPragmasForHashDirective hd ]

    ParsedInput.ImplFile (ParsedImplFileInput (filename, isScript, qualName, scopedPragmas, hashDirectives, impls, isLastCompiland))

let PostParseModuleSpecs (defaultNamespace, filename, isLastCompiland, ParsedSigFile (hashDirectives, specs)) =
    match specs |> List.rev |> List.tryPick (function ParsedSigFileFragment.NamedModule(SynModuleOrNamespaceSig(lid, _, _, _, _, _, _, _)) -> Some lid | _ -> None) with
    | Some lid when specs.Length > 1 ->
        errorR(Error(FSComp.SR.buildMultipleToplevelModules(), rangeOfLid lid))
    | _ ->
        ()

    let specs = specs |> List.mapi (fun i x -> PostParseModuleSpec(i, defaultNamespace, isLastCompiland, filename, x))
    let qualName = QualFileNameOfSpecs filename specs
    let scopedPragmas =
        [ for (SynModuleOrNamespaceSig(_, _, _, decls, _, _, _, _)) in specs do
            for d in decls do
                match d with
                | SynModuleSigDecl.HashDirective(hd, _) -> yield! GetScopedPragmasForHashDirective hd
                | _ -> ()
          for hd in hashDirectives do
              yield! GetScopedPragmasForHashDirective hd ]

    ParsedInput.SigFile (ParsedSigFileInput (filename, qualName, scopedPragmas, hashDirectives, specs))

type ModuleNamesDict = Map<string,Map<string,QualifiedNameOfFile>>

/// Checks if a module name is already given and deduplicates the name if needed.
let DeduplicateModuleName (moduleNamesDict: ModuleNamesDict) fileName (qualNameOfFile: QualifiedNameOfFile) =
    let path = Path.GetDirectoryName fileName
    let path = if FileSystem.IsPathRootedShim path then try FileSystem.GetFullPathShim path with _ -> path else path
    match moduleNamesDict.TryGetValue qualNameOfFile.Text with
    | true, paths ->
        if paths.ContainsKey path then
            paths.[path], moduleNamesDict
        else
            let count = paths.Count + 1
            let id = qualNameOfFile.Id
            let qualNameOfFileT = if count = 1 then qualNameOfFile else QualifiedNameOfFile(Ident(id.idText + "___" + count.ToString(), id.idRange))
            let moduleNamesDictT = moduleNamesDict.Add(qualNameOfFile.Text, paths.Add(path, qualNameOfFileT))
            qualNameOfFileT, moduleNamesDictT
    | _ ->
        let moduleNamesDictT = moduleNamesDict.Add(qualNameOfFile.Text, Map.empty.Add(path, qualNameOfFile))
        qualNameOfFile, moduleNamesDictT

/// Checks if a ParsedInput is using a module name that was already given and deduplicates the name if needed.
let DeduplicateParsedInputModuleName (moduleNamesDict: ModuleNamesDict) input =
    match input with
    | ParsedInput.ImplFile (ParsedImplFileInput.ParsedImplFileInput (fileName, isScript, qualNameOfFile, scopedPragmas, hashDirectives, modules, (isLastCompiland, isExe))) ->
        let qualNameOfFileT, moduleNamesDictT = DeduplicateModuleName moduleNamesDict fileName qualNameOfFile
        let inputT = ParsedInput.ImplFile (ParsedImplFileInput.ParsedImplFileInput (fileName, isScript, qualNameOfFileT, scopedPragmas, hashDirectives, modules, (isLastCompiland, isExe)))
        inputT, moduleNamesDictT
    | ParsedInput.SigFile (ParsedSigFileInput.ParsedSigFileInput (fileName, qualNameOfFile, scopedPragmas, hashDirectives, modules)) ->
        let qualNameOfFileT, moduleNamesDictT = DeduplicateModuleName moduleNamesDict fileName qualNameOfFile
        let inputT = ParsedInput.SigFile (ParsedSigFileInput.ParsedSigFileInput (fileName, qualNameOfFileT, scopedPragmas, hashDirectives, modules))
        inputT, moduleNamesDictT

let ParseInput (lexer, errorLogger: ErrorLogger, lexbuf: UnicodeLexing.Lexbuf, defaultNamespace, filename, isLastCompiland) =
    // The assert below is almost ok, but it fires in two cases:
    //  - fsi.exe sometimes passes "stdin" as a dummy filename
    //  - if you have a #line directive, e.g.
    //        # 1000 "Line01.fs"
    //    then it also asserts. But these are edge cases that can be fixed later, e.g. in bug 4651.
    //System.Diagnostics.Debug.Assert(System.IO.Path.IsPathRooted filename, sprintf "should be absolute: '%s'" filename)
    let lower = String.lowercase filename

    // Delay sending errors and warnings until after the file is parsed. This gives us a chance to scrape the
    // #nowarn declarations for the file
    let delayLogger = CapturingErrorLogger("Parsing")
    use unwindEL = PushErrorLoggerPhaseUntilUnwind (fun _ -> delayLogger)
    use unwindBP = PushThreadBuildPhaseUntilUnwind BuildPhase.Parse

    let mutable scopedPragmas = []
    try
        let input =
            if mlCompatSuffixes |> List.exists (FileSystemUtils.checkSuffix lower) then
                mlCompatWarning (FSComp.SR.buildCompilingExtensionIsForML()) rangeStartup

            // Call the appropriate parser - for signature files or implementation files
            if FSharpImplFileSuffixes |> List.exists (FileSystemUtils.checkSuffix lower) then
                let impl = Parser.implementationFile lexer lexbuf
                PostParseModuleImpls (defaultNamespace, filename, isLastCompiland, impl)
            elif FSharpSigFileSuffixes |> List.exists (FileSystemUtils.checkSuffix lower) then
                let intfs = Parser.signatureFile lexer lexbuf
                PostParseModuleSpecs (defaultNamespace, filename, isLastCompiland, intfs)
            else
                delayLogger.Error(Error(FSComp.SR.buildInvalidSourceFileExtension filename, Range.rangeStartup))

        scopedPragmas <- GetScopedPragmasForInput input
        input
    finally
        // OK, now commit the errors, since the ScopedPragmas will (hopefully) have been scraped
        let filteringErrorLogger = GetErrorLoggerFilteringByScopedPragmas(false, scopedPragmas, errorLogger)
        delayLogger.CommitDelayedDiagnostics filteringErrorLogger

// Show all tokens in the stream, for testing purposes
let ShowAllTokensAndExit (shortFilename, tokenizer: LexFilter.LexFilter, lexbuf: LexBuffer<char>) =
    while true do
        printf "tokenize - getting one token from %s\n" shortFilename
        let t = tokenizer.GetToken()
        printf "tokenize - got %s @ %a\n" (Parser.token_to_string t) outputRange lexbuf.LexemeRange
        match t with
        | Parser.EOF _ -> exit 0
        | _ -> ()
        if lexbuf.IsPastEndOfStream then printf "!!! at end of stream\n"

// Test one of the parser entry points, just for testing purposes
let TestInteractionParserAndExit (tokenizer: LexFilter.LexFilter, lexbuf: LexBuffer<char>) =
    while true do
        match (Parser.interaction (fun _ -> tokenizer.GetToken()) lexbuf) with
        | ParsedScriptInteraction.Definitions(l, m) -> printfn "Parsed OK, got %d defs @ %a" l.Length outputRange m
        | ParsedScriptInteraction.HashDirective (_, m) -> printfn "Parsed OK, got hash @ %a" outputRange m
    exit 0

// Report the statistics for testing purposes
let ReportParsingStatistics res =
    let rec flattenSpecs specs =
            specs |> List.collect (function (SynModuleSigDecl.NestedModule (_, _, subDecls, _)) -> flattenSpecs subDecls | spec -> [spec])
    let rec flattenDefns specs =
            specs |> List.collect (function (SynModuleDecl.NestedModule (_, _, subDecls, _, _)) -> flattenDefns subDecls | defn -> [defn])

    let flattenModSpec (SynModuleOrNamespaceSig(_, _, _, decls, _, _, _, _)) = flattenSpecs decls
    let flattenModImpl (SynModuleOrNamespace(_, _, _, decls, _, _, _, _)) = flattenDefns decls
    match res with
    | ParsedInput.SigFile (ParsedSigFileInput (_, _, _, _, specs)) ->
        printfn "parsing yielded %d specs" (List.collect flattenModSpec specs).Length
    | ParsedInput.ImplFile (ParsedImplFileInput (modules = impls)) ->
        printfn "parsing yielded %d definitions" (List.collect flattenModImpl impls).Length

let EmptyParsedInput(filename, isLastCompiland) =
    let lower = String.lowercase filename
    if FSharpSigFileSuffixes |> List.exists (FileSystemUtils.checkSuffix lower) then
        ParsedInput.SigFile(
            ParsedSigFileInput(
                filename,
                QualFileNameOfImpls filename [],
                [],
                [],
                []
            )
        )
    else
        ParsedInput.ImplFile(
            ParsedImplFileInput(
                filename,
                false,
                QualFileNameOfImpls filename [],
                [],
                [],
                [],
                isLastCompiland
            )
        )

/// Parse an input, drawing tokens from the LexBuffer
let ParseOneInputLexbuf (tcConfig: TcConfig, lexResourceManager, conditionalCompilationDefines, lexbuf, filename, isLastCompiland, errorLogger) =
    use unwindbuildphase = PushThreadBuildPhaseUntilUnwind BuildPhase.Parse
    try

        // Don't report whitespace from lexer
        let skipWhitespaceTokens = true

        // Set up the initial status for indentation-aware processing
        let lightStatus = LightSyntaxStatus (tcConfig.ComputeLightSyntaxInitialStatus filename, true)

        // Set up the initial lexer arguments
        let lexargs = mkLexargs (conditionalCompilationDefines@tcConfig.conditionalCompilationDefines, lightStatus, lexResourceManager, [], errorLogger, tcConfig.pathMap)

        // Set up the initial lexer arguments
        let shortFilename = SanitizeFileName filename tcConfig.implicitIncludeDir

        let input =
            Lexhelp.usingLexbufForParsing (lexbuf, filename) (fun lexbuf ->

                // Set up the LexFilter over the token stream
                let tokenizer = LexFilter.LexFilter(lightStatus, tcConfig.compilingFslib, Lexer.token lexargs skipWhitespaceTokens, lexbuf)

                // If '--tokenize' then show the tokens now and exit
                if tcConfig.tokenizeOnly then
                    ShowAllTokensAndExit(shortFilename, tokenizer, lexbuf)

                // Test hook for one of the parser entry points
                if tcConfig.testInteractionParser then
                    TestInteractionParserAndExit (tokenizer, lexbuf)

                // Parse the input
                let res = ParseInput((fun _ -> tokenizer.GetToken()), errorLogger, lexbuf, None, filename, isLastCompiland)

                // Report the statistics for testing purposes
                if tcConfig.reportNumDecls then
                    ReportParsingStatistics res

                res
            )
        input

    with e ->
        errorRecovery e rangeStartup
        EmptyParsedInput(filename, isLastCompiland)

let ValidSuffixes = FSharpSigFileSuffixes@FSharpImplFileSuffixes

let checkInputFile (tcConfig: TcConfig) filename =
    let lower = String.lowercase filename

    if List.exists (FileSystemUtils.checkSuffix lower) ValidSuffixes then
        if not(FileSystem.FileExistsShim filename) then
            error(Error(FSComp.SR.buildCouldNotFindSourceFile filename, rangeStartup))
    else
        error(Error(FSComp.SR.buildInvalidSourceFileExtension(SanitizeFileName filename tcConfig.implicitIncludeDir), rangeStartup))

let parseInputFileAux (tcConfig: TcConfig, lexResourceManager, conditionalCompilationDefines, filename, isLastCompiland, errorLogger, retryLocked) =
    // Get a stream reader for the file
    use fileStream = FileSystem.OpenFileForReadShim(filename).AsStream()
    use reader = fileStream.GetReader(tcConfig.inputCodePage, retryLocked)

    // Set up the LexBuffer for the file
    let lexbuf = UnicodeLexing.StreamReaderAsLexbuf(not tcConfig.compilingFslib, tcConfig.langVersion.SupportsFeature, reader)

    // Parse the file drawing tokens from the lexbuf
    ParseOneInputLexbuf(tcConfig, lexResourceManager, conditionalCompilationDefines, lexbuf, filename, isLastCompiland, errorLogger)

/// Parse an input from disk
let ParseOneInputFile (tcConfig: TcConfig, lexResourceManager, conditionalCompilationDefines, filename, isLastCompiland, errorLogger, retryLocked) =
    try
       checkInputFile tcConfig filename
       parseInputFileAux(tcConfig, lexResourceManager, conditionalCompilationDefines, filename, isLastCompiland, errorLogger, retryLocked)
    with e ->
        errorRecovery e rangeStartup
        EmptyParsedInput(filename, isLastCompiland)

/// Parse multiple input files from disk
let ParseInputFiles (tcConfig: TcConfig, lexResourceManager, conditionalCompilationDefines, sourceFiles, errorLogger: ErrorLogger, exiter: Exiter, createErrorLogger: (Exiter -> CapturingErrorLogger), retryLocked) =
    try
        let isLastCompiland, isExe = sourceFiles |> tcConfig.ComputeCanContainEntryPoint
        let sourceFiles = isLastCompiland |> List.zip sourceFiles |> Array.ofList

        if tcConfig.concurrentBuild then
            let mutable exitCode = 0
            let delayedExiter =
                { new Exiter with
                        member this.Exit n = exitCode <- n; raise StopProcessing }

            // Check input files and create delayed error loggers before we try to parallel parse.
            let delayedErrorLoggers =
                sourceFiles
                |> Array.map (fun (filename, _) ->
                    checkInputFile tcConfig filename
                    createErrorLogger(delayedExiter)
                )

            let results =
                try
                    try
                        sourceFiles
                        |> ArrayParallel.mapi (fun i (filename, isLastCompiland) ->
                            let delayedErrorLogger = delayedErrorLoggers.[i]

                            let directoryName = Path.GetDirectoryName filename
                            let input = parseInputFileAux(tcConfig, lexResourceManager, conditionalCompilationDefines, filename, (isLastCompiland, isExe), delayedErrorLogger, retryLocked)
                            (input, directoryName)
                        )
                    finally
                        delayedErrorLoggers
                        |> Array.iter (fun delayedErrorLogger ->
                            delayedErrorLogger.CommitDelayedDiagnostics errorLogger
                        )
                with
                | StopProcessing ->
                    exiter.Exit exitCode

            results
            |> List.ofArray
        else
            sourceFiles
            |> Array.map (fun (filename, isLastCompiland) ->
                let directoryName = Path.GetDirectoryName filename
                let input = ParseOneInputFile(tcConfig, lexResourceManager, conditionalCompilationDefines, filename, (isLastCompiland, isExe), errorLogger, retryLocked)
                (input, directoryName))
            |> List.ofArray

    with e ->
        errorRecoveryNoRange e
        exiter.Exit 1

let ProcessMetaCommandsFromInput
     (nowarnF: 'state -> range * string -> 'state,
      hashReferenceF: 'state -> range * string * Directive -> 'state,
      compilerToolF: 'state -> range * string -> 'state,
      loadSourceF: 'state -> range * string -> unit)
     (tcConfig:TcConfigBuilder,
      inp: ParsedInput,
      pathOfMetaCommandSource,
      state0) =

    use unwindBuildPhase = PushThreadBuildPhaseUntilUnwind BuildPhase.Parse

    let canHaveScriptMetaCommands =
        match inp with
        | ParsedInput.SigFile (_) -> false
        | ParsedInput.ImplFile (ParsedImplFileInput (isScript = isScript)) -> isScript

    let ProcessDependencyManagerDirective directive args m state =
        if not canHaveScriptMetaCommands then
            errorR(HashReferenceNotAllowedInNonScript m)

        match args with
        | [path] ->
            let p =
                if String.IsNullOrWhiteSpace(path) then ""
                else path

            hashReferenceF state (m, p, directive)

        | _ ->
            errorR(Error(FSComp.SR.buildInvalidHashrDirective(), m))
            state

    let ProcessMetaCommand state hash =
        let mutable matchedm = range0
        try
            match hash with
            | ParsedHashDirective("I", args, m) ->
                if not canHaveScriptMetaCommands then
                    errorR(HashIncludeNotAllowedInNonScript m)
                match args with
                | [path] ->
                    matchedm <- m
                    tcConfig.AddIncludePath(m, path, pathOfMetaCommandSource)
                    state
                | _ ->
                    errorR(Error(FSComp.SR.buildInvalidHashIDirective(), m))
                    state
            | ParsedHashDirective("nowarn",numbers,m) ->
                List.fold (fun state d -> nowarnF state (m,d)) state numbers

            | ParsedHashDirective(("reference" | "r"), args, m) ->
                matchedm<-m
                ProcessDependencyManagerDirective Directive.Resolution args m state

<<<<<<< HEAD
            | ParsedHashDirective("compilertool", args, m) -> 
                List.fold (fun state d -> compilerToolF state (m,d)) state args

            | ParsedHashDirective(("i"), args, m) -> 
=======
            | ParsedHashDirective(("i"), args, m) ->
>>>>>>> a70f3bea
                matchedm<-m
                ProcessDependencyManagerDirective Directive.Include args m state

            | ParsedHashDirective("load", args, m) ->
                if not canHaveScriptMetaCommands then
                    errorR(HashDirectiveNotAllowedInNonScript m)
                match args with
                | _ :: _ ->
                   matchedm<-m
                   args |> List.iter (fun path -> loadSourceF state (m, path))
                | _ ->
                   errorR(Error(FSComp.SR.buildInvalidHashloadDirective(), m))
                state
            | ParsedHashDirective("time", args, m) ->
                if not canHaveScriptMetaCommands then
                    errorR(HashDirectiveNotAllowedInNonScript m)
                match args with
                | [] ->
                     ()
                | ["on" | "off"] ->
                    ()
                | _ ->
                    errorR(Error(FSComp.SR.buildInvalidHashtimeDirective(), m))
                state

            | _ ->

                (* warning(Error("This meta-command has been ignored", m)) *)
                state
        with e -> errorRecovery e matchedm; state

    let rec WarnOnIgnoredSpecDecls decls =
        decls |> List.iter (fun d ->
            match d with
            | SynModuleSigDecl.HashDirective (_, m) -> warning(Error(FSComp.SR.buildDirectivesInModulesAreIgnored(), m))
            | SynModuleSigDecl.NestedModule (_, _, subDecls, _) -> WarnOnIgnoredSpecDecls subDecls
            | _ -> ())

    let rec WarnOnIgnoredImplDecls decls =
        decls |> List.iter (fun d ->
            match d with
            | SynModuleDecl.HashDirective (_, m) -> warning(Error(FSComp.SR.buildDirectivesInModulesAreIgnored(), m))
            | SynModuleDecl.NestedModule (_, _, subDecls, _, _) -> WarnOnIgnoredImplDecls subDecls
            | _ -> ())

    let ProcessMetaCommandsFromModuleSpec state (SynModuleOrNamespaceSig(_, _, _, decls, _, _, _, _)) =
        List.fold (fun s d ->
            match d with
            | SynModuleSigDecl.HashDirective (h, _) -> ProcessMetaCommand s h
            | SynModuleSigDecl.NestedModule (_, _, subDecls, _) -> WarnOnIgnoredSpecDecls subDecls; s
            | _ -> s)
         state
         decls

    let ProcessMetaCommandsFromModuleImpl state (SynModuleOrNamespace(_, _, _, decls, _, _, _, _)) =
        List.fold (fun s d ->
            match d with
            | SynModuleDecl.HashDirective (h, _) -> ProcessMetaCommand s h
            | SynModuleDecl.NestedModule (_, _, subDecls, _, _) -> WarnOnIgnoredImplDecls subDecls; s
            | _ -> s)
         state
         decls

    match inp with
    | ParsedInput.SigFile (ParsedSigFileInput (_, _, _, hashDirectives, specs)) ->
        let state = List.fold ProcessMetaCommand state0 hashDirectives
        let state = List.fold ProcessMetaCommandsFromModuleSpec state specs
        state
    | ParsedInput.ImplFile (ParsedImplFileInput (_, _, _, _, hashDirectives, impls, _)) ->
        let state = List.fold ProcessMetaCommand state0 hashDirectives
        let state = List.fold ProcessMetaCommandsFromModuleImpl state impls
        state

let ApplyNoWarnsToTcConfig (tcConfig: TcConfig, inp: ParsedInput, pathOfMetaCommandSource) =
    // Clone
    let tcConfigB = tcConfig.CloneToBuilder()
    let addNoWarn = fun () (m,s) -> tcConfigB.TurnWarningOff(m, s)
    let addReference = fun () (_m, _s, _) -> ()
    let addCompilerTool = fun () (_m, _s) -> ()
    let addLoadedSource = fun () (_m, _s) -> ()
    ProcessMetaCommandsFromInput
        (addNoWarn, addReference, addCompilerTool, addLoadedSource)
        (tcConfigB, inp, pathOfMetaCommandSource, ())
    TcConfig.Create(tcConfigB, validate=false)

let ApplyMetaCommandsFromInputToTcConfig (tcConfig: TcConfig, inp: ParsedInput, pathOfMetaCommandSource, dependencyProvider) =
    // Clone
    let tcConfigB = tcConfig.CloneToBuilder()
    let getWarningNumber = fun () _ -> ()
    let addReferenceDirective = fun () (m, path, directive) -> tcConfigB.AddReferenceDirective(dependencyProvider, m, path, directive)
    let addCompilerTool = fun () (m, s) -> tcConfigB.AddCompilerToolsByPath(m, s)
    let addLoadedSource = fun () (m,s) -> tcConfigB.AddLoadedSource(m,s,pathOfMetaCommandSource)
    ProcessMetaCommandsFromInput
        (getWarningNumber, addReferenceDirective, addCompilerTool, addLoadedSource)
        (tcConfigB, inp, pathOfMetaCommandSource, ())
    TcConfig.Create(tcConfigB, validate=false)

/// Build the initial type checking environment
let GetInitialTcEnv (assemblyName: string, initm: range, tcConfig: TcConfig, tcImports: TcImports, tcGlobals) =
    let initm = initm.StartRange

    let ccus =
        tcImports.GetImportedAssemblies()
        |> List.map (fun asm -> asm.FSharpViewOfMetadata, asm.AssemblyAutoOpenAttributes, asm.AssemblyInternalsVisibleToAttributes)

    let amap = tcImports.GetImportMap()

    let tcEnv = CreateInitialTcEnv(tcGlobals, amap, initm, assemblyName, ccus)

    if tcConfig.checkOverflow then
        try TcOpenModuleOrNamespaceDecl TcResultsSink.NoSink tcGlobals amap initm tcEnv (pathToSynLid initm (splitNamespace FSharpLib.CoreOperatorsCheckedName), initm)
        with e -> errorRecovery e initm; tcEnv
    else
        tcEnv

/// Inject faults into checking
let CheckSimulateException(tcConfig: TcConfig) =
    match tcConfig.simulateException with
    | Some("tc-oom") -> raise(System.OutOfMemoryException())
    | Some("tc-an") -> raise(System.ArgumentNullException("simulated"))
    | Some("tc-invop") -> raise(System.InvalidOperationException())
    | Some("tc-av") -> raise(System.AccessViolationException())
    | Some("tc-nfn") -> raise(System.NotFiniteNumberException())
    | Some("tc-aor") -> raise(System.ArgumentOutOfRangeException())
    | Some("tc-dv0") -> raise(System.DivideByZeroException())
    | Some("tc-oe") -> raise(System.OverflowException())
    | Some("tc-atmm") -> raise(System.ArrayTypeMismatchException())
    | Some("tc-bif") -> raise(System.BadImageFormatException())
    | Some("tc-knf") -> raise(System.Collections.Generic.KeyNotFoundException())
    | Some("tc-ior") -> raise(System.IndexOutOfRangeException())
    | Some("tc-ic") -> raise(System.InvalidCastException())
    | Some("tc-ip") -> raise(System.InvalidProgramException())
    | Some("tc-ma") -> raise(System.MemberAccessException())
    | Some("tc-ni") -> raise(System.NotImplementedException())
    | Some("tc-nr") -> raise(System.NullReferenceException())
    | Some("tc-oc") -> raise(System.OperationCanceledException())
    | Some("tc-fail") -> failwith "simulated"
    | _ -> ()

//----------------------------------------------------------------------------
// Type-check sets of files
//--------------------------------------------------------------------------

type RootSigs = Zmap<QualifiedNameOfFile, ModuleOrNamespaceType>

type RootImpls = Zset<QualifiedNameOfFile >

let qnameOrder = Order.orderBy (fun (q: QualifiedNameOfFile) -> q.Text)

type TcState =
    {
      tcsCcu: CcuThunk
      tcsCcuType: ModuleOrNamespace
      tcsNiceNameGen: NiceNameGenerator
      tcsTcSigEnv: TcEnv
      tcsTcImplEnv: TcEnv
      tcsCreatesGeneratedProvidedTypes: bool
      tcsRootSigs: RootSigs
      tcsRootImpls: RootImpls
      tcsCcuSig: ModuleOrNamespaceType
    }

    member x.NiceNameGenerator = x.tcsNiceNameGen

    member x.TcEnvFromSignatures = x.tcsTcSigEnv

    member x.TcEnvFromImpls = x.tcsTcImplEnv

    member x.Ccu = x.tcsCcu

    member x.CreatesGeneratedProvidedTypes = x.tcsCreatesGeneratedProvidedTypes

    // Assem(a.fsi + b.fsi + c.fsi) (after checking implementation file )
    member x.CcuType = x.tcsCcuType

    // a.fsi + b.fsi + c.fsi (after checking implementation file for c.fs)
    member x.CcuSig = x.tcsCcuSig

    member x.NextStateAfterIncrementalFragment tcEnvAtEndOfLastInput =
        { x with tcsTcSigEnv = tcEnvAtEndOfLastInput
                 tcsTcImplEnv = tcEnvAtEndOfLastInput }


/// Create the initial type checking state for compiling an assembly
let GetInitialTcState(m, ccuName, tcConfig: TcConfig, tcGlobals, tcImports: TcImports, niceNameGen, tcEnv0) =
    ignore tcImports

    // Create a ccu to hold all the results of compilation
    let ccuContents = Construct.NewCcuContents ILScopeRef.Local m ccuName (Construct.NewEmptyModuleOrNamespaceType Namespace)

    let ccuData: CcuData =
        { IsFSharp=true
          UsesFSharp20PlusQuotations=false
#if !NO_EXTENSIONTYPING
          InvalidateEvent=(new Event<_>()).Publish
          IsProviderGenerated = false
          ImportProvidedType = (fun ty -> Import.ImportProvidedType (tcImports.GetImportMap()) m ty)
#endif
          TryGetILModuleDef = (fun () -> None)
          FileName=None
          Stamp = newStamp()
          QualifiedName= None
          SourceCodeDirectory = tcConfig.implicitIncludeDir
          ILScopeRef=ILScopeRef.Local
          Contents=ccuContents
          MemberSignatureEquality= typeEquivAux EraseAll tcGlobals
          TypeForwarders=Map.empty
          XmlDocumentationInfo = None }

    let ccu = CcuThunk.Create(ccuName, ccuData)

    // OK, is this is the FSharp.Core CCU then fix it up.
    if tcConfig.compilingFslib then
        tcGlobals.fslibCcu.Fixup ccu

    { tcsCcu= ccu
      tcsCcuType=ccuContents
      tcsNiceNameGen=niceNameGen
      tcsTcSigEnv=tcEnv0
      tcsTcImplEnv=tcEnv0
      tcsCreatesGeneratedProvidedTypes=false
      tcsRootSigs = Zmap.empty qnameOrder
      tcsRootImpls = Zset.empty qnameOrder
      tcsCcuSig = Construct.NewEmptyModuleOrNamespaceType Namespace }

/// Typecheck a single file (or interactive entry into F# Interactive)
let TypeCheckOneInputEventually (checkForErrors, tcConfig: TcConfig, tcImports: TcImports, tcGlobals, prefixPathOpt, tcSink, tcState: TcState, inp: ParsedInput, skipImplIfSigExists: bool) =

    eventually {
        try
          CheckSimulateException tcConfig

          let m = inp.Range
          let amap = tcImports.GetImportMap()
          match inp with
          | ParsedInput.SigFile (ParsedSigFileInput (_, qualNameOfFile, _, _, _) as file) ->

              // Check if we've seen this top module signature before.
              if Zmap.mem qualNameOfFile tcState.tcsRootSigs then
                  errorR(Error(FSComp.SR.buildSignatureAlreadySpecified(qualNameOfFile.Text), m.StartRange))

              // Check if the implementation came first in compilation order
              if Zset.contains qualNameOfFile tcState.tcsRootImpls then
                  errorR(Error(FSComp.SR.buildImplementationAlreadyGivenDetail(qualNameOfFile.Text), m))

              let conditionalDefines =
                  if tcConfig.noConditionalErasure then None else Some (tcConfig.conditionalCompilationDefines)

              // Typecheck the signature file
              let! (tcEnv, sigFileType, createsGeneratedProvidedTypes) =
                  TypeCheckOneSigFile (tcGlobals, tcState.tcsNiceNameGen, amap, tcState.tcsCcu, checkForErrors, conditionalDefines, tcSink, tcConfig.internalTestSpanStackReferring) tcState.tcsTcSigEnv file

              let rootSigs = Zmap.add qualNameOfFile sigFileType tcState.tcsRootSigs

              // Add the signature to the signature env (unless it had an explicit signature)
              let ccuSigForFile = CombineCcuContentFragments m [sigFileType; tcState.tcsCcuSig]

              // Open the prefixPath for fsi.exe
              let tcEnv =
                  match prefixPathOpt with
                  | None -> tcEnv
                  | Some prefixPath ->
                      let m = qualNameOfFile.Range
                      TcOpenModuleOrNamespaceDecl tcSink tcGlobals amap m tcEnv (prefixPath, m)

              let tcState =
                   { tcState with
                        tcsTcSigEnv=tcEnv
                        tcsTcImplEnv=tcState.tcsTcImplEnv
                        tcsRootSigs=rootSigs
                        tcsCreatesGeneratedProvidedTypes=tcState.tcsCreatesGeneratedProvidedTypes || createsGeneratedProvidedTypes}

              return (tcEnv, EmptyTopAttrs, (inp, None, ccuSigForFile)), tcState

          | ParsedInput.ImplFile (ParsedImplFileInput (_, _, qualNameOfFile, _, _, _, _) as file) ->

              // Check if we've got an interface for this fragment
              let rootSigOpt = tcState.tcsRootSigs.TryFind qualNameOfFile

              // Check if we've already seen an implementation for this fragment
              if Zset.contains qualNameOfFile tcState.tcsRootImpls then
                  errorR(Error(FSComp.SR.buildImplementationAlreadyGiven(qualNameOfFile.Text), m))

              let tcImplEnv = tcState.tcsTcImplEnv

              let conditionalDefines =
                  if tcConfig.noConditionalErasure then None else Some (tcConfig.conditionalCompilationDefines)

              let hadSig = rootSigOpt.IsSome

              // Typecheck the implementation file
              let typeCheckOne =
                  if skipImplIfSigExists && hadSig then
                    let dummyExpr = ModuleOrNamespaceExprWithSig.ModuleOrNamespaceExprWithSig(rootSigOpt.Value, ModuleOrNamespaceExpr.TMDefs [], range.Zero)
                    let dummyImplFile = TypedImplFile.TImplFile(qualNameOfFile, [], dummyExpr, false, false, StampMap [])

                    (EmptyTopAttrs, dummyImplFile, Unchecked.defaultof<_>, tcImplEnv, false)
                    |> Eventually.Done
                  else
                    TypeCheckOneImplFile (tcGlobals, tcState.tcsNiceNameGen, amap, tcState.tcsCcu, checkForErrors, conditionalDefines, tcSink, tcConfig.internalTestSpanStackReferring) tcImplEnv rootSigOpt file

              let! topAttrs, implFile, _implFileHiddenType, tcEnvAtEnd, createsGeneratedProvidedTypes = typeCheckOne

              let implFileSigType = SigTypeOfImplFile implFile

              let rootImpls = Zset.add qualNameOfFile tcState.tcsRootImpls

              // Only add it to the environment if it didn't have a signature
              let m = qualNameOfFile.Range

              // Add the implementation as to the implementation env
              let tcImplEnv = AddLocalRootModuleOrNamespace TcResultsSink.NoSink tcGlobals amap m tcImplEnv implFileSigType

              // Add the implementation as to the signature env (unless it had an explicit signature)
              let tcSigEnv =
                  if hadSig then tcState.tcsTcSigEnv
                  else AddLocalRootModuleOrNamespace TcResultsSink.NoSink tcGlobals amap m tcState.tcsTcSigEnv implFileSigType

              // Open the prefixPath for fsi.exe (tcImplEnv)
              let tcImplEnv =
                  match prefixPathOpt with
                  | Some prefixPath -> TcOpenModuleOrNamespaceDecl tcSink tcGlobals amap m tcImplEnv (prefixPath, m)
                  | _ -> tcImplEnv

              // Open the prefixPath for fsi.exe (tcSigEnv)
              let tcSigEnv =
                  match prefixPathOpt with
                  | Some prefixPath when not hadSig -> TcOpenModuleOrNamespaceDecl tcSink tcGlobals amap m tcSigEnv (prefixPath, m)
                  | _ -> tcSigEnv

              let ccuSigForFile = CombineCcuContentFragments m [implFileSigType; tcState.tcsCcuSig]

              let tcState =
                   { tcState with
                        tcsTcSigEnv=tcSigEnv
                        tcsTcImplEnv=tcImplEnv
                        tcsRootImpls=rootImpls
                        tcsCcuSig=ccuSigForFile
                        tcsCreatesGeneratedProvidedTypes=tcState.tcsCreatesGeneratedProvidedTypes || createsGeneratedProvidedTypes }
<<<<<<< HEAD
              return (tcEnvAtEnd, topAttrs, (inp, Some implFile, ccuSigForFile)), tcState
     
        with e -> 
            errorRecovery e range0 
            return (tcState.TcEnvFromSignatures, EmptyTopAttrs, (inp, None, tcState.tcsCcuSig)), tcState
=======
              return (tcEnvAtEnd, topAttrs, Some implFile, ccuSigForFile), tcState

        with e ->
            errorRecovery e range0
            return (tcState.TcEnvFromSignatures, EmptyTopAttrs, None, tcState.tcsCcuSig), tcState
>>>>>>> a70f3bea
    }

/// Typecheck a single file (or interactive entry into F# Interactive)
let TypeCheckOneInput (ctok, checkForErrors, tcConfig, tcImports, tcGlobals, prefixPathOpt) tcState inp =
    // 'use' ensures that the warning handler is restored at the end
    use unwindEL = PushErrorLoggerPhaseUntilUnwind(fun oldLogger -> GetErrorLoggerFilteringByScopedPragmas(false, GetScopedPragmasForInput inp, oldLogger) )
    use unwindBP = PushThreadBuildPhaseUntilUnwind BuildPhase.TypeCheck

    RequireCompilationThread ctok
    TypeCheckOneInputEventually (checkForErrors, tcConfig, tcImports, tcGlobals, prefixPathOpt, TcResultsSink.NoSink, tcState, inp, false)
        |> Eventually.force CancellationToken.None
        |> function
           | ValueOrCancelled.Value v -> v
           | ValueOrCancelled.Cancelled ce ->  raise ce // this condition is unexpected, since CancellationToken.None was passed

/// Finish checking multiple files (or one interactive entry into F# Interactive)
let TypeCheckMultipleInputsFinish(results: (TcEnv * TopAttribs * ('T * TypedImplFile option * ModuleOrNamespaceType)) list, tcState: TcState) =
    let tcEnvsAtEndFile, topAttrs, implFiles = List.unzip3 results
    let topAttrs = List.foldBack CombineTopAttrs topAttrs EmptyTopAttrs
<<<<<<< HEAD
    // This is the environment required by fsi.exe when incrementally adding definitions 
=======
    let implFiles = List.choose id implFiles
    // This is the environment required by fsi.exe when incrementally adding definitions
>>>>>>> a70f3bea
    let tcEnvAtEndOfLastFile = (match tcEnvsAtEndFile with h :: _ -> h | _ -> tcState.TcEnvFromSignatures)
    (tcEnvAtEndOfLastFile, topAttrs, implFiles), tcState

let TypeCheckOneInputAndFinishEventually(checkForErrors, tcConfig: TcConfig, tcImports, tcGlobals, prefixPathOpt, tcSink, tcState, input) =
    eventually {
        Logger.LogBlockStart LogCompilerFunctionId.CompileOps_TypeCheckOneInputAndFinishEventually
        let! results, tcState = TypeCheckOneInputEventually(checkForErrors, tcConfig, tcImports, tcGlobals, prefixPathOpt, tcSink, tcState, input, false)
        let result = TypeCheckMultipleInputsFinish([results], tcState)
        Logger.LogBlockStop LogCompilerFunctionId.CompileOps_TypeCheckOneInputAndFinishEventually
        return result
    }

<<<<<<< HEAD
let TypeCheckClosedInputSetFinish (tcState) =
    // Publish the latest contents to the CCU 
=======
let TypeCheckClosedInputSetFinish (declaredImpls: TypedImplFile list, tcState) =
    // Publish the latest contents to the CCU
>>>>>>> a70f3bea
    tcState.tcsCcu.Deref.Contents <- Construct.NewCcuContents ILScopeRef.Local range0 tcState.tcsCcu.AssemblyName tcState.tcsCcuSig

    // Check all interfaces have implementations
    tcState.tcsRootSigs |> Zmap.iter (fun qualNameOfFile _ ->
      if not (Zset.contains qualNameOfFile tcState.tcsRootImpls) then
        errorR(Error(FSComp.SR.buildSignatureWithoutImplementation(qualNameOfFile.Text), qualNameOfFile.Range)))

<<<<<<< HEAD
    tcState
    
let TypeCheckClosedInputSet (ctok, checkForErrors, tcConfig, tcImports, tcGlobals, prefixPathOpt, tcState, inputs) =
    // tcEnvAtEndOfLastFile is the environment required by fsi.exe when incrementally adding definitions 
    let results, tcState = (tcState, inputs) ||> List.mapFold (TypeCheckOneInput (ctok, checkForErrors, tcConfig, tcImports, tcGlobals, prefixPathOpt)) 
    let (tcEnvAtEndOfLastFile, topAttrs, implFiles), tcState = TypeCheckMultipleInputsFinish(results, tcState)
    let tcState = TypeCheckClosedInputSetFinish (tcState)
    tcState, topAttrs, implFiles, tcEnvAtEndOfLastFile
    
=======
    tcState, declaredImpls

let TypeCheckClosedInputSet (ctok, checkForErrors, tcConfig, tcImports, tcGlobals, prefixPathOpt, tcState, inputs) =
    // tcEnvAtEndOfLastFile is the environment required by fsi.exe when incrementally adding definitions
    let results, tcState = (tcState, inputs) ||> List.mapFold (TypeCheckOneInput (ctok, checkForErrors, tcConfig, tcImports, tcGlobals, prefixPathOpt))
    let (tcEnvAtEndOfLastFile, topAttrs, implFiles, _), tcState = TypeCheckMultipleInputsFinish(results, tcState)
    let tcState, declaredImpls = TypeCheckClosedInputSetFinish (implFiles, tcState)
    tcState, topAttrs, declaredImpls, tcEnvAtEndOfLastFile
>>>>>>> a70f3bea
<|MERGE_RESOLUTION|>--- conflicted
+++ resolved
@@ -531,14 +531,10 @@
                 matchedm<-m
                 ProcessDependencyManagerDirective Directive.Resolution args m state
 
-<<<<<<< HEAD
-            | ParsedHashDirective("compilertool", args, m) -> 
+            | ParsedHashDirective("compilertool", args, m) ->
                 List.fold (fun state d -> compilerToolF state (m,d)) state args
 
-            | ParsedHashDirective(("i"), args, m) -> 
-=======
             | ParsedHashDirective(("i"), args, m) ->
->>>>>>> a70f3bea
                 matchedm<-m
                 ProcessDependencyManagerDirective Directive.Include args m state
 
@@ -878,19 +874,11 @@
                         tcsRootImpls=rootImpls
                         tcsCcuSig=ccuSigForFile
                         tcsCreatesGeneratedProvidedTypes=tcState.tcsCreatesGeneratedProvidedTypes || createsGeneratedProvidedTypes }
-<<<<<<< HEAD
               return (tcEnvAtEnd, topAttrs, (inp, Some implFile, ccuSigForFile)), tcState
      
-        with e -> 
-            errorRecovery e range0 
-            return (tcState.TcEnvFromSignatures, EmptyTopAttrs, (inp, None, tcState.tcsCcuSig)), tcState
-=======
-              return (tcEnvAtEnd, topAttrs, Some implFile, ccuSigForFile), tcState
-
         with e ->
             errorRecovery e range0
-            return (tcState.TcEnvFromSignatures, EmptyTopAttrs, None, tcState.tcsCcuSig), tcState
->>>>>>> a70f3bea
+            return (tcState.TcEnvFromSignatures, EmptyTopAttrs, (inp, None, tcState.tcsCcuSig)), tcState
     }
 
 /// Typecheck a single file (or interactive entry into F# Interactive)
@@ -910,12 +898,7 @@
 let TypeCheckMultipleInputsFinish(results: (TcEnv * TopAttribs * ('T * TypedImplFile option * ModuleOrNamespaceType)) list, tcState: TcState) =
     let tcEnvsAtEndFile, topAttrs, implFiles = List.unzip3 results
     let topAttrs = List.foldBack CombineTopAttrs topAttrs EmptyTopAttrs
-<<<<<<< HEAD
-    // This is the environment required by fsi.exe when incrementally adding definitions 
-=======
-    let implFiles = List.choose id implFiles
     // This is the environment required by fsi.exe when incrementally adding definitions
->>>>>>> a70f3bea
     let tcEnvAtEndOfLastFile = (match tcEnvsAtEndFile with h :: _ -> h | _ -> tcState.TcEnvFromSignatures)
     (tcEnvAtEndOfLastFile, topAttrs, implFiles), tcState
 
@@ -928,13 +911,8 @@
         return result
     }
 
-<<<<<<< HEAD
 let TypeCheckClosedInputSetFinish (tcState) =
-    // Publish the latest contents to the CCU 
-=======
-let TypeCheckClosedInputSetFinish (declaredImpls: TypedImplFile list, tcState) =
     // Publish the latest contents to the CCU
->>>>>>> a70f3bea
     tcState.tcsCcu.Deref.Contents <- Construct.NewCcuContents ILScopeRef.Local range0 tcState.tcsCcu.AssemblyName tcState.tcsCcuSig
 
     // Check all interfaces have implementations
@@ -942,23 +920,12 @@
       if not (Zset.contains qualNameOfFile tcState.tcsRootImpls) then
         errorR(Error(FSComp.SR.buildSignatureWithoutImplementation(qualNameOfFile.Text), qualNameOfFile.Range)))
 
-<<<<<<< HEAD
     tcState
-    
+
 let TypeCheckClosedInputSet (ctok, checkForErrors, tcConfig, tcImports, tcGlobals, prefixPathOpt, tcState, inputs) =
-    // tcEnvAtEndOfLastFile is the environment required by fsi.exe when incrementally adding definitions 
-    let results, tcState = (tcState, inputs) ||> List.mapFold (TypeCheckOneInput (ctok, checkForErrors, tcConfig, tcImports, tcGlobals, prefixPathOpt)) 
+    // tcEnvAtEndOfLastFile is the environment required by fsi.exe when incrementally adding definitions
+    let results, tcState = (tcState, inputs) ||> List.mapFold (TypeCheckOneInput (ctok, checkForErrors, tcConfig, tcImports, tcGlobals, prefixPathOpt))
     let (tcEnvAtEndOfLastFile, topAttrs, implFiles), tcState = TypeCheckMultipleInputsFinish(results, tcState)
     let tcState = TypeCheckClosedInputSetFinish (tcState)
     tcState, topAttrs, implFiles, tcEnvAtEndOfLastFile
-    
-=======
-    tcState, declaredImpls
-
-let TypeCheckClosedInputSet (ctok, checkForErrors, tcConfig, tcImports, tcGlobals, prefixPathOpt, tcState, inputs) =
-    // tcEnvAtEndOfLastFile is the environment required by fsi.exe when incrementally adding definitions
-    let results, tcState = (tcState, inputs) ||> List.mapFold (TypeCheckOneInput (ctok, checkForErrors, tcConfig, tcImports, tcGlobals, prefixPathOpt))
-    let (tcEnvAtEndOfLastFile, topAttrs, implFiles, _), tcState = TypeCheckMultipleInputsFinish(results, tcState)
-    let tcState, declaredImpls = TypeCheckClosedInputSetFinish (implFiles, tcState)
-    tcState, topAttrs, declaredImpls, tcEnvAtEndOfLastFile
->>>>>>> a70f3bea
+    