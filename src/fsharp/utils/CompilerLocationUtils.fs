--- conflicted
+++ resolved
@@ -374,19 +374,11 @@
     // Fallback to ambient FSharp.CompilerService.dll
     let getFSharpCompilerLocation() = Path.Combine(getFSharpCompilerLocationWithDefaultFromType(typeof<TypeInThisAssembly>));
 
-<<<<<<< HEAD
     // Fallback to ambient FSharp.Core.dll
     let getDefaultFSharpCoreLocation() = Path.Combine(getFSharpCompilerLocationWithDefaultFromType(typeof<Unit>), getFSharpCoreLibraryName + ".dll")
 
     // Must be alongside the location of FSharp.CompilerService.dll
     let getDefaultFsiLibraryLocation() = Path.Combine(Path.GetDirectoryName(getFSharpCompilerLocation()), fsiLibraryName + ".dll")
-
-    // Path to the directory containing the fsharp compilers
-    let fsharpCompilerPath = Path.Combine(Path.GetDirectoryName(getFSharpCompilerLocation()), "Tools")
-=======
-    let getDefaultFSharpCoreLocation() = Path.Combine(getFSharpCompilerLocation(), getFSharpCoreLibraryName + ".dll")
-    let getDefaultFsiLibraryLocation() = Path.Combine(getFSharpCompilerLocation(), fsiLibraryName + ".dll")
->>>>>>> 6d626ff0
 
     let isWindows = RuntimeInformation.IsOSPlatform(OSPlatform.Windows)
 
