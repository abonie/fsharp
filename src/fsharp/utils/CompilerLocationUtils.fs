--- conflicted
+++ resolved
@@ -383,12 +383,6 @@
     // Must be alongside the location of FSharp.CompilerService.dll
     let getDefaultFsiLibraryLocation() = Path.Combine(Path.GetDirectoryName(getFSharpCompilerLocation()), fsiLibraryName + ".dll")
 
-<<<<<<< HEAD
-=======
-    // Path to the directory containing the fsharp compilers
-    let fsharpCompilerPath = Path.Combine(Path.GetDirectoryName(getFSharpCompilerLocation()), "Tools")
-
->>>>>>> 19b8f3c5
     let isWindows = RuntimeInformation.IsOSPlatform(OSPlatform.Windows)
 
     let dotnet = if isWindows then "dotnet.exe" else "dotnet"
