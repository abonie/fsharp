// Copyright (c) Microsoft Corporation.  All Rights Reserved.  See License.txt in the project root for license information.

//--------------------------------------------------------------------------
// Print Signatures/Types, for signatures, intellisense, quick info, FSI responses
//-------------------------------------------------------------------------- 

module internal FSharp.Compiler.NicePrint

open FSharp.Compiler.AbstractIL 
open FSharp.Compiler.AbstractIL.IL 
open FSharp.Compiler.AbstractIL.Internal 
open FSharp.Compiler.AbstractIL.Internal.Library
open FSharp.Compiler 
open FSharp.Compiler.Rational
open FSharp.Compiler.Ast
open FSharp.Compiler.ErrorLogger
open FSharp.Compiler.Tast
open FSharp.Compiler.Tastops
open FSharp.Compiler.TcGlobals
open FSharp.Compiler.Lib
open FSharp.Compiler.Infos
open FSharp.Compiler.InfoReader
open FSharp.Compiler.AttributeChecking
open FSharp.Compiler.Layout
open FSharp.Compiler.Layout.TaggedTextOps
open FSharp.Compiler.PrettyNaming

open Microsoft.FSharp.Core.Printf

[<AutoOpen>]
module internal PrintUtilities = 
    let bracketIfL x lyt = if x then bracketL lyt else lyt
    let squareAngleL x = LeftL.leftBracketAngle ^^ x ^^ RightL.rightBracketAngle
    let angleL x = sepL Literals.leftAngle ^^ x ^^ rightL Literals.rightAngle
    let braceL x = leftL Literals.leftBrace ^^ x ^^ rightL Literals.rightBrace
    let braceBarL x = leftL Literals.leftBraceBar ^^ x ^^ rightL Literals.rightBraceBar

    let comment str = wordL (tagText (sprintf "(* %s *)" str))

    let layoutsL (ls: layout list) : layout =
        match ls with
        | [] -> emptyL
        | [x] -> x
        | x :: xs -> List.fold (^^) x xs 

    let suppressInheritanceAndInterfacesForTyInSimplifiedDisplays g amap m ty = 
        isEnumTy g ty || isDelegateTy g ty || ExistsHeadTypeInEntireHierarchy g amap m ty g.exn_tcr || ExistsHeadTypeInEntireHierarchy g amap m ty g.tcref_System_Attribute 


    let applyMaxMembers maxMembers (alldecls: _ list) = 
        match maxMembers with 
        | Some n when alldecls.Length > n -> (alldecls |> List.truncate n) @ [wordL (tagPunctuation "...")] 
        | _ -> alldecls

    /// fix up a name coming from IL metadata by quoting "funny" names (keywords, otherwise invalid identifiers)
    let adjustILName n =
        n |> Lexhelp.Keywords.QuoteIdentifierIfNeeded

    // Put the "+ N overloads" into the layout
    let shrinkOverloads layoutFunction resultFunction group = 
        match group with 
        | [x] -> [resultFunction x (layoutFunction x)] 
        | (x:: rest) -> [ resultFunction x (layoutFunction x -- leftL (tagText (match rest.Length with 1 -> FSComp.SR.nicePrintOtherOverloads1() | n -> FSComp.SR.nicePrintOtherOverloadsN(n)))) ] 
        | _ -> []
    
    let layoutTyconRefImpl isAttribute (denv: DisplayEnv) (tcref: TyconRef) = 
        let demangled = 
            let name =
                if denv.includeStaticParametersInTypeNames then 
                    tcref.DisplayNameWithStaticParameters 
                elif tcref.DisplayName = tcref.DisplayNameWithStaticParameters then
                    tcref.DisplayName // has no static params
                else
                    tcref.DisplayName+"<...>" // shorten
            if isAttribute && name.EndsWithOrdinal("Attribute") then
                String.dropSuffix name "Attribute"
            else 
                name
        let tyconTextL =
            tagEntityRefName tcref demangled
            |> mkNav tcref.DefinitionRange
            |> wordL
        if denv.shortTypeNames then 
            tyconTextL
        else
            let path = tcref.CompilationPath.DemangledPath
            let path =
                if denv.includeStaticParametersInTypeNames then
                    path
                else
                    path |> List.map (fun s -> 
                        let i = s.IndexOf(',')
<<<<<<< HEAD
                        if i <> -1 then s.Substring(0,i)+"<...>" // apparently has static params, shorten
=======
                        if i <> -1 then s.Substring(0, i)+"<...>" // apparently has static params, shorten
>>>>>>> 88d18d99
                        else s)
            let pathText = trimPathByDisplayEnv denv path
            if pathText = "" then tyconTextL else leftL (tagUnknownEntity pathText) ^^ tyconTextL

    let layoutBuiltinAttribute (denv: DisplayEnv) (attrib: BuiltinAttribInfo) =
        let tcref = attrib.TyconRef
        squareAngleL (layoutTyconRefImpl true denv tcref)

module private PrintIL = 

<<<<<<< HEAD
    let fullySplitILTypeRef (tref:ILTypeRef) = 
=======
    let fullySplitILTypeRef (tref: ILTypeRef) = 
>>>>>>> 88d18d99
        (List.collect IL.splitNamespace (tref.Enclosing @ [PrettyNaming.DemangleGenericTypeName tref.Name])) 

    let layoutILTypeRefName denv path =
        let path = 
            match path with 
            | [ "System"; "Void" ] -> ["unit"]
            | [ "System"; "Object" ] -> ["obj"]
            | [ "System"; "String" ] -> ["string"]
            | [ "System"; "Single" ] -> ["float32"]
            | [ "System"; "Double" ] -> ["float"]
            | [ "System"; "Decimal"] -> ["decimal"]
            | [ "System"; "Char" ] -> ["char"]
            | [ "System"; "Byte" ] -> ["byte"]
            | [ "System"; "SByte" ] -> ["sbyte"]
            | [ "System"; "Int16" ] -> ["int16"]
            | [ "System"; "Int32" ] -> ["int" ]
            | [ "System"; "Int64" ] -> ["int64" ]
            | [ "System"; "UInt16" ] -> ["uint16" ]
            | [ "System"; "UInt32" ] -> ["uint32" ]
            | [ "System"; "UInt64" ] -> ["uint64" ]
            | [ "System"; "IntPtr" ] -> ["nativeint" ]
            | [ "System"; "UIntPtr" ] -> ["unativeint" ]
            | [ "System"; "Boolean"] -> ["bool"]
            | _ -> path
<<<<<<< HEAD
        let p2,n = List.frontAndBack path
=======
        let p2, n = List.frontAndBack path
>>>>>>> 88d18d99
        let tagged = if n = "obj" || n = "string" then tagClass n else tagStruct n
        if denv.shortTypeNames then 
            wordL tagged
          else
            leftL (tagNamespace (trimPathByDisplayEnv denv p2)) ^^ wordL tagged

    let layoutILTypeRef denv tref =
        let path = fullySplitILTypeRef tref
        layoutILTypeRefName denv path

    /// this fixes up a name just like adjustILName but also handles F#
    /// operators
    let adjustILMethodName n =
        let demangleOperatorNameIfNeeded s =
            if IsMangledOpName s
            then DemangleOperatorName s
            else s
        n |> Lexhelp.Keywords.QuoteIdentifierIfNeeded |> demangleOperatorNameIfNeeded 

    let isStaticILEvent (e: ILEventDef) = 
        e.AddMethod.CallingSignature.CallingConv.IsStatic || 
        e.RemoveMethod.CallingSignature.CallingConv.IsStatic

    let layoutILArrayShape (ILArrayShape sh) = 
        SepL.leftBracket ^^ wordL (tagPunctuation (sh |> List.tail |> List.map (fun _ -> ",") |> String.concat "")) ^^ RightL.rightBracket // drop off one "," so that a n-dimensional array has n - 1 ","'s

    let layoutILGenericParameterDefs (ps: ILGenericParameterDefs) = 
        ps |> List.map (fun x -> "'" + x.Name |> (tagTypeParameter >> wordL))

    let paramsL (ps: layout list) : layout = 
        match ps with
        | [] -> emptyL
        | _ -> 
            let body = Layout.commaListL ps
            SepL.leftAngle ^^ body ^^ RightL.rightAngle

    let pruneParams (className: string) (ilTyparSubst: layout list) =
        let numParams = 
            // can't find a way to see the number of generic parameters for *this* class (the GenericParams also include type variables for enclosing classes); this will have to do
            let rightMost = className |> SplitNamesForILPath |> List.last
            match System.Int32.TryParse(rightMost, System.Globalization.NumberStyles.Integer, System.Globalization.CultureInfo.InvariantCulture) with 
            | true, n -> n
            | false, _ -> 0 // looks like it's non-generic
        ilTyparSubst |> List.rev |> List.truncate numParams |> List.rev
 
    let rec layoutILType (denv: DisplayEnv) (ilTyparSubst: layout list) (ty: ILType) : layout =
        match ty with
        | ILType.Void -> WordL.structUnit // These are type-theoretically totally different type-theoretically `void` is Fin 0 and `unit` is Fin (S 0) ... but, this looks like as close as we can get.
        | ILType.Array (sh, t) -> layoutILType denv ilTyparSubst t ^^ layoutILArrayShape sh
        | ILType.Value t
        | ILType.Boxed t -> layoutILTypeRef denv t.TypeRef ^^ (t.GenericArgs |> List.map (layoutILType denv ilTyparSubst) |> paramsL)
        | ILType.Ptr t
        | ILType.Byref t -> layoutILType denv ilTyparSubst t
        | ILType.FunctionPointer t -> layoutILCallingSignature denv ilTyparSubst None t
        | ILType.TypeVar n -> List.item (int n) ilTyparSubst
        | ILType.Modified (_, _, t) -> layoutILType denv ilTyparSubst t // Just recurse through them to the contained ILType

    /// Layout a function pointer signature using type-only-F#-style. No argument names are printed.
    and private layoutILCallingSignature denv ilTyparSubst cons (signatur: ILCallingSignature) =
        // We need a special case for
        // constructors (Their return types are reported as `void`, but this is
        // incorrect; so if we're dealing with a constructor we require that the
        // return type be passed along as the `cons` parameter.)
        let args = signatur.ArgTypes |> List.map (layoutILType denv ilTyparSubst) 
        let res = 
            match cons with
            | Some className -> 
                let names = SplitNamesForILPath (PrettyNaming.DemangleGenericTypeName className)
                // special case for constructor return-type (viz., the class itself)
                layoutILTypeRefName denv names ^^ (pruneParams className ilTyparSubst |> paramsL) 
            | None -> 
                signatur.ReturnType |> layoutILType denv ilTyparSubst
        
        match args with
        | [] -> WordL.structUnit ^^ WordL.arrow ^^ res
        | [x] -> x ^^ WordL.arrow ^^ res
        | _ -> sepListL WordL.star args ^^ WordL.arrow ^^ res

    /// Layout a function pointer signature using type-only-F#-style. No argument names are printed.
    //
    // Note, this duplicates functionality in formatParamDataToBuffer
    and layoutILParameter denv ilTyparSubst (p: ILParameter) =
        let preL = 
            let isParamArray = TryFindILAttribute denv.g.attrib_ParamArrayAttribute p.CustomAttrs
            match isParamArray, p.Name, p.IsOptional with 
            // Layout an optional argument 
            | _, Some nm, true -> LeftL.questionMark ^^ sepL (tagParameter nm) ^^ SepL.colon
            // Layout an unnamed argument 
            | _, None, _ -> LeftL.colon
            // Layout a named argument 
<<<<<<< HEAD
            | true, Some nm,_ ->
=======
            | true, Some nm, _ ->
>>>>>>> 88d18d99
                layoutBuiltinAttribute denv denv.g.attrib_ParamArrayAttribute ^^ wordL (tagParameter nm) ^^ SepL.colon
            | false, Some nm, _ -> leftL (tagParameter nm) ^^ SepL.colon
        preL ^^ (layoutILType denv ilTyparSubst p.Type)
 

    /// Layout a function pointer signature using type-only-F#-style. No argument names are printed.
    and layoutILParameters denv ilTyparSubst cons (parameters: ILParameters, retType: ILType) =
        // We need a special case for constructors (Their return types are reported as `void`, but this is
        // incorrect; so if we're dealing with a constructor we require that the
        // return type be passed along as the `cons` parameter.)
        let res = 
            match cons with
            | Some className -> 
                let names = SplitNamesForILPath (PrettyNaming.DemangleGenericTypeName className)
                layoutILTypeRefName denv names ^^ (pruneParams className ilTyparSubst |> paramsL) 
            | None -> retType |> layoutILType denv ilTyparSubst
        
        match parameters with
        | [] -> WordL.structUnit ^^ WordL.arrow ^^ res
        | [x] -> layoutILParameter denv ilTyparSubst x ^^ WordL.arrow ^^ res
        | args -> sepListL WordL.star (List.map (layoutILParameter denv ilTyparSubst) args) ^^ WordL.arrow ^^ res


    /// Layout a method's signature using type-only-F#-style. No argument names are printed.
    /// 
    /// In the case that we've a constructor, we
    /// pull off the class name from the `path`; naturally, it's the
    /// most-deeply-nested element.
    //
    // For C# and provided members:
    //          new: argType1 * ... * argTypeN -> retType
    //          Method: argType1 * ... * argTypeN -> retType
    //
    let layoutILMethodDef denv ilTyparSubst className (m: ILMethodDef) =
        let myParms = m.GenericParams |> layoutILGenericParameterDefs
        let ilTyparSubst = ilTyparSubst @ myParms
        let name = adjustILMethodName m.Name
        let (nameL, isCons) = 
            match () with
            | _ when m.IsConstructor -> (WordL.keywordNew, Some className) // we need the unadjusted name here to be able to grab the number of generic parameters
            | _ when m.IsStatic -> (WordL.keywordStatic ^^ WordL.keywordMember ^^ wordL (tagMethod name) ^^ (myParms |> paramsL), None)
            | _ -> (WordL.keywordMember ^^ wordL (tagMethod name) ^^ (myParms |> paramsL), None)
        let signatureL = (m.Parameters, m.Return.Type) |> layoutILParameters denv ilTyparSubst isCons
        nameL ^^ WordL.colon ^^ signatureL

    let layoutILFieldDef (denv: DisplayEnv) (ilTyparSubst: layout list) (f: ILFieldDef) =
        let staticL = if f.IsStatic then WordL.keywordStatic else emptyL
        let name = adjustILName f.Name
        let nameL = wordL (tagField name)
        let typL = layoutILType denv ilTyparSubst f.FieldType
        staticL ^^ WordL.keywordVal ^^ nameL ^^ WordL.colon ^^ typL
            
    let layoutILEventDef denv ilTyparSubst (e: ILEventDef) =
        let staticL = if isStaticILEvent e then WordL.keywordStatic else emptyL
        let name = adjustILName e.Name
        let nameL = wordL (tagEvent name)
        let typL = 
            match e.EventType with
            | Some t -> layoutILType denv ilTyparSubst t
            | _ -> emptyL
        staticL ^^ WordL.keywordEvent ^^ nameL ^^ WordL.colon ^^ typL

    let layoutILPropertyDef denv ilTyparSubst (p: ILPropertyDef) =
        let staticL = if p.CallingConv = ILThisConvention.Static then WordL.keywordStatic else emptyL
        let name = adjustILName p.Name
        let nameL = wordL (tagProperty name)
            
        let layoutGetterType (getterRef: ILMethodRef) =
            if isNil getterRef.ArgTypes then
                layoutILType denv ilTyparSubst getterRef.ReturnType
            else
                layoutILCallingSignature denv ilTyparSubst None getterRef.CallingSignature
                
        let layoutSetterType (setterRef: ILMethodRef) =
            let argTypes = setterRef.ArgTypes
            if isNil argTypes then
                emptyL // shouldn't happen
            else
                let frontArgs, lastArg = List.frontAndBack argTypes
                let argsL = frontArgs |> List.map (layoutILType denv ilTyparSubst) |> sepListL WordL.star 
                argsL ^^ WordL.arrow ^^ (layoutILType denv ilTyparSubst lastArg)
            
        let typL = 
            match p.GetMethod, p.SetMethod with
            | None, None -> layoutILType denv ilTyparSubst p.PropertyType // shouldn't happen
            | Some getterRef, _ -> layoutGetterType getterRef
            | None, Some setterRef -> layoutSetterType setterRef
                
        let specGetSetL =
            match p.GetMethod, p.SetMethod with
            | None, None 
            | Some _, None -> emptyL
            | None, Some _ -> WordL.keywordWith ^^ WordL.keywordSet
            | Some _, Some _ -> WordL.keywordWith ^^ WordL.keywordGet ^^ RightL.comma ^^ WordL.keywordSet
        staticL ^^ WordL.keywordMember ^^ nameL ^^ WordL.colon ^^ typL ^^ specGetSetL

    let layoutILFieldInit x =
        let textOpt = 
            match x with
            | Some init -> 
                match init with
                | ILFieldInit.Bool x -> 
                    if x
                    then Some Literals.keywordTrue
                    else Some Literals.keywordFalse
                | ILFieldInit.Char c -> ("'" + (char c).ToString () + "'") |> (tagStringLiteral >> Some)
                | ILFieldInit.Int8 x -> ((x |> int32 |> string) + "y") |> (tagNumericLiteral >> Some)
                | ILFieldInit.Int16 x -> ((x |> int32 |> string) + "s") |> (tagNumericLiteral >> Some)
                | ILFieldInit.Int32 x -> x |> (string >> tagNumericLiteral >> Some)
                | ILFieldInit.Int64 x -> ((x |> string) + "L") |> (tagNumericLiteral >> Some)
                | ILFieldInit.UInt8 x -> ((x |> int32 |> string) + "uy") |> (tagNumericLiteral >> Some)
                | ILFieldInit.UInt16 x -> ((x |> int32 |> string) + "us") |> (tagNumericLiteral >> Some)
                | ILFieldInit.UInt32 x -> (x |> int64 |> string) + "u" |> (tagNumericLiteral >> Some)
                | ILFieldInit.UInt64 x -> ((x |> int64 |> string) + "UL") |> (tagNumericLiteral >> Some)
                | ILFieldInit.Single d -> 
                    let s = d.ToString ("g12", System.Globalization.CultureInfo.InvariantCulture)
                    let s = 
                        if String.forall (fun c -> System.Char.IsDigit c || c = '-') s 
                        then s + ".0" 
                        else s
                    (s + "f") |> (tagNumericLiteral >> Some)
                | ILFieldInit.Double d -> 
                      let s = d.ToString ("g12", System.Globalization.CultureInfo.InvariantCulture)
                      let s = 
                          if String.forall (fun c -> System.Char.IsDigit c || c = '-') s 
                          then (s + ".0")
                          else s
                      s |> (tagNumericLiteral >> Some)
                | _ -> None
            | None -> None
        match textOpt with
        | None -> WordL.equals ^^ (comment "value unavailable")
        | Some s -> WordL.equals ^^ wordL s

    let layoutILEnumDefParts nm litVal =
        WordL.bar ^^ wordL (tagEnum (adjustILName nm)) ^^ layoutILFieldInit litVal

    let layoutILEnumDef (f: ILFieldDef) = layoutILEnumDefParts f.Name f.LiteralValue

    // filtering methods for hiding things we oughtn't show
    let isStaticILProperty (p: ILPropertyDef) = 
<<<<<<< HEAD
        match p.GetMethod,p.SetMethod with
=======
        match p.GetMethod, p.SetMethod with
>>>>>>> 88d18d99
        | Some getter, _ -> getter.CallingSignature.CallingConv.IsStatic
        | None, Some setter -> setter.CallingSignature.CallingConv.IsStatic
        | None, None -> true

    let isPublicILMethod (m: ILMethodDef) = 
        (m.Access = ILMemberAccess.Public)

    let isPublicILEvent typeDef (e: ILEventDef) = 
        try
            isPublicILMethod(resolveILMethodRef typeDef e.AddMethod) &&
            isPublicILMethod(resolveILMethodRef typeDef e.RemoveMethod)
        with _ ->
            false

    let isPublicILProperty typeDef (m: ILPropertyDef) = 
        try
            match m.GetMethod with 
            | Some ilMethRef -> isPublicILMethod (resolveILMethodRef typeDef ilMethRef)
            | None -> 
                match m.SetMethod with 
                | None -> false
                | Some ilMethRef -> isPublicILMethod (resolveILMethodRef typeDef ilMethRef)
        // resolveILMethodRef is a possible point of failure if Abstract IL type equality checking fails 
        // to link the method ref to a method def for some reason, e.g. some feature of IL type
        // equality checking has not been implemented. Since this is just intellisense pretty printing code
        // it is better to swallow the exception here, though we don't know of any
        // specific cases where this happens
        with _ -> 
            false

    let isPublicILCtor (m: ILMethodDef) = 
        (m.Access = ILMemberAccess.Public && m.IsConstructor)

    let isNotSpecialName (m: ILMethodDef) = 
        not m.IsSpecialName

    let isPublicILField (f: ILFieldDef) = 
        (f.Access = ILMemberAccess.Public)

    let isPublicILTypeDef (c: ILTypeDef) : bool =
        match c.Access with
        | ILTypeDefAccess.Public
        | ILTypeDefAccess.Nested ILMemberAccess.Public -> true
        | _ -> false

    let isShowEnumField (f: ILFieldDef) : bool = f.Name <> "value__" // this appears to be the hard-coded underlying storage field
    let noShow = set [ "System.Object" ; "Object"; "System.ValueType" ; "ValueType"; "obj" ] // hide certain 'obvious' base classes
    let isShowBase (n: layout) : bool = 
        not (noShow.Contains(showL n))

    let rec layoutILTypeDef (denv: DisplayEnv) (typeDef: ILTypeDef) : layout =
        let ilTyparSubst = typeDef.GenericParams |> layoutILGenericParameterDefs

        let renderL pre body post = 
            match pre with
            | Some pre -> 
                match body with
                | [] -> emptyL // empty type
                | _ -> (pre @@-- aboveListL body) @@ post
            | None -> 
                aboveListL body

        if typeDef.IsClass || typeDef.IsStruct || typeDef.IsInterface then
            let pre = 
                if typeDef.IsStruct then Some WordL.keywordStruct
                else None

            let baseTypeL = 
                [ match typeDef.Extends with
                  | Some b -> 
                    let baseName = layoutILType denv ilTyparSubst b
                    if isShowBase baseName then 
                        yield WordL.keywordInherit ^^ baseName 
                  | None -> 
                    // for interface show inherited interfaces 
                    if typeDef.IsInterface then 
                        for b in typeDef.Implements do 
                            let baseName = layoutILType denv ilTyparSubst b
                            if isShowBase baseName then
                                yield WordL.keywordInherit ^^ baseName ]

<<<<<<< HEAD
            let memberBlockLs (fieldDefs:ILFieldDefs, methodDefs:ILMethodDefs, propertyDefs:ILPropertyDefs, eventDefs:ILEventDefs) =
=======
            let memberBlockLs (fieldDefs: ILFieldDefs, methodDefs: ILMethodDefs, propertyDefs: ILPropertyDefs, eventDefs: ILEventDefs) =
>>>>>>> 88d18d99
                let ctors =
                    methodDefs.AsList
                    |> List.filter isPublicILCtor 
                    |> List.sortBy (fun md -> md.Parameters.Length)
                    |> shrinkOverloads (layoutILMethodDef denv ilTyparSubst typeDef.Name) (fun _ xL -> xL) 

                let fields = 
                    fieldDefs.AsList
                    |> List.filter isPublicILField
                    |> List.map (layoutILFieldDef denv ilTyparSubst)

                let props = 
                    propertyDefs.AsList 
                    |> List.filter (isPublicILProperty typeDef)
                    |> List.map (fun pd -> (pd.Name, pd.Args.Length), layoutILPropertyDef denv ilTyparSubst pd)
                    
                let events =
                    eventDefs.AsList
                    |> List.filter (isPublicILEvent typeDef)
                    |> List.map (layoutILEventDef denv ilTyparSubst)

                let meths = 
                    methodDefs.AsList
                    |> List.filter isPublicILMethod 
                    |> List.filter isNotSpecialName 
                    |> List.map (fun md -> (md.Name, md.Parameters.Length), md)
                    // collect into overload groups
                    |> List.groupBy (fst >> fst)
                    |> List.collect (fun (_, group) -> group |> List.sortBy fst |> shrinkOverloads (snd >> layoutILMethodDef denv ilTyparSubst typeDef.Name) (fun x xL -> (fst x, xL)))

                let members = 
                    (props @ meths) 
                    |> List.sortBy fst 
                    |> List.map snd // (properties and members) are sorted by name/arity 

                ctors @ fields @ members @ events

            let bodyStatic = 
                memberBlockLs 
                    (typeDef.Fields.AsList |> List.filter (fun fd -> fd.IsStatic) |> mkILFields,
                     typeDef.Methods.AsList |> List.filter (fun md -> md.IsStatic) |> mkILMethods,
                     typeDef.Properties.AsList |> List.filter isStaticILProperty |> mkILProperties,
                     typeDef.Events.AsList |> List.filter isStaticILEvent |> mkILEvents)

            let bodyInstance = 
                memberBlockLs 
                    (typeDef.Fields.AsList |> List.filter (fun fd -> not (fd.IsStatic)) |> mkILFields,
                     typeDef.Methods.AsList |> List.filter (fun md -> not (md.IsStatic)) |> mkILMethods,
                     typeDef.Properties.AsList |> List.filter (fun pd -> not (isStaticILProperty pd)) |> mkILProperties,
                     typeDef.Events.AsList |> List.filter (fun ed -> not (isStaticILEvent ed)) |> mkILEvents )
  
            let body = bodyInstance @ bodyStatic // instance "member" before "static member" 

            // Only show at most maxMembers members...
            let body = applyMaxMembers denv.maxMembers body
  
            let types = 
                typeDef.NestedTypes.AsList
                |> List.filter isPublicILTypeDef
                |> List.sortBy(fun t -> adjustILName t.Name) 
                |> List.map (layoutILNestedClassDef denv)
  
            let post = WordL.keywordEnd
            renderL pre (baseTypeL @ body @ types ) post

        elif typeDef.IsEnum then
            let fldsL = 
                typeDef.Fields.AsList 
                |> List.filter isShowEnumField 
                |> List.map layoutILEnumDef
                |> applyMaxMembers denv.maxMembers

            renderL None fldsL emptyL

        else // Delegate
            let rhs = 
                match typeDef.Methods.AsList |> List.filter (fun m -> m.Name = "Invoke") with // the delegate delegates to the type of `Invoke`
                | m :: _ -> layoutILCallingSignature denv ilTyparSubst None m.CallingSignature
                | _ -> comment "`Invoke` method could not be found"
            WordL.keywordDelegate ^^ WordL.keywordOf ^^ rhs
          
    and layoutILNestedClassDef (denv: DisplayEnv) (typeDef: ILTypeDef) =
        let name = adjustILName typeDef.Name
        let nameL = wordL (tagClass name)
        let ilTyparSubst = typeDef.GenericParams |> layoutILGenericParameterDefs
        let paramsL = pruneParams typeDef.Name ilTyparSubst |> paramsL
        if denv.suppressNestedTypes then 
            WordL.keywordNested ^^ WordL.keywordType ^^ nameL ^^ paramsL
        else 
            let pre = WordL.keywordNested ^^ WordL.keywordType ^^ nameL ^^ paramsL
            let body = layoutILTypeDef denv typeDef
            (pre ^^ WordL.equals) @@-- body


module private PrintTypes = 
    // Note: We need nice printing of constants in order to print literals and attributes 
    let layoutConst g ty c =
        let str = 
            match c with
            | Const.Bool x -> if x then Literals.keywordTrue else Literals.keywordFalse
            | Const.SByte x -> (x |> string)+"y" |> tagNumericLiteral
            | Const.Byte x -> (x |> string)+"uy" |> tagNumericLiteral
            | Const.Int16 x -> (x |> string)+"s" |> tagNumericLiteral
            | Const.UInt16 x -> (x |> string)+"us" |> tagNumericLiteral
            | Const.Int32 x -> (x |> string) |> tagNumericLiteral
            | Const.UInt32 x -> (x |> string)+"u" |> tagNumericLiteral
            | Const.Int64 x -> (x |> string)+"L" |> tagNumericLiteral
            | Const.UInt64 x -> (x |> string)+"UL" |> tagNumericLiteral
            | Const.IntPtr x -> (x |> string)+"n" |> tagNumericLiteral
            | Const.UIntPtr x -> (x |> string)+"un" |> tagNumericLiteral
            | Const.Single d -> 
<<<<<<< HEAD
                 ((let s = d.ToString("g12",System.Globalization.CultureInfo.InvariantCulture)
=======
                 ((let s = d.ToString("g12", System.Globalization.CultureInfo.InvariantCulture)
>>>>>>> 88d18d99
                  if String.forall (fun c -> System.Char.IsDigit(c) || c = '-') s 
                  then s + ".0" 
                  else s) + "f") |> tagNumericLiteral
            | Const.Double d -> 
<<<<<<< HEAD
                let s = d.ToString("g12",System.Globalization.CultureInfo.InvariantCulture)
=======
                let s = d.ToString("g12", System.Globalization.CultureInfo.InvariantCulture)
>>>>>>> 88d18d99
                (if String.forall (fun c -> System.Char.IsDigit(c) || c = '-') s 
                then s + ".0" 
                else s) |> tagNumericLiteral
            | Const.Char c -> "'" + c.ToString() + "'" |> tagStringLiteral
            | Const.String bs -> "\"" + bs + "\"" |> tagNumericLiteral
            | Const.Unit -> "()" |> tagPunctuation
            | Const.Decimal bs -> string bs + "M" |> tagNumericLiteral
            // either "null" or "the defaut value for a struct"
            | Const.Zero -> tagKeyword(if isRefTy g ty then "null" else "default")
        wordL str

<<<<<<< HEAD
    let layoutAccessibility (denv:DisplayEnv) accessibility itemL =
=======
    let layoutAccessibility (denv: DisplayEnv) accessibility itemL =
>>>>>>> 88d18d99
        let isInternalCompPath x = 
            match x with 
            | CompPath(ILScopeRef.Local, []) -> true 
            | _ -> false
        let (|Public|Internal|Private|) (TAccess p) = 
            match p with 
            | [] -> Public 
            | _ when List.forall isInternalCompPath p -> Internal 
            | _ -> Private
<<<<<<< HEAD
        match denv.contextAccessibility,accessibility with
        | Public,Internal -> WordL.keywordInternal ++ itemL   // print modifier, since more specific than context
        | Public,Private -> WordL.keywordPrivate ++ itemL     // print modifier, since more specific than context
        | Internal,Private -> WordL.keywordPrivate ++ itemL   // print modifier, since more specific than context
=======
        match denv.contextAccessibility, accessibility with
        | Public, Internal -> WordL.keywordInternal ++ itemL   // print modifier, since more specific than context
        | Public, Private -> WordL.keywordPrivate ++ itemL     // print modifier, since more specific than context
        | Internal, Private -> WordL.keywordPrivate ++ itemL   // print modifier, since more specific than context
>>>>>>> 88d18d99
        | _ -> itemL

    /// Layout a reference to a type 
    let layoutTyconRef denv tycon = layoutTyconRefImpl false denv tycon

    /// Layout the flags of a member 
    let layoutMemberFlags memFlags = 
        let stat = 
            if memFlags.IsInstance || (memFlags.MemberKind = MemberKind.Constructor) then emptyL 
            else WordL.keywordStatic
        let stat = 
            if memFlags.IsDispatchSlot then stat ++ WordL.keywordAbstract
            elif memFlags.IsOverrideOrExplicitImpl then stat ++ WordL.keywordOverride
            else stat
        let stat = 
            if memFlags.IsOverrideOrExplicitImpl then stat else
            match memFlags.MemberKind with 
            | MemberKind.ClassConstructor 
            | MemberKind.Constructor 
            | MemberKind.PropertyGetSet -> stat
            | MemberKind.Member 
            | MemberKind.PropertyGet 
            | MemberKind.PropertySet -> stat ++ WordL.keywordMember

        // let stat = if memFlags.IsFinal then stat ++ wordL "final" else stat in
        stat

    /// Layout a single attribute arg, following the cases of 'gen_attr_arg' in ilxgen.fs
    /// This is the subset of expressions we display in the NicePrint pretty printer 
    /// See also dataExprL - there is overlap between these that should be removed 
    let rec private layoutAttribArg denv arg = 
        match arg with 
        | Expr.Const(c, _, ty) -> 
            if isEnumTy denv.g ty then 
                WordL.keywordEnum ^^ angleL (layoutType denv ty) ^^ bracketL (layoutConst denv.g ty c)
            else
                layoutConst denv.g ty c

        | Expr.Op (TOp.Array, [_elemTy], args, _) ->
            LeftL.leftBracketBar ^^ semiListL (List.map (layoutAttribArg denv) args) ^^ RightL.rightBracketBar

        // Detect 'typeof<ty>' calls 
        | TypeOfExpr denv.g ty ->
            LeftL.keywordTypeof ^^ wordL (tagPunctuation "<") ^^ layoutType denv ty ^^ rightL (tagPunctuation ">")

        // Detect 'typedefof<ty>' calls 
        | TypeDefOfExpr denv.g ty ->
            LeftL.keywordTypedefof ^^ wordL (tagPunctuation "<") ^^ layoutType denv ty ^^ rightL (tagPunctuation ">")

        | Expr.Op (TOp.Coerce, [tgTy;_], [arg2], _) ->
            leftL (tagPunctuation "(") ^^ layoutAttribArg denv arg2 ^^ wordL (tagPunctuation ":>") ^^ layoutType denv tgTy ^^ rightL (tagPunctuation ")")

        | AttribBitwiseOrExpr denv.g (arg1, arg2) ->
            layoutAttribArg denv arg1 ^^ wordL (tagPunctuation "|||") ^^ layoutAttribArg denv arg2

        // Detect explicit enum values 
        | EnumExpr denv.g arg1 ->
            WordL.keywordEnum ++ bracketL (layoutAttribArg denv arg1)


        | _ -> comment "(* unsupported attribute argument *)"

    /// Layout arguments of an attribute 'arg1, ..., argN' 
    and private layoutAttribArgs denv args = 
        sepListL (rightL (tagPunctuation ",")) (List.map (fun (AttribExpr(e1, _)) -> layoutAttribArg denv e1) args)

    /// Layout an attribute 'Type(arg1, ..., argN)' 
    //
    // REVIEW: we are ignoring "props" here
    and layoutAttrib denv (Attrib(_, k, args, _props, _, _, _)) = 
        let argsL = bracketL (layoutAttribArgs denv args)
        match k with 
        | ILAttrib ilMethRef -> 
            let trimmedName = 
                let name = ilMethRef.DeclaringTypeRef.Name
                if name.EndsWithOrdinal("Attribute") then
                    String.dropSuffix name "Attribute"
                else
                    name
            let tref = ilMethRef.DeclaringTypeRef
            let tref = ILTypeRef.Create(scope= tref.Scope, enclosing=tref.Enclosing, name=trimmedName)
            PrintIL.layoutILTypeRef denv tref ++ argsL
        | FSAttrib vref -> 
            // REVIEW: this is not trimming "Attribute" 
            let _, _, rty, _ = GetTypeOfMemberInMemberForm denv.g vref
            let rty = GetFSharpViewOfReturnType denv.g rty
            let tcref = tcrefOfAppTy denv.g rty
            layoutTyconRef denv tcref ++ argsL

    and layoutILAttribElement denv arg = 
        match arg with 
        | ILAttribElem.String (Some x) -> wordL (tagStringLiteral ("\"" + x + "\""))
        | ILAttribElem.String None -> wordL (tagStringLiteral "")
        | ILAttribElem.Bool x -> if x then WordL.keywordTrue else WordL.keywordFalse
        | ILAttribElem.Char x -> wordL (tagStringLiteral ("'" + x.ToString() + "'" ))
        | ILAttribElem.SByte x -> wordL (tagNumericLiteral ((x |> string)+"y"))
        | ILAttribElem.Int16 x -> wordL (tagNumericLiteral ((x |> string)+"s"))
        | ILAttribElem.Int32 x -> wordL (tagNumericLiteral ((x |> string)))
        | ILAttribElem.Int64 x -> wordL (tagNumericLiteral ((x |> string)+"L"))
        | ILAttribElem.Byte x -> wordL (tagNumericLiteral ((x |> string)+"uy"))
        | ILAttribElem.UInt16 x -> wordL (tagNumericLiteral ((x |> string)+"us"))
        | ILAttribElem.UInt32 x -> wordL (tagNumericLiteral ((x |> string)+"u"))
        | ILAttribElem.UInt64 x -> wordL (tagNumericLiteral ((x |> string)+"UL"))
        | ILAttribElem.Single x -> 
            let str =
<<<<<<< HEAD
                let s = x.ToString("g12",System.Globalization.CultureInfo.InvariantCulture)
=======
                let s = x.ToString("g12", System.Globalization.CultureInfo.InvariantCulture)
>>>>>>> 88d18d99
                (if String.forall (fun c -> System.Char.IsDigit(c) || c = '-') s 
                 then s + ".0" 
                 else s) + "f"
            wordL (tagNumericLiteral str)
        | ILAttribElem.Double x -> 
            let str =
<<<<<<< HEAD
                let s = x.ToString("g12",System.Globalization.CultureInfo.InvariantCulture)
=======
                let s = x.ToString("g12", System.Globalization.CultureInfo.InvariantCulture)
>>>>>>> 88d18d99
                if String.forall (fun c -> System.Char.IsDigit(c) || c = '-') s 
                then s + ".0" 
                else s
            wordL (tagNumericLiteral str)
        | ILAttribElem.Null -> wordL (tagKeyword "null")
        | ILAttribElem.Array (_, xs) -> 
            leftL (tagPunctuation "[|") ^^ semiListL (List.map (layoutILAttribElement denv) xs) ^^ RightL.rightBracketBar
        | ILAttribElem.Type (Some ty) -> 
            LeftL.keywordTypeof ^^ SepL.leftAngle ^^ PrintIL.layoutILType denv [] ty ^^ RightL.rightAngle
        | ILAttribElem.Type None -> wordL (tagText "")
        | ILAttribElem.TypeRef (Some ty) -> 
            LeftL.keywordTypedefof ^^ SepL.leftAngle ^^ PrintIL.layoutILTypeRef denv ty ^^ RightL.rightAngle
        | ILAttribElem.TypeRef None -> emptyL

    and layoutILAttrib denv (ty, args) = 
        let argsL = bracketL (sepListL (rightL (tagPunctuation ",")) (List.map (layoutILAttribElement denv) args))
        PrintIL.layoutILType denv [] ty ++ argsL

    /// Layout '[<attribs>]' above another block 
    and layoutAttribs denv ty kind attrs restL = 
        
        if denv.showAttributes then
            // Don't display DllImport attributes in generated signatures
            let attrs = attrs |> List.filter (IsMatchingFSharpAttributeOpt denv.g denv.g.attrib_DllImportAttribute >> not)
            let attrs = attrs |> List.filter (IsMatchingFSharpAttributeOpt denv.g denv.g.attrib_ContextStaticAttribute >> not)
            let attrs = attrs |> List.filter (IsMatchingFSharpAttributeOpt denv.g denv.g.attrib_ThreadStaticAttribute >> not)
            let attrs = attrs |> List.filter (IsMatchingFSharpAttribute denv.g denv.g.attrib_EntryPointAttribute >> not)
            let attrs = attrs |> List.filter (IsMatchingFSharpAttributeOpt denv.g denv.g.attrib_MarshalAsAttribute >> not)
            let attrs = attrs |> List.filter (IsMatchingFSharpAttribute denv.g denv.g.attrib_ReflectedDefinitionAttribute >> not)
            let attrs = attrs |> List.filter (IsMatchingFSharpAttribute denv.g denv.g.attrib_StructLayoutAttribute >> not)
            let attrs = attrs |> List.filter (IsMatchingFSharpAttribute denv.g denv.g.attrib_AutoSerializableAttribute >> not)
            
            match attrs with
            | [] -> restL 
            | _ -> 
                squareAngleL (sepListL (rightL (tagPunctuation ";")) (List.map (layoutAttrib denv) attrs)) @@ 
                restL
        elif Tastops.isStructRecordOrUnionTyconTy denv.g ty || 
            ((Tastops.isUnionTy denv.g ty || Tastops.isRecdTy denv.g ty) && HasFSharpAttribute denv.g denv.g.attrib_StructAttribute attrs) then
            squareAngleL (wordL (tagClass "Struct")) @@ restL
        else
            match kind with 
            | TyparKind.Type -> restL
            | TyparKind.Measure -> squareAngleL (wordL (tagClass "Measure")) @@ restL

    and layoutTyparAttribs denv kind attrs restL =
        match attrs, kind with
        | [], TyparKind.Type -> restL 
        | _, _ -> squareAngleL (sepListL (rightL (tagPunctuation ";")) ((match kind with TyparKind.Type -> [] | TyparKind.Measure -> [wordL (tagText "Measure")]) @ List.map (layoutAttrib denv) attrs)) ^^ restL

<<<<<<< HEAD
    and private layoutTyparRef denv (typar:Typar) =
=======
    and private layoutTyparRef denv (typar: Typar) =
>>>>>>> 88d18d99
        wordL
            (tagTypeParameter 
                (sprintf "%s%s%s"
                    (if denv.showConstraintTyparAnnotations then prefixOfStaticReq typar.StaticReq else "'")
                    (if denv.showImperativeTyparAnnotations then prefixOfRigidTypar typar else "")
                    typar.DisplayName))

    /// Layout a single type parameter declaration, taking TypeSimplificationInfo into account
    /// There are several printing-cases for a typar:
    ///
    ///  'a              - is multiple occurrence.
    ///  _               - singleton occurrence, an underscore preferred over 'b. (OCaml accepts but does not print)
    ///  #Type           - inplace coercion constraint and singleton.
    ///  ('a :> Type)    - inplace coercion constraint not singleton.
    ///  ('a.opM: S->T) - inplace operator constraint.
    ///
    and private layoutTyparRefWithInfo denv (env: SimplifyTypes.TypeSimplificationInfo) (typar: Typar) =
        let varL = layoutTyparRef denv typar
        let varL = if denv.showAttributes then layoutTyparAttribs denv typar.Kind typar.Attribs varL else varL

        match Zmap.tryFind typar env.inplaceConstraints with
        | Some (typarConstraintTy) ->
            if Zset.contains typar env.singletons then
                leftL (tagPunctuation "#") ^^ layoutTypeWithInfo denv env typarConstraintTy
            else
                (varL ^^ sepL (tagPunctuation ":>") ^^ layoutTypeWithInfo denv env typarConstraintTy) |> bracketL

        | _ -> varL

      
    /// Layout type parameter constraints, taking TypeSimplificationInfo into account 
    and layoutConstraintsWithInfo denv env cxs = 
        
        // Internally member constraints get attached to each type variable in their support. 
        // This means we get too many constraints being printed. 
        // So we normalize the constraints to eliminate duplicate member constraints 
        let cxs = 
            cxs
<<<<<<< HEAD
            |> ListSet.setify (fun (_,cx1) (_,cx2) ->
                match cx1,cx2 with 
                | TyparConstraint.MayResolveMember(traitInfo1,_),
                  TyparConstraint.MayResolveMember(traitInfo2,_) -> traitsAEquiv denv.g TypeEquivEnv.Empty traitInfo1 traitInfo2
=======
            |> ListSet.setify (fun (_, cx1) (_, cx2) ->
                match cx1, cx2 with 
                | TyparConstraint.MayResolveMember(traitInfo1, _),
                  TyparConstraint.MayResolveMember(traitInfo2, _) -> traitsAEquiv denv.g TypeEquivEnv.Empty traitInfo1 traitInfo2
>>>>>>> 88d18d99
                | _ -> false)

        let cxsL = List.collect (layoutConstraintWithInfo denv env) cxs
        match cxsL with 
        | [] -> emptyL 
        | _ -> 
            if denv.abbreviateAdditionalConstraints then 
                wordL (tagKeyword "when") ^^ wordL(tagText "<constraints>")
            elif denv.shortConstraints then 
                leftL (tagPunctuation "(") ^^ wordL (tagKeyword "requires") ^^ sepListL (wordL (tagKeyword "and")) cxsL ^^ rightL (tagPunctuation ")")
            else
                wordL (tagKeyword "when") ^^ sepListL (wordL (tagKeyword "and")) cxsL

    /// Layout constraints, taking TypeSimplificationInfo into account 
    and private layoutConstraintWithInfo denv env (tp, tpc) =
        let longConstraintPrefix l = layoutTyparRefWithInfo denv env tp ^^ WordL.colon ^^ l
        match tpc with 
        | TyparConstraint.CoercesTo(tpct, _) -> 
            [layoutTyparRefWithInfo denv env tp ^^ wordL (tagOperator ":>") --- layoutTypeWithInfo denv env tpct]
        | TyparConstraint.MayResolveMember(traitInfo, _) ->
            [layoutTraitWithInfo denv env traitInfo]
        | TyparConstraint.DefaultsTo(_, ty, _) ->
              if denv.showTyparDefaultConstraints then [wordL (tagKeyword "default") ^^ layoutTyparRefWithInfo denv env tp ^^ WordL.colon ^^ layoutTypeWithInfo denv env ty]
              else []
        | TyparConstraint.IsEnum(ty, _) ->
            if denv.shortConstraints then 
                [wordL (tagKeyword "enum")]
            else
                [longConstraintPrefix (layoutTypeAppWithInfoAndPrec denv env (wordL (tagKeyword "enum")) 2 true [ty])]
        | TyparConstraint.SupportsComparison _ ->
            if denv.shortConstraints then 
                [wordL (tagKeyword "comparison")]
            else
                [wordL (tagKeyword "comparison") |> longConstraintPrefix]
        | TyparConstraint.SupportsEquality _ ->
            if denv.shortConstraints then 
                [wordL (tagKeyword "equality")]
            else
                [wordL (tagKeyword "equality") |> longConstraintPrefix]
<<<<<<< HEAD
        | TyparConstraint.IsDelegate(aty,bty,_) ->
=======
        | TyparConstraint.IsDelegate(aty, bty, _) ->
>>>>>>> 88d18d99
            if denv.shortConstraints then 
                [WordL.keywordDelegate]
            else
                [layoutTypeAppWithInfoAndPrec denv env (WordL.keywordDelegate) 2 true [aty;bty] |> longConstraintPrefix]
        | TyparConstraint.SupportsNull _ ->
            [wordL (tagKeyword "null") |> longConstraintPrefix]
        | TyparConstraint.IsNonNullableStruct _ ->
            if denv.shortConstraints then 
                [wordL (tagText "value type")]
            else
                [WordL.keywordStruct |> longConstraintPrefix]
        | TyparConstraint.IsUnmanaged _ ->
            if denv.shortConstraints then
                [wordL (tagKeyword "unmanaged")]
            else
                [wordL (tagKeyword "unmanaged") |> longConstraintPrefix]
        | TyparConstraint.IsReferenceType _ ->
            if denv.shortConstraints then 
                [wordL (tagText "reference type")]
            else
                [(wordL (tagKeyword "not") ^^ wordL(tagKeyword "struct")) |> longConstraintPrefix]
        | TyparConstraint.SimpleChoice(tys, _) ->
            [bracketL (sepListL (sepL (tagPunctuation "|")) (List.map (layoutTypeWithInfo denv env) tys)) |> longConstraintPrefix]
        | TyparConstraint.RequiresDefaultConstructor _ -> 
            if denv.shortConstraints then 
                [wordL (tagKeyword "default") ^^ wordL (tagKeyword "constructor")]
            else
                [bracketL (
                    wordL (tagKeyword "new") ^^
                    wordL (tagPunctuation ":") ^^
                    WordL.structUnit ^^ 
                    WordL.arrow ^^
                    (layoutTyparRefWithInfo denv env tp)) |> longConstraintPrefix]

    and private layoutTraitWithInfo denv env (TTrait(tys, nm, memFlags, argtys, rty, _)) =
        let nm = DemangleOperatorName nm
        if denv.shortConstraints then 
            WordL.keywordMember ^^ wordL (tagMember nm)
        else
            let rty = GetFSharpViewOfReturnType denv.g rty
            let stat = layoutMemberFlags memFlags
            let tys = ListSet.setify (typeEquiv denv.g) tys
            let tysL = 
                match tys with 
                | [ty] -> layoutTypeWithInfo denv env ty 
                | tys -> bracketL (layoutTypesWithInfoAndPrec denv env 2 (wordL (tagKeyword "or")) tys)
            tysL ^^ wordL (tagPunctuation ":") ---
                bracketL (stat ++ wordL (tagMember nm) ^^ wordL (tagPunctuation ":") ---
                        ((layoutTypesWithInfoAndPrec denv env 2 (wordL (tagPunctuation "*")) argtys --- wordL (tagPunctuation "->")) --- (layoutTypeWithInfo denv env rty)))


    /// Layout a unit expression 
    and private layoutMeasure denv unt =
<<<<<<< HEAD
        let sortVars vs = vs |> List.sortBy (fun (v:Typar,_) -> v.DisplayName) 
        let sortCons cs = cs |> List.sortBy (fun (c:TyconRef,_) -> c.DisplayName) 
        let negvs,posvs = ListMeasureVarOccsWithNonZeroExponents unt |> sortVars |> List.partition (fun (_,e) -> SignRational e < 0)
        let negcs,poscs = ListMeasureConOccsWithNonZeroExponents denv.g false unt |> sortCons |> List.partition (fun (_,e) -> SignRational e < 0)
=======
        let sortVars vs = vs |> List.sortBy (fun (v: Typar, _) -> v.DisplayName) 
        let sortCons cs = cs |> List.sortBy (fun (c: TyconRef, _) -> c.DisplayName) 
        let negvs, posvs = ListMeasureVarOccsWithNonZeroExponents unt |> sortVars |> List.partition (fun (_, e) -> SignRational e < 0)
        let negcs, poscs = ListMeasureConOccsWithNonZeroExponents denv.g false unt |> sortCons |> List.partition (fun (_, e) -> SignRational e < 0)
>>>>>>> 88d18d99
        let unparL uv = layoutTyparRef denv uv
        let unconL tc = layoutTyconRef denv tc
        let rationalL e = wordL (tagNumericLiteral (RationalToString e))
        let measureToPowerL x e = if e = OneRational then x else x -- wordL (tagPunctuation "^") -- rationalL e
<<<<<<< HEAD
        let prefix = spaceListL (List.map (fun (v,e) -> measureToPowerL (unparL v) e) posvs @
                                 List.map (fun (c,e) -> measureToPowerL (unconL c) e) poscs)
        let postfix = spaceListL (List.map (fun (v,e) -> measureToPowerL (unparL v) (NegRational e)) negvs @
                                  List.map (fun (c,e) -> measureToPowerL (unconL c) (NegRational e)) negcs)
        match (negvs,negcs) with 
        | [],[] -> (match posvs,poscs with [],[] -> wordL (tagNumericLiteral "1") | _ -> prefix)
=======
        let prefix = spaceListL (List.map (fun (v, e) -> measureToPowerL (unparL v) e) posvs @
                                 List.map (fun (c, e) -> measureToPowerL (unconL c) e) poscs)
        let postfix = spaceListL (List.map (fun (v, e) -> measureToPowerL (unparL v) (NegRational e)) negvs @
                                  List.map (fun (c, e) -> measureToPowerL (unconL c) (NegRational e)) negcs)
        match (negvs, negcs) with 
        | [], [] -> (match posvs, poscs with [], [] -> wordL (tagNumericLiteral "1") | _ -> prefix)
>>>>>>> 88d18d99
        | _ -> prefix ^^ sepL (tagPunctuation "/") ^^ (if List.length negvs + List.length negcs > 1 then sepL (tagPunctuation "(") ^^ postfix ^^ sepL (tagPunctuation ")") else postfix)

    /// Layout type arguments, either NAME<ty, ..., ty> or (ty, ..., ty) NAME *)
    and private layoutTypeAppWithInfoAndPrec denv env tcL prec prefix args =
        if prefix then 
            match args with
            | [] -> tcL
            | [arg] -> tcL ^^ sepL (tagPunctuation "<") ^^ (layoutTypeWithInfoAndPrec denv env 4 arg) ^^ rightL (tagPunctuation">")
            | args -> bracketIfL (prec <= 1) (tcL ^^ angleL (layoutTypesWithInfoAndPrec denv env 2 (sepL (tagPunctuation ",")) args))
        else
            match args with
            | [] -> tcL
            | [arg] -> layoutTypeWithInfoAndPrec denv env 2 arg ^^ tcL
            | args -> bracketIfL (prec <= 1) (bracketL (layoutTypesWithInfoAndPrec denv env 2 (sepL (tagPunctuation ",")) args) --- tcL)

    /// Layout a type, taking precedence into account to insert brackets where needed
    and layoutTypeWithInfoAndPrec denv env prec ty =

        match stripTyparEqns ty with 

<<<<<<< HEAD
        // Always prefer to format 'byref<ty,ByRefKind.In>' as 'inref<ty>'
        | ty when isInByrefTy denv.g ty && (match ty with TType_app (tc, _) when denv.g.inref_tcr.CanDeref && tyconRefEq denv.g tc denv.g.byref2_tcr -> true | _ -> false) ->
            layoutTypeWithInfoAndPrec denv env prec (mkInByrefTy denv.g (destByrefTy denv.g ty))

        // Always prefer to format 'byref<ty,ByRefKind.Out>' as 'outref<ty>'
        | ty when isOutByrefTy denv.g ty && (match ty with TType_app (tc, _) when denv.g.outref_tcr.CanDeref && tyconRefEq denv.g tc denv.g.byref2_tcr -> true | _ -> false) ->
            layoutTypeWithInfoAndPrec denv env prec (mkOutByrefTy denv.g (destByrefTy denv.g ty))

        // Always prefer to format 'byref<ty,ByRefKind.InOut>' as 'byref<ty>'
=======
        // Always prefer to format 'byref<ty, ByRefKind.In>' as 'inref<ty>'
        | ty when isInByrefTy denv.g ty && (match ty with TType_app (tc, _) when denv.g.inref_tcr.CanDeref && tyconRefEq denv.g tc denv.g.byref2_tcr -> true | _ -> false) ->
            layoutTypeWithInfoAndPrec denv env prec (mkInByrefTy denv.g (destByrefTy denv.g ty))

        // Always prefer to format 'byref<ty, ByRefKind.Out>' as 'outref<ty>'
        | ty when isOutByrefTy denv.g ty && (match ty with TType_app (tc, _) when denv.g.outref_tcr.CanDeref && tyconRefEq denv.g tc denv.g.byref2_tcr -> true | _ -> false) ->
            layoutTypeWithInfoAndPrec denv env prec (mkOutByrefTy denv.g (destByrefTy denv.g ty))

        // Always prefer to format 'byref<ty, ByRefKind.InOut>' as 'byref<ty>'
>>>>>>> 88d18d99
        | ty when isByrefTy denv.g ty && (match ty with TType_app (tc, _) when denv.g.byref_tcr.CanDeref && tyconRefEq denv.g tc denv.g.byref2_tcr -> true | _ -> false) ->
            layoutTypeWithInfoAndPrec denv env prec (mkByrefTy denv.g (destByrefTy denv.g ty))

        // Always prefer 'float' to 'float<1>'
        | TType_app (tc, args) when tc.IsMeasureableReprTycon && List.forall (isDimensionless denv.g) args ->
          layoutTypeWithInfoAndPrec denv env prec (reduceTyconRefMeasureableOrProvided denv.g tc args)

        // Layout a type application 
        | TType_app (tc, args) -> 
          layoutTypeAppWithInfoAndPrec denv env (layoutTyconRef denv tc) prec tc.IsPrefixDisplay args 

        | TType_ucase (UCRef(tc, _), args) -> 
          layoutTypeAppWithInfoAndPrec denv env (layoutTyconRef denv tc) prec tc.IsPrefixDisplay args 

        // Layout a tuple type 
<<<<<<< HEAD
        | TType_anon (anonInfo,tys) ->
=======
        | TType_anon (anonInfo, tys) ->
>>>>>>> 88d18d99
            let core = sepListL (wordL (tagPunctuation ";")) (List.map2 (fun nm ty -> wordL (tagField nm) ^^ wordL (tagPunctuation ":") ^^ layoutTypeWithInfoAndPrec denv env prec ty) (Array.toList anonInfo.SortedNames) tys)
            if evalAnonInfoIsStruct anonInfo then 
                WordL.keywordStruct --- braceBarL core
            else 
                braceBarL core

        // Layout a tuple type 
<<<<<<< HEAD
        | TType_tuple (tupInfo,t) ->
=======
        | TType_tuple (tupInfo, t) ->
>>>>>>> 88d18d99
            if evalTupInfoIsStruct tupInfo then 
                WordL.keywordStruct --- bracketL (layoutTypesWithInfoAndPrec denv env 2 (wordL (tagPunctuation "*")) t)
            else 
                bracketIfL (prec <= 2) (layoutTypesWithInfoAndPrec denv env 2 (wordL (tagPunctuation "*")) t)

        // Layout a first-class generic type. 
        | TType_forall (tps, tau) ->
            let tauL = layoutTypeWithInfoAndPrec denv env prec tau
            match tps with 
            | [] -> tauL
            | [h] -> layoutTyparRefWithInfo denv env h ^^ rightL (tagPunctuation ".") --- tauL
            | (h::t) -> spaceListL (List.map (layoutTyparRefWithInfo denv env) (h::t)) ^^ rightL (tagPunctuation ".") --- tauL

        // Layout a function type. 
        | TType_fun _ ->
            let rec loop soFarL ty = 
              match stripTyparEqns ty with 
              | TType_fun (dty, rty) -> loop (soFarL --- (layoutTypeWithInfoAndPrec denv env 4 dty ^^ wordL (tagPunctuation "->"))) rty
              | rty -> soFarL --- layoutTypeWithInfoAndPrec denv env 5 rty
            bracketIfL (prec <= 4) (loop emptyL ty)

        // Layout a type variable . 
        | TType_var r ->
            layoutTyparRefWithInfo denv env r

        | TType_measure unt -> layoutMeasure denv unt

    /// Layout a list of types, separated with the given separator, either '*' or ','
    and private layoutTypesWithInfoAndPrec denv env prec sep typl = 
        sepListL sep (List.map (layoutTypeWithInfoAndPrec denv env prec) typl)

    /// Layout a single type, taking TypeSimplificationInfo into account 
    and private layoutTypeWithInfo denv env ty = 
        layoutTypeWithInfoAndPrec denv env 5 ty

    and layoutType denv ty = 
        layoutTypeWithInfo denv SimplifyTypes.typeSimplificationInfo0 ty

    /// Layout a single type used as the type of a member or value 
    let layoutTopType denv env argInfos rty cxs =
        // Parenthesize the return type to match the topValInfo 
        let rtyL = layoutTypeWithInfoAndPrec denv env 4 rty
        let cxsL = layoutConstraintsWithInfo denv env cxs
        match argInfos with
        | [] -> rtyL --- cxsL
        | _ -> 

            // Format each argument, including its name and type 
            let argL (ty, argInfo: ArgReprInfo) = 
                   
                // Detect an optional argument 
                let isOptionalArg = HasFSharpAttribute denv.g denv.g.attrib_OptionalArgumentAttribute argInfo.Attribs
                let isParamArray = HasFSharpAttribute denv.g denv.g.attrib_ParamArrayAttribute argInfo.Attribs
                match argInfo.Name, isOptionalArg, isParamArray, tryDestOptionTy denv.g ty with 
                // Layout an optional argument 
                | Some(id), true, _, ValueSome ty -> 
                    leftL (tagPunctuation "?") ^^ sepL (tagParameter id.idText) ^^ SepL.colon ^^ layoutTypeWithInfoAndPrec denv env 2 ty 
                // Layout an unnamed argument 
                | None, _, _, _ -> 
                    layoutTypeWithInfoAndPrec denv env 2 ty
                // Layout a named argument 
                | Some id, _, isParamArray, _ -> 
                    let prefix =
                        if isParamArray then
                            layoutBuiltinAttribute denv denv.g.attrib_ParamArrayAttribute ^^ leftL (tagParameter id.idText)
                        else
                            leftL (tagParameter id.idText)
                    prefix ^^ SepL.colon ^^ layoutTypeWithInfoAndPrec denv env 2 ty
                        
            let delimitReturnValue = tagPunctuation (if denv.useColonForReturnType then ":" else "->")

            let allArgsL = 
                argInfos 
                |> List.mapSquared argL 
                |> List.map (sepListL (wordL (tagPunctuation "*")))
                |> List.map (fun x -> (x ^^ wordL delimitReturnValue)) 
            (List.foldBack (---) allArgsL rtyL) --- cxsL

    /// Layout type parameters
    let layoutTyparDecls denv nmL prefix (typars: Typars) =
        let env = SimplifyTypes.typeSimplificationInfo0 
        let tpcs = typars |> List.collect (fun tp -> List.map (fun tpc -> tp, tpc) tp.Constraints) 
        match typars, tpcs with 
        | [], []  -> 
            nmL

        | [h], [] when not prefix -> 
            layoutTyparRefWithInfo denv env h --- nmL

        | _ -> 
            let tpcsL = layoutConstraintsWithInfo denv env tpcs
            let coreL = sepListL (sepL (tagPunctuation ",")) (List.map (layoutTyparRefWithInfo denv env) typars)
            (if prefix || not (isNil tpcs) then nmL ^^ angleL (coreL --- tpcsL) else bracketL coreL --- nmL)


    let layoutTyparConstraint denv (tp, tpc) = 
        match layoutConstraintWithInfo denv SimplifyTypes.typeSimplificationInfo0 (tp, tpc) with 
        | h::_ -> h 
        | [] -> emptyL

    let prettyLayoutOfInstAndSig denv (typarInst, tys, retTy) =
        let (prettyTyparInst, prettyTys, prettyRetTy), cxs = PrettyTypes.PrettifyInstAndSig denv.g (typarInst, tys, retTy)
        let env = SimplifyTypes.CollectInfo true (prettyRetTy :: prettyTys) cxs
        let prettyTysL = List.map (layoutTypeWithInfo denv env) prettyTys
        let prettyRetTyL = layoutTopType denv env [[]] prettyRetTy []
        prettyTyparInst, (prettyTys, prettyRetTy), (prettyTysL, prettyRetTyL), layoutConstraintsWithInfo denv env env.postfixConstraints

    let prettyLayoutOfTopTypeInfoAux denv prettyArgInfos prettyRetTy cxs = 
        let env = SimplifyTypes.CollectInfo true (prettyRetTy :: List.collect (List.map fst) prettyArgInfos) cxs
        layoutTopType denv env prettyArgInfos prettyRetTy env.postfixConstraints

    // Oddly this is called in multiple places with argInfos=[] and denv.useColonForReturnType=true, as a complex
    // way of giving give ": ty"
    let prettyLayoutOfUncurriedSig denv typarInst argInfos retTy = 
        let (prettyTyparInst, prettyArgInfos, prettyRetTy), cxs = PrettyTypes.PrettifyInstAndUncurriedSig denv.g (typarInst, argInfos, retTy)
        prettyTyparInst, prettyLayoutOfTopTypeInfoAux denv [prettyArgInfos] prettyRetTy cxs

    let prettyLayoutOfCurriedMemberSig denv typarInst argInfos retTy parentTyparTys = 
        let (prettyTyparInst, parentTyparTys, argInfos, retTy), cxs = PrettyTypes.PrettifyInstAndCurriedSig denv.g (typarInst, parentTyparTys, argInfos, retTy)
        // Filter out the parent typars, which don't get shown in the member signature 
        let cxs = cxs |> List.filter (fun (tp, _) -> not (parentTyparTys |> List.exists (fun ty -> match tryDestTyparTy denv.g ty with ValueSome destTypar -> typarEq tp destTypar | _ -> false))) 
        prettyTyparInst, prettyLayoutOfTopTypeInfoAux denv argInfos retTy cxs

    // Layout: type spec - class, datatype, record, abbrev 

    let private prettyLayoutOfMemberSigCore denv memberToParentInst (typarInst, methTypars: Typars, argInfos, retTy) = 
        let niceMethodTypars, allTyparInst = 
            let methTyparNames = methTypars |> List.mapi (fun i tp -> if (PrettyTypes.NeedsPrettyTyparName tp) then sprintf "a%d" (List.length memberToParentInst + i) else tp.Name)
            PrettyTypes.NewPrettyTypars memberToParentInst methTypars methTyparNames

        let retTy = instType allTyparInst retTy
        let argInfos = argInfos |> List.map (fun infos -> if isNil infos then [(denv.g.unit_ty, ValReprInfo.unnamedTopArg1)] else infos |> List.map (map1Of2 (instType allTyparInst))) 

        // Also format dummy types corresponding to any type variables on the container to make sure they 
        // aren't chosen as names for displayed variables. 
        let memberParentTypars = List.map fst memberToParentInst
        let parentTyparTys = List.map (mkTyparTy >> instType allTyparInst) memberParentTypars
        let prettyTyparInst, layout = prettyLayoutOfCurriedMemberSig denv typarInst argInfos retTy parentTyparTys

        prettyTyparInst, niceMethodTypars, layout

    let prettyLayoutOfMemberType denv v typarInst argInfos retTy = 
        match PartitionValRefTypars denv.g v with
<<<<<<< HEAD
        | Some(_,_,memberMethodTypars,memberToParentInst,_) ->
=======
        | Some(_, _, memberMethodTypars, memberToParentInst, _) ->
>>>>>>> 88d18d99
            prettyLayoutOfMemberSigCore denv memberToParentInst (typarInst, memberMethodTypars, argInfos, retTy)
        | None -> 
            let prettyTyparInst, layout = prettyLayoutOfUncurriedSig denv typarInst (List.concat argInfos) retTy 
            prettyTyparInst, [], layout

    let prettyLayoutOfMemberSig denv (memberToParentInst, nm, methTypars, argInfos, retTy) = 
        let _, niceMethodTypars, tauL = prettyLayoutOfMemberSigCore denv memberToParentInst (emptyTyparInst, methTypars, argInfos, retTy)
        let nameL = 
            let nameL = DemangleOperatorNameAsLayout tagMember nm
            let nameL = if denv.showTyparBinding then layoutTyparDecls denv nameL true niceMethodTypars else nameL
            nameL
        nameL ^^ wordL (tagPunctuation ":") ^^ tauL

    let prettyLayoutOfType denv ty = 
        let ty, cxs = PrettyTypes.PrettifyType denv.g ty
        let env = SimplifyTypes.CollectInfo true [ty] cxs
        let cxsL = layoutConstraintsWithInfo denv env env.postfixConstraints
        layoutTypeWithInfoAndPrec denv env 2 ty --- cxsL

    let prettyLayoutOfTypeNoConstraints denv ty = 
<<<<<<< HEAD
        let ty,_cxs = PrettyTypes.PrettifyType denv.g ty
=======
        let ty, _cxs = PrettyTypes.PrettifyType denv.g ty
>>>>>>> 88d18d99
        layoutTypeWithInfoAndPrec denv SimplifyTypes.typeSimplificationInfo0 5 ty 

    let layoutAssemblyName _denv (ty: TType) =
        ty.GetAssemblyName()

/// Printing TAST objects
module private PrintTastMemberOrVals = 
    open PrintTypes
    let private prettyLayoutOfMember denv typarInst (v: Val) = 
        let v = mkLocalValRef v
        let membInfo = Option.get v.MemberInfo
        let stat = PrintTypes.layoutMemberFlags membInfo.MemberFlags
        let _tps, argInfos, rty, _ = GetTypeOfMemberInFSharpForm denv.g v
        
        let mkNameL niceMethodTypars tagFunction name =
            let nameL =
                DemangleOperatorNameAsLayout (tagFunction >> mkNav v.DefinitionRange) name
            let nameL = 
                if denv.showMemberContainers then 
                    layoutTyconRef denv v.MemberApparentEntity ^^ SepL.dot ^^ nameL
                else 
                    nameL
            let nameL = if denv.showTyparBinding then layoutTyparDecls denv nameL true niceMethodTypars else nameL
            let nameL = layoutAccessibility denv v.Accessibility nameL
            nameL

        match membInfo.MemberFlags.MemberKind with 
        | MemberKind.Member -> 
            let prettyTyparInst, niceMethodTypars, tauL = prettyLayoutOfMemberType denv v typarInst argInfos rty
            let nameL = mkNameL niceMethodTypars tagMember v.LogicalName
            let resL = stat --- (nameL ^^ WordL.colon ^^ tauL)
            prettyTyparInst, resL
        | MemberKind.ClassConstructor
        | MemberKind.Constructor -> 
            let prettyTyparInst, _, tauL = prettyLayoutOfMemberType denv v typarInst argInfos rty
            let newL = layoutAccessibility denv v.Accessibility WordL.keywordNew
            let resL = stat ++ newL ^^ wordL (tagPunctuation ":") ^^ tauL
            prettyTyparInst, resL
        | MemberKind.PropertyGetSet -> 
            emptyTyparInst, stat
        | MemberKind.PropertyGet -> 
            if isNil argInfos then
                // use error recovery because intellisense on an incomplete file will show this
                errorR(Error(FSComp.SR.tastInvalidFormForPropertyGetter(), v.Id.idRange))
                let nameL = mkNameL [] tagProperty v.CoreDisplayName
                let resL = stat --- nameL --- (WordL.keywordWith ^^ WordL.keywordGet)
                emptyTyparInst, resL
            else
                let argInfos = 
                    match argInfos with 
                    | [[(ty, _)]] when isUnitTy denv.g ty -> []
                    | _ -> argInfos

                let prettyTyparInst, niceMethodTypars, tauL = prettyLayoutOfMemberType denv v typarInst argInfos rty
                let nameL = mkNameL niceMethodTypars tagProperty v.CoreDisplayName
                let resL = stat --- (nameL ^^ WordL.colon ^^ (if isNil argInfos then tauL else tauL --- (WordL.keywordWith ^^ WordL.keywordGet)))
                prettyTyparInst, resL
        | MemberKind.PropertySet -> 
            if argInfos.Length <> 1 || isNil argInfos.Head then 
                // use error recovery because intellisense on an incomplete file will show this
                errorR(Error(FSComp.SR.tastInvalidFormForPropertySetter(), v.Id.idRange))
                let nameL = mkNameL [] tagProperty v.CoreDisplayName
                let resL = stat --- nameL --- (WordL.keywordWith ^^ WordL.keywordSet)
                emptyTyparInst, resL
            else 
                let argInfos, valueInfo = List.frontAndBack argInfos.Head
                let prettyTyparInst, niceMethodTypars, tauL = prettyLayoutOfMemberType denv v typarInst (if isNil argInfos then [] else [argInfos]) (fst valueInfo)
                let nameL = mkNameL niceMethodTypars tagProperty v.CoreDisplayName
                let resL = stat --- (nameL ^^ wordL (tagPunctuation ":") ^^ (tauL --- (WordL.keywordWith ^^ WordL.keywordSet)))
                prettyTyparInst, resL

<<<<<<< HEAD
    let private layoutNonMemberVal denv (tps,v:Val,tau,cxs) =
=======
    let private layoutNonMemberVal denv (tps, v: Val, tau, cxs) =
>>>>>>> 88d18d99
        let env = SimplifyTypes.CollectInfo true [tau] cxs
        let cxs = env.postfixConstraints
        let argInfos, rty = GetTopTauTypeInFSharpForm denv.g (arityOfVal v).ArgInfos tau v.Range
        let nameL =
            (if v.IsModuleBinding then tagModuleBinding else tagUnknownEntity) v.DisplayName
            |> mkNav v.DefinitionRange
            |> wordL 
        let nameL = layoutAccessibility denv v.Accessibility nameL
        let nameL = 
            if v.IsMutable && not denv.suppressMutableKeyword then 
                wordL (tagKeyword "mutable") ++ nameL 
              else 
                  nameL
        let nameL = 
            if v.MustInline && not denv.suppressInlineKeyword then 
                wordL (tagKeyword "inline") ++ nameL 
            else 
                nameL

        let isOverGeneric = List.length (Zset.elements (freeInType CollectTyparsNoCaching tau).FreeTypars) < List.length tps // Bug: 1143 
        let isTyFunction = v.IsTypeFunction // Bug: 1143, and innerpoly tests 
        let typarBindingsL = 
            if isTyFunction || isOverGeneric || denv.showTyparBinding then 
                layoutTyparDecls denv nameL true tps 
            else nameL
        let valAndTypeL = (WordL.keywordVal ^^ typarBindingsL --- wordL (tagPunctuation ":")) --- layoutTopType denv env argInfos rty cxs
        match denv.generatedValueLayout v with
          | None -> valAndTypeL
          | Some rhsL -> (valAndTypeL ++ wordL (tagPunctuation"=")) --- rhsL

    let prettyLayoutOfValOrMember denv typarInst (v: Val) =
        let prettyTyparInst, vL = 
            match v.MemberInfo with 
            | None -> 
                let tps, tau = v.TypeScheme

                // adjust the type in case this is the 'this' pointer stored in a reference cell
                let tau = StripSelfRefCell(denv.g, v.BaseOrThisInfo, tau)

                let (prettyTyparInst, prettyTypars, prettyTauTy), cxs = PrettyTypes.PrettifyInstAndTyparsAndType denv.g (typarInst, tps, tau)
                let resL = layoutNonMemberVal denv (prettyTypars, v, prettyTauTy, cxs)
                prettyTyparInst, resL
            | Some _ -> 
                prettyLayoutOfMember denv typarInst v
        prettyTyparInst, layoutAttribs denv v.Type TyparKind.Type v.Attribs vL

    let prettyLayoutOfValOrMemberNoInst denv v =
        prettyLayoutOfValOrMember denv emptyTyparInst v |> snd

let layoutTyparConstraint denv x = x |> PrintTypes.layoutTyparConstraint denv 
let outputType denv os x = x |> PrintTypes.layoutType denv |> bufferL os
let layoutType denv x = x |> PrintTypes.layoutType denv
let outputTypars denv nm os x = x |> PrintTypes.layoutTyparDecls denv (wordL nm) true |> bufferL os
let outputTyconRef denv os x = x |> PrintTypes.layoutTyconRef denv |> bufferL os
let layoutTyconRef denv x = x |> PrintTypes.layoutTyconRef denv
let layoutConst g ty c = PrintTypes.layoutConst g ty c

let prettyLayoutOfMemberSig denv x = x |> PrintTypes.prettyLayoutOfMemberSig denv 
let prettyLayoutOfUncurriedSig denv argInfos tau = PrintTypes.prettyLayoutOfUncurriedSig denv argInfos tau

//-------------------------------------------------------------------------

/// Printing info objects
module InfoMemberPrinting = 

    /// Format the arguments of a method to a buffer. 
    ///
    /// This uses somewhat "old fashioned" printf-style buffer printing.
    let layoutParamData denv (ParamData(isParamArray, _isInArg, _isOutArg, optArgInfo, _callerInfo, nmOpt, _reflArgInfo, pty)) =
        let isOptArg = optArgInfo.IsOptional
        match isParamArray, nmOpt, isOptArg, tryDestOptionTy denv.g pty with 
        // Layout an optional argument 
        | _, Some nm, true, ptyOpt -> 
            // detect parameter type, if ptyOpt is None - this is .NET style optional argument
            let pty = match ptyOpt with ValueSome x -> x | _ -> pty
            SepL.questionMark ^^
            wordL (tagParameter nm.idText) ^^
            RightL.colon ^^
            PrintTypes.layoutType denv pty
        // Layout an unnamed argument 
        | _, None, _, _ -> 
            PrintTypes.layoutType denv pty
        // Layout a named argument 
        | true, Some nm, _, _ -> 
            layoutBuiltinAttribute denv denv.g.attrib_ParamArrayAttribute ^^
            wordL (tagParameter nm.idText) ^^
            RightL.colon ^^
            PrintTypes.layoutType denv pty
        | false, Some nm, _, _ -> 
            wordL (tagParameter nm.idText) ^^
            RightL.colon ^^
            PrintTypes.layoutType denv pty

    let formatParamDataToBuffer denv os pd = layoutParamData denv pd |> bufferL os
        
    /// Format a method info using "F# style".
    //
    // That is, this style:
<<<<<<< HEAD
    //          new: argName1:argType1 * ... * argNameN:argTypeN -> retType
    //          Method: argName1:argType1 * ... * argNameN:argTypeN -> retType
    let private layoutMethInfoFSharpStyleCore amap m denv (minfo:MethInfo) minst =
=======
    //          new: argName1: argType1 * ... * argNameN: argTypeN -> retType
    //          Method: argName1: argType1 * ... * argNameN: argTypeN -> retType
    let private layoutMethInfoFSharpStyleCore amap m denv (minfo: MethInfo) minst =
>>>>>>> 88d18d99
        let layout = 
            if not minfo.IsConstructor && not minfo.IsInstance then WordL.keywordStatic
            else emptyL
        let layout = 
            layout ^^ 
            (
                if minfo.IsConstructor then
                    wordL (tagKeyword "new")
                else
                    WordL.keywordMember ^^
                    PrintTypes.layoutTyparDecls denv (wordL (tagMethod minfo.LogicalName)) true minfo.FormalMethodTypars
            ) ^^
            WordL.colon
        let paramDatas = minfo.GetParamDatas(amap, m, minst)
        let layout =
            layout ^^
                if List.forall isNil paramDatas then
                    WordL.structUnit
                else
                    sepListL WordL.arrow (List.map ((List.map (layoutParamData denv)) >> sepListL WordL.star) paramDatas)
        let retTy = minfo.GetFSharpReturnTy(amap, m, minst)
        layout ^^
        WordL.arrow ^^
        PrintTypes.layoutType denv retTy

    /// Format a method info using "half C# style".
    //
    // That is, this style:
    //          Container(argName1: argType1, ..., argNameN: argTypeN) : retType
    //          Container.Method(argName1: argType1, ..., argNameN: argTypeN) : retType
    let private layoutMethInfoCSharpStyle amap m denv (minfo: MethInfo) minst =
        let retTy = if minfo.IsConstructor then minfo.ApparentEnclosingType else minfo.GetFSharpReturnTy(amap, m, minst) 
        let layout = 
            if minfo.IsExtensionMember then
                LeftL.leftParen ^^ wordL (tagKeyword (FSComp.SR.typeInfoExtension())) ^^ RightL.rightParen
            else emptyL
        let layout = 
            layout ^^
                if isAppTy minfo.TcGlobals minfo.ApparentEnclosingAppType then
                    let tcref = minfo.ApparentEnclosingTyconRef 
                    PrintTypes.layoutTyconRef denv tcref
                else
                    emptyL
        let layout = 
            layout ^^
                if minfo.IsConstructor then
                    SepL.leftParen
                else
                    SepL.dot ^^
                    PrintTypes.layoutTyparDecls denv (wordL (tagMethod minfo.LogicalName)) true minfo.FormalMethodTypars ^^
                    SepL.leftParen

        let paramDatas = minfo.GetParamDatas (amap, m, minst)
        let layout = layout ^^ sepListL RightL.comma ((List.concat >> List.map (layoutParamData denv)) paramDatas)
        layout ^^ RightL.rightParen ^^ WordL.colon ^^ PrintTypes.layoutType denv retTy


    // Prettify this baby
    let prettifyILMethInfo (amap: Import.ImportMap) m (minfo: MethInfo) typarInst ilMethInfo = 
        let (ILMethInfo(_, apparentTy, dty, mdef, _)) = ilMethInfo
        let (prettyTyparInst, prettyTys), _ = PrettyTypes.PrettifyInstAndTypes amap.g (typarInst, (apparentTy :: minfo.FormalMethodInst))
        let prettyApparentTy, prettyFormalMethInst = List.headAndTail prettyTys
        let prettyMethInfo = 
            match dty with 
            | None -> MethInfo.CreateILMeth (amap, m, prettyApparentTy, mdef)
            | Some declaringTyconRef -> MethInfo.CreateILExtensionMeth(amap, m, prettyApparentTy, declaringTyconRef, minfo.ExtensionMemberPriorityOption, mdef)
        prettyTyparInst, prettyMethInfo, prettyFormalMethInst


    /// Format a method to a buffer using "standalone" display style. 
    /// For example, these are the formats used when printing signatures of methods that have not been overridden,
    /// and the format used when showing the individual member in QuickInfo and DeclarationInfo.
    /// The formats differ between .NET/provided methods and F# methods. Surprisingly people don't really seem 
    /// to notice this, or they find it helpful. It feels that moving from this position should not be done lightly.
    //
    // For F# members:
    //          new: unit -> retType
<<<<<<< HEAD
    //          new: argName1:argType1 * ... * argNameN:argTypeN -> retType
    //          Container.Method: unit -> retType
    //          Container.Method: argName1:argType1 * ... * argNameN:argTypeN -> retType
    //
    // For F# extension members:
    //          ApparentContainer.Method: argName1:argType1 * ... * argNameN:argTypeN -> retType
=======
    //          new: argName1: argType1 * ... * argNameN: argTypeN -> retType
    //          Container.Method: unit -> retType
    //          Container.Method: argName1: argType1 * ... * argNameN: argTypeN -> retType
    //
    // For F# extension members:
    //          ApparentContainer.Method: argName1: argType1 * ... * argNameN: argTypeN -> retType
>>>>>>> 88d18d99
    //
    // For C# and provided members:
    //          Container(argName1: argType1, ..., argNameN: argTypeN) : retType
    //          Container.Method(argName1: argType1, ..., argNameN: argTypeN) : retType
    //
    // For C# extension members:
    //          ApparentContainer.Method(argName1: argType1, ..., argNameN: argTypeN) : retType
    let prettyLayoutOfMethInfoFreeStyle (amap: Import.ImportMap) m denv typarInst methInfo =
        match methInfo with 
        | DefaultStructCtor _ -> 
            let prettyTyparInst, _ = PrettyTypes.PrettifyInst amap.g typarInst 
            prettyTyparInst, PrintTypes.layoutTyconRef denv methInfo.ApparentEnclosingTyconRef ^^ wordL (tagPunctuation "()")
        | FSMeth(_, _, vref, _) -> 
            let prettyTyparInst, resL = PrintTastMemberOrVals.prettyLayoutOfValOrMember { denv with showMemberContainers=true } typarInst vref.Deref
            prettyTyparInst, resL
        | ILMeth(_, ilminfo, _) -> 
            let prettyTyparInst, prettyMethInfo, minst = prettifyILMethInfo amap m methInfo typarInst ilminfo
            let resL = layoutMethInfoCSharpStyle amap m denv prettyMethInfo minst
            prettyTyparInst, resL
#if !NO_EXTENSIONTYPING
        | ProvidedMeth _ -> 
            let prettyTyparInst, _ = PrettyTypes.PrettifyInst amap.g typarInst 
            prettyTyparInst, layoutMethInfoCSharpStyle amap m denv methInfo methInfo.FormalMethodInst
    #endif

    let prettyLayoutOfPropInfoFreeStyle g amap m denv (pinfo: PropInfo) =
<<<<<<< HEAD
        let rty = pinfo.GetPropertyType(amap,m) 
=======
        let rty = pinfo.GetPropertyType(amap, m) 
>>>>>>> 88d18d99
        let rty = if pinfo.IsIndexer then mkRefTupledTy g (pinfo.GetParamTypes(amap, m)) --> rty else rty 
        let rty, _ = PrettyTypes.PrettifyType g rty
        let tagProp =
            match pinfo.ArbitraryValRef with
            | None -> tagProperty
            | Some vref -> tagProperty >> mkNav vref.DefinitionRange
        let nameL = DemangleOperatorNameAsLayout tagProp pinfo.PropertyName
        wordL (tagText (FSComp.SR.typeInfoProperty())) ^^
        layoutTyconRef denv pinfo.ApparentEnclosingTyconRef ^^
        SepL.dot ^^
        nameL ^^
        RightL.colon ^^
        layoutType denv rty

    let formatMethInfoToBufferFreeStyle amap m denv os (minfo: MethInfo) = 
        let _, resL = prettyLayoutOfMethInfoFreeStyle amap m denv emptyTyparInst minfo 
        resL |> bufferL os

    /// Format a method to a layout (actually just containing a string) using "free style" (aka "standalone"). 
    let layoutMethInfoFSharpStyle amap m denv (minfo: MethInfo) =
        layoutMethInfoFSharpStyleCore amap m denv minfo minfo.FormalMethodInst

//-------------------------------------------------------------------------

/// Printing TAST objects
module private TastDefinitionPrinting = 
    open PrintTypes

    let layoutExtensionMember denv (v: Val) =
        let tycon = v.MemberApparentEntity.Deref
        let nameL = tagMethod tycon.DisplayName |> mkNav v.DefinitionRange |> wordL
        let nameL = layoutAccessibility denv tycon.Accessibility nameL // "type-accessibility"
        let tps =
            match PartitionValTyparsForApparentEnclosingType denv.g v with
              | Some(_, memberParentTypars, _, _, _) -> memberParentTypars
              | None -> []
        let lhsL = WordL.keywordType ^^ layoutTyparDecls denv nameL tycon.IsPrefixDisplay tps
        let memberL = PrintTastMemberOrVals.prettyLayoutOfValOrMemberNoInst denv v
        (lhsL ^^ WordL.keywordWith) @@-- memberL

    let layoutExtensionMembers denv vs =
        aboveListL (List.map (layoutExtensionMember denv) vs) 

<<<<<<< HEAD
    let layoutRecdField addAccess denv (fld:RecdField) =
=======
    let layoutRecdField addAccess denv (fld: RecdField) =
>>>>>>> 88d18d99
        let lhs =
            tagRecordField fld.Name
            |> mkNav fld.DefinitionRange
            |> wordL 
        let lhs = (if addAccess then layoutAccessibility denv fld.Accessibility lhs else lhs)
        let lhs = if fld.IsMutable then wordL (tagKeyword "mutable") --- lhs else lhs
        (lhs ^^ RightL.colon) --- layoutType denv fld.FormalType

    let layoutUnionOrExceptionField denv isGenerated i (fld: RecdField) =
        if isGenerated i fld then layoutTypeWithInfoAndPrec denv SimplifyTypes.typeSimplificationInfo0 2 fld.FormalType
        else layoutRecdField false denv fld
    
    let isGeneratedUnionCaseField pos (f: RecdField) = 
        if pos < 0 then f.Name = "Item"
        else f.Name = "Item" + string (pos + 1)

    let isGeneratedExceptionField pos (f: RecdField) = 
        f.Name = "Data" + (string pos)

    let layoutUnionCaseFields denv isUnionCase fields = 
        match fields with
        | [f] when isUnionCase -> layoutUnionOrExceptionField denv isGeneratedUnionCaseField -1 f
        | _ -> 
            let isGenerated = if isUnionCase then isGeneratedUnionCaseField else isGeneratedExceptionField
            sepListL (wordL (tagPunctuation "*")) (List.mapi (layoutUnionOrExceptionField denv isGenerated) fields)

<<<<<<< HEAD
    let layoutUnionCase denv prefixL (ucase:UnionCase) =
=======
    let layoutUnionCase denv prefixL (ucase: UnionCase) =
>>>>>>> 88d18d99
        let nmL = DemangleOperatorNameAsLayout (tagUnionCase >> mkNav ucase.DefinitionRange) ucase.Id.idText
        //let nmL = layoutAccessibility denv ucase.Accessibility nmL
        match ucase.RecdFields with
        | []     -> (prefixL ^^ nmL)
        | fields -> (prefixL ^^ nmL ^^ WordL.keywordOf) --- layoutUnionCaseFields denv true fields

    let layoutUnionCases denv ucases =
        let prefixL = WordL.bar // See bug://2964 - always prefix in case preceded by accessibility modifier
        List.map (layoutUnionCase denv prefixL) ucases

    /// When to force a break? "type tyname = <HERE> repn"
    /// When repn is class or datatype constructors (not single one).
    let breakTypeDefnEqn repr =
        match repr with 
        | TFSharpObjectRepr _ -> true
        | TUnionRepr r -> not (isNilOrSingleton r.CasesTable.UnionCasesAsList)
        | TRecdRepr _ -> true
        | TAsmRepr _ 
        | TILObjectRepr _
        | TMeasureableRepr _ 
#if !NO_EXTENSIONTYPING
        | TProvidedTypeExtensionPoint _
        | TProvidedNamespaceExtensionPoint _
#endif
        | TNoRepr -> false


              
#if !NO_EXTENSIONTYPING
    let private layoutILFieldInfo denv amap m (e: ILFieldInfo) =
        let staticL = if e.IsStatic then WordL.keywordStatic else emptyL
        let nameL = wordL (tagField (adjustILName e.FieldName))
<<<<<<< HEAD
        let typL = layoutType denv (e.FieldType(amap,m))
=======
        let typL = layoutType denv (e.FieldType(amap, m))
>>>>>>> 88d18d99
        staticL ^^ WordL.keywordVal ^^ nameL ^^ WordL.colon ^^ typL

    let private layoutEventInfo denv amap m (e: EventInfo) =
        let staticL = if e.IsStatic then WordL.keywordStatic else emptyL
        let nameL = wordL (tagEvent (adjustILName e.EventName))
<<<<<<< HEAD
        let typL = layoutType denv (e.GetDelegateType(amap,m))
=======
        let typL = layoutType denv (e.GetDelegateType(amap, m))
>>>>>>> 88d18d99
        staticL ^^ WordL.keywordEvent ^^ nameL ^^ WordL.colon ^^ typL
       
    let private layoutPropInfo denv amap m (p: PropInfo) =
        let staticL = if p.IsStatic then WordL.keywordStatic else emptyL
        let nameL = wordL (tagProperty (adjustILName p.PropertyName))
            
        let typL = layoutType denv (p.GetPropertyType(amap, m)) // shouldn't happen
                
        let specGetSetL =
            match p.HasGetter, p.HasSetter with
<<<<<<< HEAD
            | false,false | true,false -> emptyL
=======
            | false, false | true, false -> emptyL
>>>>>>> 88d18d99
            | false, true -> WordL.keywordWith ^^ WordL.keywordSet
            | true, true -> WordL.keywordWith ^^ WordL.keywordGet^^ SepL.comma ^^ WordL.keywordSet

        staticL ^^ WordL.keywordMember ^^ nameL ^^ WordL.colon ^^ typL ^^ specGetSetL

    /// Another re-implementation of type printing, this time based off provided info objects.
    let layoutProvidedTycon (denv: DisplayEnv) (infoReader: InfoReader) ad m start lhsL ty =
      let g = denv.g
      let tcref = tcrefOfAppTy g ty

      if isEnumTy g ty then 
        let fieldLs = 
            infoReader.GetILFieldInfosOfType (None, ad, m, ty) 
            |> List.filter (fun x -> x.FieldName <> "value__")
            |> List.map (fun x -> PrintIL.layoutILEnumDefParts x.FieldName x.LiteralValue)
            |> aboveListL
        (lhsL ^^ WordL.equals) @@-- fieldLs
      else
        let amap = infoReader.amap
<<<<<<< HEAD
        let sortKey (v:MethInfo) = 
            (not v.IsConstructor, 
              not v.IsInstance,     // instance first
              v.DisplayName,        // sort by name 
              List.sum v.NumArgs ,  // sort by #curried
=======
        let sortKey (v: MethInfo) = 
            (not v.IsConstructor,
              not v.IsInstance, // instance first
              v.DisplayName, // sort by name 
              List.sum v.NumArgs, // sort by #curried
>>>>>>> 88d18d99
              v.NumArgs.Length)     // sort by arity 

        let shouldShow (valRef: ValRef option) =
            match valRef with
            | None -> true
            | Some(vr) ->
                (denv.showObsoleteMembers || not (CheckFSharpAttributesForObsolete denv.g vr.Attribs)) &&
                (denv.showHiddenMembers || not (CheckFSharpAttributesForHidden denv.g vr.Attribs))

        let ctors =
            GetIntrinsicConstructorInfosOfType infoReader m ty
            |> List.filter (fun v -> shouldShow v.ArbitraryValRef)

        let meths =
            GetImmediateIntrinsicMethInfosOfType (None, ad) g amap m ty
            |> List.filter (fun v -> shouldShow v.ArbitraryValRef)

        let iimplsLs = 
            if suppressInheritanceAndInterfacesForTyInSimplifiedDisplays g amap m ty then 
                []
            else 
                GetImmediateInterfacesOfType SkipUnrefInterfaces.Yes g amap m ty |> List.map (fun ity -> wordL (tagKeyword (if isInterfaceTy g ty then "inherit" else "interface")) --- layoutType denv ity)

        let props = 
<<<<<<< HEAD
            GetIntrinsicPropInfosOfType infoReader (None,ad,AllowMultiIntfInstantiations.Yes) PreferOverrides m ty
=======
            GetIntrinsicPropInfosOfType infoReader (None, ad, AllowMultiIntfInstantiations.Yes) PreferOverrides m ty
>>>>>>> 88d18d99
            |> List.filter (fun v -> shouldShow v.ArbitraryValRef)

        let events = 
            infoReader.GetEventInfosOfType(None, ad, m, ty)
            |> List.filter (fun v -> shouldShow v.ArbitraryValRef)

        let impliedNames = 
            try 
                Set.ofList [ for p in props do 
                                if p.HasGetter then yield p.GetterMethod.DisplayName
                                if p.HasSetter then yield p.SetterMethod.DisplayName
                             for e in events do 
                                yield e.AddMethod.DisplayName 
                                yield e.RemoveMethod.DisplayName ]
            with _ -> Set.empty

        let ctorLs    = 
            ctors 
            |> shrinkOverloads (InfoMemberPrinting.layoutMethInfoFSharpStyle amap m denv) (fun _ xL -> xL) 

        let methLs = 
            meths 
            |> List.filter (fun md -> not (impliedNames.Contains md.DisplayName))
            |> List.groupBy (fun md -> md.DisplayName)
            |> List.collect (fun (_, group) -> shrinkOverloads (InfoMemberPrinting.layoutMethInfoFSharpStyle amap m denv) (fun x xL -> (sortKey x, xL)) group)

        let fieldLs = 
            infoReader.GetILFieldInfosOfType (None, ad, m, ty) 
            |> List.map (fun x -> (true, x.IsStatic, x.FieldName, 0, 0), layoutILFieldInfo denv amap m x)

    
        let propLs = 
            props
            |> List.map (fun x -> (true, x.IsStatic, x.PropertyName, 0, 0), layoutPropInfo denv amap m x)

        let eventLs = 
            events
            |> List.map (fun x -> (true, x.IsStatic, x.EventName, 0, 0), layoutEventInfo denv amap m x)

        let membLs = (methLs @ fieldLs @ propLs @ eventLs) |> List.sortBy fst |> List.map snd

        let nestedTypeLs = 
          match tcref.TypeReprInfo with 
          | TProvidedTypeExtensionPoint info ->
                [ 
                    for nestedType in info.ProvidedType.PApplyArray((fun sty -> sty.GetNestedTypes()), "GetNestedTypes", m) do 
                        yield nestedType.PUntaint((fun t -> t.IsClass, t.Name), m)
                ] 
                |> List.sortBy snd
                |> List.map (fun (isClass, t) -> WordL.keywordNested ^^ WordL.keywordType ^^ wordL ((if isClass then tagClass else tagStruct) t))
          | _ -> 
              []

        let inherits = 
            if suppressInheritanceAndInterfacesForTyInSimplifiedDisplays g amap m ty then 
                []
            else
                match GetSuperTypeOfType g amap m ty with 
                | Some super when not (isObjTy g super) -> [wordL (tagKeyword "inherit") ^^ (layoutType denv super)] 
                | _ -> []

        let erasedL = 
#if SHOW_ERASURE
            if tcref.IsProvidedErasedTycon then 
                [ wordL ""; wordL (FSComp.SR.erasedTo()) ^^ PrintIL.layoutILTypeRef { denv with shortTypeNames = false } tcref.CompiledRepresentationForNamedType; wordL "" ] 
            else 
#endif
                []
        let decls = inherits @ iimplsLs @ ctorLs @ membLs @ nestedTypeLs @ erasedL
        if isNil decls then
            lhsL
        else
            let declsL = (inherits @ iimplsLs @ ctorLs @ membLs @ nestedTypeLs @ erasedL) |> applyMaxMembers denv.maxMembers |> aboveListL 
            let rhsL = match start with Some s -> (wordL s @@-- declsL) @@ WordL.keywordEnd | None -> declsL
            (lhsL ^^ WordL.equals) @@-- rhsL
#endif

    let layoutTycon (denv: DisplayEnv) (infoReader: InfoReader) ad m simplified typewordL (tycon: Tycon) =
      let g = denv.g
      let _, ty = generalizeTyconRef (mkLocalTyconRef tycon) 
      let start, name = 
          let n = tycon.DisplayName
          if isStructTy g ty then Some "struct", tagStruct n
          elif isInterfaceTy g ty then Some "interface", tagInterface n
          elif isClassTy g ty then (if simplified then None else Some "class" ), tagClass n
          else None, tagUnknownType n
      let name = mkNav tycon.DefinitionRange name
      let nameL = layoutAccessibility denv tycon.Accessibility (wordL name)
      let denv = denv.AddAccessibility tycon.Accessibility 
      let lhsL =
          let tps = tycon.TyparsNoRange
          let tpsL = layoutTyparDecls denv nameL tycon.IsPrefixDisplay tps
          typewordL ^^ tpsL
      let start = Option.map tagKeyword start
#if !NO_EXTENSIONTYPING
      match tycon.IsProvided with 
      | true -> 
          layoutProvidedTycon denv infoReader ad m start lhsL ty 
      | false -> 
#else
      ignore (infoReader, ad, m)
#endif
      let memberImplementLs, memberCtorLs, memberInstanceLs, memberStaticLs = 
          let adhoc = 
              tycon.MembersOfFSharpTyconSorted
              |> List.filter (fun v -> not v.IsDispatchSlot) 
              |> List.filter (fun v -> not v.Deref.IsClassConstructor) 
              |> List.filter (fun v -> 
                                  match v.MemberInfo.Value.ImplementedSlotSigs with 
                                  | TSlotSig(_, oty, _, _, _, _) :: _ -> 
                                      // Don't print overrides in HTML docs
                                      denv.showOverrides && 
                                      // Don't print individual methods forming interface implementations - these are currently never exported 
                                      not (isInterfaceTy denv.g oty)
                                  | [] -> true)
              |> List.filter (fun v -> denv.showObsoleteMembers || not (CheckFSharpAttributesForObsolete denv.g v.Attribs))
              |> List.filter (fun v -> denv.showHiddenMembers || not (CheckFSharpAttributesForHidden denv.g v.Attribs))
          // sort 
<<<<<<< HEAD
          let sortKey (v:ValRef) = 
              (not v.IsConstructor,    // constructors before others 
               v.Id.idText,            // sort by name 
               (if v.IsCompiledAsTopLevel then v.ValReprInfo.Value.NumCurriedArgs else 0),  // sort by #curried
=======
          let sortKey (v: ValRef) = 
              (not v.IsConstructor, // constructors before others 
               v.Id.idText, // sort by name 
               (if v.IsCompiledAsTopLevel then v.ValReprInfo.Value.NumCurriedArgs else 0), // sort by #curried
>>>>>>> 88d18d99
               (if v.IsCompiledAsTopLevel then v.ValReprInfo.Value.AritiesOfArgs else []))  // sort by arity
          let adhoc = adhoc |> List.sortBy sortKey
          let iimpls = 
              match tycon.TypeReprInfo with 
              | TFSharpObjectRepr r when (match r.fsobjmodel_kind with TTyconInterface -> true | _ -> false) -> []
              | _ -> tycon.ImmediateInterfacesOfFSharpTycon
          let iimpls = iimpls |> List.filter (fun (_, compgen, _) -> not compgen)
          // if TTyconInterface, the iimpls should be printed as inherited interfaces 
<<<<<<< HEAD
          let iimplsLs = iimpls |> List.map (fun (ty,_,_) -> wordL (tagKeyword "interface") --- layoutType denv ty)
          let adhocCtorsLs = adhoc |> List.filter (fun v -> v.IsConstructor) |> List.map (fun vref -> PrintTastMemberOrVals.prettyLayoutOfValOrMemberNoInst denv vref.Deref)
          let adhocInstanceLs = adhoc |> List.filter (fun v -> not v.IsConstructor && v.IsInstanceMember) |> List.map (fun vref -> PrintTastMemberOrVals.prettyLayoutOfValOrMemberNoInst denv vref.Deref)
          let adhocStaticLs = adhoc |> List.filter (fun v -> not v.IsConstructor && not v.IsInstanceMember) |> List.map (fun vref -> PrintTastMemberOrVals.prettyLayoutOfValOrMemberNoInst denv vref.Deref)
          iimplsLs,adhocCtorsLs,adhocInstanceLs,adhocStaticLs
=======
          let iimplsLs = iimpls |> List.map (fun (ty, _, _) -> wordL (tagKeyword "interface") --- layoutType denv ty)
          let adhocCtorsLs = adhoc |> List.filter (fun v -> v.IsConstructor) |> List.map (fun vref -> PrintTastMemberOrVals.prettyLayoutOfValOrMemberNoInst denv vref.Deref)
          let adhocInstanceLs = adhoc |> List.filter (fun v -> not v.IsConstructor && v.IsInstanceMember) |> List.map (fun vref -> PrintTastMemberOrVals.prettyLayoutOfValOrMemberNoInst denv vref.Deref)
          let adhocStaticLs = adhoc |> List.filter (fun v -> not v.IsConstructor && not v.IsInstanceMember) |> List.map (fun vref -> PrintTastMemberOrVals.prettyLayoutOfValOrMemberNoInst denv vref.Deref)
          iimplsLs, adhocCtorsLs, adhocInstanceLs, adhocStaticLs
>>>>>>> 88d18d99
      let memberLs = memberImplementLs @ memberCtorLs @ memberInstanceLs @ memberStaticLs
      let addMembersAsWithEnd reprL = 
          if isNil memberLs then reprL
          else
          let memberLs = applyMaxMembers denv.maxMembers memberLs
          if simplified then reprL @@-- aboveListL memberLs
          else reprL @@ (WordL.keywordWith @@-- aboveListL memberLs) @@ WordL.keywordEnd

      let reprL = 
          let repr = tycon.TypeReprInfo
          match repr with 
          | TRecdRepr _ 
          | TUnionRepr _
          | TFSharpObjectRepr _ 
          | TAsmRepr _ 
          | TMeasureableRepr _
          | TILObjectRepr _ -> 
              let brk = not (isNil memberLs) || breakTypeDefnEqn repr
              let rhsL = 
                  let addReprAccessL l = layoutAccessibility denv tycon.TypeReprAccessibility l 
                  let denv = denv.AddAccessibility tycon.TypeReprAccessibility 
                  match repr with 
                  | TRecdRepr _ ->
                      let recdFieldRefL fld = layoutRecdField false denv fld ^^ rightL (tagPunctuation ";")
                      let recdL = tycon.TrueFieldsAsList |> List.map recdFieldRefL |> applyMaxMembers denv.maxMembers |> aboveListL |> braceL
                      Some (addMembersAsWithEnd (addReprAccessL recdL))
                        
                  | TFSharpObjectRepr r -> 
                      match r.fsobjmodel_kind with 
                      | TTyconDelegate (TSlotSig(_, _, _, _, paraml, rty)) ->
                          let rty = GetFSharpViewOfReturnType denv.g rty
                          Some (WordL.keywordDelegate ^^ WordL.keywordOf --- layoutTopType denv SimplifyTypes.typeSimplificationInfo0 (paraml |> List.mapSquared (fun sp -> (sp.Type, ValReprInfo.unnamedTopArg1))) rty [])
                      | _ ->
                          match r.fsobjmodel_kind with
                          | TTyconEnum -> 
                              tycon.TrueFieldsAsList
                              |> List.map (fun f -> 
                                                match f.LiteralValue with 
                                                | None -> emptyL
                                                | Some c -> WordL.bar ^^
                                                            wordL (tagField f.Name) ^^
                                                            WordL.equals ^^ 
                                                            layoutConst denv.g ty c)
                              |> aboveListL
                              |> Some
                          | _ -> 
                              let inherits = 
                                  match r.fsobjmodel_kind, tycon.TypeContents.tcaug_super with
<<<<<<< HEAD
                                  | TTyconClass,Some super -> [wordL (tagKeyword "inherit") ^^ (layoutType denv super)] 
                                  | TTyconInterface,_ -> 
                                    tycon.ImmediateInterfacesOfFSharpTycon
                                      |> List.filter (fun (_,compgen,_) -> not compgen)
                                      |> List.map (fun (ity,_,_) -> wordL (tagKeyword "inherit") ^^ (layoutType denv ity))
=======
                                  | TTyconClass, Some super -> [wordL (tagKeyword "inherit") ^^ (layoutType denv super)] 
                                  | TTyconInterface, _ -> 
                                    tycon.ImmediateInterfacesOfFSharpTycon
                                      |> List.filter (fun (_, compgen, _) -> not compgen)
                                      |> List.map (fun (ity, _, _) -> wordL (tagKeyword "inherit") ^^ (layoutType denv ity))
>>>>>>> 88d18d99
                                  | _ -> []
                              let vsprs = 
                                  tycon.MembersOfFSharpTyconSorted
                                  |> List.filter (fun v -> isNil (Option.get v.MemberInfo).ImplementedSlotSigs) 
                                  |> List.filter (fun v -> v.IsDispatchSlot)
                                  |> List.map (fun vref -> PrintTastMemberOrVals.prettyLayoutOfValOrMemberNoInst denv vref.Deref)
                              let staticValsLs = 
                                  tycon.TrueFieldsAsList
                                  |> List.filter (fun f -> f.IsStatic)
                                  |> List.map (fun f -> WordL.keywordStatic ^^ WordL.keywordVal ^^ layoutRecdField true denv f)
                              let instanceValsLs = 
                                  tycon.TrueFieldsAsList
                                  |> List.filter (fun f -> not f.IsStatic)
                                  |> List.map (fun f -> WordL.keywordVal ^^ layoutRecdField true denv f)
                              let alldecls = inherits @ memberImplementLs @ memberCtorLs @ instanceValsLs @ vsprs @ memberInstanceLs @ staticValsLs @ memberStaticLs
                              if isNil alldecls then
                                  None
                              else
                                  let alldecls = applyMaxMembers denv.maxMembers alldecls
                                  let emptyMeasure = match tycon.TypeOrMeasureKind with TyparKind.Measure -> isNil alldecls | _ -> false
                                  if emptyMeasure then None else 
                                  let declsL = aboveListL alldecls
                                  let declsL = match start with Some s -> (wordL s @@-- declsL) @@ wordL (tagKeyword "end") | None -> declsL
                                  Some declsL
                  | TUnionRepr _ -> 
                      let layoutUnionCases = tycon.UnionCasesAsList |> layoutUnionCases denv |> applyMaxMembers denv.maxMembers |> aboveListL
                      Some (addMembersAsWithEnd (addReprAccessL layoutUnionCases))
                  | TAsmRepr _ -> 
                      Some (wordL (tagText "(# \"<Common IL Type Omitted>\" #)"))
                  | TMeasureableRepr ty ->
                      Some (layoutType denv ty)
                  | TILObjectRepr _ -> 
                      let td = tycon.ILTyconRawMetadata
                      Some (PrintIL.layoutILTypeDef denv td)
                  | _ -> None

              let brk = match tycon.TypeReprInfo with | TILObjectRepr _ -> true | _ -> brk
              match rhsL with 
              | None -> lhsL
              | Some rhsL -> 
                  if brk then 
                      (lhsL ^^ WordL.equals) @@-- rhsL 
                  else 
                      (lhsL ^^ WordL.equals) --- rhsL

          | _ -> 
              match tycon.TypeAbbrev with
              | None   -> 
                  addMembersAsWithEnd (lhsL ^^ WordL.equals)
              | Some a -> 
                  (lhsL ^^ WordL.equals) --- (layoutType { denv with shortTypeNames = false } a)
      layoutAttribs denv ty tycon.TypeOrMeasureKind tycon.Attribs reprL

    // Layout: exception definition
<<<<<<< HEAD
    let layoutExnDefn denv (exnc:Entity) =
=======
    let layoutExnDefn denv (exnc: Entity) =
>>>>>>> 88d18d99
        let nm = exnc.LogicalName
        let nmL = wordL (tagClass nm)
        let nmL = layoutAccessibility denv exnc.TypeReprAccessibility nmL
        let exnL = wordL (tagKeyword "exception") ^^ nmL // need to tack on the Exception at the right of the name for goto definition
        let reprL = 
            match exnc.ExceptionInfo with 
            | TExnAbbrevRepr ecref -> WordL.equals --- layoutTyconRef denv ecref
            | TExnAsmRepr _ -> WordL.equals --- wordL (tagText "(# ... #)")
            | TExnNone -> emptyL
            | TExnFresh r -> 
                match r.TrueFieldsAsList with
                | [] -> emptyL
                | r -> WordL.keywordOf --- layoutUnionCaseFields denv false r

        exnL ^^ reprL

    // Layout: module spec 

<<<<<<< HEAD
    let layoutTyconDefns denv infoReader ad m (tycons:Tycon list) =
=======
    let layoutTyconDefns denv infoReader ad m (tycons: Tycon list) =
>>>>>>> 88d18d99
        match tycons with 
        | [] -> emptyL
        | [h] when h.IsExceptionDecl -> layoutExnDefn denv h
        | h :: t -> 
            let x = layoutTycon denv infoReader ad m false WordL.keywordType h
            let xs = List.map (layoutTycon denv infoReader ad m false (wordL (tagKeyword "and"))) t
            aboveListL (x::xs)


//--------------------------------------------------------------------------

module private InferredSigPrinting = 
    open PrintTypes

    /// Layout the inferred signature of a compilation unit
    let layoutInferredSigOfModuleExpr showHeader denv infoReader ad m expr =

        let rec isConcreteNamespace x = 
            match x with 
<<<<<<< HEAD
            | TMDefRec(_,tycons,mbinds,_) -> 
                not (isNil tycons) || (mbinds |> List.exists (function ModuleOrNamespaceBinding.Binding _ -> true | ModuleOrNamespaceBinding.Module(x,_) -> not x.IsNamespace))
=======
            | TMDefRec(_, tycons, mbinds, _) -> 
                not (isNil tycons) || (mbinds |> List.exists (function ModuleOrNamespaceBinding.Binding _ -> true | ModuleOrNamespaceBinding.Module(x, _) -> not x.IsNamespace))
>>>>>>> 88d18d99
            | TMDefLet _ -> true
            | TMDefDo _ -> true
            | TMDefs defs -> defs |> List.exists isConcreteNamespace 
            | TMAbstract(ModuleOrNamespaceExprWithSig(_, def, _)) -> isConcreteNamespace def

        let rec imexprLP denv (ModuleOrNamespaceExprWithSig(_, def, _)) = imdefL denv def

        and imexprL denv (ModuleOrNamespaceExprWithSig(mty, def, m)) = imexprLP denv (ModuleOrNamespaceExprWithSig(mty, def, m))

        and imdefsL denv x = aboveListL (x |> List.map (imdefL denv))
<<<<<<< HEAD

        and imdefL denv x = 
            let filterVal (v:Val) = not v.IsCompilerGenerated && Option.isNone v.MemberInfo
            let filterExtMem (v:Val) = v.IsExtensionMember

            match x with 
            | TMDefRec(_,tycons,mbinds,_) -> 
=======

        and imdefL denv x = 
            let filterVal (v: Val) = not v.IsCompilerGenerated && Option.isNone v.MemberInfo
            let filterExtMem (v: Val) = v.IsExtensionMember

            match x with 
            | TMDefRec(_, tycons, mbinds, _) -> 
>>>>>>> 88d18d99
                TastDefinitionPrinting.layoutTyconDefns denv infoReader ad m tycons @@ 
                (mbinds 
                    |> List.choose (function ModuleOrNamespaceBinding.Binding bind -> Some bind | _ -> None) 
                    |> valsOfBinds 
                    |> List.filter filterExtMem
                    |> TastDefinitionPrinting.layoutExtensionMembers denv) @@

                (mbinds 
                    |> List.choose (function ModuleOrNamespaceBinding.Binding bind -> Some bind | _ -> None) 
                    |> valsOfBinds 
                    |> List.filter filterVal
                    |> List.map (PrintTastMemberOrVals.prettyLayoutOfValOrMemberNoInst denv)
                    |> aboveListL) @@

                (mbinds 
<<<<<<< HEAD
                    |> List.choose (function ModuleOrNamespaceBinding.Module (mspec,def) -> Some (mspec,def) | _ -> None) 
                    |> List.map (imbindL denv) 
                    |> aboveListL)

            | TMDefLet(bind,_) -> 
=======
                    |> List.choose (function ModuleOrNamespaceBinding.Module (mspec, def) -> Some (mspec, def) | _ -> None) 
                    |> List.map (imbindL denv) 
                    |> aboveListL)

            | TMDefLet(bind, _) -> 
>>>>>>> 88d18d99
                ([bind.Var] 
                    |> List.filter filterVal 
                    |> List.map (PrintTastMemberOrVals.prettyLayoutOfValOrMemberNoInst denv) 
                    |> aboveListL)

            | TMDefs defs -> imdefsL denv defs

            | TMDefDo _ -> emptyL

            | TMAbstract mexpr -> imexprLP denv mexpr

        and imbindL denv (mspec, def) = 
            let nm = mspec.DemangledModuleOrNamespaceName
            let innerPath = (fullCompPathOfModuleOrNamespace mspec).AccessPath
            let outerPath = mspec.CompilationPath.AccessPath

            let denv = denv.AddOpenPath (List.map fst innerPath) 
            if mspec.IsNamespace then
                let basic = imdefL denv def
                // Check if this namespace contains anything interesting
                if isConcreteNamespace def then 
                    // This is a container namespace. We print the header when we get to the first concrete module.
                    let headerL = 
                        wordL (tagKeyword "namespace") ^^ sepListL SepL.dot (List.map (fst >> tagNamespace >> wordL) innerPath)
                    headerL @@-- basic
                else
                    // This is a namespace that only contains namespaces. Skip the header
                    basic
            else
                // This is a module 
                let nmL = layoutAccessibility denv mspec.Accessibility (wordL (tagModule nm))
                let denv = denv.AddAccessibility mspec.Accessibility 
                let basic = imdefL denv def
                // Check if its an outer module or a nested module
                if (outerPath |> List.forall (fun (_, istype) -> istype = Namespace) ) then 
                    // OK, this is an outer module
                    if showHeader then 
                        // OK, we're not in F# Interactive
                        // Check if this is an outer module with no namespace
                        if isNil outerPath then 
                            // If so print a "module" declaration
                            (wordL (tagKeyword "module") ^^ nmL) @@ basic
                        else 
                            // Otherwise this is an outer module contained immediately in a namespace
                            // We already printed the namespace declaration earlier. So just print the 
                            // module now.
                            ((wordL (tagKeyword"module") ^^ nmL ^^ WordL.equals ^^ wordL (tagKeyword "begin")) @@-- basic) @@ WordL.keywordEnd
                    else
                        // OK, we're in F# Interactive, presumably the implicit module for each interaction.
                        basic
                else
                    // OK, this is a nested module
                    ((wordL (tagKeyword "module") ^^ nmL ^^ WordL.equals ^^ wordL (tagKeyword"begin")) @@-- basic) @@ WordL.keywordEnd
        imexprL denv expr

//--------------------------------------------------------------------------

module private PrintData = 
    open PrintTypes

    /// Nice printing of a subset of expressions, e.g. for refutations in pattern matching
    let rec dataExprL denv expr = dataExprWrapL denv false expr

    and private dataExprWrapL denv isAtomic expr =
        match expr with
<<<<<<< HEAD
        | Expr.Const (c,_,ty) -> 
=======
        | Expr.Const (c, _, ty) -> 
>>>>>>> 88d18d99
            if isEnumTy denv.g ty then 
                wordL (tagKeyword "enum") ^^ angleL (layoutType denv ty) ^^ bracketL (layoutConst denv.g ty c)
            else
                layoutConst denv.g ty c

<<<<<<< HEAD
        | Expr.Val (v,_,_) -> wordL (tagLocal v.DisplayName)
        | Expr.Link rX -> dataExprWrapL denv isAtomic (!rX)
        | Expr.Op (TOp.UnionCase(c),_,args,_) -> 
=======
        | Expr.Val (v, _, _) -> wordL (tagLocal v.DisplayName)
        | Expr.Link rX -> dataExprWrapL denv isAtomic (!rX)
        | Expr.Op (TOp.UnionCase(c), _, args, _) -> 
>>>>>>> 88d18d99
            if denv.g.unionCaseRefEq c denv.g.nil_ucref then wordL (tagPunctuation "[]")
            elif denv.g.unionCaseRefEq c denv.g.cons_ucref then 
                let rec strip = function (Expr.Op (TOp.UnionCase _, _, [h;t], _)) -> h::strip t | _ -> []
                listL (dataExprL denv) (strip expr)
            elif isNil args then 
                wordL (tagUnionCase c.CaseName)
            else 
                (wordL (tagUnionCase c.CaseName) ++ bracketL (commaListL (dataExprsL denv args)))
            
<<<<<<< HEAD
        | Expr.Op (TOp.ExnConstr(c),_,args,_) -> (wordL (tagMethod c.LogicalName) ++ bracketL (commaListL (dataExprsL denv args)))
        | Expr.Op (TOp.Tuple _,_,xs,_) -> tupleL (dataExprsL denv xs)
        | Expr.Op (TOp.Recd (_,tc),_,xs,_) -> 
=======
        | Expr.Op (TOp.ExnConstr(c), _, args, _) -> (wordL (tagMethod c.LogicalName) ++ bracketL (commaListL (dataExprsL denv args)))
        | Expr.Op (TOp.Tuple _, _, xs, _) -> tupleL (dataExprsL denv xs)
        | Expr.Op (TOp.Recd (_, tc), _, xs, _) -> 
>>>>>>> 88d18d99
            let fields = tc.TrueInstanceFieldsAsList
            let lay fs x = (wordL (tagRecordField fs.rfield_id.idText) ^^ sepL (tagPunctuation "=")) --- (dataExprL denv x)
            leftL (tagPunctuation "{") ^^ semiListL (List.map2 lay fields xs) ^^ rightL (tagPunctuation "}")
        | Expr.Op (TOp.ValFieldGet (RecdFieldRef.RFRef (tcref, name)), _, _, _) ->
            (layoutTyconRef denv tcref) ^^ sepL (tagPunctuation ".") ^^ wordL (tagField name)
<<<<<<< HEAD
        | Expr.Op (TOp.Array,[_],xs,_) -> leftL (tagPunctuation "[|") ^^ semiListL (dataExprsL denv xs) ^^ RightL.rightBracketBar
=======
        | Expr.Op (TOp.Array, [_], xs, _) -> leftL (tagPunctuation "[|") ^^ semiListL (dataExprsL denv xs) ^^ RightL.rightBracketBar
>>>>>>> 88d18d99
        | _ -> wordL (tagPunctuation "?")
    and private dataExprsL denv xs = List.map (dataExprL denv) xs

let dataExprL denv expr = PrintData.dataExprL denv expr

//--------------------------------------------------------------------------
// Print Signatures/Types - output functions 
//-------------------------------------------------------------------------- 


let outputValOrMember denv os x = x |> PrintTastMemberOrVals.prettyLayoutOfValOrMemberNoInst denv |> bufferL os
let stringValOrMember denv x = x |> PrintTastMemberOrVals.prettyLayoutOfValOrMemberNoInst denv |> showL
/// Print members with a qualification showing the type they are contained in 
let layoutQualifiedValOrMember denv typarInst v = PrintTastMemberOrVals.prettyLayoutOfValOrMember { denv with showMemberContainers=true; } typarInst v
let outputQualifiedValOrMember denv os v = outputValOrMember { denv with showMemberContainers=true; } os v
let outputQualifiedValSpec denv os v = outputQualifiedValOrMember denv os v
let stringOfQualifiedValOrMember denv v = PrintTastMemberOrVals.prettyLayoutOfValOrMemberNoInst { denv with showMemberContainers=true; } v |> showL

/// Convert a MethInfo to a string
let formatMethInfoToBufferFreeStyle amap m denv buf d = InfoMemberPrinting.formatMethInfoToBufferFreeStyle amap m denv buf d
let prettyLayoutOfMethInfoFreeStyle amap m denv typarInst minfo = InfoMemberPrinting.prettyLayoutOfMethInfoFreeStyle amap m denv typarInst minfo

/// Convert a PropInfo to a string
let prettyLayoutOfPropInfoFreeStyle g amap m denv d = InfoMemberPrinting.prettyLayoutOfPropInfoFreeStyle g amap m denv d

/// Convert a MethInfo to a string
let stringOfMethInfo amap m denv d = bufs (fun buf -> InfoMemberPrinting.formatMethInfoToBufferFreeStyle amap m denv buf d)

/// Convert a ParamData to a string
let stringOfParamData denv paramData = bufs (fun buf -> InfoMemberPrinting.formatParamDataToBuffer denv buf paramData)
let layoutOfParamData denv paramData = InfoMemberPrinting.layoutParamData denv paramData
let outputILTypeRef denv os x = x |> PrintIL.layoutILTypeRef denv |> bufferL os
let layoutILTypeRef denv x = x |> PrintIL.layoutILTypeRef denv
let outputExnDef denv os x = x |> TastDefinitionPrinting.layoutExnDefn denv |> bufferL os
let layoutExnDef denv x = x |> TastDefinitionPrinting.layoutExnDefn denv
let stringOfTyparConstraints denv x = x |> PrintTypes.layoutConstraintsWithInfo denv SimplifyTypes.typeSimplificationInfo0 |> showL
let outputTycon denv infoReader ad m (* width *) os x = TastDefinitionPrinting.layoutTycon denv infoReader ad m true WordL.keywordType x (* |> Layout.squashTo width *) |>  bufferL os
let layoutTycon denv infoReader ad m (* width *) x = TastDefinitionPrinting.layoutTycon denv infoReader ad m true WordL.keywordType x (* |> Layout.squashTo width *)
let layoutUnionCases denv x = x |> TastDefinitionPrinting.layoutUnionCaseFields denv true
let outputUnionCases denv os x = x |> TastDefinitionPrinting.layoutUnionCaseFields denv true |> bufferL os
/// Pass negative number as pos in case of single cased discriminated unions
let isGeneratedUnionCaseField pos f = TastDefinitionPrinting.isGeneratedUnionCaseField pos f
let isGeneratedExceptionField pos f = TastDefinitionPrinting.isGeneratedExceptionField pos f
let stringOfTyparConstraint denv tpc = stringOfTyparConstraints denv [tpc]
let stringOfTy denv x = x |> PrintTypes.layoutType denv |> showL
let prettyLayoutOfType denv x = x |> PrintTypes.prettyLayoutOfType denv
let prettyLayoutOfTypeNoCx denv x = x |> PrintTypes.prettyLayoutOfTypeNoConstraints denv
let prettyStringOfTy denv x = x |> PrintTypes.prettyLayoutOfType denv |> showL
let prettyStringOfTyNoCx denv x = x |> PrintTypes.prettyLayoutOfTypeNoConstraints denv |> showL
let stringOfRecdField denv x = x |> TastDefinitionPrinting.layoutRecdField false denv |> showL
let stringOfUnionCase denv x = x |> TastDefinitionPrinting.layoutUnionCase denv WordL.bar |> showL
let stringOfExnDef denv x = x |> TastDefinitionPrinting.layoutExnDefn denv |> showL

let stringOfFSAttrib denv x = x |> PrintTypes.layoutAttrib denv |> squareAngleL |> showL
let stringOfILAttrib denv x = x |> PrintTypes.layoutILAttrib denv |> squareAngleL |> showL

let layoutInferredSigOfModuleExpr showHeader denv infoReader ad m expr = InferredSigPrinting.layoutInferredSigOfModuleExpr showHeader denv infoReader ad m expr 
let prettyLayoutOfValOrMember denv typarInst v = PrintTastMemberOrVals.prettyLayoutOfValOrMember denv typarInst v
let prettyLayoutOfValOrMemberNoInst denv v = PrintTastMemberOrVals.prettyLayoutOfValOrMemberNoInst denv v
let prettyLayoutOfInstAndSig denv x = PrintTypes.prettyLayoutOfInstAndSig denv x

/// Generate text for comparing two types.
///
/// If the output text is different without showing constraints and/or imperative type variable 
/// annotations and/or fully qualifying paths then don't show them! 
let minimalStringsOfTwoTypes denv t1 t2= 
    let (t1, t2), tpcs = PrettyTypes.PrettifyTypePair denv.g (t1, t2)
    // try denv + no type annotations 
    let attempt1 = 
        let denv = { denv with showImperativeTyparAnnotations=false; showConstraintTyparAnnotations=false }
        let min1 = stringOfTy denv t1
        let min2 = stringOfTy denv t2
        if min1 <> min2 then Some (min1, min2, "") else None
    match attempt1 with 
    | Some res -> res
    | None -> 
    // try denv + no type annotations + show full paths
    let attempt2 = 
        let denv = { denv with showImperativeTyparAnnotations=false; showConstraintTyparAnnotations=false }.SetOpenPaths []
        let min1 = stringOfTy denv t1
        let min2 = stringOfTy denv t2
        if min1 <> min2 then Some (min1, min2, "") else None
        // try denv 
    match attempt2 with 
    | Some res -> res
    | None -> 
    let attempt3 = 
        let min1 = stringOfTy denv t1
        let min2 = stringOfTy denv t2
        if min1 <> min2 then Some (min1, min2, stringOfTyparConstraints denv tpcs) else None
    match attempt3 with 
    | Some res -> res 
    | None -> 
    let attempt4 = 
        // try denv + show full paths + static parameters
        let denv = denv.SetOpenPaths []
        let denv = { denv with includeStaticParametersInTypeNames=true }
        let min1 = stringOfTy denv t1
        let min2 = stringOfTy denv t2
        if min1 <> min2 then Some (min1, min2, stringOfTyparConstraints denv tpcs) else None
    match attempt4 with
    | Some res -> res
    | None ->
        // https://github.com/Microsoft/visualfsharp/issues/2561
        // still identical, we better (try to) show assembly qualified name to disambiguate
        let denv = denv.SetOpenPaths []
        let denv = { denv with includeStaticParametersInTypeNames=true }
        let makeName t =
            let assemblyName = PrintTypes.layoutAssemblyName denv t |> function | null | "" -> "" | name -> sprintf " (%s)" name
            sprintf "%s%s" (stringOfTy denv t1) assemblyName

        (makeName t1, makeName t2, stringOfTyparConstraints denv tpcs)
    

// Note: Always show imperative annotations when comparing value signatures 
let minimalStringsOfTwoValues denv v1 v2= 
    let denvMin = { denv with showImperativeTyparAnnotations=true; showConstraintTyparAnnotations=false }
    let min1 = bufs (fun buf -> outputQualifiedValOrMember denvMin buf v1)
    let min2 = bufs (fun buf -> outputQualifiedValOrMember denvMin buf v2) 
    if min1 <> min2 then 
        (min1, min2) 
    else
        let denvMax = { denv with showImperativeTyparAnnotations=true; showConstraintTyparAnnotations=true }
        let max1 = bufs (fun buf -> outputQualifiedValOrMember denvMax buf v1)
        let max2 = bufs (fun buf -> outputQualifiedValOrMember denvMax buf v2) 
        max1, max2
    
let minimalStringOfType denv ty = 
    let ty, _cxs = PrettyTypes.PrettifyType denv.g ty
    let denvMin = { denv with showImperativeTyparAnnotations=false; showConstraintTyparAnnotations=false }
    showL (PrintTypes.layoutTypeWithInfoAndPrec denvMin SimplifyTypes.typeSimplificationInfo0 2 ty)


#if ASSEMBLY_AND_MODULE_SIGNATURE_PRINTING
type DeclSpec = 
    | DVal of Val 
    | DTycon of Tycon 
    | DException of Tycon 
    | DModul of ModuleOrNamespace

let rangeOfDeclSpec = function
    | DVal v -> v.Range
    | DTycon t -> t.Range
    | DException t -> t.Range
    | DModul m -> m.Range

/// modul - provides (valspec)* - and also types, exns and submodules.
/// Each defines a decl block on a given range.
/// Can sort on the ranges to recover the original declaration order.
let rec moduleOrNamespaceTypeLP (topLevel: bool) (denv: DisplayEnv) (mtype: ModuleOrNamespaceType) =
    // REVIEW: consider a better way to keep decls in order. 
    let declSpecs: DeclSpec list =
        List.concat
          [ mtype.AllValsAndMembers |> Seq.toList |> List.filter (fun v -> not v.IsCompilerGenerated && v.MemberInfo.IsNone) |> List.map DVal
            mtype.TypeDefinitions |> List.map DTycon
            mtype.ExceptionDefinitions |> List.map DException
            mtype.ModuleAndNamespaceDefinitions |> List.map DModul
          ]
       
    let declSpecs = List.sortWithOrder (Order.orderOn rangeOfDeclSpec rangeOrder) declSpecs
    let declSpecL =
      function // only show namespaces / modules at the top level; this is because we've no global namespace
      | DVal vspec when not topLevel -> prettyLayoutOfValOrMember denv vspec
      | DTycon tycon when not topLevel -> tyconL denv (wordL "type") tycon
      | DException tycon when not topLevel -> layoutExnDefn denv tycon 
      | DModul mspec -> moduleOrNamespaceLP false denv mspec
      | _ -> emptyL // this catches non-namespace / modules at the top-level

    aboveListL (List.map declSpecL declSpecs)

and moduleOrNamespaceLP (topLevel: bool) (denv: DisplayEnv) (mspec: ModuleOrNamespace) = 
    let istype = mspec.ModuleOrNamespaceType.ModuleOrNamespaceKind
    let nm = mspec.DemangledModuleOrNamespaceName
    let denv = denv.AddOpenModuleOrNamespace (mkLocalModRef mspec) 
    let nmL = layoutAccessibility denv mspec.Accessibility (wordL nm)
    let denv = denv.AddAccessibility mspec.Accessibility 
    let path = path.Add nm // tack on the current module to be used in calls to linearise all subterms
    let body = moduleOrNamespaceTypeLP topLevel denv path mspec.ModuleOrNamespaceType
    if istype = Namespace
        then (wordL "namespace" ^^ nmL) @@-- body
        else (wordL "module" ^^ nmL ^^ wordL "= begin") @@-- body @@ wordL "end"

let moduleOrNamespaceTypeL (denv: DisplayEnv) (mtype: ModuleOrNamespaceType) = moduleOrNamespaceTypeLP false denv Path.Empty mtype
let moduleOrNamespaceL denv mspec = moduleOrNamespaceLP false denv Path.Empty mspec
let assemblyL denv (mspec: ModuleOrNamespace) = moduleOrNamespaceTypeLP true denv Path.Empty mspec.ModuleOrNamespaceType // we seem to get the *assembly* name as an outer module, this strips this off
#endif
<|MERGE_RESOLUTION|>--- conflicted
+++ resolved
@@ -90,11 +90,7 @@
                 else
                     path |> List.map (fun s -> 
                         let i = s.IndexOf(',')
-<<<<<<< HEAD
-                        if i <> -1 then s.Substring(0,i)+"<...>" // apparently has static params, shorten
-=======
                         if i <> -1 then s.Substring(0, i)+"<...>" // apparently has static params, shorten
->>>>>>> 88d18d99
                         else s)
             let pathText = trimPathByDisplayEnv denv path
             if pathText = "" then tyconTextL else leftL (tagUnknownEntity pathText) ^^ tyconTextL
@@ -105,11 +101,7 @@
 
 module private PrintIL = 
 
-<<<<<<< HEAD
-    let fullySplitILTypeRef (tref:ILTypeRef) = 
-=======
     let fullySplitILTypeRef (tref: ILTypeRef) = 
->>>>>>> 88d18d99
         (List.collect IL.splitNamespace (tref.Enclosing @ [PrettyNaming.DemangleGenericTypeName tref.Name])) 
 
     let layoutILTypeRefName denv path =
@@ -134,11 +126,7 @@
             | [ "System"; "UIntPtr" ] -> ["unativeint" ]
             | [ "System"; "Boolean"] -> ["bool"]
             | _ -> path
-<<<<<<< HEAD
-        let p2,n = List.frontAndBack path
-=======
         let p2, n = List.frontAndBack path
->>>>>>> 88d18d99
         let tagged = if n = "obj" || n = "string" then tagClass n else tagStruct n
         if denv.shortTypeNames then 
             wordL tagged
@@ -229,11 +217,7 @@
             // Layout an unnamed argument 
             | _, None, _ -> LeftL.colon
             // Layout a named argument 
-<<<<<<< HEAD
-            | true, Some nm,_ ->
-=======
             | true, Some nm, _ ->
->>>>>>> 88d18d99
                 layoutBuiltinAttribute denv denv.g.attrib_ParamArrayAttribute ^^ wordL (tagParameter nm) ^^ SepL.colon
             | false, Some nm, _ -> leftL (tagParameter nm) ^^ SepL.colon
         preL ^^ (layoutILType denv ilTyparSubst p.Type)
@@ -375,11 +359,7 @@
 
     // filtering methods for hiding things we oughtn't show
     let isStaticILProperty (p: ILPropertyDef) = 
-<<<<<<< HEAD
-        match p.GetMethod,p.SetMethod with
-=======
         match p.GetMethod, p.SetMethod with
->>>>>>> 88d18d99
         | Some getter, _ -> getter.CallingSignature.CallingConv.IsStatic
         | None, Some setter -> setter.CallingSignature.CallingConv.IsStatic
         | None, None -> true
@@ -461,11 +441,7 @@
                             if isShowBase baseName then
                                 yield WordL.keywordInherit ^^ baseName ]
 
-<<<<<<< HEAD
-            let memberBlockLs (fieldDefs:ILFieldDefs, methodDefs:ILMethodDefs, propertyDefs:ILPropertyDefs, eventDefs:ILEventDefs) =
-=======
             let memberBlockLs (fieldDefs: ILFieldDefs, methodDefs: ILMethodDefs, propertyDefs: ILPropertyDefs, eventDefs: ILEventDefs) =
->>>>>>> 88d18d99
                 let ctors =
                     methodDefs.AsList
                     |> List.filter isPublicILCtor 
@@ -577,20 +553,12 @@
             | Const.IntPtr x -> (x |> string)+"n" |> tagNumericLiteral
             | Const.UIntPtr x -> (x |> string)+"un" |> tagNumericLiteral
             | Const.Single d -> 
-<<<<<<< HEAD
-                 ((let s = d.ToString("g12",System.Globalization.CultureInfo.InvariantCulture)
-=======
                  ((let s = d.ToString("g12", System.Globalization.CultureInfo.InvariantCulture)
->>>>>>> 88d18d99
                   if String.forall (fun c -> System.Char.IsDigit(c) || c = '-') s 
                   then s + ".0" 
                   else s) + "f") |> tagNumericLiteral
             | Const.Double d -> 
-<<<<<<< HEAD
-                let s = d.ToString("g12",System.Globalization.CultureInfo.InvariantCulture)
-=======
                 let s = d.ToString("g12", System.Globalization.CultureInfo.InvariantCulture)
->>>>>>> 88d18d99
                 (if String.forall (fun c -> System.Char.IsDigit(c) || c = '-') s 
                 then s + ".0" 
                 else s) |> tagNumericLiteral
@@ -602,11 +570,7 @@
             | Const.Zero -> tagKeyword(if isRefTy g ty then "null" else "default")
         wordL str
 
-<<<<<<< HEAD
-    let layoutAccessibility (denv:DisplayEnv) accessibility itemL =
-=======
     let layoutAccessibility (denv: DisplayEnv) accessibility itemL =
->>>>>>> 88d18d99
         let isInternalCompPath x = 
             match x with 
             | CompPath(ILScopeRef.Local, []) -> true 
@@ -616,17 +580,10 @@
             | [] -> Public 
             | _ when List.forall isInternalCompPath p -> Internal 
             | _ -> Private
-<<<<<<< HEAD
-        match denv.contextAccessibility,accessibility with
-        | Public,Internal -> WordL.keywordInternal ++ itemL   // print modifier, since more specific than context
-        | Public,Private -> WordL.keywordPrivate ++ itemL     // print modifier, since more specific than context
-        | Internal,Private -> WordL.keywordPrivate ++ itemL   // print modifier, since more specific than context
-=======
         match denv.contextAccessibility, accessibility with
         | Public, Internal -> WordL.keywordInternal ++ itemL   // print modifier, since more specific than context
         | Public, Private -> WordL.keywordPrivate ++ itemL     // print modifier, since more specific than context
         | Internal, Private -> WordL.keywordPrivate ++ itemL   // print modifier, since more specific than context
->>>>>>> 88d18d99
         | _ -> itemL
 
     /// Layout a reference to a type 
@@ -732,22 +689,14 @@
         | ILAttribElem.UInt64 x -> wordL (tagNumericLiteral ((x |> string)+"UL"))
         | ILAttribElem.Single x -> 
             let str =
-<<<<<<< HEAD
-                let s = x.ToString("g12",System.Globalization.CultureInfo.InvariantCulture)
-=======
                 let s = x.ToString("g12", System.Globalization.CultureInfo.InvariantCulture)
->>>>>>> 88d18d99
                 (if String.forall (fun c -> System.Char.IsDigit(c) || c = '-') s 
                  then s + ".0" 
                  else s) + "f"
             wordL (tagNumericLiteral str)
         | ILAttribElem.Double x -> 
             let str =
-<<<<<<< HEAD
-                let s = x.ToString("g12",System.Globalization.CultureInfo.InvariantCulture)
-=======
                 let s = x.ToString("g12", System.Globalization.CultureInfo.InvariantCulture)
->>>>>>> 88d18d99
                 if String.forall (fun c -> System.Char.IsDigit(c) || c = '-') s 
                 then s + ".0" 
                 else s
@@ -798,11 +747,7 @@
         | [], TyparKind.Type -> restL 
         | _, _ -> squareAngleL (sepListL (rightL (tagPunctuation ";")) ((match kind with TyparKind.Type -> [] | TyparKind.Measure -> [wordL (tagText "Measure")]) @ List.map (layoutAttrib denv) attrs)) ^^ restL
 
-<<<<<<< HEAD
-    and private layoutTyparRef denv (typar:Typar) =
-=======
     and private layoutTyparRef denv (typar: Typar) =
->>>>>>> 88d18d99
         wordL
             (tagTypeParameter 
                 (sprintf "%s%s%s"
@@ -841,17 +786,10 @@
         // So we normalize the constraints to eliminate duplicate member constraints 
         let cxs = 
             cxs
-<<<<<<< HEAD
-            |> ListSet.setify (fun (_,cx1) (_,cx2) ->
-                match cx1,cx2 with 
-                | TyparConstraint.MayResolveMember(traitInfo1,_),
-                  TyparConstraint.MayResolveMember(traitInfo2,_) -> traitsAEquiv denv.g TypeEquivEnv.Empty traitInfo1 traitInfo2
-=======
             |> ListSet.setify (fun (_, cx1) (_, cx2) ->
                 match cx1, cx2 with 
                 | TyparConstraint.MayResolveMember(traitInfo1, _),
                   TyparConstraint.MayResolveMember(traitInfo2, _) -> traitsAEquiv denv.g TypeEquivEnv.Empty traitInfo1 traitInfo2
->>>>>>> 88d18d99
                 | _ -> false)
 
         let cxsL = List.collect (layoutConstraintWithInfo denv env) cxs
@@ -891,11 +829,7 @@
                 [wordL (tagKeyword "equality")]
             else
                 [wordL (tagKeyword "equality") |> longConstraintPrefix]
-<<<<<<< HEAD
-        | TyparConstraint.IsDelegate(aty,bty,_) ->
-=======
         | TyparConstraint.IsDelegate(aty, bty, _) ->
->>>>>>> 88d18d99
             if denv.shortConstraints then 
                 [WordL.keywordDelegate]
             else
@@ -949,36 +883,20 @@
 
     /// Layout a unit expression 
     and private layoutMeasure denv unt =
-<<<<<<< HEAD
-        let sortVars vs = vs |> List.sortBy (fun (v:Typar,_) -> v.DisplayName) 
-        let sortCons cs = cs |> List.sortBy (fun (c:TyconRef,_) -> c.DisplayName) 
-        let negvs,posvs = ListMeasureVarOccsWithNonZeroExponents unt |> sortVars |> List.partition (fun (_,e) -> SignRational e < 0)
-        let negcs,poscs = ListMeasureConOccsWithNonZeroExponents denv.g false unt |> sortCons |> List.partition (fun (_,e) -> SignRational e < 0)
-=======
         let sortVars vs = vs |> List.sortBy (fun (v: Typar, _) -> v.DisplayName) 
         let sortCons cs = cs |> List.sortBy (fun (c: TyconRef, _) -> c.DisplayName) 
         let negvs, posvs = ListMeasureVarOccsWithNonZeroExponents unt |> sortVars |> List.partition (fun (_, e) -> SignRational e < 0)
         let negcs, poscs = ListMeasureConOccsWithNonZeroExponents denv.g false unt |> sortCons |> List.partition (fun (_, e) -> SignRational e < 0)
->>>>>>> 88d18d99
         let unparL uv = layoutTyparRef denv uv
         let unconL tc = layoutTyconRef denv tc
         let rationalL e = wordL (tagNumericLiteral (RationalToString e))
         let measureToPowerL x e = if e = OneRational then x else x -- wordL (tagPunctuation "^") -- rationalL e
-<<<<<<< HEAD
-        let prefix = spaceListL (List.map (fun (v,e) -> measureToPowerL (unparL v) e) posvs @
-                                 List.map (fun (c,e) -> measureToPowerL (unconL c) e) poscs)
-        let postfix = spaceListL (List.map (fun (v,e) -> measureToPowerL (unparL v) (NegRational e)) negvs @
-                                  List.map (fun (c,e) -> measureToPowerL (unconL c) (NegRational e)) negcs)
-        match (negvs,negcs) with 
-        | [],[] -> (match posvs,poscs with [],[] -> wordL (tagNumericLiteral "1") | _ -> prefix)
-=======
         let prefix = spaceListL (List.map (fun (v, e) -> measureToPowerL (unparL v) e) posvs @
                                  List.map (fun (c, e) -> measureToPowerL (unconL c) e) poscs)
         let postfix = spaceListL (List.map (fun (v, e) -> measureToPowerL (unparL v) (NegRational e)) negvs @
                                   List.map (fun (c, e) -> measureToPowerL (unconL c) (NegRational e)) negcs)
         match (negvs, negcs) with 
         | [], [] -> (match posvs, poscs with [], [] -> wordL (tagNumericLiteral "1") | _ -> prefix)
->>>>>>> 88d18d99
         | _ -> prefix ^^ sepL (tagPunctuation "/") ^^ (if List.length negvs + List.length negcs > 1 then sepL (tagPunctuation "(") ^^ postfix ^^ sepL (tagPunctuation ")") else postfix)
 
     /// Layout type arguments, either NAME<ty, ..., ty> or (ty, ..., ty) NAME *)
@@ -999,17 +917,6 @@
 
         match stripTyparEqns ty with 
 
-<<<<<<< HEAD
-        // Always prefer to format 'byref<ty,ByRefKind.In>' as 'inref<ty>'
-        | ty when isInByrefTy denv.g ty && (match ty with TType_app (tc, _) when denv.g.inref_tcr.CanDeref && tyconRefEq denv.g tc denv.g.byref2_tcr -> true | _ -> false) ->
-            layoutTypeWithInfoAndPrec denv env prec (mkInByrefTy denv.g (destByrefTy denv.g ty))
-
-        // Always prefer to format 'byref<ty,ByRefKind.Out>' as 'outref<ty>'
-        | ty when isOutByrefTy denv.g ty && (match ty with TType_app (tc, _) when denv.g.outref_tcr.CanDeref && tyconRefEq denv.g tc denv.g.byref2_tcr -> true | _ -> false) ->
-            layoutTypeWithInfoAndPrec denv env prec (mkOutByrefTy denv.g (destByrefTy denv.g ty))
-
-        // Always prefer to format 'byref<ty,ByRefKind.InOut>' as 'byref<ty>'
-=======
         // Always prefer to format 'byref<ty, ByRefKind.In>' as 'inref<ty>'
         | ty when isInByrefTy denv.g ty && (match ty with TType_app (tc, _) when denv.g.inref_tcr.CanDeref && tyconRefEq denv.g tc denv.g.byref2_tcr -> true | _ -> false) ->
             layoutTypeWithInfoAndPrec denv env prec (mkInByrefTy denv.g (destByrefTy denv.g ty))
@@ -1019,7 +926,6 @@
             layoutTypeWithInfoAndPrec denv env prec (mkOutByrefTy denv.g (destByrefTy denv.g ty))
 
         // Always prefer to format 'byref<ty, ByRefKind.InOut>' as 'byref<ty>'
->>>>>>> 88d18d99
         | ty when isByrefTy denv.g ty && (match ty with TType_app (tc, _) when denv.g.byref_tcr.CanDeref && tyconRefEq denv.g tc denv.g.byref2_tcr -> true | _ -> false) ->
             layoutTypeWithInfoAndPrec denv env prec (mkByrefTy denv.g (destByrefTy denv.g ty))
 
@@ -1035,11 +941,7 @@
           layoutTypeAppWithInfoAndPrec denv env (layoutTyconRef denv tc) prec tc.IsPrefixDisplay args 
 
         // Layout a tuple type 
-<<<<<<< HEAD
-        | TType_anon (anonInfo,tys) ->
-=======
         | TType_anon (anonInfo, tys) ->
->>>>>>> 88d18d99
             let core = sepListL (wordL (tagPunctuation ";")) (List.map2 (fun nm ty -> wordL (tagField nm) ^^ wordL (tagPunctuation ":") ^^ layoutTypeWithInfoAndPrec denv env prec ty) (Array.toList anonInfo.SortedNames) tys)
             if evalAnonInfoIsStruct anonInfo then 
                 WordL.keywordStruct --- braceBarL core
@@ -1047,11 +949,7 @@
                 braceBarL core
 
         // Layout a tuple type 
-<<<<<<< HEAD
-        | TType_tuple (tupInfo,t) ->
-=======
         | TType_tuple (tupInfo, t) ->
->>>>>>> 88d18d99
             if evalTupInfoIsStruct tupInfo then 
                 WordL.keywordStruct --- bracketL (layoutTypesWithInfoAndPrec denv env 2 (wordL (tagPunctuation "*")) t)
             else 
@@ -1195,11 +1093,7 @@
 
     let prettyLayoutOfMemberType denv v typarInst argInfos retTy = 
         match PartitionValRefTypars denv.g v with
-<<<<<<< HEAD
-        | Some(_,_,memberMethodTypars,memberToParentInst,_) ->
-=======
         | Some(_, _, memberMethodTypars, memberToParentInst, _) ->
->>>>>>> 88d18d99
             prettyLayoutOfMemberSigCore denv memberToParentInst (typarInst, memberMethodTypars, argInfos, retTy)
         | None -> 
             let prettyTyparInst, layout = prettyLayoutOfUncurriedSig denv typarInst (List.concat argInfos) retTy 
@@ -1220,11 +1114,7 @@
         layoutTypeWithInfoAndPrec denv env 2 ty --- cxsL
 
     let prettyLayoutOfTypeNoConstraints denv ty = 
-<<<<<<< HEAD
-        let ty,_cxs = PrettyTypes.PrettifyType denv.g ty
-=======
         let ty, _cxs = PrettyTypes.PrettifyType denv.g ty
->>>>>>> 88d18d99
         layoutTypeWithInfoAndPrec denv SimplifyTypes.typeSimplificationInfo0 5 ty 
 
     let layoutAssemblyName _denv (ty: TType) =
@@ -1296,11 +1186,7 @@
                 let resL = stat --- (nameL ^^ wordL (tagPunctuation ":") ^^ (tauL --- (WordL.keywordWith ^^ WordL.keywordSet)))
                 prettyTyparInst, resL
 
-<<<<<<< HEAD
-    let private layoutNonMemberVal denv (tps,v:Val,tau,cxs) =
-=======
     let private layoutNonMemberVal denv (tps, v: Val, tau, cxs) =
->>>>>>> 88d18d99
         let env = SimplifyTypes.CollectInfo true [tau] cxs
         let cxs = env.postfixConstraints
         let argInfos, rty = GetTopTauTypeInFSharpForm denv.g (arityOfVal v).ArgInfos tau v.Range
@@ -1399,15 +1285,9 @@
     /// Format a method info using "F# style".
     //
     // That is, this style:
-<<<<<<< HEAD
-    //          new: argName1:argType1 * ... * argNameN:argTypeN -> retType
-    //          Method: argName1:argType1 * ... * argNameN:argTypeN -> retType
-    let private layoutMethInfoFSharpStyleCore amap m denv (minfo:MethInfo) minst =
-=======
     //          new: argName1: argType1 * ... * argNameN: argTypeN -> retType
     //          Method: argName1: argType1 * ... * argNameN: argTypeN -> retType
     let private layoutMethInfoFSharpStyleCore amap m denv (minfo: MethInfo) minst =
->>>>>>> 88d18d99
         let layout = 
             if not minfo.IsConstructor && not minfo.IsInstance then WordL.keywordStatic
             else emptyL
@@ -1485,21 +1365,12 @@
     //
     // For F# members:
     //          new: unit -> retType
-<<<<<<< HEAD
-    //          new: argName1:argType1 * ... * argNameN:argTypeN -> retType
-    //          Container.Method: unit -> retType
-    //          Container.Method: argName1:argType1 * ... * argNameN:argTypeN -> retType
-    //
-    // For F# extension members:
-    //          ApparentContainer.Method: argName1:argType1 * ... * argNameN:argTypeN -> retType
-=======
     //          new: argName1: argType1 * ... * argNameN: argTypeN -> retType
     //          Container.Method: unit -> retType
     //          Container.Method: argName1: argType1 * ... * argNameN: argTypeN -> retType
     //
     // For F# extension members:
     //          ApparentContainer.Method: argName1: argType1 * ... * argNameN: argTypeN -> retType
->>>>>>> 88d18d99
     //
     // For C# and provided members:
     //          Container(argName1: argType1, ..., argNameN: argTypeN) : retType
@@ -1526,11 +1397,7 @@
     #endif
 
     let prettyLayoutOfPropInfoFreeStyle g amap m denv (pinfo: PropInfo) =
-<<<<<<< HEAD
-        let rty = pinfo.GetPropertyType(amap,m) 
-=======
         let rty = pinfo.GetPropertyType(amap, m) 
->>>>>>> 88d18d99
         let rty = if pinfo.IsIndexer then mkRefTupledTy g (pinfo.GetParamTypes(amap, m)) --> rty else rty 
         let rty, _ = PrettyTypes.PrettifyType g rty
         let tagProp =
@@ -1574,11 +1441,7 @@
     let layoutExtensionMembers denv vs =
         aboveListL (List.map (layoutExtensionMember denv) vs) 
 
-<<<<<<< HEAD
-    let layoutRecdField addAccess denv (fld:RecdField) =
-=======
     let layoutRecdField addAccess denv (fld: RecdField) =
->>>>>>> 88d18d99
         let lhs =
             tagRecordField fld.Name
             |> mkNav fld.DefinitionRange
@@ -1605,11 +1468,7 @@
             let isGenerated = if isUnionCase then isGeneratedUnionCaseField else isGeneratedExceptionField
             sepListL (wordL (tagPunctuation "*")) (List.mapi (layoutUnionOrExceptionField denv isGenerated) fields)
 
-<<<<<<< HEAD
-    let layoutUnionCase denv prefixL (ucase:UnionCase) =
-=======
     let layoutUnionCase denv prefixL (ucase: UnionCase) =
->>>>>>> 88d18d99
         let nmL = DemangleOperatorNameAsLayout (tagUnionCase >> mkNav ucase.DefinitionRange) ucase.Id.idText
         //let nmL = layoutAccessibility denv ucase.Accessibility nmL
         match ucase.RecdFields with
@@ -1642,21 +1501,13 @@
     let private layoutILFieldInfo denv amap m (e: ILFieldInfo) =
         let staticL = if e.IsStatic then WordL.keywordStatic else emptyL
         let nameL = wordL (tagField (adjustILName e.FieldName))
-<<<<<<< HEAD
-        let typL = layoutType denv (e.FieldType(amap,m))
-=======
         let typL = layoutType denv (e.FieldType(amap, m))
->>>>>>> 88d18d99
         staticL ^^ WordL.keywordVal ^^ nameL ^^ WordL.colon ^^ typL
 
     let private layoutEventInfo denv amap m (e: EventInfo) =
         let staticL = if e.IsStatic then WordL.keywordStatic else emptyL
         let nameL = wordL (tagEvent (adjustILName e.EventName))
-<<<<<<< HEAD
-        let typL = layoutType denv (e.GetDelegateType(amap,m))
-=======
         let typL = layoutType denv (e.GetDelegateType(amap, m))
->>>>>>> 88d18d99
         staticL ^^ WordL.keywordEvent ^^ nameL ^^ WordL.colon ^^ typL
        
     let private layoutPropInfo denv amap m (p: PropInfo) =
@@ -1667,11 +1518,7 @@
                 
         let specGetSetL =
             match p.HasGetter, p.HasSetter with
-<<<<<<< HEAD
-            | false,false | true,false -> emptyL
-=======
             | false, false | true, false -> emptyL
->>>>>>> 88d18d99
             | false, true -> WordL.keywordWith ^^ WordL.keywordSet
             | true, true -> WordL.keywordWith ^^ WordL.keywordGet^^ SepL.comma ^^ WordL.keywordSet
 
@@ -1691,19 +1538,11 @@
         (lhsL ^^ WordL.equals) @@-- fieldLs
       else
         let amap = infoReader.amap
-<<<<<<< HEAD
-        let sortKey (v:MethInfo) = 
-            (not v.IsConstructor, 
-              not v.IsInstance,     // instance first
-              v.DisplayName,        // sort by name 
-              List.sum v.NumArgs ,  // sort by #curried
-=======
         let sortKey (v: MethInfo) = 
             (not v.IsConstructor,
               not v.IsInstance, // instance first
               v.DisplayName, // sort by name 
               List.sum v.NumArgs, // sort by #curried
->>>>>>> 88d18d99
               v.NumArgs.Length)     // sort by arity 
 
         let shouldShow (valRef: ValRef option) =
@@ -1728,11 +1567,7 @@
                 GetImmediateInterfacesOfType SkipUnrefInterfaces.Yes g amap m ty |> List.map (fun ity -> wordL (tagKeyword (if isInterfaceTy g ty then "inherit" else "interface")) --- layoutType denv ity)
 
         let props = 
-<<<<<<< HEAD
-            GetIntrinsicPropInfosOfType infoReader (None,ad,AllowMultiIntfInstantiations.Yes) PreferOverrides m ty
-=======
             GetIntrinsicPropInfosOfType infoReader (None, ad, AllowMultiIntfInstantiations.Yes) PreferOverrides m ty
->>>>>>> 88d18d99
             |> List.filter (fun v -> shouldShow v.ArbitraryValRef)
 
         let events = 
@@ -1851,17 +1686,10 @@
               |> List.filter (fun v -> denv.showObsoleteMembers || not (CheckFSharpAttributesForObsolete denv.g v.Attribs))
               |> List.filter (fun v -> denv.showHiddenMembers || not (CheckFSharpAttributesForHidden denv.g v.Attribs))
           // sort 
-<<<<<<< HEAD
-          let sortKey (v:ValRef) = 
-              (not v.IsConstructor,    // constructors before others 
-               v.Id.idText,            // sort by name 
-               (if v.IsCompiledAsTopLevel then v.ValReprInfo.Value.NumCurriedArgs else 0),  // sort by #curried
-=======
           let sortKey (v: ValRef) = 
               (not v.IsConstructor, // constructors before others 
                v.Id.idText, // sort by name 
                (if v.IsCompiledAsTopLevel then v.ValReprInfo.Value.NumCurriedArgs else 0), // sort by #curried
->>>>>>> 88d18d99
                (if v.IsCompiledAsTopLevel then v.ValReprInfo.Value.AritiesOfArgs else []))  // sort by arity
           let adhoc = adhoc |> List.sortBy sortKey
           let iimpls = 
@@ -1870,19 +1698,11 @@
               | _ -> tycon.ImmediateInterfacesOfFSharpTycon
           let iimpls = iimpls |> List.filter (fun (_, compgen, _) -> not compgen)
           // if TTyconInterface, the iimpls should be printed as inherited interfaces 
-<<<<<<< HEAD
-          let iimplsLs = iimpls |> List.map (fun (ty,_,_) -> wordL (tagKeyword "interface") --- layoutType denv ty)
-          let adhocCtorsLs = adhoc |> List.filter (fun v -> v.IsConstructor) |> List.map (fun vref -> PrintTastMemberOrVals.prettyLayoutOfValOrMemberNoInst denv vref.Deref)
-          let adhocInstanceLs = adhoc |> List.filter (fun v -> not v.IsConstructor && v.IsInstanceMember) |> List.map (fun vref -> PrintTastMemberOrVals.prettyLayoutOfValOrMemberNoInst denv vref.Deref)
-          let adhocStaticLs = adhoc |> List.filter (fun v -> not v.IsConstructor && not v.IsInstanceMember) |> List.map (fun vref -> PrintTastMemberOrVals.prettyLayoutOfValOrMemberNoInst denv vref.Deref)
-          iimplsLs,adhocCtorsLs,adhocInstanceLs,adhocStaticLs
-=======
           let iimplsLs = iimpls |> List.map (fun (ty, _, _) -> wordL (tagKeyword "interface") --- layoutType denv ty)
           let adhocCtorsLs = adhoc |> List.filter (fun v -> v.IsConstructor) |> List.map (fun vref -> PrintTastMemberOrVals.prettyLayoutOfValOrMemberNoInst denv vref.Deref)
           let adhocInstanceLs = adhoc |> List.filter (fun v -> not v.IsConstructor && v.IsInstanceMember) |> List.map (fun vref -> PrintTastMemberOrVals.prettyLayoutOfValOrMemberNoInst denv vref.Deref)
           let adhocStaticLs = adhoc |> List.filter (fun v -> not v.IsConstructor && not v.IsInstanceMember) |> List.map (fun vref -> PrintTastMemberOrVals.prettyLayoutOfValOrMemberNoInst denv vref.Deref)
           iimplsLs, adhocCtorsLs, adhocInstanceLs, adhocStaticLs
->>>>>>> 88d18d99
       let memberLs = memberImplementLs @ memberCtorLs @ memberInstanceLs @ memberStaticLs
       let addMembersAsWithEnd reprL = 
           if isNil memberLs then reprL
@@ -1931,19 +1751,11 @@
                           | _ -> 
                               let inherits = 
                                   match r.fsobjmodel_kind, tycon.TypeContents.tcaug_super with
-<<<<<<< HEAD
-                                  | TTyconClass,Some super -> [wordL (tagKeyword "inherit") ^^ (layoutType denv super)] 
-                                  | TTyconInterface,_ -> 
-                                    tycon.ImmediateInterfacesOfFSharpTycon
-                                      |> List.filter (fun (_,compgen,_) -> not compgen)
-                                      |> List.map (fun (ity,_,_) -> wordL (tagKeyword "inherit") ^^ (layoutType denv ity))
-=======
                                   | TTyconClass, Some super -> [wordL (tagKeyword "inherit") ^^ (layoutType denv super)] 
                                   | TTyconInterface, _ -> 
                                     tycon.ImmediateInterfacesOfFSharpTycon
                                       |> List.filter (fun (_, compgen, _) -> not compgen)
                                       |> List.map (fun (ity, _, _) -> wordL (tagKeyword "inherit") ^^ (layoutType denv ity))
->>>>>>> 88d18d99
                                   | _ -> []
                               let vsprs = 
                                   tycon.MembersOfFSharpTyconSorted
@@ -1998,11 +1810,7 @@
       layoutAttribs denv ty tycon.TypeOrMeasureKind tycon.Attribs reprL
 
     // Layout: exception definition
-<<<<<<< HEAD
-    let layoutExnDefn denv (exnc:Entity) =
-=======
     let layoutExnDefn denv (exnc: Entity) =
->>>>>>> 88d18d99
         let nm = exnc.LogicalName
         let nmL = wordL (tagClass nm)
         let nmL = layoutAccessibility denv exnc.TypeReprAccessibility nmL
@@ -2021,11 +1829,7 @@
 
     // Layout: module spec 
 
-<<<<<<< HEAD
-    let layoutTyconDefns denv infoReader ad m (tycons:Tycon list) =
-=======
     let layoutTyconDefns denv infoReader ad m (tycons: Tycon list) =
->>>>>>> 88d18d99
         match tycons with 
         | [] -> emptyL
         | [h] when h.IsExceptionDecl -> layoutExnDefn denv h
@@ -2045,13 +1849,8 @@
 
         let rec isConcreteNamespace x = 
             match x with 
-<<<<<<< HEAD
-            | TMDefRec(_,tycons,mbinds,_) -> 
-                not (isNil tycons) || (mbinds |> List.exists (function ModuleOrNamespaceBinding.Binding _ -> true | ModuleOrNamespaceBinding.Module(x,_) -> not x.IsNamespace))
-=======
             | TMDefRec(_, tycons, mbinds, _) -> 
                 not (isNil tycons) || (mbinds |> List.exists (function ModuleOrNamespaceBinding.Binding _ -> true | ModuleOrNamespaceBinding.Module(x, _) -> not x.IsNamespace))
->>>>>>> 88d18d99
             | TMDefLet _ -> true
             | TMDefDo _ -> true
             | TMDefs defs -> defs |> List.exists isConcreteNamespace 
@@ -2062,15 +1861,6 @@
         and imexprL denv (ModuleOrNamespaceExprWithSig(mty, def, m)) = imexprLP denv (ModuleOrNamespaceExprWithSig(mty, def, m))
 
         and imdefsL denv x = aboveListL (x |> List.map (imdefL denv))
-<<<<<<< HEAD
-
-        and imdefL denv x = 
-            let filterVal (v:Val) = not v.IsCompilerGenerated && Option.isNone v.MemberInfo
-            let filterExtMem (v:Val) = v.IsExtensionMember
-
-            match x with 
-            | TMDefRec(_,tycons,mbinds,_) -> 
-=======
 
         and imdefL denv x = 
             let filterVal (v: Val) = not v.IsCompilerGenerated && Option.isNone v.MemberInfo
@@ -2078,7 +1868,6 @@
 
             match x with 
             | TMDefRec(_, tycons, mbinds, _) -> 
->>>>>>> 88d18d99
                 TastDefinitionPrinting.layoutTyconDefns denv infoReader ad m tycons @@ 
                 (mbinds 
                     |> List.choose (function ModuleOrNamespaceBinding.Binding bind -> Some bind | _ -> None) 
@@ -2094,19 +1883,11 @@
                     |> aboveListL) @@
 
                 (mbinds 
-<<<<<<< HEAD
-                    |> List.choose (function ModuleOrNamespaceBinding.Module (mspec,def) -> Some (mspec,def) | _ -> None) 
-                    |> List.map (imbindL denv) 
-                    |> aboveListL)
-
-            | TMDefLet(bind,_) -> 
-=======
                     |> List.choose (function ModuleOrNamespaceBinding.Module (mspec, def) -> Some (mspec, def) | _ -> None) 
                     |> List.map (imbindL denv) 
                     |> aboveListL)
 
             | TMDefLet(bind, _) -> 
->>>>>>> 88d18d99
                 ([bind.Var] 
                     |> List.filter filterVal 
                     |> List.map (PrintTastMemberOrVals.prettyLayoutOfValOrMemberNoInst denv) 
@@ -2172,25 +1953,15 @@
 
     and private dataExprWrapL denv isAtomic expr =
         match expr with
-<<<<<<< HEAD
-        | Expr.Const (c,_,ty) -> 
-=======
         | Expr.Const (c, _, ty) -> 
->>>>>>> 88d18d99
             if isEnumTy denv.g ty then 
                 wordL (tagKeyword "enum") ^^ angleL (layoutType denv ty) ^^ bracketL (layoutConst denv.g ty c)
             else
                 layoutConst denv.g ty c
 
-<<<<<<< HEAD
-        | Expr.Val (v,_,_) -> wordL (tagLocal v.DisplayName)
-        | Expr.Link rX -> dataExprWrapL denv isAtomic (!rX)
-        | Expr.Op (TOp.UnionCase(c),_,args,_) -> 
-=======
         | Expr.Val (v, _, _) -> wordL (tagLocal v.DisplayName)
         | Expr.Link rX -> dataExprWrapL denv isAtomic (!rX)
         | Expr.Op (TOp.UnionCase(c), _, args, _) -> 
->>>>>>> 88d18d99
             if denv.g.unionCaseRefEq c denv.g.nil_ucref then wordL (tagPunctuation "[]")
             elif denv.g.unionCaseRefEq c denv.g.cons_ucref then 
                 let rec strip = function (Expr.Op (TOp.UnionCase _, _, [h;t], _)) -> h::strip t | _ -> []
@@ -2200,25 +1971,15 @@
             else 
                 (wordL (tagUnionCase c.CaseName) ++ bracketL (commaListL (dataExprsL denv args)))
             
-<<<<<<< HEAD
-        | Expr.Op (TOp.ExnConstr(c),_,args,_) -> (wordL (tagMethod c.LogicalName) ++ bracketL (commaListL (dataExprsL denv args)))
-        | Expr.Op (TOp.Tuple _,_,xs,_) -> tupleL (dataExprsL denv xs)
-        | Expr.Op (TOp.Recd (_,tc),_,xs,_) -> 
-=======
         | Expr.Op (TOp.ExnConstr(c), _, args, _) -> (wordL (tagMethod c.LogicalName) ++ bracketL (commaListL (dataExprsL denv args)))
         | Expr.Op (TOp.Tuple _, _, xs, _) -> tupleL (dataExprsL denv xs)
         | Expr.Op (TOp.Recd (_, tc), _, xs, _) -> 
->>>>>>> 88d18d99
             let fields = tc.TrueInstanceFieldsAsList
             let lay fs x = (wordL (tagRecordField fs.rfield_id.idText) ^^ sepL (tagPunctuation "=")) --- (dataExprL denv x)
             leftL (tagPunctuation "{") ^^ semiListL (List.map2 lay fields xs) ^^ rightL (tagPunctuation "}")
         | Expr.Op (TOp.ValFieldGet (RecdFieldRef.RFRef (tcref, name)), _, _, _) ->
             (layoutTyconRef denv tcref) ^^ sepL (tagPunctuation ".") ^^ wordL (tagField name)
-<<<<<<< HEAD
-        | Expr.Op (TOp.Array,[_],xs,_) -> leftL (tagPunctuation "[|") ^^ semiListL (dataExprsL denv xs) ^^ RightL.rightBracketBar
-=======
         | Expr.Op (TOp.Array, [_], xs, _) -> leftL (tagPunctuation "[|") ^^ semiListL (dataExprsL denv xs) ^^ RightL.rightBracketBar
->>>>>>> 88d18d99
         | _ -> wordL (tagPunctuation "?")
     and private dataExprsL denv xs = List.map (dataExprL denv) xs
 
