--- conflicted
+++ resolved
@@ -778,13 +778,9 @@
                     WordL.arrow ^^
                     (layoutTyparRefWithInfo denv env tp)) |> longConstraintPrefix]
 
-<<<<<<< HEAD
-    and private layoutTraitWithInfo denv env (TTrait(supportTys, nm, memFlags, argtys, rty, _, _)) =
-        let nm = DemangleOperatorName nm
-=======
-    and layoutTraitWithInfo denv env (TTrait(tys, nm, memFlags, argtys, rty, _)) =
+    and layoutTraitWithInfo denv env traitInfo =
+        let (TTrait(supportTys, nm, memFlags, argtys, rty, _, _)) = traitInfo
         let nameL = ConvertValNameToDisplayLayout false (tagMember >> wordL) nm
->>>>>>> 4ee28165
         if denv.shortConstraints then 
             WordL.keywordMember ^^ nameL
         else
@@ -794,7 +790,6 @@
             let supportTysL = 
                 match supportTys with 
                 | [ty] -> layoutTypeWithInfo denv env ty 
-<<<<<<< HEAD
                 | _ -> bracketL (layoutTypesWithInfoAndPrec denv env 2 (wordL (tagKeyword "or")) supportTys)
 
             let argtys = 
@@ -802,26 +797,15 @@
                     match argtys with 
                     | [] | [_] -> [denv.g.unit_ty]
                     | _ :: rest -> rest
-                else argtys
-
-            let rtyL = layoutReturnType denv env rty
-
-            let tyL =
-                match argtys with 
-                | [] -> rtyL
-                | _ ->
-                    let argtysL = layoutTypesWithInfoAndPrec denv env 2 (wordL (tagPunctuation "*")) argtys
-                    argtysL --- wordL (tagPunctuation "->") --- rtyL
-
-            supportTysL ^^ wordL (tagPunctuation ":")  --- bracketL (stat ++ wordL (tagMember nm) ^^ wordL (tagPunctuation ":") --- tyL)
-=======
-                | tys -> bracketL (layoutTypesWithInfoAndPrec denv env 2 (wordL (tagKeyword "or")) tys)
->>>>>>> 4ee28165
+                else
+                    match argtys with 
+                    | [] -> [denv.g.unit_ty]
+                    | rest -> rest
 
             let argtysL = layoutTypesWithInfoAndPrec denv env 2 (wordL (tagPunctuation "*")) argtys
             let rtyL = layoutReturnType denv env rty
             let sigL = curriedLayoutsL "->" [argtysL] rtyL
-            (tysL |> addColonL) --- bracketL (stat ++ (nameL |> addColonL) --- sigL)
+            (supportTysL |> addColonL) --- bracketL (stat ++ (nameL |> addColonL) --- sigL)
 
     /// Layout a unit of measure expression 
     and layoutMeasure denv unt =
