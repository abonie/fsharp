--- conflicted
+++ resolved
@@ -2816,10 +2816,9 @@
             if runningOnMono then 
                 [ let runtimeRoot = System.Runtime.InteropServices.RuntimeEnvironment.GetRuntimeDirectory()
                   let runtimeRootWithoutSlash = runtimeRoot.TrimEnd('/', '\\')
-<<<<<<< HEAD
                   let api = runtimeRootWithoutSlash + "-api"
                   let rootFacades = Path.Combine(runtimeRootWithoutSlash, "Facades")
-                  let facades = Path.Combine(api, "Facades")
+                  let apiFacades = Path.Combine(api, "Facades")
                   match tcConfig.resolutionEnvironment with
 #if !FSI_TODO_NETCORE
                   // For F# Interactive code we must inly reference impementation assemblies
@@ -2829,29 +2828,15 @@
                           yield rootFacades // System.Runtime.dll is in /usr/lib/mono/4.5/Facades
 #endif
                   | _ ->
-                      yield runtimeRoot  // The default FSharp.Core is found in lib/mono/4.5
+                      // The default FSharp.Core is found in lib/mono/4.5
+                      yield runtimeRoot  
+                      if Directory.Exists(rootFacades) then
+                          yield rootFacades // System.Runtime.dll is in /usr/lib/mono/4.5/Facades
+                      // It's not clear why we would need to reference the 4.5-api directory.  
                       if Directory.Exists(api) then
                           yield api
-                      if Directory.Exists(facades) then
+                      if Directory.Exists(apiFacades) then
                           yield facades
-=======
-                  match tcConfig.resolutionEnvironment with
-#if !FSI_TODO_NETCORE
-                  | ReferenceResolver.RuntimeLike ->
-                      yield runtimeRoot
-#endif
-                  | _ ->
-                      let api = runtimeRootWithoutSlash + "-api"
-                      yield runtimeRoot // The default FSharp.Core is found in lib/mono/4.5
-                      if Directory.Exists(api) then
-                         yield api
-                         let facades = Path.Combine(api, "Facades")
-                         if Directory.Exists(facades) then
-                            yield facades
-                      let facades = Path.Combine(runtimeRoot, "Facades")
-                      if Directory.Exists(facades) then
-                         yield facades
->>>>>>> 2f78fc2d
                 ]
             else                                
 #endif
