// Copyright (c) Microsoft Corporation.  All Rights Reserved.  See License.txt in the project root for license information.

// Driver for F# compiler. 
// 
// Roughly divides into:
//    - Parsing
//    - Flags 
//    - Importing IL assemblies
//    - Compiling (including optimizing)
//    - Linking (including ILX-IL transformation)

module internal FSharp.Compiler.Driver 

open System
open System.Collections.Generic
open System.Diagnostics
open System.Globalization
open System.IO
open System.Reflection
open System.Text
open System.Threading

open Internal.Utilities
open Internal.Utilities.Filename
open Internal.Utilities.StructuredFormat

open FSharp.Compiler
open FSharp.Compiler.AbstractIL
open FSharp.Compiler.AbstractIL.IL
open FSharp.Compiler.AbstractIL.ILBinaryReader
open FSharp.Compiler.AbstractIL.Internal.Library
open FSharp.Compiler.AccessibilityLogic
open FSharp.Compiler.CheckExpressions
open FSharp.Compiler.CheckDeclarations
open FSharp.Compiler.CompilerConfig
open FSharp.Compiler.CompilerDiagnostics
open FSharp.Compiler.CompilerImports
open FSharp.Compiler.CompilerOptions
open FSharp.Compiler.CompilerGlobalState
open FSharp.Compiler.CreateILModule
open FSharp.Compiler.ErrorLogger
open FSharp.Compiler.IlxGen
open FSharp.Compiler.InfoReader
open FSharp.Compiler.Lib
open FSharp.Compiler.ParseAndCheckInputs
open FSharp.Compiler.PrettyNaming
open FSharp.Compiler.OptimizeInputs
open FSharp.Compiler.ScriptClosure
open FSharp.Compiler.SyntaxTree
open FSharp.Compiler.Range
open FSharp.Compiler.TypedTree
open FSharp.Compiler.TypedTreeOps
open FSharp.Compiler.TcGlobals
open FSharp.Compiler.XmlDocFileWriter
open FSharp.Compiler.StaticLinking
open Microsoft.DotNet.DependencyManager

//----------------------------------------------------------------------------
// Reporting - warnings, errors
//----------------------------------------------------------------------------

/// An error logger that reports errors up to some maximum, notifying the exiter when that maximum is reached
[<AbstractClass>]
type ErrorLoggerUpToMaxErrors(tcConfigB: TcConfigBuilder, exiter: Exiter, nameForDebugging) = 
    inherit ErrorLogger(nameForDebugging)

    let mutable errors = 0

    /// Called when an error or warning occurs
    abstract HandleIssue: tcConfigB: TcConfigBuilder * error: PhasedDiagnostic * isError: bool -> unit

    /// Called when 'too many errors' has occurred
    abstract HandleTooManyErrors: text: string -> unit

    override x.ErrorCount = errors

    override x.DiagnosticSink(err, isError) = 
      if isError || ReportWarningAsError tcConfigB.errorSeverityOptions err then 
        if errors >= tcConfigB.maxErrors then 
            x.HandleTooManyErrors(FSComp.SR.fscTooManyErrors())
            exiter.Exit 1

        x.HandleIssue(tcConfigB, err, true)

        errors <- errors + 1

        match err.Exception, tcConfigB.simulateException with 
        | InternalError (msg, _), None 
        | Failure msg, None -> Debug.Assert(false, sprintf "Bug in compiler: %s\n%s" msg (err.Exception.ToString()))
        | :? KeyNotFoundException, None -> Debug.Assert(false, sprintf "Lookup exception in compiler: %s" (err.Exception.ToString()))
        | _ ->  ()

      elif ReportWarning tcConfigB.errorSeverityOptions err then
          x.HandleIssue(tcConfigB, err, isError)
    

/// Create an error logger that counts and prints errors 
let ConsoleErrorLoggerUpToMaxErrors (tcConfigB: TcConfigBuilder, exiter : Exiter) = 
    { new ErrorLoggerUpToMaxErrors(tcConfigB, exiter, "ConsoleErrorLoggerUpToMaxErrors") with
            
            member __.HandleTooManyErrors(text : string) = 
                DoWithErrorColor false (fun () -> Printf.eprintfn "%s" text)

            member __.HandleIssue(tcConfigB, err, isError) =
                DoWithErrorColor isError (fun () -> 
                    let diag = OutputDiagnostic (tcConfigB.implicitIncludeDir, tcConfigB.showFullPaths, tcConfigB.flatErrors, tcConfigB.errorStyle, isError)
                    writeViaBuffer stderr diag err
                    stderr.WriteLine())
    } :> ErrorLogger

/// This error logger delays the messages it receives. At the end, call ForwardDelayedDiagnostics
/// to send the held messages.     
type DelayAndForwardErrorLogger(exiter: Exiter, errorLoggerProvider: ErrorLoggerProvider) =
    inherit CapturingErrorLogger("DelayAndForwardErrorLogger")

    member x.ForwardDelayedDiagnostics(tcConfigB: TcConfigBuilder) = 
        let errorLogger =  errorLoggerProvider.CreateErrorLoggerUpToMaxErrors(tcConfigB, exiter)
        x.CommitDelayedDiagnostics errorLogger

and [<AbstractClass>]
    ErrorLoggerProvider() =

    member this.CreateDelayAndForwardLogger exiter = DelayAndForwardErrorLogger(exiter, this)

    abstract CreateErrorLoggerUpToMaxErrors : tcConfigBuilder : TcConfigBuilder * exiter : Exiter -> ErrorLogger

    
/// Part of LegacyHostedCompilerForTesting
///
/// Yet another ErrorLogger implementation, capturing the messages but only up to the maxerrors maximum
type InProcErrorLoggerProvider() = 
    let errors = ResizeArray()
    let warnings = ResizeArray()

    member __.Provider = 
        { new ErrorLoggerProvider() with

            member log.CreateErrorLoggerUpToMaxErrors(tcConfigBuilder, exiter) =

                { new ErrorLoggerUpToMaxErrors(tcConfigBuilder, exiter, "InProcCompilerErrorLoggerUpToMaxErrors") with

                    member this.HandleTooManyErrors text = warnings.Add(Diagnostic.Short(false, text))

                    member this.HandleIssue(tcConfigBuilder, err, isError) =
                        // 'true' is passed for "suggestNames", since we want to suggest names with fsc.exe runs and this doesn't affect IDE perf
                        let errs =
                            CollectDiagnostic
                                (tcConfigBuilder.implicitIncludeDir, tcConfigBuilder.showFullPaths,
                                 tcConfigBuilder.flatErrors, tcConfigBuilder.errorStyle, isError, err, true)
                        let container = if isError then errors else warnings
                        container.AddRange(errs) }
                :> ErrorLogger }

    member __.CapturedErrors = errors.ToArray()

    member __.CapturedWarnings = warnings.ToArray()

/// The default ErrorLogger implementation, reporting messages to the Console up to the maxerrors maximum
type ConsoleLoggerProvider() = 

    inherit ErrorLoggerProvider()

    override this.CreateErrorLoggerUpToMaxErrors(tcConfigBuilder, exiter) = ConsoleErrorLoggerUpToMaxErrors(tcConfigBuilder, exiter)

/// Notify the exiter if any error has occurred 
let AbortOnError (errorLogger: ErrorLogger, exiter : Exiter) = 
    if errorLogger.ErrorCount > 0 then
        exiter.Exit 1

let TypeCheck (ctok, tcConfig, tcImports, tcGlobals, errorLogger: ErrorLogger, assemblyName, niceNameGen, tcEnv0, inputs, exiter: Exiter) =
    try 
        if isNil inputs then error(Error(FSComp.SR.fscNoImplementationFiles(), Range.rangeStartup))
        let ccuName = assemblyName
        let tcInitialState = GetInitialTcState (rangeStartup, ccuName, tcConfig, tcGlobals, tcImports, niceNameGen, tcEnv0)
        TypeCheckClosedInputSet (ctok, (fun () -> errorLogger.ErrorCount > 0), tcConfig, tcImports, tcGlobals, None, tcInitialState, inputs)
    with e -> 
        errorRecovery e rangeStartup
        exiter.Exit 1

/// Check for .fsx and, if present, compute the load closure for of #loaded files.
let AdjustForScriptCompile(ctok, tcConfigB: TcConfigBuilder, commandLineSourceFiles, lexResourceManager, dependencyProvider) =

    let combineFilePath file =
        try
            if FileSystem.IsPathRootedShim file then file
            else Path.Combine(tcConfigB.implicitIncludeDir, file)
        with _ ->
            error (Error(FSComp.SR.pathIsInvalid file, rangeStartup)) 
            
    let commandLineSourceFiles = 
        commandLineSourceFiles 
        |> List.map combineFilePath
        
    let mutable allSources = []       
    
    let tcConfig = TcConfig.Create(tcConfigB, validate=false) 
    
    let AddIfNotPresent(filename: string) =
        if not(allSources |> List.contains filename) then
            allSources <- filename :: allSources
    
    let AppendClosureInformation filename =
        if IsScript filename then 
            let closure = 
                LoadClosure.ComputeClosureOfScriptFiles
                   (ctok, tcConfig, [filename, rangeStartup], CodeContext.Compilation, 
                    lexResourceManager, dependencyProvider)

            // Record the references from the analysis of the script. The full resolutions are recorded as the corresponding #I paths used to resolve them
            // are local to the scripts and not added to the tcConfigB (they are added to localized clones of the tcConfigB).
            let references =
                closure.References
                |> List.collect snd
                |> List.filter (fun r -> not (Range.equals r.originalReference.Range range0) && not (Range.equals r.originalReference.Range rangeStartup))

            references |> List.iter (fun r -> tcConfigB.AddReferencedAssemblyByPath(r.originalReference.Range, r.resolvedPath))
            closure.NoWarns |> List.collect (fun (n, ms) -> ms|>List.map(fun m->m, n)) |> List.iter (fun (x,m) -> tcConfigB.TurnWarningOff(x, m))
            closure.SourceFiles |> List.map fst |> List.iter AddIfNotPresent
            closure.AllRootFileDiagnostics |> List.iter diagnosticSink
            
        else AddIfNotPresent filename
         
    // Find closure of .fsx files.
    commandLineSourceFiles |> List.iter AppendClosureInformation

    List.rev allSources

let SetProcessThreadLocals tcConfigB =
    match tcConfigB.preferredUiLang with
    | Some s -> Thread.CurrentThread.CurrentUICulture <- new CultureInfo(s)
    | None -> ()
    if tcConfigB.utf8output then 
        Console.OutputEncoding <- Encoding.UTF8

let ProcessCommandLineFlags (tcConfigB: TcConfigBuilder, lcidFromCodePage, argv) =
    let mutable inputFilesRef = []
    let collect name = 
        let lower = String.lowercase name
        if List.exists (Filename.checkSuffix lower) [".resx"]  then
            error(Error(FSComp.SR.fscResxSourceFileDeprecated name, rangeStartup))
        else
            inputFilesRef <- name :: inputFilesRef
    let abbrevArgs = GetAbbrevFlagSet tcConfigB true

    // This is where flags are interpreted by the command line fsc.exe.
    ParseCompilerOptions (collect, GetCoreFscCompilerOptions tcConfigB, List.tail (PostProcessCompilerArgs abbrevArgs argv))

    if not (tcConfigB.portablePDB || tcConfigB.embeddedPDB) then
        if tcConfigB.embedAllSource || (tcConfigB.embedSourceList |> isNil |> not) then
            error(Error(FSComp.SR.optsEmbeddedSourceRequirePortablePDBs(), rangeCmdArgs))
        if not (String.IsNullOrEmpty(tcConfigB.sourceLink)) then
            error(Error(FSComp.SR.optsSourceLinkRequirePortablePDBs(), rangeCmdArgs))

    if tcConfigB.debuginfo && not tcConfigB.portablePDB then
        if tcConfigB.deterministic then
            error(Error(FSComp.SR.fscDeterministicDebugRequiresPortablePdb(), rangeCmdArgs))

        if tcConfigB.pathMap <> PathMap.empty then
            error(Error(FSComp.SR.fscPathMapDebugRequiresPortablePdb(), rangeCmdArgs))

    let inputFiles = List.rev inputFilesRef

    // Check if we have a codepage from the console
    match tcConfigB.lcid with
    | Some _ -> ()
    | None -> tcConfigB.lcid <- lcidFromCodePage

    SetProcessThreadLocals tcConfigB

    (* step - get dll references *)
    let dllFiles, sourceFiles = inputFiles |> List.map(fun p -> trimQuotes p) |> List.partition Filename.isDll
    match dllFiles with
    | [] -> ()
    | h :: _ -> errorR (Error(FSComp.SR.fscReferenceOnCommandLine h, rangeStartup))

    dllFiles |> List.iter (fun f->tcConfigB.AddReferencedAssemblyByPath(rangeStartup, f))
    sourceFiles

<<<<<<< HEAD
module InterfaceFileWriter =

    let BuildInitialDisplayEnvForSigFileGeneration tcGlobals = 
        let denv = DisplayEnv.Empty tcGlobals
        let denv = 
            { denv with 
               showImperativeTyparAnnotations=true
               showHiddenMembers=true
               showObsoleteMembers=true
               showAttributes=true }
        denv.SetOpenPaths 
            [ FSharpLib.RootPath 
              FSharpLib.CorePath 
              FSharpLib.CollectionsPath 
              FSharpLib.ControlPath 
              (IL.splitNamespace FSharpLib.ExtraTopLevelOperatorsName) ] 

    let WriteInterfaceFile (tcGlobals, tcConfig: TcConfig, infoReader, declaredImpls) =

        /// Use a UTF-8 Encoding with no Byte Order Mark
        let os = 
            if tcConfig.printSignatureFile="" then Console.Out
            else (File.CreateText tcConfig.printSignatureFile :> TextWriter)

        if tcConfig.printSignatureFile <> "" && not (List.exists (Filename.checkSuffix tcConfig.printSignatureFile) FSharpLightSyntaxFileSuffixes) then
            fprintfn os "#light" 
            fprintfn os "" 

        for (TImplFile (_, _, mexpr, _, _, _)) in declaredImpls do
            let denv = BuildInitialDisplayEnvForSigFileGeneration tcGlobals
            writeViaBuffer os (fun os s -> Printf.bprintf os "%s\n\n" s)
              (NicePrint.layoutInferredSigOfModuleExpr true { denv with shrinkOverloads = false; printVerboseSignatures = true } infoReader AccessibleFromSomewhere range0 mexpr |> Display.squashTo 80 |> Layout.showL)
       
        if tcConfig.printSignatureFile <> "" then os.Dispose()

module XmlDocWriter =

    let hasDoc (doc: XmlDoc) = not doc.IsEmpty
        
    let computeXmlDocSigs (tcGlobals, generatedCcu: CcuThunk) =
        (* the xmlDocSigOf* functions encode type into string to be used in "id" *)
        let g = tcGlobals
        let doValSig ptext (v: Val)  = if hasDoc v.XmlDoc then v.XmlDocSig <- XmlDocSigOfVal g false ptext v
        let doTyconSig ptext (tc: Tycon) = 
            if (hasDoc tc.XmlDoc) then tc.XmlDocSig <- XmlDocSigOfTycon [ptext; tc.CompiledName]
            for vref in tc.MembersOfFSharpTyconSorted do 
                doValSig ptext vref.Deref
            for uc in tc.UnionCasesArray do
                if (hasDoc uc.XmlDoc) then uc.XmlDocSig <- XmlDocSigOfUnionCase [ptext; tc.CompiledName; uc.Id.idText]
            for rf in tc.AllFieldsArray do
                if (hasDoc rf.XmlDoc) then
                    rf.XmlDocSig <-
                        if tc.IsRecordTycon && (not rf.IsStatic) then 
                            // represents a record field, which is exposed as a property
                            XmlDocSigOfProperty [ptext; tc.CompiledName; rf.Id.idText]
                        else
                            XmlDocSigOfField [ptext; tc.CompiledName; rf.Id.idText]

        let doModuleMemberSig path (m: ModuleOrNamespace) = m.XmlDocSig <- XmlDocSigOfSubModul [path]
        (* moduleSpec - recurses *)
        let rec doModuleSig path (mspec: ModuleOrNamespace) = 
            let mtype = mspec.ModuleOrNamespaceType
            let path = 
                (* skip the first item in the path which is the assembly name *)
                match path with 
                | None -> Some ""
                | Some "" -> Some mspec.LogicalName
                | Some p -> Some (p+"."+mspec.LogicalName)
            let ptext = match path with None -> "" | Some t -> t
            if mspec.IsModule then doModuleMemberSig ptext mspec
            let vals = 
                mtype.AllValsAndMembers
                |> Seq.toList
                |> List.filter (fun x  -> not x.IsCompilerGenerated) 
                |> List.filter (fun x -> x.MemberInfo.IsNone || x.IsExtensionMember)
            List.iter (doModuleSig  path)  mtype.ModuleAndNamespaceDefinitions
            List.iter (doTyconSig  ptext) mtype.ExceptionDefinitions
            List.iter (doValSig    ptext) vals
            List.iter (doTyconSig  ptext) mtype.TypeDefinitions
       
        doModuleSig None generatedCcu.Contents          

    let writeXmlDoc (assemblyName, generatedCcu: CcuThunk, xmlfile) =
        if not (Filename.hasSuffixCaseInsensitive "xml" xmlfile ) then 
            error(Error(FSComp.SR.docfileNoXmlSuffix(), Range.rangeStartup))
        (* the xmlDocSigOf* functions encode type into string to be used in "id" *)
        let mutable members = []
        let addMember id xmlDoc = 
            if hasDoc xmlDoc then
                let doc = xmlDoc.GetXmlText()
                members <- (id, doc) :: members
        let doVal (v: Val) = addMember v.XmlDocSig v.XmlDoc
        let doUnionCase (uc: UnionCase) = addMember uc.XmlDocSig uc.XmlDoc
        let doField (rf: RecdField) = addMember rf.XmlDocSig rf.XmlDoc
        let doTycon (tc: Tycon) = 
            addMember tc.XmlDocSig tc.XmlDoc
            for vref in tc.MembersOfFSharpTyconSorted do 
                doVal vref.Deref 
            for uc in tc.UnionCasesArray do
                doUnionCase uc
            for rf in tc.AllFieldsArray do
                doField rf

        let modulMember (m: ModuleOrNamespace) = addMember m.XmlDocSig m.XmlDoc
        
        (* moduleSpec - recurses *)
        let rec doModule (mspec: ModuleOrNamespace) = 
            let mtype = mspec.ModuleOrNamespaceType
            if mspec.IsModule then modulMember mspec
            let vals = 
                mtype.AllValsAndMembers
                |> Seq.toList
                |> List.filter (fun x  -> not x.IsCompilerGenerated) 
                |> List.filter (fun x -> x.MemberInfo.IsNone || x.IsExtensionMember)
            List.iter doModule mtype.ModuleAndNamespaceDefinitions
            List.iter doTycon mtype.ExceptionDefinitions
            List.iter doVal vals
            List.iter doTycon mtype.TypeDefinitions
       
        doModule generatedCcu.Contents

        use os = File.CreateText xmlfile

        fprintfn os ("<?xml version=\"1.0\" encoding=\"utf-8\"?>")
        fprintfn os ("<doc>")
        fprintfn os ("<assembly><name>%s</name></assembly>") assemblyName
        fprintfn os ("<members>")
        members |> List.iter (fun (id, doc) -> 
            fprintfn os  "<member name=\"%s\">" id
            fprintfn os  "%s" doc
            fprintfn os  "</member>")
        fprintfn os "</members>" 
        fprintfn os "</doc>"   


let DefaultFSharpBinariesDir = FSharpEnvironment.BinFolderOfDefaultFSharpCompiler(FSharpEnvironment.tryCurrentDomain()).Value

let GenerateInterfaceData(tcConfig: TcConfig) = 
    not tcConfig.standalone && not tcConfig.noSignatureData 

let EncodeInterfaceData(tcConfig: TcConfig, tcGlobals, exportRemapping, generatedCcu, outfile, isIncrementalBuild) = 
    if GenerateInterfaceData tcConfig then 
        let resource1, resource2 = WriteSignatureData (tcConfig, tcGlobals, exportRemapping, generatedCcu, outfile, isIncrementalBuild)
=======
let EncodeSignatureData(tcConfig: TcConfig, tcGlobals, exportRemapping, generatedCcu, outfile, isIncrementalBuild) = 
    if tcConfig.GenerateSignatureData then 
        let resource = WriteSignatureData (tcConfig, tcGlobals, exportRemapping, generatedCcu, outfile, isIncrementalBuild)
>>>>>>> 645ed210
        // The resource gets written to a file for FSharp.Core
        let useDataFiles = (tcConfig.useOptimizationDataFile || tcGlobals.compilingFslib) && not isIncrementalBuild
        if useDataFiles then 
            let sigDataFileName = (Filename.chopExtension outfile)+".sigdata"
            let bytes = resource1.GetBytes()
            use fileStream = File.Create(sigDataFileName, bytes.Length)
            bytes.CopyTo fileStream
        let resources = [ yield resource1; match resource2 with None -> () | Some r -> yield r ]
        let sigAttr = mkSignatureDataVersionAttr tcGlobals (IL.parseILVersion Internal.Utilities.FSharpEnvironment.FSharpBinaryMetadataFormatRevision) 
        [sigAttr], resources
      else 
        [], []

let EncodeOptimizationData(tcGlobals, tcConfig: TcConfig, outfile, exportRemapping, data, isIncrementalBuild) = 
    if tcConfig.GenerateOptimizationData then 
        let data = map2Of2 (Optimizer.RemapOptimizationInfo tcGlobals exportRemapping) data
        // As with the sigdata file, the optdata gets written to a file for FSharp.Core
        let useDataFiles = (tcConfig.useOptimizationDataFile || tcGlobals.compilingFslib) && not isIncrementalBuild
        if useDataFiles then 
            let ccu, modulInfo = data
            let bytes, _bytesB = TypedTreePickle.pickleObjWithDanglingCcus isIncrementalBuild outfile tcGlobals ccu Optimizer.p_CcuOptimizationInfo modulInfo
            let optDataFileName = (Filename.chopExtension outfile)+".optdata"
            File.WriteAllBytes(optDataFileName, bytes)
        let (ccu, optData) = 
            if tcConfig.onlyEssentialOptimizationData then 
                map2Of2 Optimizer.AbstractOptimizationInfoToEssentials data 
            else 
                data
        let r1, r2 = WriteOptimizationData (tcGlobals, outfile, isIncrementalBuild, ccu, optData)
        let resources = [ yield r1; match r2 with None -> () | Some r -> yield r ]
        resources
    else
        [ ]

/// Write a .fsi file for the --sig option
module InterfaceFileWriter =

    let BuildInitialDisplayEnvForSigFileGeneration tcGlobals = 
        let denv = DisplayEnv.Empty tcGlobals
        let denv = 
            { denv with 
               showImperativeTyparAnnotations=true
               showHiddenMembers=true
               showObsoleteMembers=true
               showAttributes=true }
        denv.SetOpenPaths 
            [ FSharpLib.RootPath 
              FSharpLib.CorePath 
              FSharpLib.CollectionsPath 
              FSharpLib.ControlPath 
              (IL.splitNamespace FSharpLib.ExtraTopLevelOperatorsName) ] 

    let WriteInterfaceFile (tcGlobals, tcConfig: TcConfig, infoReader, declaredImpls) =

        /// Use a UTF-8 Encoding with no Byte Order Mark
        let os = 
            if tcConfig.printSignatureFile="" then Console.Out
            else (File.CreateText tcConfig.printSignatureFile :> TextWriter)

        if tcConfig.printSignatureFile <> "" && not (List.exists (Filename.checkSuffix tcConfig.printSignatureFile) FSharpLightSyntaxFileSuffixes) then
            fprintfn os "#light" 
            fprintfn os "" 

        for (TImplFile (_, _, mexpr, _, _, _)) in declaredImpls do
            let denv = BuildInitialDisplayEnvForSigFileGeneration tcGlobals
            writeViaBuffer os (fun os s -> Printf.bprintf os "%s\n\n" s)
              (NicePrint.layoutInferredSigOfModuleExpr true { denv with shrinkOverloads = false; printVerboseSignatures = true } infoReader AccessibleFromSomewhere range0 mexpr |> Display.squashTo 80 |> Layout.showL)
       
        if tcConfig.printSignatureFile <> "" then os.Dispose()

//----------------------------------------------------------------------------
// CopyFSharpCore
//----------------------------------------------------------------------------

// If the --nocopyfsharpcore switch is not specified, this will:
// 1) Look into the referenced assemblies, if FSharp.Core.dll is specified, it will copy it to output directory.
// 2) If not, but FSharp.Core.dll exists beside the compiler binaries, it will copy it to output directory.
// 3) If not, it will produce an error.
let CopyFSharpCore(outFile: string, referencedDlls: AssemblyReference list) =
    let outDir = Path.GetDirectoryName outFile
    let fsharpCoreAssemblyName = GetFSharpCoreLibraryName() + ".dll"
    let fsharpCoreDestinationPath = Path.Combine(outDir, fsharpCoreAssemblyName)
    let copyFileIfDifferent src dest =
        if not (File.Exists dest) || (File.GetCreationTimeUtc src <> File.GetCreationTimeUtc dest) then
            File.Copy(src, dest, true)

    match referencedDlls |> Seq.tryFind (fun dll -> String.Equals(Path.GetFileName(dll.Text), fsharpCoreAssemblyName, StringComparison.CurrentCultureIgnoreCase)) with
    | Some referencedFsharpCoreDll -> copyFileIfDifferent referencedFsharpCoreDll.Text fsharpCoreDestinationPath
    | None ->
        let executionLocation =
            Assembly.GetExecutingAssembly().Location
        let compilerLocation = Path.GetDirectoryName executionLocation
        let compilerFsharpCoreDllPath = Path.Combine(compilerLocation, fsharpCoreAssemblyName)
        if File.Exists compilerFsharpCoreDllPath then
            copyFileIfDifferent compilerFsharpCoreDllPath fsharpCoreDestinationPath
        else
            errorR(Error(FSComp.SR.fsharpCoreNotFoundToBeCopied(), rangeCmdArgs))

// Try to find an AssemblyVersion attribute 
let TryFindVersionAttribute g attrib attribName attribs deterministic =
    match AttributeHelpers.TryFindStringAttribute g attrib attribs with
    | Some versionString ->
         if deterministic && versionString.Contains("*") then
             errorR(Error(FSComp.SR.fscAssemblyWildcardAndDeterminism(attribName, versionString), Range.rangeStartup))
         try Some (IL.parseILVersion versionString)
         with e ->
             // Warning will be reported by CheckExpressions.fs
             None
    | _ -> None

//----------------------------------------------------------------------------
// Main phases of compilation. These are written as separate functions with explicit argument passing
// to ensure transient objects are eligible for GC and only actual required information
// is propagated.
//-----------------------------------------------------------------------------

[<NoEquality; NoComparison>]
type Args<'T> = Args  of 'T

/// First phase of compilation. 
///   - Set up console encoding and code page settings
///   - Process command line, flags and collect filenames
///   - Resolve assemblies
///   - Import assemblies
///   - Parse source files
///   - Check the inputs
let main1(ctok, argv, legacyReferenceResolver, bannerAlreadyPrinted, 
          reduceMemoryUsage: ReduceMemoryFlag, defaultCopyFSharpCore: CopyFSharpCoreFlag, 
          exiter: Exiter, errorLoggerProvider: ErrorLoggerProvider, disposables: DisposablesTracker) = 

    // See Bug 735819 
    let lcidFromCodePage =
        if (Console.OutputEncoding.CodePage <> 65001) &&
           (Console.OutputEncoding.CodePage <> Thread.CurrentThread.CurrentUICulture.TextInfo.OEMCodePage) &&
           (Console.OutputEncoding.CodePage <> Thread.CurrentThread.CurrentUICulture.TextInfo.ANSICodePage) then
                Thread.CurrentThread.CurrentUICulture <- new CultureInfo("en-US")
                Some 1033
        else
            None

    let directoryBuildingFrom = Directory.GetCurrentDirectory()

    let tryGetMetadataSnapshot = (fun _ -> None)

    let defaultFSharpBinariesDir = FSharpEnvironment.BinFolderOfDefaultFSharpCompiler(FSharpEnvironment.tryCurrentDomain()).Value

    let tcConfigB = 
       TcConfigBuilder.CreateNew(legacyReferenceResolver, defaultFSharpBinariesDir, 
          reduceMemoryUsage=reduceMemoryUsage, implicitIncludeDir=directoryBuildingFrom, 
          isInteractive=false, isInvalidationSupported=false, 
          defaultCopyFSharpCore=defaultCopyFSharpCore, 
          tryGetMetadataSnapshot=tryGetMetadataSnapshot)

    // Preset: --optimize+ -g --tailcalls+ (see 4505)
    SetOptimizeSwitch tcConfigB OptionSwitch.On
    SetDebugSwitch    tcConfigB None OptionSwitch.Off
    SetTailcallSwitch tcConfigB OptionSwitch.On    

    // Now install a delayed logger to hold all errors from flags until after all flags have been parsed (for example, --vserrors)
    let delayForFlagsLogger =  errorLoggerProvider.CreateDelayAndForwardLogger exiter

    let _unwindEL_1 = PushErrorLoggerPhaseUntilUnwind (fun _ -> delayForFlagsLogger)          
    
    // Share intern'd strings across all lexing/parsing
    let lexResourceManager = new Lexhelp.LexResourceManager()

    let dependencyProvider = new DependencyProvider()

    // Process command line, flags and collect filenames 
    let sourceFiles = 

        // The ParseCompilerOptions function calls imperative function to process "real" args
        // Rather than start processing, just collect names, then process them. 
        try 
            let files = ProcessCommandLineFlags (tcConfigB, lcidFromCodePage, argv)
            AdjustForScriptCompile(ctok, tcConfigB, files, lexResourceManager, dependencyProvider)
        with e -> 
            errorRecovery e rangeStartup
            delayForFlagsLogger.ForwardDelayedDiagnostics tcConfigB
            exiter.Exit 1 
    
    tcConfigB.conditionalCompilationDefines <- "COMPILED" :: tcConfigB.conditionalCompilationDefines 

    // Display the banner text, if necessary
    if not bannerAlreadyPrinted then 
        DisplayBannerText tcConfigB

    // Create tcGlobals and frameworkTcImports
    let outfile, pdbfile, assemblyName = 
        try 
            tcConfigB.DecideNames sourceFiles
        with e ->
            errorRecovery e rangeStartup
            delayForFlagsLogger.ForwardDelayedDiagnostics tcConfigB
            exiter.Exit 1 
                    
    // DecideNames may give "no inputs" error. Abort on error at this point. bug://3911
    if not tcConfigB.continueAfterParseFailure && delayForFlagsLogger.ErrorCount > 0 then
        delayForFlagsLogger.ForwardDelayedDiagnostics tcConfigB
        exiter.Exit 1
    
    // If there's a problem building TcConfig, abort    
    let tcConfig = 
        try
            TcConfig.Create(tcConfigB, validate=false)
        with e ->
            errorRecovery e rangeStartup
            delayForFlagsLogger.ForwardDelayedDiagnostics tcConfigB
            exiter.Exit 1
    
    let errorLogger =  errorLoggerProvider.CreateErrorLoggerUpToMaxErrors(tcConfigB, exiter)

    // Install the global error logger and never remove it. This logger does have all command-line flags considered.
    let _unwindEL_2 = PushErrorLoggerPhaseUntilUnwind (fun _ -> errorLogger)
    
    // Forward all errors from flags
    delayForFlagsLogger.CommitDelayedDiagnostics errorLogger

    if not tcConfigB.continueAfterParseFailure then 
        AbortOnError(errorLogger, exiter)

    // Resolve assemblies
    ReportTime tcConfig "Import mscorlib and FSharp.Core.dll"
    let foundationalTcConfigP = TcConfigProvider.Constant tcConfig

    let sysRes, otherRes, knownUnresolved = TcAssemblyResolutions.SplitNonFoundationalResolutions(ctok, tcConfig)
    
    // Import basic assemblies
    let tcGlobals, frameworkTcImports = TcImports.BuildFrameworkTcImports (ctok, foundationalTcConfigP, sysRes, otherRes) |> Cancellable.runWithoutCancellation

    // Register framework tcImports to be disposed in future
    disposables.Register frameworkTcImports

    // Parse sourceFiles 
    ReportTime tcConfig "Parse inputs"
    use unwindParsePhase = PushThreadBuildPhaseUntilUnwind BuildPhase.Parse

    let inputs =
        try
            let isLastCompiland, isExe = sourceFiles |> tcConfig.ComputeCanContainEntryPoint 

            List.zip sourceFiles isLastCompiland
            // PERF: consider making this parallel, once uses of global state relevant to parsing are cleaned up 
            |> List.choose (fun (sourceFile, isLastCompiland) -> 

                let sourceFileDirectory = Path.GetDirectoryName sourceFile

                match ParseOneInputFile(tcConfig, lexResourceManager, ["COMPILED"], sourceFile, (isLastCompiland, isExe), errorLogger, (*retryLocked*)false) with
                | Some input -> Some (input, sourceFileDirectory)
                | None -> None) 

        with e -> 
            errorRecoveryNoRange e
            exiter.Exit 1
    
    let inputs, _ =
        (Map.empty, inputs) ||> List.mapFold (fun state (input, x) ->
            let inputT, stateT = DeduplicateParsedInputModuleName state input 
            (inputT, x), stateT)

    if tcConfig.parseOnly then exiter.Exit 0 

    if not tcConfig.continueAfterParseFailure then 
        AbortOnError(errorLogger, exiter)

    // Print the AST if requested
    if tcConfig.printAst then                
        for (input, _filename) in inputs do 
            printf "AST:\n"
            printfn "%+A" input
            printf "\n"

    // Apply any nowarn flags
    let tcConfig =
        (tcConfig, inputs) ||> List.fold (fun z (input, sourceFileDirectory) ->
            ApplyMetaCommandsFromInputToTcConfig(z, input, sourceFileDirectory, dependencyProvider))

    let tcConfigP = TcConfigProvider.Constant tcConfig

    // Import other assemblies
    ReportTime tcConfig "Import non-system references"

    let tcImports =
        TcImports.BuildNonFrameworkTcImports(ctok, tcConfigP, tcGlobals, frameworkTcImports, otherRes, knownUnresolved, dependencyProvider)
        |> Cancellable.runWithoutCancellation

    // register tcImports to be disposed in future
    disposables.Register tcImports

    if not tcConfig.continueAfterParseFailure then 
        AbortOnError(errorLogger, exiter)

    if tcConfig.importAllReferencesOnly then exiter.Exit 0 

    // Build the initial type checking environment
    ReportTime tcConfig "Typecheck"

    use unwindParsePhase = PushThreadBuildPhaseUntilUnwind BuildPhase.TypeCheck

    let tcEnv0 = GetInitialTcEnv (assemblyName, rangeStartup, tcConfig, tcImports, tcGlobals)

    // Type check the inputs
    let inputs = inputs |> List.map fst

    let tcState, topAttrs, typedAssembly, _tcEnvAtEnd = 
        TypeCheck(ctok, tcConfig, tcImports, tcGlobals, errorLogger, assemblyName, NiceNameGenerator(), tcEnv0, inputs, exiter)

    AbortOnError(errorLogger, exiter)
    ReportTime tcConfig "Typechecked"

    Args (ctok, tcGlobals, tcImports, frameworkTcImports, tcState.Ccu, typedAssembly, topAttrs, tcConfig, outfile, pdbfile, assemblyName, errorLogger, exiter)

/// Alternative first phase of compilation.  This is for the compile-from-AST feature of FCS.
///   - Import assemblies
///   - Check the inputs
let main1OfAst
       (ctok, legacyReferenceResolver, reduceMemoryUsage, assemblyName, target,
        outfile, pdbFile, dllReferences,
        noframework, exiter: Exiter,
        errorLoggerProvider: ErrorLoggerProvider,
        disposables: DisposablesTracker,
        inputs: ParsedInput list) =

    let tryGetMetadataSnapshot = (fun _ -> None)

    let defaultFSharpBinariesDir = FSharpEnvironment.BinFolderOfDefaultFSharpCompiler(FSharpEnvironment.tryCurrentDomain()).Value

    let tcConfigB = 
        TcConfigBuilder.CreateNew(legacyReferenceResolver, defaultFSharpBinariesDir, 
            reduceMemoryUsage=reduceMemoryUsage, implicitIncludeDir=Directory.GetCurrentDirectory(), 
            isInteractive=false, isInvalidationSupported=false, 
            defaultCopyFSharpCore=CopyFSharpCoreFlag.No, 
            tryGetMetadataSnapshot=tryGetMetadataSnapshot)

    let primaryAssembly =
        // temporary workaround until https://github.com/dotnet/fsharp/pull/8043 is merged:
        // pick a primary assembly based on the current runtime.
        // It's an ugly compromise used to avoid exposing primaryAssembly in the public api for this function.
        let isNetCoreAppProcess = System.Runtime.InteropServices.RuntimeInformation.FrameworkDescription.StartsWith ".NET Core"
        if isNetCoreAppProcess then PrimaryAssembly.System_Runtime
        else PrimaryAssembly.Mscorlib

    tcConfigB.target <- target
    tcConfigB.primaryAssembly <- primaryAssembly
    if noframework then
        tcConfigB.framework <- false
        tcConfigB.implicitlyResolveAssemblies <- false

    // Preset: --optimize+ -g --tailcalls+ (see 4505)
    SetOptimizeSwitch tcConfigB OptionSwitch.On
    SetDebugSwitch    tcConfigB None (
        match pdbFile with
        | Some _ -> OptionSwitch.On
        | None -> OptionSwitch.Off)
    SetTailcallSwitch tcConfigB OptionSwitch.On

    // Now install a delayed logger to hold all errors from flags until after all flags have been parsed (for example, --vserrors)
    let delayForFlagsLogger =  errorLoggerProvider.CreateDelayAndForwardLogger exiter
    let _unwindEL_1 = PushErrorLoggerPhaseUntilUnwind (fun _ -> delayForFlagsLogger)  

    tcConfigB.conditionalCompilationDefines <- "COMPILED" :: tcConfigB.conditionalCompilationDefines

    // append assembly dependencies
    dllReferences |> List.iter (fun ref -> tcConfigB.AddReferencedAssemblyByPath(rangeStartup,ref))

    // If there's a problem building TcConfig, abort    
    let tcConfig = 
        try
            TcConfig.Create(tcConfigB,validate=false)
        with e ->
            delayForFlagsLogger.ForwardDelayedDiagnostics tcConfigB
            exiter.Exit 1

    let dependencyProvider = new DependencyProvider()
    let errorLogger =  errorLoggerProvider.CreateErrorLoggerUpToMaxErrors(tcConfigB, exiter)

    // Install the global error logger and never remove it. This logger does have all command-line flags considered.
    let _unwindEL_2 = PushErrorLoggerPhaseUntilUnwind (fun _ -> errorLogger)

    // Forward all errors from flags
    delayForFlagsLogger.CommitDelayedDiagnostics errorLogger
    
    // Resolve assemblies
    ReportTime tcConfig "Import mscorlib and FSharp.Core.dll"
    let foundationalTcConfigP = TcConfigProvider.Constant tcConfig
    let sysRes, otherRes, knownUnresolved = TcAssemblyResolutions.SplitNonFoundationalResolutions(ctok, tcConfig)

    // Import basic assemblies
    let tcGlobals, frameworkTcImports = TcImports.BuildFrameworkTcImports (ctok, foundationalTcConfigP, sysRes, otherRes) |> Cancellable.runWithoutCancellation

    // Register framework tcImports to be disposed in future
    disposables.Register frameworkTcImports

    use unwindParsePhase = PushThreadBuildPhaseUntilUnwind (BuildPhase.Parse) 

    let meta = Directory.GetCurrentDirectory()
    let tcConfig = (tcConfig,inputs) ||> List.fold (fun tcc inp -> ApplyMetaCommandsFromInputToTcConfig (tcc, inp, meta, dependencyProvider))
    let tcConfigP = TcConfigProvider.Constant tcConfig

    // Import other assemblies
    ReportTime tcConfig "Import non-system references"
    let tcImports = TcImports.BuildNonFrameworkTcImports(ctok, tcConfigP, tcGlobals, frameworkTcImports, otherRes, knownUnresolved, dependencyProvider)  |> Cancellable.runWithoutCancellation

    // register tcImports to be disposed in future
    disposables.Register tcImports

    // Build the initial type checking environment
    ReportTime tcConfig "Typecheck"
    use unwindParsePhase = PushThreadBuildPhaseUntilUnwind (BuildPhase.TypeCheck)            
    let tcEnv0 = GetInitialTcEnv (assemblyName, rangeStartup, tcConfig, tcImports, tcGlobals)

    // Type check the inputs
    let tcState, topAttrs, typedAssembly, _tcEnvAtEnd = 
        TypeCheck(ctok, tcConfig, tcImports, tcGlobals, errorLogger, assemblyName, NiceNameGenerator(), tcEnv0, inputs, exiter)

    AbortOnError(errorLogger, exiter)
    ReportTime tcConfig "Typechecked"

    Args (ctok, tcGlobals, tcImports, frameworkTcImports, tcState.Ccu, typedAssembly, topAttrs, tcConfig, outfile, pdbFile, assemblyName, errorLogger, exiter)

/// Second phase of compilation.
///   - Write the signature file, check some attributes
let main2(Args (ctok, tcGlobals, tcImports: TcImports, frameworkTcImports, generatedCcu: CcuThunk, typedImplFiles, topAttrs, tcConfig: TcConfig, outfile, pdbfile, assemblyName, errorLogger, exiter: Exiter)) =

    if tcConfig.typeCheckOnly then exiter.Exit 0
    
    generatedCcu.Contents.SetAttribs(generatedCcu.Contents.Attribs @ topAttrs.assemblyAttrs)

    use unwindPhase = PushThreadBuildPhaseUntilUnwind BuildPhase.CodeGen
    let signingInfo = ValidateKeySigningAttributes (tcConfig, tcGlobals, topAttrs)
    
    AbortOnError(errorLogger, exiter)

    // Build an updated errorLogger that filters according to the scopedPragmas. Then install
    // it as the updated global error logger and never remove it
    let oldLogger = errorLogger
    let errorLogger = 
        let scopedPragmas = [ for (TImplFile (_, pragmas, _, _, _, _)) in typedImplFiles do yield! pragmas ]
        GetErrorLoggerFilteringByScopedPragmas(true, scopedPragmas, oldLogger)

    let _unwindEL_3 = PushErrorLoggerPhaseUntilUnwind(fun _ -> errorLogger)

    // Try to find an AssemblyVersion attribute 
    let assemVerFromAttrib = 
        match TryFindVersionAttribute tcGlobals "System.Reflection.AssemblyVersionAttribute" "AssemblyVersionAttribute" topAttrs.assemblyAttrs tcConfig.deterministic with
        | Some v -> 
           match tcConfig.version with 
           | VersionNone -> Some v
           | _ -> warning(Error(FSComp.SR.fscAssemblyVersionAttributeIgnored(), Range.rangeStartup)); None
        | _ -> None

    // write interface, xmldoc
    ReportTime tcConfig ("Write Interface File")
    use unwindBuildPhase = PushThreadBuildPhaseUntilUnwind BuildPhase.Output
    if tcConfig.printSignature then InterfaceFileWriter.WriteInterfaceFile (tcGlobals, tcConfig, InfoReader(tcGlobals, tcImports.GetImportMap()), typedImplFiles)

    ReportTime tcConfig ("Write XML document signatures")
    if tcConfig.xmlDocOutputFile.IsSome then 
        XmlDocWriter.ComputeXmlDocSigs (tcGlobals, generatedCcu) 

    ReportTime tcConfig ("Write XML docs")
    tcConfig.xmlDocOutputFile |> Option.iter (fun xmlFile -> 
        let xmlFile = tcConfig.MakePathAbsolute xmlFile
        XmlDocWriter.WriteXmlDocFile (assemblyName, generatedCcu, xmlFile))

    // Pass on only the minimum information required for the next phase
    Args (ctok, tcConfig, tcImports, frameworkTcImports, tcGlobals, errorLogger, generatedCcu, outfile, typedImplFiles, topAttrs, pdbfile, assemblyName, assemVerFromAttrib, signingInfo, exiter)


/// Third phase of compilation.
///   - encode signature data
///   - optimize
///   - encode optimization data
let main3(Args (ctok, tcConfig, tcImports, frameworkTcImports: TcImports, tcGlobals, 
                 errorLogger: ErrorLogger, generatedCcu: CcuThunk, outfile, typedImplFiles, 
                 topAttrs, pdbfile, assemblyName, assemVerFromAttrib, signingInfo, exiter: Exiter)) = 
      
    // Encode the signature data
    ReportTime tcConfig ("Encode Interface Data")
    let exportRemapping = MakeExportRemapping generatedCcu generatedCcu.Contents
    
    let sigDataAttributes, sigDataResources = 
        try
            EncodeSignatureData(tcConfig, tcGlobals, exportRemapping, generatedCcu, outfile, false)
        with e -> 
            errorRecoveryNoRange e
            exiter.Exit 1
        
    // Perform optimization
    use unwindBuildPhase = PushThreadBuildPhaseUntilUnwind BuildPhase.Optimize
    
    let optEnv0 = GetInitialOptimizationEnv (tcImports, tcGlobals)

    let importMap = tcImports.GetImportMap()

    let metadataVersion = 
        match tcConfig.metadataVersion with
        | Some v -> v
        | _ -> 
            match frameworkTcImports.DllTable.TryFind tcConfig.primaryAssembly.Name with 
             | Some ib -> ib.RawMetadata.TryGetILModuleDef().Value.MetadataVersion 
             | _ -> ""

    let optimizedImpls, optimizationData, _ = 
        ApplyAllOptimizations 
            (tcConfig, tcGlobals, (LightweightTcValForUsingInBuildMethodCall tcGlobals), outfile, 
             importMap, false, optEnv0, generatedCcu, typedImplFiles)

    AbortOnError(errorLogger, exiter)
        
    // Encode the optimization data
    ReportTime tcConfig ("Encoding OptData")

    let optDataResources = EncodeOptimizationData(tcGlobals, tcConfig, outfile, exportRemapping, (generatedCcu, optimizationData), false)

    // Pass on only the minimum information required for the next phase
    Args (ctok, tcConfig, tcImports, tcGlobals, errorLogger, 
          generatedCcu, outfile, optimizedImpls, topAttrs, pdbfile, assemblyName, 
          sigDataAttributes, sigDataResources, optDataResources, assemVerFromAttrib, signingInfo, metadataVersion, exiter)

/// Fourth phase of compilation.
///   -  Static linking
///   -  IL code generation
let main4 
      (tcImportsCapture,dynamicAssemblyCreator) 
      (Args (ctok, tcConfig: TcConfig, tcImports, tcGlobals: TcGlobals, errorLogger, 
             generatedCcu: CcuThunk, outfile, optimizedImpls, topAttrs, pdbfile, assemblyName, 
             sigDataAttributes, sigDataResources, optDataResources, assemVerFromAttrib, signingInfo, metadataVersion, exiter: Exiter)) = 

    match tcImportsCapture with 
    | None -> ()
    | Some f -> f tcImports

    // Compute a static linker, it gets called later.
    let ilGlobals = tcGlobals.ilg
    if tcConfig.standalone && generatedCcu.UsesFSharp20PlusQuotations then    
        error(Error(FSComp.SR.fscQuotationLiteralsStaticLinking0(), rangeStartup))  

    let staticLinker = StaticLink (ctok, tcConfig, tcImports, ilGlobals)

    ReportTime tcConfig "TAST -> IL"
    use unwindBuildPhase = PushThreadBuildPhaseUntilUnwind BuildPhase.IlxGen

    // Create the Abstract IL generator
    let ilxGenerator = CreateIlxAssemblyGenerator (tcConfig, tcImports, tcGlobals, (LightweightTcValForUsingInBuildMethodCall tcGlobals), generatedCcu)

    let codegenBackend = (if Option.isSome dynamicAssemblyCreator then IlReflectBackend else IlWriteBackend)

    // Generate the Abstract IL Code
    let codegenResults = GenerateIlxCode (codegenBackend, Option.isSome dynamicAssemblyCreator, false, tcConfig, topAttrs, optimizedImpls, generatedCcu.AssemblyName, ilxGenerator)

    // Build the Abstract IL view of the final main module, prior to static linking

    let topAssemblyAttrs = codegenResults.topAssemblyAttrs
    let topAttrs = {topAttrs with assemblyAttrs=topAssemblyAttrs}
    let permissionSets = codegenResults.permissionSets
    let secDecls = mkILSecurityDecls permissionSets 

    let ilxMainModule = 
        MainModuleBuilder.CreateMainModule
            (ctok, tcConfig, tcGlobals, tcImports, 
             pdbfile, assemblyName, outfile, topAttrs,
             sigDataAttributes, sigDataResources, optDataResources,
             codegenResults, assemVerFromAttrib, metadataVersion, secDecls)

    AbortOnError(errorLogger, exiter)

    // Pass on only the minimum information required for the next phase
    Args (ctok, tcConfig, tcImports, tcGlobals, errorLogger, staticLinker, outfile, pdbfile, ilxMainModule, signingInfo, exiter)

/// Fifth phase of compilation.
///   -  static linking
let main5(Args (ctok, tcConfig, tcImports, tcGlobals, errorLogger: ErrorLogger, staticLinker, outfile, pdbfile, ilxMainModule, signingInfo, exiter: Exiter)) = 
        
    use unwindBuildPhase = PushThreadBuildPhaseUntilUnwind BuildPhase.Output

    // Static linking, if any
    let ilxMainModule =  
        try  staticLinker ilxMainModule
        with e -> 
            errorRecoveryNoRange e
            exiter.Exit 1

    AbortOnError(errorLogger, exiter)
        
    // Pass on only the minimum information required for the next phase
    Args (ctok, tcConfig, tcImports, tcGlobals, errorLogger, ilxMainModule, outfile, pdbfile, signingInfo, exiter)

/// Sixth phase of compilation.
///   -  write the binaries
let main6 dynamicAssemblyCreator (Args (ctok, tcConfig,  tcImports: TcImports, tcGlobals: TcGlobals, 
                                        errorLogger: ErrorLogger, ilxMainModule, outfile, pdbfile, 
                                        signingInfo, exiter: Exiter)) = 

    ReportTime tcConfig "Write .NET Binary"

    use unwindBuildPhase = PushThreadBuildPhaseUntilUnwind BuildPhase.Output
    let outfile = tcConfig.MakePathAbsolute outfile

    DoesNotRequireCompilerThreadTokenAndCouldPossiblyBeMadeConcurrent  ctok

    let pdbfile = pdbfile |> Option.map (tcConfig.MakePathAbsolute >> FileSystem.GetFullPathShim)

    let normalizeAssemblyRefs (aref: ILAssemblyRef) = 
        match tcImports.TryFindDllInfo (ctok, Range.rangeStartup, aref.Name, lookupOnly=false) with 
        | Some dllInfo ->
            match dllInfo.ILScopeRef with 
            | ILScopeRef.Assembly ref -> ref
            | _ -> aref
        | None -> aref

    match dynamicAssemblyCreator with 
    | None -> 
        try
            try 
                ILBinaryWriter.WriteILBinary 
                 (outfile, 
                  { ilg = tcGlobals.ilg
                    pdbfile=pdbfile
                    emitTailcalls = tcConfig.emitTailcalls
                    deterministic = tcConfig.deterministic
                    showTimes = tcConfig.showTimes
                    portablePDB = tcConfig.portablePDB
                    embeddedPDB = tcConfig.embeddedPDB
                    embedAllSource = tcConfig.embedAllSource
                    embedSourceList = tcConfig.embedSourceList
                    sourceLink = tcConfig.sourceLink
                    checksumAlgorithm = tcConfig.checksumAlgorithm
                    signer = GetStrongNameSigner signingInfo
                    dumpDebugInfo = tcConfig.dumpDebugInfo
                    pathMap = tcConfig.pathMap },
                  ilxMainModule,
                  normalizeAssemblyRefs
                  )
            with Failure msg -> 
                error(Error(FSComp.SR.fscProblemWritingBinary(outfile, msg), rangeCmdArgs))
        with e -> 
            errorRecoveryNoRange e
            exiter.Exit 1 
    | Some da -> da (tcGlobals,outfile,ilxMainModule)

    AbortOnError(errorLogger, exiter)

    // Don't copy referenced FSharp.core.dll if we are building FSharp.Core.dll
    if (tcConfig.copyFSharpCore = CopyFSharpCoreFlag.Yes) && not tcConfig.compilingFslib && not tcConfig.standalone then
        CopyFSharpCore(outfile, tcConfig.referencedDLLs)

    ReportTime tcConfig "Exiting"

/// The main (non-incremental) compilation entry point used by fsc.exe
let mainCompile 
       (ctok, argv, legacyReferenceResolver, bannerAlreadyPrinted, reduceMemoryUsage, 
        defaultCopyFSharpCore, exiter: Exiter, loggerProvider, tcImportsCapture, dynamicAssemblyCreator) =

    use disposables = new DisposablesTracker()
    let savedOut = System.Console.Out
    use __ =
        { new IDisposable with
            member __.Dispose() = 
                try 
                    System.Console.SetOut(savedOut)
                with _ -> ()}

    main1(ctok, argv, legacyReferenceResolver, bannerAlreadyPrinted, reduceMemoryUsage, defaultCopyFSharpCore, exiter, loggerProvider, disposables)
    |> main2
    |> main3
    |> main4 (tcImportsCapture,dynamicAssemblyCreator)
    |> main5 
    |> main6 dynamicAssemblyCreator

/// An additional compilation entry point used by FSharp.Compiler.Service taking syntax trees as input
let compileOfAst 
       (ctok, legacyReferenceResolver, reduceMemoryUsage, assemblyName, target, 
        targetDll, targetPdb, dependencies, noframework, exiter, loggerProvider, inputs, tcImportsCapture, dynamicAssemblyCreator) = 

    use disposables = new DisposablesTracker()
    main1OfAst (ctok, legacyReferenceResolver, reduceMemoryUsage, assemblyName, target, targetDll, targetPdb, 
                dependencies, noframework, exiter, loggerProvider, disposables, inputs)
    |> main2
    |> main3
    |> main4 (tcImportsCapture, dynamicAssemblyCreator)
    |> main5
    |> main6 dynamicAssemblyCreator
<|MERGE_RESOLUTION|>--- conflicted
+++ resolved
@@ -276,155 +276,9 @@
     dllFiles |> List.iter (fun f->tcConfigB.AddReferencedAssemblyByPath(rangeStartup, f))
     sourceFiles
 
-<<<<<<< HEAD
-module InterfaceFileWriter =
-
-    let BuildInitialDisplayEnvForSigFileGeneration tcGlobals = 
-        let denv = DisplayEnv.Empty tcGlobals
-        let denv = 
-            { denv with 
-               showImperativeTyparAnnotations=true
-               showHiddenMembers=true
-               showObsoleteMembers=true
-               showAttributes=true }
-        denv.SetOpenPaths 
-            [ FSharpLib.RootPath 
-              FSharpLib.CorePath 
-              FSharpLib.CollectionsPath 
-              FSharpLib.ControlPath 
-              (IL.splitNamespace FSharpLib.ExtraTopLevelOperatorsName) ] 
-
-    let WriteInterfaceFile (tcGlobals, tcConfig: TcConfig, infoReader, declaredImpls) =
-
-        /// Use a UTF-8 Encoding with no Byte Order Mark
-        let os = 
-            if tcConfig.printSignatureFile="" then Console.Out
-            else (File.CreateText tcConfig.printSignatureFile :> TextWriter)
-
-        if tcConfig.printSignatureFile <> "" && not (List.exists (Filename.checkSuffix tcConfig.printSignatureFile) FSharpLightSyntaxFileSuffixes) then
-            fprintfn os "#light" 
-            fprintfn os "" 
-
-        for (TImplFile (_, _, mexpr, _, _, _)) in declaredImpls do
-            let denv = BuildInitialDisplayEnvForSigFileGeneration tcGlobals
-            writeViaBuffer os (fun os s -> Printf.bprintf os "%s\n\n" s)
-              (NicePrint.layoutInferredSigOfModuleExpr true { denv with shrinkOverloads = false; printVerboseSignatures = true } infoReader AccessibleFromSomewhere range0 mexpr |> Display.squashTo 80 |> Layout.showL)
-       
-        if tcConfig.printSignatureFile <> "" then os.Dispose()
-
-module XmlDocWriter =
-
-    let hasDoc (doc: XmlDoc) = not doc.IsEmpty
-        
-    let computeXmlDocSigs (tcGlobals, generatedCcu: CcuThunk) =
-        (* the xmlDocSigOf* functions encode type into string to be used in "id" *)
-        let g = tcGlobals
-        let doValSig ptext (v: Val)  = if hasDoc v.XmlDoc then v.XmlDocSig <- XmlDocSigOfVal g false ptext v
-        let doTyconSig ptext (tc: Tycon) = 
-            if (hasDoc tc.XmlDoc) then tc.XmlDocSig <- XmlDocSigOfTycon [ptext; tc.CompiledName]
-            for vref in tc.MembersOfFSharpTyconSorted do 
-                doValSig ptext vref.Deref
-            for uc in tc.UnionCasesArray do
-                if (hasDoc uc.XmlDoc) then uc.XmlDocSig <- XmlDocSigOfUnionCase [ptext; tc.CompiledName; uc.Id.idText]
-            for rf in tc.AllFieldsArray do
-                if (hasDoc rf.XmlDoc) then
-                    rf.XmlDocSig <-
-                        if tc.IsRecordTycon && (not rf.IsStatic) then 
-                            // represents a record field, which is exposed as a property
-                            XmlDocSigOfProperty [ptext; tc.CompiledName; rf.Id.idText]
-                        else
-                            XmlDocSigOfField [ptext; tc.CompiledName; rf.Id.idText]
-
-        let doModuleMemberSig path (m: ModuleOrNamespace) = m.XmlDocSig <- XmlDocSigOfSubModul [path]
-        (* moduleSpec - recurses *)
-        let rec doModuleSig path (mspec: ModuleOrNamespace) = 
-            let mtype = mspec.ModuleOrNamespaceType
-            let path = 
-                (* skip the first item in the path which is the assembly name *)
-                match path with 
-                | None -> Some ""
-                | Some "" -> Some mspec.LogicalName
-                | Some p -> Some (p+"."+mspec.LogicalName)
-            let ptext = match path with None -> "" | Some t -> t
-            if mspec.IsModule then doModuleMemberSig ptext mspec
-            let vals = 
-                mtype.AllValsAndMembers
-                |> Seq.toList
-                |> List.filter (fun x  -> not x.IsCompilerGenerated) 
-                |> List.filter (fun x -> x.MemberInfo.IsNone || x.IsExtensionMember)
-            List.iter (doModuleSig  path)  mtype.ModuleAndNamespaceDefinitions
-            List.iter (doTyconSig  ptext) mtype.ExceptionDefinitions
-            List.iter (doValSig    ptext) vals
-            List.iter (doTyconSig  ptext) mtype.TypeDefinitions
-       
-        doModuleSig None generatedCcu.Contents          
-
-    let writeXmlDoc (assemblyName, generatedCcu: CcuThunk, xmlfile) =
-        if not (Filename.hasSuffixCaseInsensitive "xml" xmlfile ) then 
-            error(Error(FSComp.SR.docfileNoXmlSuffix(), Range.rangeStartup))
-        (* the xmlDocSigOf* functions encode type into string to be used in "id" *)
-        let mutable members = []
-        let addMember id xmlDoc = 
-            if hasDoc xmlDoc then
-                let doc = xmlDoc.GetXmlText()
-                members <- (id, doc) :: members
-        let doVal (v: Val) = addMember v.XmlDocSig v.XmlDoc
-        let doUnionCase (uc: UnionCase) = addMember uc.XmlDocSig uc.XmlDoc
-        let doField (rf: RecdField) = addMember rf.XmlDocSig rf.XmlDoc
-        let doTycon (tc: Tycon) = 
-            addMember tc.XmlDocSig tc.XmlDoc
-            for vref in tc.MembersOfFSharpTyconSorted do 
-                doVal vref.Deref 
-            for uc in tc.UnionCasesArray do
-                doUnionCase uc
-            for rf in tc.AllFieldsArray do
-                doField rf
-
-        let modulMember (m: ModuleOrNamespace) = addMember m.XmlDocSig m.XmlDoc
-        
-        (* moduleSpec - recurses *)
-        let rec doModule (mspec: ModuleOrNamespace) = 
-            let mtype = mspec.ModuleOrNamespaceType
-            if mspec.IsModule then modulMember mspec
-            let vals = 
-                mtype.AllValsAndMembers
-                |> Seq.toList
-                |> List.filter (fun x  -> not x.IsCompilerGenerated) 
-                |> List.filter (fun x -> x.MemberInfo.IsNone || x.IsExtensionMember)
-            List.iter doModule mtype.ModuleAndNamespaceDefinitions
-            List.iter doTycon mtype.ExceptionDefinitions
-            List.iter doVal vals
-            List.iter doTycon mtype.TypeDefinitions
-       
-        doModule generatedCcu.Contents
-
-        use os = File.CreateText xmlfile
-
-        fprintfn os ("<?xml version=\"1.0\" encoding=\"utf-8\"?>")
-        fprintfn os ("<doc>")
-        fprintfn os ("<assembly><name>%s</name></assembly>") assemblyName
-        fprintfn os ("<members>")
-        members |> List.iter (fun (id, doc) -> 
-            fprintfn os  "<member name=\"%s\">" id
-            fprintfn os  "%s" doc
-            fprintfn os  "</member>")
-        fprintfn os "</members>" 
-        fprintfn os "</doc>"   
-
-
-let DefaultFSharpBinariesDir = FSharpEnvironment.BinFolderOfDefaultFSharpCompiler(FSharpEnvironment.tryCurrentDomain()).Value
-
-let GenerateInterfaceData(tcConfig: TcConfig) = 
-    not tcConfig.standalone && not tcConfig.noSignatureData 
-
-let EncodeInterfaceData(tcConfig: TcConfig, tcGlobals, exportRemapping, generatedCcu, outfile, isIncrementalBuild) = 
-    if GenerateInterfaceData tcConfig then 
-        let resource1, resource2 = WriteSignatureData (tcConfig, tcGlobals, exportRemapping, generatedCcu, outfile, isIncrementalBuild)
-=======
 let EncodeSignatureData(tcConfig: TcConfig, tcGlobals, exportRemapping, generatedCcu, outfile, isIncrementalBuild) = 
     if tcConfig.GenerateSignatureData then 
-        let resource = WriteSignatureData (tcConfig, tcGlobals, exportRemapping, generatedCcu, outfile, isIncrementalBuild)
->>>>>>> 645ed210
+        let resource1, resource2 = WriteSignatureData (tcConfig, tcGlobals, exportRemapping, generatedCcu, outfile, isIncrementalBuild)
         // The resource gets written to a file for FSharp.Core
         let useDataFiles = (tcConfig.useOptimizationDataFile || tcGlobals.compilingFslib) && not isIncrementalBuild
         if useDataFiles then 
