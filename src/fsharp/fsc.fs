--- conflicted
+++ resolved
@@ -821,13 +821,9 @@
 
     ReportTime tcConfig "TAST -> IL"
     use unwindBuildPhase = PushThreadBuildPhaseUntilUnwind BuildPhase.IlxGen
-<<<<<<< HEAD
+
+    // Create the Abstract IL generator
     let ilxGenerator = CreateIlxAssemblyGenerator (tcConfig, tcImports, tcGlobals, (LightweightTcValForUsingInBuildMethodCall tcGlobals traitCtxtNone), generatedCcu)
-=======
-
-    // Create the Abstract IL generator
-    let ilxGenerator = CreateIlxAssemblyGenerator (tcConfig, tcImports, tcGlobals, (LightweightTcValForUsingInBuildMethodCall tcGlobals), generatedCcu)
->>>>>>> 645ed210
 
     let codegenBackend = (if Option.isSome dynamicAssemblyCreator then IlReflectBackend else IlWriteBackend)
 
