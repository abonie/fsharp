// Copyright (c) Microsoft Corporation.  All Rights Reserved.  See License.txt in the project root for license information.

module internal FSharp.Compiler.TastPickle

open System.Collections.Generic
open System.Text
open Internal.Utilities
open FSharp.Compiler
open FSharp.Compiler.AbstractIL
open FSharp.Compiler.AbstractIL.IL
open FSharp.Compiler.AbstractIL.Internal
open FSharp.Compiler.AbstractIL.Internal.Library
open FSharp.Compiler.AbstractIL.Diagnostics
open FSharp.Compiler.Tastops
open FSharp.Compiler.Lib
open FSharp.Compiler.Lib.Bits
open FSharp.Compiler.Range
open FSharp.Compiler.Rational
open FSharp.Compiler.Ast
open FSharp.Compiler.Tast
open FSharp.Compiler.TcGlobals
open FSharp.Compiler.ErrorLogger


let verbose = false

let ffailwith fileName str =
    let msg = FSComp.SR.pickleErrorReadingWritingMetadata(fileName, str)
    System.Diagnostics.Debug.Assert(false, msg)
    failwith msg


// Fixup pickled data w.r.t. a set of CCU thunks indexed by name
[<NoEquality; NoComparison>]
type PickledDataWithReferences<'rawData> =
    { /// The data that uses a collection of CcuThunks internally
      RawData: 'rawData
      /// The assumptions that need to be fixed up
      FixupThunks: CcuThunk [] }

    member x.Fixup loader =
        x.FixupThunks |> Array.iter (fun reqd -> reqd.Fixup(loader reqd.AssemblyName))
        x.RawData

    /// Like Fixup but loader may return None, in which case there is no fixup.
    member x.OptionalFixup loader =
        x.FixupThunks
        |> Array.iter(fun reqd->
            match loader reqd.AssemblyName with
            | Some(loaded) -> reqd.Fixup(loaded)
            | None -> reqd.FixupOrphaned() )
        x.RawData


//---------------------------------------------------------------------------
// Basic pickle/unpickle state
//---------------------------------------------------------------------------

[<NoEquality; NoComparison>]
type Table<'T> =
    { name: string
      tbl: Dictionary<'T, int>
      mutable rows: ResizeArray<'T>
      mutable count: int }
    member tbl.AsArray = Seq.toArray tbl.rows
    member tbl.Size = tbl.rows.Count
    member tbl.Add x =
        let n = tbl.count
        tbl.count <- tbl.count + 1
        tbl.tbl.[x] <- n
        tbl.rows.Add(x)
        n
    member tbl.FindOrAdd x =
        let mutable res = Unchecked.defaultof<_>
        let ok = tbl.tbl.TryGetValue(x, &res)
        if ok then res else tbl.Add x


    static member Create n =
      { name = n
        tbl = new System.Collections.Generic.Dictionary<_, _>(1000, HashIdentity.Structural)
        rows= new ResizeArray<_>(1000)
        count=0 }

[<NoEquality; NoComparison>]
type InputTable<'T> =
    { itbl_name: string
      itbl_rows: 'T array }

let new_itbl n r = { itbl_name=n; itbl_rows=r }

[<NoEquality; NoComparison>]
type NodeOutTable<'Data, 'Node> =
    { NodeStamp : ('Node -> Stamp)
      NodeName : ('Node -> string)
      GetRange : ('Node -> range)
      Deref: ('Node -> 'Data)
      Name: string
      Table: Table<Stamp> }
    member x.Size = x.Table.Size

    // inline this to get known-type-information through to the HashMultiMap constructor
    static member inline Create (stampF, nameF, rangeF, derefF, nm) =
        { NodeStamp = stampF
          NodeName = nameF
          GetRange = rangeF
          Deref = derefF
          Name = nm
          Table = Table<_>.Create nm }

[<NoEquality; NoComparison>]
type WriterState =
  { os: ByteBuffer
    oscope: CcuThunk
    occus: Table<CcuReference>
    oentities: NodeOutTable<EntityData, Entity>
    otypars: NodeOutTable<TyparData, Typar>
    ovals: NodeOutTable<ValData, Val>
    oanoninfos: NodeOutTable<AnonRecdTypeInfo, AnonRecdTypeInfo>
    ostrings: Table<string>
    opubpaths: Table<int[]>
    onlerefs: Table<int * int[]>
    osimpletys: Table<int>
    oglobals : TcGlobals
    mutable isStructThisArgPos : bool
    ofile : string
    /// Indicates if we are using in-memory format, where we store XML docs as well
    oInMem : bool
  }
let pfailwith st str = ffailwith st.ofile str

[<NoEquality; NoComparison>]
type NodeInTable<'Data, 'Node> =
    { LinkNode : ('Node -> 'Data -> unit)
      IsLinked : ('Node -> bool)
      Name : string
      Nodes : 'Node[] }
    member x.Get n = x.Nodes.[n]
    member x.Count = x.Nodes.Length

    static member Create (mkEmpty, lnk, isLinked, nm, n) =
        { LinkNode = lnk; IsLinked = isLinked; Name = nm; Nodes = Array.init n (fun _i -> mkEmpty() ) }

[<NoEquality; NoComparison>]
type ReaderState =
  { is: ByteStream
    iilscope: ILScopeRef
    iccus: InputTable<CcuThunk>
    ientities: NodeInTable<EntityData, Tycon>
    itypars: NodeInTable<TyparData, Typar>
    ivals: NodeInTable<ValData, Val>
    ianoninfos: NodeInTable<AnonRecdTypeInfo, AnonRecdTypeInfo>
    istrings: InputTable<string>
    ipubpaths: InputTable<PublicPath>
    inlerefs: InputTable<NonLocalEntityRef>
    isimpletys: InputTable<TType>
    ifile: string
    iILModule : ILModuleDef option // the Abstract IL metadata for the DLL being read
  }

let ufailwith st str = ffailwith st.ifile str

//---------------------------------------------------------------------------
// Basic pickle/unpickle operations
//---------------------------------------------------------------------------

type 'T pickler = 'T -> WriterState -> unit

let p_byte b st = st.os.EmitIntAsByte b
let p_bool b st = p_byte (if b then 1 else 0) st
let prim_p_int32 i st =
    p_byte (b0 i) st
    p_byte (b1 i) st
    p_byte (b2 i) st
    p_byte (b3 i) st

/// Compress integers according to the same scheme used by CLR metadata
/// This halves the size of pickled data
let p_int32 n st =
    if n >= 0 && n <= 0x7F then
        p_byte (b0 n) st
    else if n >= 0x80 && n <= 0x3FFF then
        p_byte ( (0x80 ||| (n >>> 8))) st
        p_byte ( (n &&& 0xFF)) st
    else
        p_byte 0xFF st
        prim_p_int32 n st

let space = ()
let p_space n () st =
    for i = 0 to n - 1 do
        p_byte 0 st

/// Represents space that was reserved but is now possibly used
let p_used_space1 f st =
    p_byte 1 st
    f st
    // leave more space
    p_space 1 space st

let p_bytes (s: byte[]) st =
    let len = s.Length
    p_int32 (len) st
    st.os.EmitBytes s

let p_prim_string (s: string) st =
    let bytes = Encoding.UTF8.GetBytes s
    let len = bytes.Length
    p_int32 (len) st
    st.os.EmitBytes bytes

let p_int c st = p_int32 c st
let p_int8 (i: sbyte) st = p_int32 (int32 i) st
let p_uint8 (i: byte) st = p_byte (int i) st
let p_int16 (i: int16) st = p_int32 (int32 i) st
let p_uint16 (x: uint16) st = p_int32 (int32 x) st
let p_uint32 (x: uint32) st = p_int32 (int32 x) st
let p_int64 (i: int64) st =
    p_int32 (int32 (i &&& 0xFFFFFFFFL)) st
    p_int32 (int32 (i >>> 32)) st

let p_uint64 (x: uint64) st = p_int64 (int64 x) st

let bits_of_float32 (x: float32) = System.BitConverter.ToInt32(System.BitConverter.GetBytes(x), 0)
let bits_of_float (x: float) = System.BitConverter.DoubleToInt64Bits(x)

let p_single i st = p_int32 (bits_of_float32 i) st
let p_double i st = p_int64 (bits_of_float i) st
let p_ieee64 i st = p_int64 (bits_of_float i) st
let p_char i st = p_uint16 (uint16 (int32 i)) st

let inline p_tup2 p1 p2 (a, b) (st: WriterState) =
    (p1 a st : unit); (p2 b st : unit)

let inline p_tup3 p1 p2 p3 (a, b, c) (st: WriterState) =
    (p1 a st : unit); (p2 b st : unit); (p3 c st : unit)

let inline  p_tup4 p1 p2 p3 p4 (a, b, c, d) (st: WriterState) =
    (p1 a st : unit); (p2 b st : unit); (p3 c st : unit); (p4 d st : unit)

let inline  p_tup5 p1 p2 p3 p4 p5 (a, b, c, d, e) (st: WriterState) =
    (p1 a st : unit); (p2 b st : unit); (p3 c st : unit); (p4 d st : unit); (p5 e st : unit)

let inline  p_tup6 p1 p2 p3 p4 p5 p6 (a, b, c, d, e, f) (st: WriterState) =
    (p1 a st : unit); (p2 b st : unit); (p3 c st : unit); (p4 d st : unit); (p5 e st : unit); (p6 f st : unit)

let inline  p_tup7 p1 p2 p3 p4 p5 p6 p7 (a, b, c, d, e, f, x7) (st: WriterState) =
    (p1 a st : unit); (p2 b st : unit); (p3 c st : unit); (p4 d st : unit); (p5 e st : unit); (p6 f st : unit); (p7 x7 st : unit)

let inline  p_tup8 p1 p2 p3 p4 p5 p6 p7 p8 (a, b, c, d, e, f, x7, x8) (st: WriterState) =
    (p1 a st : unit); (p2 b st : unit); (p3 c st : unit); (p4 d st : unit); (p5 e st : unit); (p6 f st : unit); (p7 x7 st : unit); (p8 x8 st : unit)

let inline  p_tup9 p1 p2 p3 p4 p5 p6 p7 p8 p9 (a, b, c, d, e, f, x7, x8, x9) (st: WriterState) =
    (p1 a st : unit); (p2 b st : unit); (p3 c st : unit); (p4 d st : unit); (p5 e st : unit); (p6 f st : unit); (p7 x7 st : unit); (p8 x8 st : unit); (p9 x9 st : unit)

let inline  p_tup10 p1 p2 p3 p4 p5 p6 p7 p8 p9 p10 (a, b, c, d, e, f, x7, x8, x9, x10) (st: WriterState) =
    (p1 a st : unit); (p2 b st : unit); (p3 c st : unit); (p4 d st : unit); (p5 e st : unit); (p6 f st : unit); (p7 x7 st : unit); (p8 x8 st : unit); (p9 x9 st : unit); (p10 x10 st : unit)

let inline  p_tup11 p1 p2 p3 p4 p5 p6 p7 p8 p9 p10 p11 (a, b, c, d, e, f, x7, x8, x9, x10, x11) (st: WriterState) =
    (p1 a st : unit); (p2 b st : unit); (p3 c st : unit); (p4 d st : unit); (p5 e st : unit); (p6 f st : unit); (p7 x7 st : unit); (p8 x8 st : unit); (p9 x9 st : unit); (p10 x10 st : unit); (p11 x11 st : unit)

let u_byte st = int (st.is.ReadByte())

type unpickler<'T> = ReaderState -> 'T

let u_bool st = let b = u_byte st in (b = 1)



let prim_u_int32 st =
    let b0 =  (u_byte st)
    let b1 =  (u_byte st)
    let b2 =  (u_byte st)
    let b3 =  (u_byte st)
    b0 ||| (b1 <<< 8) ||| (b2 <<< 16) ||| (b3 <<< 24)

let u_int32 st =
    let b0 = u_byte st
    if b0 <= 0x7F then b0
    else if b0 <= 0xbf then
        let b0 = b0 &&& 0x7F
        let b1 = (u_byte st)
        (b0 <<< 8) ||| b1
    else
        assert(b0 = 0xFF)
        prim_u_int32 st

let u_bytes st =
    let n =  (u_int32 st)
    st.is.ReadBytes n

let u_prim_string st =
    let len =  (u_int32 st)
    st.is.ReadUtf8String len

let u_int st = u_int32 st
let u_int8 st = sbyte (u_int32 st)
let u_uint8 st = byte (u_byte st)
let u_int16 st = int16 (u_int32 st)
let u_uint16 st = uint16 (u_int32 st)
let u_uint32 st = uint32 (u_int32 st)
let u_int64 st =
    let b1 = (int64 (u_int32 st)) &&& 0xFFFFFFFFL
    let b2 = int64 (u_int32 st)
    b1 ||| (b2 <<< 32)

let u_uint64 st = uint64 (u_int64 st)
let float32_of_bits (x: int32) = System.BitConverter.ToSingle(System.BitConverter.GetBytes(x), 0)
let float_of_bits (x: int64) = System.BitConverter.Int64BitsToDouble(x)

let u_single st = float32_of_bits (u_int32 st)
let u_double st = float_of_bits (u_int64 st)

let u_ieee64 st = float_of_bits (u_int64 st)

let u_char st = char (int32 (u_uint16 st))
let u_space n st =
    for i = 0 to n - 1 do
        let b = u_byte st
        if b <> 0 then
            warning(Error(FSComp.SR.pickleUnexpectedNonZero st.ifile, range0))

/// Represents space that was reserved but is now possibly used
let u_used_space1 f st =
    let b = u_byte st
    match b with
    | 0 -> None
    | 1 ->
        let x = f st
        u_space 1 st
        Some x
    | _ ->
        warning(Error(FSComp.SR.pickleUnexpectedNonZero st.ifile, range0)); None


let inline  u_tup2 p1 p2 (st: ReaderState) = let a = p1 st in let b = p2 st in (a, b)

let inline  u_tup3 p1 p2 p3 (st: ReaderState) =
  let a = p1 st in let b = p2 st in let c = p3 st in (a, b, c)

let inline u_tup4 p1 p2 p3 p4 (st: ReaderState) =
  let a = p1 st in let b = p2 st in let c = p3 st in let d = p4 st in (a, b, c, d)

let inline u_tup5 p1 p2 p3 p4 p5 (st: ReaderState) =
  let a = p1 st
  let b = p2 st
  let c = p3 st
  let d = p4 st
  let e = p5 st
  (a, b, c, d, e)

let inline u_tup6 p1 p2 p3 p4 p5 p6 (st: ReaderState) =
  let a = p1 st in let b = p2 st in let c = p3 st in let d = p4 st in let e = p5 st in let f = p6 st in (a, b, c, d, e, f)

let inline u_tup7 p1 p2 p3 p4 p5 p6 p7 (st: ReaderState) =
  let a = p1 st in let b = p2 st in let c = p3 st in let d = p4 st in let e = p5 st in let f = p6 st in let x7 = p7 st in (a, b, c, d, e, f, x7)

let inline u_tup8 p1 p2 p3 p4 p5 p6 p7 p8 (st: ReaderState) =
  let a = p1 st in let b = p2 st in let c = p3 st in let d = p4 st in let e = p5 st in let f = p6 st in let x7 = p7 st in let x8 = p8 st in  (a, b, c, d, e, f, x7, x8)

let inline u_tup9 p1 p2 p3 p4 p5 p6 p7 p8 p9 (st: ReaderState) =
  let a = p1 st in let b = p2 st in let c = p3 st in let d = p4 st in let e = p5 st in let f = p6 st in let x7 = p7 st in let x8 = p8 st in let x9 = p9 st in (a, b, c, d, e, f, x7, x8, x9)

let inline u_tup10 p1 p2 p3 p4 p5 p6 p7 p8 p9 p10 (st: ReaderState) =
  let a = p1 st in let b = p2 st in let c = p3 st in let d = p4 st in
  let e = p5 st in let f = p6 st in let x7 = p7 st in let x8 = p8 st in
  let x9 = p9 st in let x10 = p10 st in (a, b, c, d, e, f, x7, x8, x9, x10)

let inline u_tup11 p1 p2 p3 p4 p5 p6 p7 p8 p9 p10 p11 (st: ReaderState) =
  let a = p1 st in let b = p2 st in let c = p3 st in let d = p4 st in
  let e = p5 st in let f = p6 st in let x7 = p7 st in let x8 = p8 st in
  let x9 = p9 st in let x10 = p10 st in let x11 = p11 st in (a, b, c, d, e, f, x7, x8, x9, x10, x11)

let inline u_tup12 p1 p2 p3 p4 p5 p6 p7 p8 p9 p10 p11 p12 (st: ReaderState) =
  let a = p1 st in let b = p2 st in let c = p3 st in let d = p4 st in
  let e = p5 st in let f = p6 st in let x7 = p7 st in let x8 = p8 st in
  let x9 = p9 st in let x10 = p10 st in let x11 = p11 st in let x12 = p12 st in
  (a, b, c, d, e, f, x7, x8, x9, x10, x11, x12)

let inline u_tup13 p1 p2 p3 p4 p5 p6 p7 p8 p9 p10 p11 p12 p13 (st: ReaderState) =
  let a = p1 st in let b = p2 st in let c = p3 st in let d = p4 st in
  let e = p5 st in let f = p6 st in let x7 = p7 st in let x8 = p8 st in
  let x9 = p9 st in let x10 = p10 st in let x11 = p11 st in let x12 = p12 st in let x13 = p13 st in
  (a, b, c, d, e, f, x7, x8, x9, x10, x11, x12, x13)

let inline u_tup14 p1 p2 p3 p4 p5 p6 p7 p8 p9 p10 p11 p12 p13 p14 (st: ReaderState) =
  let a = p1 st in let b = p2 st in let c = p3 st in let d = p4 st in
  let e = p5 st in let f = p6 st in let x7 = p7 st in let x8 = p8 st in
  let x9 = p9 st in let x10 = p10 st in let x11 = p11 st in let x12 = p12 st in let x13 = p13 st in
  let x14 = p14 st in
  (a, b, c, d, e, f, x7, x8, x9, x10, x11, x12, x13, x14)
let inline u_tup15 p1 p2 p3 p4 p5 p6 p7 p8 p9 p10 p11 p12 p13 p14 p15 (st: ReaderState) =
  let a = p1 st in let b = p2 st in let c = p3 st in let d = p4 st in
  let e = p5 st in let f = p6 st in let x7 = p7 st in let x8 = p8 st in
  let x9 = p9 st in let x10 = p10 st in let x11 = p11 st in let x12 = p12 st in let x13 = p13 st in
  let x14 = p14 st in let x15 = p15 st in
  (a, b, c, d, e, f, x7, x8, x9, x10, x11, x12, x13, x14, x15)

let inline u_tup16 p1 p2 p3 p4 p5 p6 p7 p8 p9 p10 p11 p12 p13 p14 p15 p16 (st: ReaderState) =
  let a = p1 st in let b = p2 st in let c = p3 st in let d = p4 st in
  let e = p5 st in let f = p6 st in let x7 = p7 st in let x8 = p8 st in
  let x9 = p9 st in let x10 = p10 st in let x11 = p11 st in let x12 = p12 st in let x13 = p13 st in
  let x14 = p14 st in let x15 = p15 st in let x16 = p16 st in
  (a, b, c, d, e, f, x7, x8, x9, x10, x11, x12, x13, x14, x15, x16)

let inline u_tup17 p1 p2 p3 p4 p5 p6 p7 p8 p9 p10 p11 p12 p13 p14 p15 p16 p17 (st: ReaderState) =
  let a = p1 st in let b = p2 st in let c = p3 st in let d = p4 st in
  let e = p5 st in let f = p6 st in let x7 = p7 st in let x8 = p8 st in
  let x9 = p9 st in let x10 = p10 st in let x11 = p11 st in let x12 = p12 st in let x13 = p13 st in
  let x14 = p14 st in let x15 = p15 st in let x16 = p16 st in let x17 = p17 st in
  (a, b, c, d, e, f, x7, x8, x9, x10, x11, x12, x13, x14, x15, x16, x17)


//---------------------------------------------------------------------------
// Pickle/unpickle operations for observably shared graph nodes
//---------------------------------------------------------------------------

// exception Nope

// ctxt is for debugging
let p_osgn_ref (_ctxt: string) (outMap : NodeOutTable<_, _>) x st =
    let idx = outMap.Table.FindOrAdd (outMap.NodeStamp x)
    //if ((idx = 0) && outMap.Name = "oentities") then
    //    let msg =
    //        sprintf "idx %d#%d in table %s has name '%s', was defined at '%s' and is referenced from context %s\n"
    //            idx (outMap.NodeStamp x)
    //            outMap.Name (outMap.NodeName x)
    //            (stringOfRange (outMap.GetRange x))
    //            _ctxt
    //    System.Diagnostics.Debug.Assert(false, msg )
    p_int idx st

let p_osgn_decl (outMap : NodeOutTable<_, _>) p x st =
    let stamp = outMap.NodeStamp x
    let idx = outMap.Table.FindOrAdd stamp
    //dprintf "decl %d#%d in table %s has name %s\n" idx (outMap.NodeStamp x) outMap.Name (outMap.NodeName x)
    p_tup2 p_int p (idx, outMap.Deref x) st

let u_osgn_ref (inMap: NodeInTable<_, _>) st =
    let n = u_int st
    if n < 0 || n >= inMap.Count then ufailwith st ("u_osgn_ref: out of range, table = "+inMap.Name+", n = "+string n)
    inMap.Get n

let u_osgn_decl (inMap: NodeInTable<_, _>) u st =
    let idx, data = u_tup2 u_int u st
    //   dprintf "unpickling osgn %d in table %s\n" idx nm
    let res = inMap.Get idx
    inMap.LinkNode res data
    res

//---------------------------------------------------------------------------
// Pickle/unpickle operations for interned nodes
//---------------------------------------------------------------------------

let encode_uniq (tbl: Table<_>) key = tbl.FindOrAdd key
let lookup_uniq st tbl n =
    let arr = tbl.itbl_rows
    if n < 0 || n >= arr.Length then ufailwith st ("lookup_uniq in table "+tbl.itbl_name+" out of range, n = "+string n+ ", sizeof(tab) = " + string (Array.length arr))
    arr.[n]

//---------------------------------------------------------------------------
// Pickle/unpickle arrays and lists. For lists use the same binary format as arrays so we can switch
// between internal representations relatively easily
//-------------------------------------------------------------------------

let p_array_core f (x: 'T[]) st =
    for i = 0 to x.Length-1 do
        f x.[i] st

let p_array f (x: 'T[]) st =
    p_int x.Length st
    p_array_core f x st

// Optionally encode an extra item using a marker bit.
// When extraf is None, the marker bit is not set, and this is identical to p_array.
let p_array_ext extraf f (x: 'T[]) st =
    let n = x.Length
    let n = if Option.isSome extraf then n ||| 0x80000000 else n
    p_int n st
    match extraf with
    | None -> ()
    | Some f -> f st
    p_array_core f x st

let p_list_core f (xs: 'T list) st =
    for x in xs do
        f x st

let p_list f x st =
    p_int (List.length x) st
    p_list_core f x st
let p_list_ext extraf f x st =
    let n = List.length x
    let n = if Option.isSome extraf then n ||| 0x80000000 else n
    p_int n st
    match extraf with
    | None -> ()
    | Some f -> f st
    p_list_core f x st

let p_List f (x: 'T list) st = p_list f x st

let p_wrap (f: 'T -> 'U) (p : 'U pickler) : 'T pickler = (fun x st -> p (f x) st)
let p_option f x st =
    match x with
    | None -> p_byte 0 st
    | Some h -> p_byte 1 st; f h st

// Pickle lazy values in such a way that they can, in some future F# compiler version, be read back
// lazily. However, a lazy reader is not used in this version because the value may contain the definitions of some
// OSGN nodes.
let private p_lazy_impl p v st =
    let fixupPos1 = st.os.Position
    // We fix these up after
    prim_p_int32 0 st
    let fixupPos2 = st.os.Position
    prim_p_int32 0 st
    let fixupPos3 = st.os.Position
    prim_p_int32 0 st
    let fixupPos4 = st.os.Position
    prim_p_int32 0 st
    let fixupPos5 = st.os.Position
    prim_p_int32 0 st
    let fixupPos6 = st.os.Position
    prim_p_int32 0 st
    let fixupPos7 = st.os.Position
    prim_p_int32 0 st
    let idx1 = st.os.Position
    let otyconsIdx1 = st.oentities.Size
    let otyparsIdx1 = st.otypars.Size
    let ovalsIdx1 = st.ovals.Size
    // Run the pickler
    p v st
    // Determine and fixup the length of the pickled data
    let idx2 = st.os.Position
    st.os.FixupInt32 fixupPos1 (idx2-idx1)
    // Determine and fixup the ranges of OSGN nodes defined within the lazy portion
    let otyconsIdx2 = st.oentities.Size
    let otyparsIdx2 = st.otypars.Size
    let ovalsIdx2 = st.ovals.Size
    st.os.FixupInt32 fixupPos2 otyconsIdx1
    st.os.FixupInt32 fixupPos3 otyconsIdx2
    st.os.FixupInt32 fixupPos4 otyparsIdx1
    st.os.FixupInt32 fixupPos5 otyparsIdx2
    st.os.FixupInt32 fixupPos6 ovalsIdx1
    st.os.FixupInt32 fixupPos7 ovalsIdx2

let p_lazy p x st =
    p_lazy_impl p (Lazy.force x) st

let p_maybe_lazy p (x: MaybeLazy<_>) st =
    p_lazy_impl p x.Value st

let p_hole () =
    let h = ref (None : ('T -> WriterState -> unit) option)
    (fun f -> h := Some f), (fun x st -> match !h with Some f -> f x st | None -> pfailwith st "p_hole: unfilled hole")

let p_hole2 () =
    let h = ref (None : ('Arg -> 'T -> WriterState -> unit) option)
    (fun f -> h := Some f), (fun arg x st -> match !h with Some f -> f arg x st | None -> pfailwith st "p_hole2: unfilled hole")

let u_array_core f n st =
    let res = Array.zeroCreate n
    for i = 0 to n-1 do
        res.[i] <- f st
    res

let u_array f st =
    let n = u_int st
    u_array_core f n st

// Optionally decode an extra item if a marker bit is present.
// When the marker bit is not set this is identical to u_array, and extraf is not called
let u_array_ext extraf f st =
    let n = u_int st
    let extraItem =
        if n &&& 0x80000000 = 0x80000000 then
            Some (extraf st)
        else
            None
    let arr = u_array_core f (n &&& 0x7FFFFFFF) st
    extraItem, arr

let u_list_core f n st =
    [ for _ in 1..n do
         yield f st ]

let u_list f st =
    let n = u_int st
    u_list_core f n st
let u_list_ext extra f st =
    let n = u_int st
    let extraItem =
        if n &&& 0x80000000 = 0x80000000 then
            Some (extra st)
        else
            None
    let list = u_list_core f (n &&& 0x7FFFFFFF) st
    extraItem, list

#if FLAT_LIST_AS_LIST
#else
let u_List f st = u_list f st // new List<_> (u_array f st)
#endif
#if FLAT_LIST_AS_ARRAY_STRUCT
//#else
let u_List f st = List(u_array f st)
#endif
#if FLAT_LIST_AS_ARRAY
//#else
let u_List f st = u_array f st
#endif

let u_array_revi f st =
    let n = u_int st
    let res = Array.zeroCreate n
    for i = 0 to n-1 do
        res.[i] <- f st (n-1-i)
    res

// Mark up default constraints with a priority in reverse order: last gets 0 etc. See comment on TyparConstraint.DefaultsTo
let u_list_revi f st =
    let n = u_int st
    [ for i = 0 to n-1 do
         yield f st (n-1-i) ]


let u_wrap (f: 'U -> 'T) (u : 'U unpickler) : 'T unpickler = (fun st -> f (u st))

let u_option f st =
    let tag = u_byte st
    match tag with
    | 0 -> None
    | 1 -> Some (f st)
    | n -> ufailwith st ("u_option: found number " + string n)

// Boobytrap an OSGN node with a force of a lazy load of a bunch of pickled data
#if LAZY_UNPICKLE
let wire (x: osgn<_>) (res: Lazy<_>) =
    x.osgnTripWire <- Some(fun () -> res.Force() |> ignore)
#endif

let u_lazy u st =

    // Read the number of bytes in the record
    let len         = prim_u_int32 st // fixupPos1
    // These are the ranges of OSGN nodes defined within the lazily read portion of the graph
    let otyconsIdx1 = prim_u_int32 st // fixupPos2
    let otyconsIdx2 = prim_u_int32 st // fixupPos3
    let otyparsIdx1 = prim_u_int32 st // fixupPos4
    let otyparsIdx2 = prim_u_int32 st // fixupPos5
    let ovalsIdx1   = prim_u_int32 st // fixupPos6
    let ovalsIdx2   = prim_u_int32 st // fixupPos7

#if LAZY_UNPICKLE
    // Record the position in the bytestream to use when forcing the read of the data
    let idx1 = st.is.Position
    // Skip the length of data
    st.is.Skip len
    // This is the lazy computation that wil force the unpickling of the term.
    // This term must contain OSGN definitions of the given nodes.
    let res =
        lazy (let st = { st with is = st.is.CloneAndSeek idx1 }
              u st)
    /// Force the reading of the data as a "tripwire" for each of the OSGN thunks
    for i = otyconsIdx1 to otyconsIdx2-1 do wire (st.ientities.Get(i)) res done
    for i = ovalsIdx1   to ovalsIdx2-1   do wire (st.ivals.Get(i))   res done
    for i = otyparsIdx1 to otyparsIdx2-1 do wire (st.itypars.Get(i)) res done
    res
#else
    ignore (len, otyconsIdx1, otyconsIdx2, otyparsIdx1, otyparsIdx2, ovalsIdx1, ovalsIdx2)
    Lazy.CreateFromValue(u st)
#endif


let u_hole () =
    let h = ref (None : 'T unpickler option)
    (fun f -> h := Some f), (fun st -> match !h with Some f -> f st | None -> ufailwith st "u_hole: unfilled hole")

//---------------------------------------------------------------------------
// Pickle/unpickle F# interface data
//---------------------------------------------------------------------------

// Strings
// A huge number of these occur in pickled F# data, so make them unique
let encode_string stringTab x = encode_uniq stringTab x
let decode_string x = x
let lookup_string st stringTab x = lookup_uniq st stringTab x
let u_encoded_string = u_prim_string
let u_string st   = lookup_uniq st st.istrings (u_int st)
let u_strings = u_list u_string
let u_ints = u_list u_int


let p_encoded_string = p_prim_string
let p_string s st = p_int (encode_string st.ostrings s) st
let p_strings = p_list p_string
let p_ints = p_list p_int

// CCU References
// A huge number of these occur in pickled F# data, so make them unique
let encode_ccuref ccuTab (x: CcuThunk) = encode_uniq ccuTab x.AssemblyName
let decode_ccuref x = x
let lookup_ccuref st ccuTab x = lookup_uniq st ccuTab x
let u_encoded_ccuref st =
    match u_byte st with
    | 0 -> u_prim_string st
    | n -> ufailwith st ("u_encoded_ccuref: found number " + string n)
let u_ccuref st   = lookup_uniq st st.iccus (u_int st)

let p_encoded_ccuref x st =
    p_byte 0 st // leave a dummy tag to make room for future encodings of ccurefs
    p_prim_string x st

let p_ccuref s st = p_int (encode_ccuref st.occus s) st

// References to public items in this module
// A huge number of these occur in pickled F# data, so make them unique
let decode_pubpath st stringTab a = PubPath(Array.map (lookup_string st stringTab) a)
let lookup_pubpath st pubpathTab x = lookup_uniq st pubpathTab x
let u_encoded_pubpath = u_array u_int
let u_pubpath st = lookup_uniq st st.ipubpaths (u_int st)

let encode_pubpath stringTab pubpathTab (PubPath(a)) = encode_uniq pubpathTab (Array.map (encode_string stringTab) a)
let p_encoded_pubpath = p_array p_int
let p_pubpath x st = p_int (encode_pubpath st.ostrings st.opubpaths x) st

// References to other modules
// A huge number of these occur in pickled F# data, so make them unique
let decode_nleref st ccuTab stringTab (a, b) = mkNonLocalEntityRef (lookup_ccuref st ccuTab a) (Array.map (lookup_string st stringTab) b)
let lookup_nleref st nlerefTab x = lookup_uniq st nlerefTab x
let u_encoded_nleref = u_tup2 u_int (u_array u_int)
let u_nleref st = lookup_uniq st st.inlerefs (u_int st)

let encode_nleref ccuTab stringTab nlerefTab thisCcu (nleref: NonLocalEntityRef) =
#if !NO_EXTENSIONTYPING
    // Remap references to statically-linked Entity nodes in provider-generated entities to point to the current assembly.
    // References to these nodes _do_ appear in F# assembly metadata, because they may be public.
    let nleref =
        match nleref.Deref.PublicPath with
        | Some pubpath when nleref.Deref.IsProvidedGeneratedTycon ->
            if verbose then dprintfn "remapping pickled reference to provider-generated type %s"  nleref.Deref.DisplayNameWithStaticParameters
            rescopePubPath thisCcu pubpath
        | _ -> nleref
#else
    ignore thisCcu
#endif

    let (NonLocalEntityRef(a, b)) = nleref
    encode_uniq nlerefTab (encode_ccuref ccuTab a, Array.map (encode_string stringTab) b)
let p_encoded_nleref = p_tup2 p_int (p_array p_int)
let p_nleref x st = p_int (encode_nleref st.occus st.ostrings st.onlerefs st.oscope x) st

// Simple types are types like "int", represented as TType(Ref_nonlocal(..., "int"), []).
// A huge number of these occur in pickled F# data, so make them unique.
let decode_simpletyp st _ccuTab _stringTab nlerefTab a = TType_app(ERefNonLocal (lookup_nleref st nlerefTab a), [])
let lookup_simpletyp st simpleTyTab x = lookup_uniq st simpleTyTab x
let u_encoded_simpletyp st = u_int  st
let u_encoded_anoninfo st = u_int  st
let u_simpletyp st = lookup_uniq st st.isimpletys (u_int st)
let encode_simpletyp ccuTab stringTab nlerefTab simpleTyTab thisCcu a = encode_uniq simpleTyTab (encode_nleref ccuTab stringTab nlerefTab thisCcu a)
let p_encoded_simpletyp x st = p_int x st
let p_encoded_anoninfo x st = p_int x st
let p_simpletyp x st = p_int (encode_simpletyp st.occus st.ostrings st.onlerefs st.osimpletys st.oscope x) st

let pickleObjWithDanglingCcus inMem file g scope p x =
  let ccuNameTab, (ntycons, ntypars, nvals, nanoninfos), stringTab, pubpathTab, nlerefTab, simpleTyTab, phase1bytes =
    let st1 =
      { os = ByteBuffer.Create 100000
        oscope=scope
        occus= Table<_>.Create "occus"
        oentities=NodeOutTable<_, _>.Create((fun (tc: Tycon) -> tc.Stamp), (fun tc -> tc.LogicalName), (fun tc -> tc.Range), (fun osgn -> osgn), "otycons")
        otypars=NodeOutTable<_, _>.Create((fun (tp: Typar) -> tp.Stamp), (fun tp -> tp.DisplayName), (fun tp -> tp.Range), (fun osgn -> osgn), "otypars")
        ovals=NodeOutTable<_, _>.Create((fun (v: Val) -> v.Stamp), (fun v -> v.LogicalName), (fun v -> v.Range), (fun osgn -> osgn), "ovals")
        oanoninfos=NodeOutTable<_, _>.Create((fun (v: AnonRecdTypeInfo) -> v.Stamp), (fun v -> string v.Stamp), (fun _ -> range0), id, "oanoninfos")
        ostrings=Table<_>.Create "ostrings"
        onlerefs=Table<_>.Create "onlerefs"
        opubpaths=Table<_>.Create "opubpaths"
        osimpletys=Table<_>.Create "osimpletys"
        oglobals=g
        ofile=file
        oInMem=inMem
        isStructThisArgPos = false}
    p x st1
    let sizes =
      st1.oentities.Size,
      st1.otypars.Size,
      st1.ovals.Size,
      st1.oanoninfos.Size
    st1.occus, sizes, st1.ostrings, st1.opubpaths, st1.onlerefs, st1.osimpletys, st1.os.Close()

  let phase2bytes =
    let st2 =
     { os = ByteBuffer.Create 100000
       oscope=scope
       occus= Table<_>.Create "occus (fake)"
       oentities=NodeOutTable<_, _>.Create((fun (tc: Tycon) -> tc.Stamp), (fun tc -> tc.LogicalName), (fun tc -> tc.Range), (fun osgn -> osgn), "otycons")
       otypars=NodeOutTable<_, _>.Create((fun (tp: Typar) -> tp.Stamp), (fun tp -> tp.DisplayName), (fun tp -> tp.Range), (fun osgn -> osgn), "otypars")
       ovals=NodeOutTable<_, _>.Create((fun (v: Val) -> v.Stamp), (fun v -> v.LogicalName), (fun v -> v.Range), (fun osgn -> osgn), "ovals")
       oanoninfos=NodeOutTable<_, _>.Create((fun (v: AnonRecdTypeInfo) -> v.Stamp), (fun v -> string v.Stamp), (fun _ -> range0), id, "oanoninfos")
       ostrings=Table<_>.Create "ostrings (fake)"
       opubpaths=Table<_>.Create "opubpaths (fake)"
       onlerefs=Table<_>.Create "onlerefs (fake)"
       osimpletys=Table<_>.Create "osimpletys (fake)"
       oglobals=g
       ofile=file
       oInMem=inMem
       isStructThisArgPos = false }
    p_array p_encoded_ccuref ccuNameTab.AsArray st2
    // Add a 4th integer indicated by a negative 1st integer
    let z1 = if nanoninfos > 0 then  -ntycons-1 else ntycons
    p_int z1 st2
    p_tup2 p_int p_int (ntypars, nvals) st2
    if nanoninfos > 0 then
        p_int nanoninfos st2
    p_tup5
        (p_array p_encoded_string)
        (p_array p_encoded_pubpath)
        (p_array p_encoded_nleref)
        (p_array p_encoded_simpletyp)
        p_bytes
        (stringTab.AsArray, pubpathTab.AsArray, nlerefTab.AsArray, simpleTyTab.AsArray, phase1bytes)
        st2
    st2.os.Close()
  phase2bytes

let check (ilscope: ILScopeRef) (inMap : NodeInTable<_, _>) =
    for i = 0 to inMap.Count - 1 do
      let n = inMap.Get i
      if not (inMap.IsLinked n) then
        warning(Error(FSComp.SR.pickleMissingDefinition (i, inMap.Name, ilscope.QualifiedName), range0))
        // Note for compiler developers: to get information about which item this index relates to,
        // enable the conditional in Pickle.p_osgn_ref to refer to the given index number and recompile
        // an identical copy of the source for the DLL containing the data being unpickled.  A message will
        // then be printed indicating the name of the item.

let unpickleObjWithDanglingCcus file ilscope (iILModule: ILModuleDef option) u (phase2bytes: byte[]) =
    let st2 =
       { is = ByteStream.FromBytes (phase2bytes, 0, phase2bytes.Length)
         iilscope= ilscope
         iccus= new_itbl "iccus (fake)" [| |]
         ientities= NodeInTable<_, _>.Create (Tycon.NewUnlinked, (fun osgn tg -> osgn.Link tg), (fun osgn -> osgn.IsLinked), "itycons", 0)
         itypars= NodeInTable<_, _>.Create (Typar.NewUnlinked, (fun osgn tg -> osgn.Link tg), (fun osgn -> osgn.IsLinked), "itypars", 0)
<<<<<<< HEAD
         ivals  = NodeInTable<_, _>.Create (Val.NewUnlinked , (fun osgn tg -> osgn.Link tg), (fun osgn -> osgn.IsLinked), "ivals", 0)
=======
         ivals  = NodeInTable<_, _>.Create (Val.NewUnlinked, (fun osgn tg -> osgn.Link tg), (fun osgn -> osgn.IsLinked), "ivals", 0)
>>>>>>> 88d18d99
         ianoninfos=NodeInTable<_, _>.Create(AnonRecdTypeInfo.NewUnlinked, (fun osgn tg -> osgn.Link tg), (fun osgn -> osgn.IsLinked), "ianoninfos", 0)
         istrings = new_itbl "istrings (fake)" [| |]
         inlerefs = new_itbl "inlerefs (fake)" [| |]
         ipubpaths = new_itbl "ipubpaths (fake)" [| |]
         isimpletys = new_itbl "isimpletys (fake)" [| |]
         ifile=file
         iILModule = iILModule }
    let ccuNameTab = u_array u_encoded_ccuref st2
    let z1 = u_int st2
    let ntycons = if z1 < 0 then -z1-1 else z1
    let ntypars, nvals = u_tup2 u_int u_int st2
    let nanoninfos = if z1 < 0 then u_int st2 else 0
    let stringTab, pubpathTab, nlerefTab, simpleTyTab, phase1bytes =
        u_tup5
            (u_array u_encoded_string)
            (u_array u_encoded_pubpath)
            (u_array u_encoded_nleref)
            (u_array u_encoded_simpletyp)
            u_bytes
            st2
    let ccuTab       = new_itbl "iccus"       (Array.map (CcuThunk.CreateDelayed) ccuNameTab)
    let stringTab    = new_itbl "istrings"    (Array.map decode_string stringTab)
    let pubpathTab   = new_itbl "ipubpaths"   (Array.map (decode_pubpath st2 stringTab) pubpathTab)
    let nlerefTab    = new_itbl "inlerefs"    (Array.map (decode_nleref st2 ccuTab stringTab) nlerefTab)
    let simpletypTab = new_itbl "simpleTyTab" (Array.map (decode_simpletyp st2 ccuTab stringTab nlerefTab) simpleTyTab)
    let data =
        let st1 =
           { is = ByteStream.FromBytes (phase1bytes, 0, phase1bytes.Length)
             iccus=  ccuTab
             iilscope= ilscope
             ientities= NodeInTable<_, _>.Create(Tycon.NewUnlinked, (fun osgn tg -> osgn.Link tg), (fun osgn -> osgn.IsLinked), "itycons", ntycons)
             itypars= NodeInTable<_, _>.Create(Typar.NewUnlinked, (fun osgn tg -> osgn.Link tg), (fun osgn -> osgn.IsLinked), "itypars", ntypars)
<<<<<<< HEAD
             ivals=   NodeInTable<_, _>.Create(Val.NewUnlinked  , (fun osgn tg -> osgn.Link tg), (fun osgn -> osgn.IsLinked), "ivals", nvals)
=======
             ivals=   NodeInTable<_, _>.Create(Val.NewUnlinked, (fun osgn tg -> osgn.Link tg), (fun osgn -> osgn.IsLinked), "ivals", nvals)
>>>>>>> 88d18d99
             ianoninfos=NodeInTable<_, _>.Create(AnonRecdTypeInfo.NewUnlinked, (fun osgn tg -> osgn.Link tg), (fun osgn -> osgn.IsLinked), "ianoninfos", nanoninfos)
             istrings = stringTab
             ipubpaths = pubpathTab
             inlerefs = nlerefTab
             isimpletys = simpletypTab
             ifile=file
             iILModule = iILModule }
        let res = u st1
#if !LAZY_UNPICKLE
        check ilscope st1.ientities
        check ilscope st1.ivals
        check ilscope st1.itypars
#endif
        res

    {RawData=data; FixupThunks=ccuTab.itbl_rows }


//=========================================================================
// PART II
//=========================================================================

//---------------------------------------------------------------------------
// Pickle/unpickle for Abstract IL data, up to IL instructions
//---------------------------------------------------------------------------

let p_ILPublicKey x st =
    match x with
    | PublicKey b      -> p_byte 0 st; p_bytes b st
    | PublicKeyToken b -> p_byte 1 st; p_bytes b st

let p_ILVersion (x: ILVersionInfo) st = p_tup4 p_uint16 p_uint16 p_uint16 p_uint16 (x.Major, x.Minor, x.Build, x.Revision) st

let p_ILModuleRef (x: ILModuleRef) st =
    p_tup3 p_string p_bool (p_option p_bytes) (x.Name, x.HasMetadata, x.Hash) st

let p_ILAssemblyRef (x: ILAssemblyRef) st =
    p_byte 0 st // leave a dummy tag to make room for future encodings of assembly refs
    p_tup6 p_string (p_option p_bytes) (p_option p_ILPublicKey) p_bool (p_option p_ILVersion) (p_option p_string)
      ( x.Name, x.Hash, x.PublicKey, x.Retargetable, x.Version, x.Locale) st

let p_ILScopeRef x st =
    match x with
    | ILScopeRef.Local         -> p_byte 0 st
    | ILScopeRef.Module mref   -> p_byte 1 st; p_ILModuleRef mref st
    | ILScopeRef.Assembly aref -> p_byte 2 st; p_ILAssemblyRef aref st

let u_ILPublicKey st =
    let tag = u_byte st
    match tag with
    | 0 -> u_bytes st |> PublicKey
    | 1 -> u_bytes st |> PublicKeyToken
    | _ -> ufailwith st "u_ILPublicKey"

let u_ILVersion st = 
    let (major, minor, build, revision) = u_tup4 u_uint16 u_uint16 u_uint16 u_uint16 st
    ILVersionInfo(major, minor, build, revision)

let u_ILModuleRef st =
    let (a, b, c) = u_tup3 u_string u_bool (u_option u_bytes) st
    ILModuleRef.Create(a, b, c)

let u_ILAssemblyRef st =
    let tag = u_byte st
    match tag with
    | 0 ->
        let a, b, c, d, e, f = u_tup6 u_string (u_option u_bytes) (u_option u_ILPublicKey) u_bool (u_option u_ILVersion) (u_option u_string) st
        ILAssemblyRef.Create(a, b, c, d, e, f)
    | _ -> ufailwith st "u_ILAssemblyRef"

// IL scope references are rescoped as they are unpickled.  This means
// the pickler accepts IL fragments containing ILScopeRef.Local and adjusts them
// to be absolute scope references.
let u_ILScopeRef st =
    let res =
        let tag = u_byte st
        match tag with
        | 0 -> ILScopeRef.Local
        | 1 -> u_ILModuleRef st |> ILScopeRef.Module
        | 2 -> u_ILAssemblyRef st |> ILScopeRef.Assembly
        | _ -> ufailwith st "u_ILScopeRef"
    let res = rescopeILScopeRef st.iilscope res
    res

let p_ILHasThis x st =
    p_byte (match x with
            | ILThisConvention.Instance -> 0
            | ILThisConvention.InstanceExplicit -> 1
            | ILThisConvention.Static -> 2) st

let p_ILArrayShape = p_wrap (fun (ILArrayShape x) -> x) (p_list (p_tup2 (p_option p_int32) (p_option p_int32)))

let rec p_ILType ty st =
    match ty with
    | ILType.Void                   -> p_byte 0 st
    | ILType.Array (shape, ty)       -> p_byte 1 st; p_tup2 p_ILArrayShape p_ILType (shape, ty) st
    | ILType.Value tspec            -> p_byte 2 st; p_ILTypeSpec tspec st
    | ILType.Boxed tspec            -> p_byte 3 st; p_ILTypeSpec tspec st
    | ILType.Ptr ty                 -> p_byte 4 st; p_ILType ty st
    | ILType.Byref ty               -> p_byte 5 st; p_ILType ty st
    | ILType.FunctionPointer csig   -> p_byte 6 st; p_ILCallSig csig st
    | ILType.TypeVar n              -> p_byte 7 st; p_uint16 n st
    | ILType.Modified (req, tref, ty) -> p_byte 8 st; p_tup3 p_bool p_ILTypeRef p_ILType (req, tref, ty) st

and p_ILTypes tys = p_list p_ILType tys

and p_ILBasicCallConv x st =
    p_byte (match x with
            | ILArgConvention.Default -> 0
            | ILArgConvention.CDecl  -> 1
            | ILArgConvention.StdCall -> 2
            | ILArgConvention.ThisCall -> 3
            | ILArgConvention.FastCall -> 4
            | ILArgConvention.VarArg -> 5) st

and p_ILCallConv (Callconv(x, y)) st = p_tup2 p_ILHasThis p_ILBasicCallConv (x, y) st

and p_ILCallSig x st = p_tup3 p_ILCallConv p_ILTypes p_ILType (x.CallingConv, x.ArgTypes, x.ReturnType) st

and p_ILTypeRef (x: ILTypeRef) st = p_tup3 p_ILScopeRef p_strings p_string (x.Scope, x.Enclosing, x.Name) st

and p_ILTypeSpec (a: ILTypeSpec) st = p_tup2 p_ILTypeRef p_ILTypes (a.TypeRef, a.GenericArgs) st

let u_ILBasicCallConv st =
    match u_byte st with
    | 0 -> ILArgConvention.Default
    | 1 -> ILArgConvention.CDecl
    | 2 -> ILArgConvention.StdCall
    | 3 -> ILArgConvention.ThisCall
    | 4 -> ILArgConvention.FastCall
    | 5 -> ILArgConvention.VarArg
    | _ -> ufailwith st "u_ILBasicCallConv"

let u_ILHasThis st =
    match u_byte st with
    | 0 -> ILThisConvention.Instance
    | 1 -> ILThisConvention.InstanceExplicit
    | 2 -> ILThisConvention.Static
    | _ -> ufailwith st "u_ILHasThis"

let u_ILCallConv st = let a, b = u_tup2 u_ILHasThis u_ILBasicCallConv st in Callconv(a, b)
let u_ILTypeRef st = let a, b, c = u_tup3 u_ILScopeRef u_strings u_string st in ILTypeRef.Create(a, b, c)
let u_ILArrayShape = u_wrap (fun x -> ILArrayShape x) (u_list (u_tup2 (u_option u_int32) (u_option u_int32)))


let rec u_ILType st =
    let tag = u_byte st
    match tag with
    | 0 -> ILType.Void
    | 1 -> u_tup2 u_ILArrayShape u_ILType  st     |> ILType.Array
    | 2 -> u_ILTypeSpec st                        |> ILType.Value
    | 3 -> u_ILTypeSpec st                        |> mkILBoxedType
    | 4 -> u_ILType st                            |> ILType.Ptr
    | 5 -> u_ILType st                            |> ILType.Byref
    | 6 -> u_ILCallSig st                         |> ILType.FunctionPointer
    | 7 -> u_uint16 st                            |> mkILTyvarTy
    | 8 -> u_tup3 u_bool u_ILTypeRef u_ILType  st |> ILType.Modified
    | _ -> ufailwith st "u_ILType"

and u_ILTypes st = u_list u_ILType st

and u_ILCallSig = u_wrap (fun (a, b, c) -> {CallingConv=a; ArgTypes=b; ReturnType=c}) (u_tup3 u_ILCallConv u_ILTypes u_ILType)

and u_ILTypeSpec st = let a, b = u_tup2 u_ILTypeRef u_ILTypes st in ILTypeSpec.Create(a, b)


let p_ILMethodRef (x: ILMethodRef) st = p_tup6 p_ILTypeRef p_ILCallConv p_int p_string p_ILTypes p_ILType (x.DeclaringTypeRef, x.CallingConv, x.GenericArity, x.Name, x.ArgTypes, x.ReturnType) st

let p_ILFieldRef (x: ILFieldRef) st = p_tup3 p_ILTypeRef p_string p_ILType (x.DeclaringTypeRef, x.Name, x.Type) st

let p_ILMethodSpec (x: ILMethodSpec) st = p_tup3 p_ILMethodRef p_ILType p_ILTypes (x.MethodRef, x.DeclaringType, x.GenericArgs) st

let p_ILFieldSpec (x : ILFieldSpec) st = p_tup2 p_ILFieldRef p_ILType (x.FieldRef, x.DeclaringType) st

let p_ILBasicType x st =
    p_int (match x with
           | DT_R   -> 0
           | DT_I1  -> 1
           | DT_U1  -> 2
           | DT_I2  -> 3
           | DT_U2  -> 4
           | DT_I4  -> 5
           | DT_U4  -> 6
           | DT_I8  -> 7
           | DT_U8  -> 8
           | DT_R4  -> 9
           | DT_R8  -> 10
           | DT_I   -> 11
           | DT_U   -> 12
           | DT_REF -> 13) st

let p_ILVolatility x st = p_int (match x with Volatile -> 0 | Nonvolatile -> 1) st
let p_ILReadonly   x st = p_int (match x with ReadonlyAddress -> 0 | NormalAddress -> 1) st

let u_ILMethodRef st =
    let x1, x2, x3, x4, x5, x6 = u_tup6 u_ILTypeRef u_ILCallConv u_int u_string u_ILTypes u_ILType st
    ILMethodRef.Create(x1, x2, x4, x3, x5, x6)

let u_ILFieldRef st =
    let x1, x2, x3 = u_tup3 u_ILTypeRef u_string u_ILType st
    {DeclaringTypeRef=x1;Name=x2;Type=x3}

let u_ILMethodSpec st =
    let x1, x2, x3 = u_tup3 u_ILMethodRef u_ILType u_ILTypes st
    ILMethodSpec.Create(x2, x1, x3)

let u_ILFieldSpec st =
    let x1, x2 = u_tup2 u_ILFieldRef u_ILType st
    {FieldRef=x1;DeclaringType=x2}

let u_ILBasicType st =
    match u_int st with
    | 0 -> DT_R
    | 1 -> DT_I1
    | 2 -> DT_U1
    | 3 -> DT_I2
    | 4 -> DT_U2
    | 5 -> DT_I4
    | 6 -> DT_U4
    | 7 -> DT_I8
    | 8 -> DT_U8
    | 9 -> DT_R4
    | 10 -> DT_R8
    | 11 -> DT_I
    | 12 -> DT_U
    | 13 -> DT_REF
    | _ -> ufailwith st "u_ILBasicType"

let u_ILVolatility st = (match u_int st with  0 -> Volatile | 1 -> Nonvolatile | _ -> ufailwith st "u_ILVolatility" )
let u_ILReadonly   st = (match u_int st with  0 -> ReadonlyAddress | 1 -> NormalAddress | _ -> ufailwith st "u_ILReadonly" )

let [<Literal>] itag_nop           = 0
let [<Literal>] itag_ldarg         = 1
let [<Literal>] itag_ldnull        = 2
let [<Literal>] itag_ilzero        = 3
let [<Literal>] itag_call          = 4
let [<Literal>] itag_add           = 5
let [<Literal>] itag_sub           = 6
let [<Literal>] itag_mul           = 7
let [<Literal>] itag_div           = 8
let [<Literal>] itag_div_un        = 9
let [<Literal>] itag_rem           = 10
let [<Literal>] itag_rem_un        = 11
let [<Literal>] itag_and           = 12
let [<Literal>] itag_or            = 13
let [<Literal>] itag_xor           = 14
let [<Literal>] itag_shl           = 15
let [<Literal>] itag_shr           = 16
let [<Literal>] itag_shr_un        = 17
let [<Literal>] itag_neg           = 18
let [<Literal>] itag_not           = 19
let [<Literal>] itag_conv          = 20
let [<Literal>] itag_conv_un       = 21
let [<Literal>] itag_conv_ovf      = 22
let [<Literal>] itag_conv_ovf_un   = 23
let [<Literal>] itag_callvirt      = 24
let [<Literal>] itag_ldobj         = 25
let [<Literal>] itag_ldstr         = 26
let [<Literal>] itag_castclass     = 27
let [<Literal>] itag_isinst        = 28
let [<Literal>] itag_unbox         = 29
let [<Literal>] itag_throw         = 30
let [<Literal>] itag_ldfld         = 31
let [<Literal>] itag_ldflda        = 32
let [<Literal>] itag_stfld         = 33
let [<Literal>] itag_ldsfld        = 34
let [<Literal>] itag_ldsflda       = 35
let [<Literal>] itag_stsfld        = 36
let [<Literal>] itag_stobj         = 37
let [<Literal>] itag_box           = 38
let [<Literal>] itag_newarr        = 39
let [<Literal>] itag_ldlen         = 40
let [<Literal>] itag_ldelema       = 41
let [<Literal>] itag_ckfinite      = 42
let [<Literal>] itag_ldtoken       = 43
let [<Literal>] itag_add_ovf       = 44
let [<Literal>] itag_add_ovf_un    = 45
let [<Literal>] itag_mul_ovf       = 46
let [<Literal>] itag_mul_ovf_un    = 47
let [<Literal>] itag_sub_ovf       = 48
let [<Literal>] itag_sub_ovf_un    = 49
let [<Literal>] itag_ceq           = 50
let [<Literal>] itag_cgt           = 51
let [<Literal>] itag_cgt_un        = 52
let [<Literal>] itag_clt           = 53
let [<Literal>] itag_clt_un        = 54
let [<Literal>] itag_ldvirtftn     = 55
let [<Literal>] itag_localloc      = 56
let [<Literal>] itag_rethrow       = 57
let [<Literal>] itag_sizeof        = 58
let [<Literal>] itag_ldelem_any    = 59
let [<Literal>] itag_stelem_any    = 60
let [<Literal>] itag_unbox_any     = 61
let [<Literal>] itag_ldlen_multi   = 62
let [<Literal>] itag_initobj       = 63   // currently unused, added for forward compat, see https://visualfsharp.codeplex.com/SourceControl/network/forks/jackpappas/fsharpcontrib/contribution/7134
let [<Literal>] itag_initblk       = 64   // currently unused, added for forward compat
let [<Literal>] itag_cpobj         = 65   // currently unused, added for forward compat
let [<Literal>] itag_cpblk         = 66   // currently unused, added for forward compat

let simple_instrs =
    [ itag_add, AI_add
      itag_add_ovf, AI_add_ovf
      itag_add_ovf_un, AI_add_ovf_un
      itag_and, AI_and
      itag_div, AI_div
      itag_div_un, AI_div_un
      itag_ceq, AI_ceq
      itag_cgt, AI_cgt
      itag_cgt_un, AI_cgt_un
      itag_clt, AI_clt
      itag_clt_un, AI_clt_un
      itag_mul, AI_mul
      itag_mul_ovf, AI_mul_ovf
      itag_mul_ovf_un, AI_mul_ovf_un
      itag_rem, AI_rem
      itag_rem_un, AI_rem_un
      itag_shl, AI_shl
      itag_shr, AI_shr
      itag_shr_un, AI_shr_un
      itag_sub, AI_sub
      itag_sub_ovf, AI_sub_ovf
      itag_sub_ovf_un, AI_sub_ovf_un
      itag_xor, AI_xor
      itag_or, AI_or
      itag_neg, AI_neg
      itag_not, AI_not
      itag_ldnull, AI_ldnull
      itag_ckfinite, AI_ckfinite
      itag_nop, AI_nop
      itag_localloc, I_localloc
      itag_throw, I_throw
      itag_ldlen, I_ldlen
      itag_rethrow, I_rethrow
      itag_rethrow, I_rethrow
      itag_initblk, I_initblk (Aligned, Nonvolatile)
      itag_cpblk, I_cpblk (Aligned, Nonvolatile)
    ]

let encode_table = Dictionary<_, _>(300, HashIdentity.Structural)
let _ = List.iter (fun (icode, i) -> encode_table.[i] <- icode) simple_instrs
let encode_instr si = encode_table.[si]
let isNoArgInstr s = encode_table.ContainsKey s

let decoders =
   [ itag_ldarg, u_uint16                            >> mkLdarg
     itag_call, u_ILMethodSpec                      >> (fun a -> I_call (Normalcall, a, None))
     itag_callvirt, u_ILMethodSpec                      >> (fun a -> I_callvirt (Normalcall, a, None))
     itag_ldvirtftn, u_ILMethodSpec                      >> I_ldvirtftn
     itag_conv, u_ILBasicType                       >> (fun a -> (AI_conv a))
     itag_conv_ovf, u_ILBasicType                       >> (fun a -> (AI_conv_ovf a))
     itag_conv_ovf_un, u_ILBasicType                       >> (fun a -> (AI_conv_ovf_un a))
     itag_ldfld, u_tup2 u_ILVolatility u_ILFieldSpec >> (fun (b, c) -> I_ldfld (Aligned, b, c))
     itag_ldflda, u_ILFieldSpec                       >> I_ldflda
     itag_ldsfld, u_tup2 u_ILVolatility u_ILFieldSpec >> (fun (a, b) -> I_ldsfld (a, b))
     itag_ldsflda, u_ILFieldSpec                       >> I_ldsflda
     itag_stfld, u_tup2 u_ILVolatility u_ILFieldSpec >> (fun (b, c) -> I_stfld (Aligned, b, c))
     itag_stsfld, u_tup2 u_ILVolatility u_ILFieldSpec >> (fun (a, b) -> I_stsfld (a, b))
     itag_ldtoken, u_ILType                            >> (fun a -> I_ldtoken (ILToken.ILType a))
     itag_ldstr, u_string                            >> I_ldstr
     itag_box, u_ILType                            >> I_box
     itag_unbox, u_ILType                            >> I_unbox
     itag_unbox_any, u_ILType                            >> I_unbox_any
     itag_newarr, u_tup2 u_ILArrayShape u_ILType      >> (fun (a, b) -> I_newarr(a, b))
     itag_stelem_any, u_tup2 u_ILArrayShape u_ILType      >> (fun (a, b) -> I_stelem_any(a, b))
     itag_ldelem_any, u_tup2 u_ILArrayShape u_ILType      >> (fun (a, b) -> I_ldelem_any(a, b))
     itag_ldelema, u_tup3 u_ILReadonly u_ILArrayShape u_ILType >> (fun (a, b, c) -> I_ldelema(a, false, b, c))
     itag_castclass, u_ILType                            >> I_castclass
     itag_isinst, u_ILType                            >> I_isinst
     itag_ldobj, u_ILType                            >> (fun c -> I_ldobj (Aligned, Nonvolatile, c))
     itag_stobj, u_ILType                            >> (fun c -> I_stobj (Aligned, Nonvolatile, c))
     itag_sizeof, u_ILType                            >> I_sizeof
     itag_ldlen_multi, u_tup2 u_int32 u_int32              >> (fun (a, b) -> EI_ldlen_multi (a, b))
     itag_ilzero, u_ILType                            >> EI_ilzero
     itag_ilzero, u_ILType                            >> EI_ilzero
     itag_initobj, u_ILType                            >> I_initobj
     itag_cpobj, u_ILType                            >> I_cpobj
   ]

let decode_tab =
    let tab = Array.init 256 (fun n -> (fun st -> ufailwith st ("no decoder for instruction "+string n)))
    let add_instr (icode, f) =  tab.[icode] <- f
    List.iter add_instr decoders
    List.iter (fun (icode, mk) -> add_instr (icode, (fun _ -> mk))) simple_instrs
    tab

let p_ILInstr x st =
    match x with
    | si when isNoArgInstr si         -> p_byte (encode_instr si) st
    | I_call(Normalcall, mspec, None)   -> p_byte itag_call st; p_ILMethodSpec mspec st
    | I_callvirt(Normalcall, mspec, None) -> p_byte itag_callvirt st;    p_ILMethodSpec mspec st
    | I_ldvirtftn mspec               -> p_byte itag_ldvirtftn st;   p_ILMethodSpec mspec st
    | I_ldarg x                       -> p_byte itag_ldarg st;       p_uint16 x st
    | AI_conv a                       -> p_byte itag_conv st;        p_ILBasicType a st
    | AI_conv_ovf a                   -> p_byte itag_conv_ovf st;    p_ILBasicType a st
    | AI_conv_ovf_un a                -> p_byte itag_conv_ovf_un st; p_ILBasicType a st
    | I_ldfld (Aligned, b, c)           -> p_byte itag_ldfld st;       p_tup2 p_ILVolatility p_ILFieldSpec (b, c) st
    | I_ldsfld (a, b)                  -> p_byte itag_ldsfld st;      p_tup2 p_ILVolatility p_ILFieldSpec (a, b) st
    | I_stfld (Aligned, b, c)           -> p_byte itag_stfld st;       p_tup2 p_ILVolatility p_ILFieldSpec (b, c) st
    | I_stsfld (a, b)                  -> p_byte itag_stsfld st;      p_tup2 p_ILVolatility p_ILFieldSpec (a, b) st
    | I_ldflda c                      -> p_byte itag_ldflda st;      p_ILFieldSpec c st
    | I_ldsflda a                     -> p_byte itag_ldsflda st;     p_ILFieldSpec a st
    | I_ldtoken (ILToken.ILType ty)   -> p_byte itag_ldtoken st;     p_ILType ty st
    | I_ldstr     s                   -> p_byte itag_ldstr st;       p_string s st
    | I_box  ty                       -> p_byte itag_box st;         p_ILType ty st
    | I_unbox  ty                     -> p_byte itag_unbox st;       p_ILType ty st
    | I_unbox_any  ty                 -> p_byte itag_unbox_any st;   p_ILType ty st
    | I_newarr (a, b)                  -> p_byte itag_newarr st;      p_tup2 p_ILArrayShape p_ILType (a, b) st
    | I_stelem_any (a, b)              -> p_byte itag_stelem_any st;  p_tup2 p_ILArrayShape p_ILType (a, b) st
    | I_ldelem_any (a, b)              -> p_byte itag_ldelem_any st;  p_tup2 p_ILArrayShape p_ILType (a, b) st
    | I_ldelema (a, _, b, c)             -> p_byte itag_ldelema st;     p_tup3 p_ILReadonly p_ILArrayShape p_ILType (a, b, c) st
    | I_castclass ty                  -> p_byte itag_castclass st;   p_ILType ty st
    | I_isinst  ty                    -> p_byte itag_isinst st;      p_ILType ty st
    | I_ldobj (Aligned, Nonvolatile, c) -> p_byte itag_ldobj st;       p_ILType c st
    | I_stobj (Aligned, Nonvolatile, c) -> p_byte itag_stobj st;       p_ILType c st
    | I_sizeof  ty                    -> p_byte itag_sizeof st;      p_ILType ty st
    | EI_ldlen_multi (n, m)            -> p_byte itag_ldlen_multi st; p_tup2 p_int32 p_int32 (n, m) st
    | EI_ilzero a                     -> p_byte itag_ilzero st;      p_ILType a st
    | I_initobj c                     -> p_byte itag_initobj st;     p_ILType c st
    | I_cpobj c                       -> p_byte itag_cpobj st;       p_ILType c st
    | i -> pfailwith st (sprintf "the IL instruction '%+A' cannot be emitted" i)

let u_ILInstr st =
    let n = u_byte st
    decode_tab.[n] st



//---------------------------------------------------------------------------
// Pickle/unpickle for F# types and module signatures
//---------------------------------------------------------------------------

let p_Map pk pv = p_wrap Map.toList (p_list (p_tup2 pk pv))
let p_qlist pv = p_wrap QueueList.toList (p_list pv)
let p_namemap p = p_Map p_string p

let u_Map uk uv = u_wrap Map.ofList (u_list (u_tup2 uk uv))
let u_qlist uv = u_wrap QueueList.ofList (u_list uv)
let u_namemap u = u_Map u_string u

let p_pos (x: pos) st = p_tup2 p_int p_int (x.Line, x.Column) st
let p_range (x: range) st = p_tup3 p_string p_pos p_pos (x.FileName, x.Start, x.End) st
let p_dummy_range : range pickler   = fun _x _st -> ()
let p_ident (x: Ident) st = p_tup2 p_string p_range (x.idText, x.idRange) st
let p_xmldoc (XmlDoc x) st = p_array p_string x st

let u_pos st = let a = u_int st in let b = u_int st in mkPos a b
let u_range st = let a = u_string st in let b = u_pos st in let c = u_pos st in mkRange a b c

// Most ranges (e.g. on optimization expressions) can be elided from stored data
let u_dummy_range : range unpickler = fun _st -> range0
let u_ident st = let a = u_string st in let b = u_range st in ident(a, b)
let u_xmldoc st = XmlDoc (u_array u_string st)


let p_local_item_ref ctxt tab st = p_osgn_ref ctxt tab st

let p_tcref ctxt (x: EntityRef) st =
    match x with
    | ERefLocal x -> p_byte 0 st; p_local_item_ref ctxt st.oentities x st
    | ERefNonLocal x -> p_byte 1 st; p_nleref x st

let p_ucref (UCRef(a, b)) st = p_tup2 (p_tcref "ucref") p_string (a, b) st
let p_rfref (RFRef(a, b)) st = p_tup2 (p_tcref "rfref") p_string (a, b) st
let p_tpref x st = p_local_item_ref "typar" st.otypars  x st

let u_local_item_ref tab st = u_osgn_ref tab st

let u_tcref st =
    let tag = u_byte st
    match tag with
    | 0 -> u_local_item_ref st.ientities  st |> ERefLocal
    | 1 -> u_nleref                     st |> ERefNonLocal
    | _ -> ufailwith st "u_item_ref"

let u_ucref st  = let a, b = u_tup2 u_tcref u_string st in UCRef(a, b)

let u_rfref st = let a, b = u_tup2 u_tcref u_string st in RFRef(a, b)

let u_tpref st = u_local_item_ref st.itypars st

// forward reference
let fill_p_ty2, p_ty2 = p_hole2()

let p_ty = p_ty2 false
let p_tys = (p_list p_ty)

let fill_p_attribs, p_attribs = p_hole()

// In F# 4.5, the type of the "this" pointer for structs is considered to be inref for the purposes of checking the implementation
// of the struct.  However for backwards compat reaons we can't serialize this as the type.
let checkForInRefStructThisArg st ty =
    let g = st.oglobals
    let _, tauTy = tryDestForallTy g ty
    isFunTy g tauTy && isFunTy g (rangeOfFunTy g tauTy) && isInByrefTy g (domainOfFunTy g tauTy)

let p_nonlocal_val_ref (nlv: NonLocalValOrMemberRef) st =
    let a = nlv.EnclosingEntity
    let key = nlv.ItemKey
    let pkey = key.PartialKey
    p_tcref "nlvref" a st
    p_option p_string pkey.MemberParentMangledName st
    p_bool pkey.MemberIsOverride st
    p_string pkey.LogicalName st
    p_int pkey.TotalArgCount st
    let isStructThisArgPos =
        match key.TypeForLinkage with
        | None -> false
        | Some ty -> checkForInRefStructThisArg st ty
    p_option (p_ty2 isStructThisArgPos) key.TypeForLinkage st

let rec p_vref ctxt x st =
    match x with
    | VRefLocal x    -> p_byte 0 st; p_local_item_ref ctxt st.ovals x st
    | VRefNonLocal x -> p_byte 1 st; p_nonlocal_val_ref x st

let p_vrefs ctxt = p_list (p_vref ctxt)

let fill_u_ty, u_ty = u_hole()
let u_tys = (u_list u_ty)
let fill_u_attribs, u_attribs = u_hole()

let u_nonlocal_val_ref st : NonLocalValOrMemberRef =
    let a = u_tcref st
    let b1 = u_option u_string st
    let b2 = u_bool st
    let b3 = u_string st
    let c = u_int st
    let d = u_option u_ty st
    { EnclosingEntity = a
      ItemKey=ValLinkageFullKey({ MemberParentMangledName=b1; MemberIsOverride=b2;LogicalName=b3; TotalArgCount=c }, d) }

let u_vref st =
    let tag = u_byte st
    match tag with
    | 0 -> u_local_item_ref st.ivals st |> (fun x -> VRefLocal x)
    | 1 -> u_nonlocal_val_ref st |> (fun x -> VRefNonLocal x)
    | _ -> ufailwith st "u_item_ref"

let u_vrefs = u_list u_vref

let p_kind x st =
    p_byte (match x with
            | TyparKind.Type -> 0
            | TyparKind.Measure -> 1) st

let p_member_kind x st =
    p_byte (match x with
            | MemberKind.Member -> 0
            | MemberKind.PropertyGet  -> 1
            | MemberKind.PropertySet -> 2
            | MemberKind.Constructor -> 3
            | MemberKind.ClassConstructor -> 4
            | MemberKind.PropertyGetSet -> pfailwith st "pickling: MemberKind.PropertyGetSet only expected in parse trees") st

let u_kind st =
    match u_byte st with
    | 0 -> TyparKind.Type
    | 1 -> TyparKind.Measure
    | _ -> ufailwith st "u_kind"

let u_member_kind st =
    match u_byte st with
    | 0 -> MemberKind.Member
    | 1 -> MemberKind.PropertyGet
    | 2 -> MemberKind.PropertySet
    | 3 -> MemberKind.Constructor
    | 4 -> MemberKind.ClassConstructor
    | _ -> ufailwith st "u_member_kind"

let p_MemberFlags x st =
    p_tup6 p_bool p_bool p_bool p_bool p_bool p_member_kind
        (x.IsInstance,
         false (* _x3UnusedBoolInFormat *),
         x.IsDispatchSlot,
         x.IsOverrideOrExplicitImpl,
         x.IsFinal,
         x.MemberKind) st
let u_MemberFlags st =
    let x2, _x3UnusedBoolInFormat, x4, x5, x6, x7 = u_tup6 u_bool u_bool u_bool u_bool u_bool u_member_kind st
    { IsInstance=x2
      IsDispatchSlot=x4
      IsOverrideOrExplicitImpl=x5
      IsFinal=x6
      MemberKind=x7}

let fill_u_Expr_hole, u_expr_fwd = u_hole()
let fill_p_Expr_hole, p_expr_fwd = p_hole()

let p_anonInfo_data (anonInfo: AnonRecdTypeInfo) st =
    p_tup3 p_ccuref p_bool (p_array p_ident) (anonInfo.Assembly, evalTupInfoIsStruct anonInfo.TupInfo, anonInfo.SortedIds) st

let p_anonInfo x st =
    p_osgn_decl st.oanoninfos p_anonInfo_data x st

let p_trait_sln sln st =
    match sln with
    | ILMethSln(a, b, c, d) ->
         p_byte 0 st; p_tup4 p_ty (p_option p_ILTypeRef) p_ILMethodRef p_tys (a, b, c, d) st
    | FSMethSln(a, b, c) ->
         p_byte 1 st; p_tup3 p_ty (p_vref "trait") p_tys (a, b, c) st
    | BuiltInSln ->
         p_byte 2 st
    | ClosedExprSln expr ->
         p_byte 3 st; p_expr_fwd expr st
    | FSRecdFieldSln(a, b, c) ->
         p_byte 4 st; p_tup3 p_tys p_rfref p_bool (a, b, c) st
    | FSAnonRecdFieldSln(a, b, c) ->
         p_byte 5 st; p_tup3 p_anonInfo p_tys p_int (a, b, c) st


let p_trait (TTrait(a, b, c, d, e, f)) st  =
    p_tup6 p_tys p_string p_MemberFlags p_tys (p_option p_ty) (p_option p_trait_sln) (a, b, c, d, e, !f) st

let u_anonInfo_data st =
    let (ccu, info, nms) = u_tup3 u_ccuref u_bool (u_array u_ident) st
    AnonRecdTypeInfo.Create (ccu, mkTupInfo info, nms)

let u_anonInfo st =
    u_osgn_decl st.ianoninfos u_anonInfo_data st

// We have to store trait solutions since they can occur in optimization data
let u_trait_sln st =
    let tag = u_byte st
    match tag with
    | 0 ->
        let (a, b, c, d) = u_tup4 u_ty (u_option u_ILTypeRef) u_ILMethodRef u_tys st
        ILMethSln(a, b, c, d)
    | 1 ->
        let (a, b, c) = u_tup3 u_ty u_vref u_tys st
        FSMethSln(a, b, c)
    | 2 ->
        BuiltInSln
    | 3 ->
        ClosedExprSln (u_expr_fwd st)
    | 4 ->
        let (a, b, c) = u_tup3 u_tys u_rfref u_bool st
        FSRecdFieldSln(a, b, c)
    | 5 ->
         let (a, b, c) = u_tup3 u_anonInfo u_tys u_int st
         FSAnonRecdFieldSln(a, b, c)
    | _ -> ufailwith st "u_trait_sln"

let u_trait st =
    let a, b, c, d, e, f = u_tup6 u_tys u_string u_MemberFlags u_tys (u_option u_ty) (u_option u_trait_sln) st
    TTrait (a, b, c, d, e, ref f)


let p_rational q st = p_int32 (GetNumerator q) st; p_int32 (GetDenominator q) st

let p_measure_con tcref st = p_byte 0 st; p_tcref "measure" tcref st

let p_measure_var v st = p_byte 3 st; p_tpref v st

let p_measure_one = p_byte 4

// Pickle a unit-of-measure variable or constructor
let p_measure_varcon unt st =
     match unt with
     | Measure.Con tcref   -> p_measure_con tcref st
     | Measure.Var v       -> p_measure_var v st
     | _                  -> pfailwith st ("p_measure_varcon: expected measure variable or constructor")

// Pickle a positive integer power of a unit-of-measure variable or constructor
let rec p_measure_pospower unt n st =
  if n = 1
  then p_measure_varcon unt st
  else p_byte 2 st; p_measure_varcon unt st; p_measure_pospower unt (n-1) st

// Pickle a non-zero integer power of a unit-of-measure variable or constructor
let p_measure_intpower unt n st =
  if n < 0
  then p_byte 1 st; p_measure_pospower unt (-n) st
  else p_measure_pospower unt n st

// Pickle a rational power of a unit-of-measure variable or constructor
let rec p_measure_power unt q st =
  if q = ZeroRational then p_measure_one st
  elif GetDenominator q = 1
  then p_measure_intpower unt (GetNumerator q) st
  else p_byte 5 st; p_measure_varcon unt st; p_rational q st

// Pickle a normalized unit-of-measure expression
// Normalized means of the form cv1 ^ q1 * ... * cvn ^ qn
// where q1, ..., qn are non-zero, and cv1, ..., cvn are distinct unit-of-measure variables or constructors
let rec p_normalized_measure unt st =
     let unt = stripUnitEqnsAux false unt
     match unt with
     | Measure.Con tcref   -> p_measure_con tcref st
     | Measure.Inv x       -> p_byte 1 st; p_normalized_measure x st
     | Measure.Prod(x1, x2) -> p_byte 2 st; p_normalized_measure x1 st; p_normalized_measure x2 st
     | Measure.Var v       -> p_measure_var v st
     | Measure.One         -> p_measure_one st
     | Measure.RationalPower(x, q) -> p_measure_power x q st

// By normalizing the unit-of-measure and treating integer powers as a special case,
// we ensure that the pickle format for rational powers of units (byte 5 followed by
// numerator and denominator) is used only when absolutely necessary, maintaining
// compatibility of formats with versions prior to F# 4.0.
//
// See https://github.com/Microsoft/visualfsharp/issues/69
let p_measure_expr unt st = p_normalized_measure (normalizeMeasure st.oglobals unt) st

let u_rational st =
  let a, b = u_tup2 u_int32 u_int32 st in DivRational (intToRational a) (intToRational b)

let rec u_measure_expr st =
    let tag = u_byte st
    match tag with
    | 0 -> let a = u_tcref st in Measure.Con a
    | 1 -> let a = u_measure_expr st in Measure.Inv a
    | 2 -> let a, b = u_tup2 u_measure_expr u_measure_expr st in Measure.Prod (a, b)
    | 3 -> let a = u_tpref st in Measure.Var a
    | 4 -> Measure.One
    | 5 -> let a = u_measure_expr st in let b = u_rational st in Measure.RationalPower (a, b)
    | _ -> ufailwith st "u_measure_expr"

let p_tyar_constraint x st =
    match x with
    | TyparConstraint.CoercesTo (a, _)               -> p_byte 0 st; p_ty a st
    | TyparConstraint.MayResolveMember(traitInfo, _) -> p_byte 1 st; p_trait traitInfo st
    | TyparConstraint.DefaultsTo(_, rty, _)           -> p_byte 2 st; p_ty rty st
    | TyparConstraint.SupportsNull _                -> p_byte 3 st
    | TyparConstraint.IsNonNullableStruct _         -> p_byte 4 st
    | TyparConstraint.IsReferenceType _             -> p_byte 5 st
    | TyparConstraint.RequiresDefaultConstructor _  -> p_byte 6 st
    | TyparConstraint.SimpleChoice(tys, _)           -> p_byte 7 st; p_tys tys st
    | TyparConstraint.IsEnum(ty, _)                  -> p_byte 8 st; p_ty ty st
    | TyparConstraint.IsDelegate(aty, bty, _)         -> p_byte 9 st; p_ty aty st; p_ty bty st
    | TyparConstraint.SupportsComparison _          -> p_byte 10 st
    | TyparConstraint.SupportsEquality _            -> p_byte 11 st
    | TyparConstraint.IsUnmanaged _                 -> p_byte 12 st
let p_tyar_constraints = (p_list p_tyar_constraint)

let u_tyar_constraint st =
    let tag = u_byte st
    match tag with
    | 0 -> u_ty  st             |> (fun a     _ -> TyparConstraint.CoercesTo (a, range0) )
    | 1 -> u_trait st            |> (fun a     _ -> TyparConstraint.MayResolveMember(a, range0))
    | 2 -> u_ty st              |> (fun a  ridx -> TyparConstraint.DefaultsTo(ridx, a, range0))
    | 3 ->                          (fun       _ -> TyparConstraint.SupportsNull range0)
    | 4 ->                          (fun       _ -> TyparConstraint.IsNonNullableStruct range0)
    | 5 ->                          (fun       _ -> TyparConstraint.IsReferenceType range0)
    | 6 ->                          (fun       _ -> TyparConstraint.RequiresDefaultConstructor range0)
    | 7 -> u_tys st             |> (fun a     _ -> TyparConstraint.SimpleChoice(a, range0))
    | 8 -> u_ty  st             |> (fun a     _ -> TyparConstraint.IsEnum(a, range0))
    | 9 -> u_tup2 u_ty u_ty st |> (fun (a, b) _ -> TyparConstraint.IsDelegate(a, b, range0))
    | 10 ->                         (fun       _ -> TyparConstraint.SupportsComparison range0)
    | 11 ->                         (fun       _ -> TyparConstraint.SupportsEquality range0)
    | 12 ->                         (fun       _ -> TyparConstraint.IsUnmanaged range0)
    | _ -> ufailwith st "u_tyar_constraint"


let u_tyar_constraints = (u_list_revi u_tyar_constraint)


let p_tyar_spec_data (x: Typar) st =
    p_tup5
      p_ident
      p_attribs
      p_int64
      p_tyar_constraints
      p_xmldoc
      (x.typar_id, x.Attribs, int64 x.typar_flags.PickledBits, x.Constraints, x.XmlDoc) st

let p_tyar_spec (x: Typar) st =
    //Disabled, workaround for bug 2721: if x.Rigidity <> TyparRigidity.Rigid then warning(Error(sprintf "p_tyar_spec: typar#%d is not rigid" x.Stamp, x.Range))
    if x.IsFromError then warning(Error((0, "p_tyar_spec: from error"), x.Range))
    p_osgn_decl st.otypars p_tyar_spec_data x st

let p_tyar_specs = (p_list p_tyar_spec)

let u_tyar_spec_data st =
    let a, c, d, e, g = u_tup5 u_ident u_attribs u_int64 u_tyar_constraints u_xmldoc st
    { typar_id=a
      typar_stamp=newStamp()
      typar_flags=TyparFlags(int32 d)
      typar_solution=None
      typar_astype= Unchecked.defaultof<_>
      typar_opt_data=
        match g, e, c with
        | XmlDoc [||], [], [] -> None
        | _ -> Some { typar_il_name = None; typar_xmldoc = g; typar_constraints = e; typar_attribs = c } }

let u_tyar_spec st =
    u_osgn_decl st.itypars u_tyar_spec_data st

let u_tyar_specs = (u_list u_tyar_spec)

let _ = fill_p_ty2 (fun isStructThisArgPos ty st ->
    let ty = stripTyparEqns ty

    // See comment on 'checkForInRefStructThisArg'
    let ty =
        if isInByrefTy st.oglobals ty && isStructThisArgPos then
            // Convert the inref to a byref
            mkByrefTy st.oglobals (destByrefTy st.oglobals ty)
        else
            ty

    match ty with
    | TType_tuple (tupInfo, l) ->
          if evalTupInfoIsStruct tupInfo then
              p_byte 8 st; p_tys l st
          else
              p_byte 0 st; p_tys l st
    | TType_app(ERefNonLocal nleref, []) -> p_byte 1 st; p_simpletyp nleref st
    | TType_app (tc, tinst)              -> p_byte 2 st; p_tup2 (p_tcref "typ") p_tys (tc, tinst) st
    | TType_fun (d, r)                   ->
        p_byte 3 st
        // Note, the "this" argument may be found in the domain position of a function type, so propagate the isStructThisArgPos value
        p_ty2 isStructThisArgPos d st
        p_ty r st
    | TType_var r                       -> p_byte 4 st; p_tpref r st
    | TType_forall (tps, r)              ->
        p_byte 5 st
        p_tyar_specs tps st
        // Note, the "this" argument may be found in the body of a generic forall type, so propagate the isStructThisArgPos value
        p_ty2 isStructThisArgPos r st
    | TType_measure unt                 -> p_byte 6 st; p_measure_expr unt st
    | TType_ucase (uc, tinst)            -> p_byte 7 st; p_tup2 p_ucref p_tys (uc, tinst) st
    // p_byte 8 taken by TType_tuple above
    | TType_anon (anonInfo, l) ->
         p_byte 9 st
         p_anonInfo anonInfo st
         p_tys l st)

let _ = fill_u_ty (fun st ->
    let tag = u_byte st
    match tag with
    | 0 -> let l = u_tys st                               in TType_tuple (tupInfoRef, l)
    | 1 -> u_simpletyp st
    | 2 -> let tc = u_tcref st in let tinst = u_tys st    in TType_app (tc, tinst)
    | 3 -> let d = u_ty st    in let r = u_ty st         in TType_fun (d, r)
    | 4 -> let r = u_tpref st                              in r.AsType
    | 5 -> let tps = u_tyar_specs st in let r = u_ty st  in TType_forall (tps, r)
    | 6 -> let unt = u_measure_expr st                     in TType_measure unt
    | 7 -> let uc = u_ucref st in let tinst = u_tys st    in TType_ucase (uc, tinst)
    | 8 -> let l = u_tys st                               in TType_tuple (tupInfoStruct, l)
    | 9 -> let anonInfo = u_anonInfo st in let l = u_tys st  in TType_anon (anonInfo, l)
    | _ -> ufailwith st "u_typ")


let fill_p_binds, p_binds = p_hole()
let fill_p_targets, p_targets = p_hole()
let fill_p_Exprs, p_Exprs = p_hole()
let fill_p_constraints, p_constraints = p_hole()
let fill_p_Vals, p_Vals = p_hole()

let fill_u_binds, u_binds = u_hole()
let fill_u_targets, u_targets = u_hole()
let fill_u_Exprs, u_Exprs = u_hole()
let fill_u_constraints, u_constraints = u_hole()
let fill_u_Vals, u_Vals = u_hole()

let p_ArgReprInfo (x: ArgReprInfo) st =
    p_attribs x.Attribs st
    p_option p_ident x.Name st

let p_TyparReprInfo (TyparReprInfo(a, b)) st =
    p_ident a st
    p_kind b st

let p_ValReprInfo (ValReprInfo (a, args, ret)) st =
    p_list p_TyparReprInfo a st
    p_list (p_list p_ArgReprInfo) args st
    p_ArgReprInfo ret st

let u_ArgReprInfo st =
    let a = u_attribs st
    let b = u_option u_ident st
    match a, b with
    | [], None -> ValReprInfo.unnamedTopArg1
    | _ -> { Attribs = a; Name = b }

let u_TyparReprInfo st =
    let a = u_ident st
    let b = u_kind st
    TyparReprInfo(a, b)

let u_ValReprInfo st =
    let a = u_list u_TyparReprInfo st
    let b = u_list (u_list u_ArgReprInfo) st
    let c = u_ArgReprInfo st
    ValReprInfo (a, b, c)

let p_ranges x st =
    p_option (p_tup2 p_range p_range) x st

let p_istype x st =
    match x with
    | FSharpModuleWithSuffix -> p_byte 0 st
    | ModuleOrType           -> p_byte 1 st
    | Namespace              -> p_byte 2 st

let p_cpath (CompPath(a, b)) st =
    p_tup2 p_ILScopeRef (p_list (p_tup2 p_string p_istype)) (a, b) st

let u_ranges st = u_option (u_tup2 u_range u_range) st

let u_istype st =
    let tag = u_byte st
    match tag with
    | 0 -> FSharpModuleWithSuffix
    | 1 -> ModuleOrType
    | 2 -> Namespace
    | _ -> ufailwith st "u_istype"

let u_cpath  st = let a, b = u_tup2 u_ILScopeRef (u_list (u_tup2 u_string u_istype)) st in (CompPath(a, b))


let rec dummy x = x
and p_tycon_repr x st =
    // The leading "p_byte 1" and "p_byte 0" come from the F# 2.0 format, which used an option value at this point.
    match x with
    | TRecdRepr fs         -> p_byte 1 st; p_byte 0 st; p_rfield_table fs st; false
    | TUnionRepr x         -> p_byte 1 st; p_byte 1 st; p_array p_unioncase_spec (x.CasesTable.CasesByIndex) st; false
    | TAsmRepr ilty        -> p_byte 1 st; p_byte 2 st; p_ILType ilty st; false
    | TFSharpObjectRepr r  -> p_byte 1 st; p_byte 3 st; p_tycon_objmodel_data r st; false
    | TMeasureableRepr ty  -> p_byte 1 st; p_byte 4 st; p_ty ty st; false
    | TNoRepr              -> p_byte 0 st; false
#if !NO_EXTENSIONTYPING
    | TProvidedTypeExtensionPoint info ->
        if info.IsErased then
            // Pickle erased type definitions as a NoRepr
            p_byte 0 st; false
        else
            // Pickle generated type definitions as a TAsmRepr
<<<<<<< HEAD
            p_byte 1 st; p_byte 2 st; p_ILType (mkILBoxedType(ILTypeSpec.Create(ExtensionTyping.GetILTypeRefOfProvidedType(info.ProvidedType , range0), []))) st; true
=======
            p_byte 1 st; p_byte 2 st; p_ILType (mkILBoxedType(ILTypeSpec.Create(ExtensionTyping.GetILTypeRefOfProvidedType(info.ProvidedType, range0), []))) st; true
>>>>>>> 88d18d99
    | TProvidedNamespaceExtensionPoint _ -> p_byte 0 st; false
#endif
    | TILObjectRepr (TILObjectReprData (_, _, td)) -> error (Failure("Unexpected IL type definition"+td.Name))

and p_tycon_objmodel_data x st =
  p_tup3 p_tycon_objmodel_kind (p_vrefs "vslots") p_rfield_table
    (x.fsobjmodel_kind, x.fsobjmodel_vslots, x.fsobjmodel_rfields) st

and p_attribs_ext f x st = p_list_ext f p_attrib x st

and p_unioncase_spec x st =
    p_rfield_table x.FieldTable st
    p_ty x.ReturnType st
    p_string x.CompiledName st
    p_ident x.Id st
    // The XmlDoc are only written for the extended in-memory format. We encode their presence using a marker bit here
    p_attribs_ext (if st.oInMem then Some (p_xmldoc x.XmlDoc) else None)  x.Attribs st
    p_string x.XmlDocSig st
    p_access x.Accessibility st

and p_exnc_spec_data x st = p_entity_spec_data x st

and p_exnc_repr x st =
    match x with
    | TExnAbbrevRepr x -> p_byte 0 st; (p_tcref "exn abbrev") x st
    | TExnAsmRepr x    -> p_byte 1 st; p_ILTypeRef x st
    | TExnFresh x      -> p_byte 2 st; p_rfield_table x st
    | TExnNone         -> p_byte 3 st

and p_exnc_spec x st = p_entity_spec x st

and p_access (TAccess n) st = p_list p_cpath n st

and p_recdfield_spec x st =
    p_bool x.rfield_mutable st
    p_bool x.rfield_volatile st
    p_ty x.rfield_type st
    p_bool x.rfield_static st
    p_bool x.rfield_secret st
    p_option p_const x.rfield_const st
    p_ident x.rfield_id st
    p_attribs_ext (if st.oInMem then Some (p_xmldoc x.XmlDoc) else None) x.rfield_pattribs st
    p_attribs x.rfield_fattribs st
    p_string x.rfield_xmldocsig st
    p_access x.rfield_access st

and p_rfield_table x st =
    p_array p_recdfield_spec (x.FieldsByIndex) st

and p_entity_spec_data (x: Entity) st =
    p_tyar_specs (x.entity_typars.Force(x.entity_range)) st
    p_string x.entity_logical_name st
    p_option p_string x.EntityCompiledName st
    p_range  x.entity_range st
    p_option p_pubpath x.entity_pubpath st
    p_access x.Accessibility st
    p_access  x.TypeReprAccessibility st
    p_attribs x.entity_attribs st
    let flagBit = p_tycon_repr x.entity_tycon_repr st
    p_option p_ty x.TypeAbbrev st
    p_tcaug x.entity_tycon_tcaug st
    p_string System.String.Empty st
    p_kind x.TypeOrMeasureKind st
    p_int64 (x.entity_flags.PickledBits ||| (if flagBit then EntityFlags.ReservedBitForPickleFormatTyconReprFlag else 0L)) st
    p_option p_cpath x.entity_cpath st
    p_maybe_lazy p_modul_typ x.entity_modul_contents st
    p_exnc_repr x.ExceptionInfo st
    if st.oInMem then
        p_used_space1 (p_xmldoc x.XmlDoc) st
    else
        p_space 1 () st


and p_tcaug p st =
    p_tup9
      (p_option (p_tup2 (p_vref "compare_obj") (p_vref "compare")))
      (p_option (p_vref "compare_withc"))
      (p_option (p_tup3 (p_vref "hash_obj") (p_vref "hash_withc") (p_vref "equals_withc")))
      (p_option (p_tup2 (p_vref "hash") (p_vref "equals")))
      (p_list (p_tup2 p_string (p_vref "adhoc")))
      (p_list (p_tup3 p_ty p_bool p_dummy_range))
      (p_option p_ty)
      p_bool
      (p_space 1)
      (p.tcaug_compare,
       p.tcaug_compare_withc,
       p.tcaug_hash_and_equals_withc,
       p.tcaug_equals,
       (p.tcaug_adhoc_list
           |> ResizeArray.toList
           // Explicit impls of interfaces only get kept in the adhoc list
           // in order to get check the well-formedness of an interface.
           // Keeping them across assembly boundaries is not valid, because relinking their ValRefs
           // does not work correctly (they may get incorrectly relinked to a default member)
           |> List.filter (fun (isExplicitImpl, _) -> not isExplicitImpl)
           |> List.map (fun (_, vref) -> vref.LogicalName, vref)),
       p.tcaug_interfaces,
       p.tcaug_super,
       p.tcaug_abstract,
       space) st

and p_entity_spec x st = p_osgn_decl st.oentities p_entity_spec_data x st

and p_parentref x st =
    match x with
    | ParentNone -> p_byte 0 st
    | Parent x -> p_byte 1 st; p_tcref "parent tycon" x st

and p_attribkind x st =
    match x with
    | ILAttrib x -> p_byte 0 st; p_ILMethodRef x st
    | FSAttrib x -> p_byte 1 st; p_vref "attrib" x st

and p_attrib (Attrib (a, b, c, d, e, _targets, f)) st = // AttributeTargets are not preserved
    p_tup6 (p_tcref "attrib") p_attribkind (p_list p_attrib_expr) (p_list p_attrib_arg) p_bool p_dummy_range (a, b, c, d, e, f) st

and p_attrib_expr (AttribExpr(e1, e2)) st =
    p_tup2 p_expr p_expr (e1, e2) st

and p_attrib_arg (AttribNamedArg(a, b, c, d)) st =
    p_tup4 p_string p_ty p_bool p_attrib_expr (a, b, c, d) st

and p_member_info (x: ValMemberInfo) st =
    p_tup4 (p_tcref "member_info")  p_MemberFlags (p_list p_slotsig) p_bool
        (x.ApparentEnclosingEntity, x.MemberFlags, x.ImplementedSlotSigs, x.IsImplemented) st

and p_tycon_objmodel_kind x st =
    match x with
    | TTyconClass       -> p_byte 0 st
    | TTyconInterface   -> p_byte 1 st
    | TTyconStruct      -> p_byte 2 st
    | TTyconDelegate ss -> p_byte 3 st; p_slotsig ss st
    | TTyconEnum        -> p_byte 4 st

and p_mustinline x st =
    p_byte (match x with
            | ValInline.PseudoVal -> 0
            | ValInline.Always  -> 1
            | ValInline.Optional -> 2
            | ValInline.Never -> 3) st

and p_basethis x st =
    p_byte (match x with
            | BaseVal -> 0
            | CtorThisVal  -> 1
            | NormalVal -> 2
            | MemberThisVal -> 3) st

and p_vrefFlags x st =
    match x with
    | NormalValUse -> p_byte 0 st
    | CtorValUsedAsSuperInit  -> p_byte 1 st
    | CtorValUsedAsSelfInit  -> p_byte 2 st
    | PossibleConstrainedCall ty  -> p_byte 3 st; p_ty ty st
    | VSlotDirectCall -> p_byte 4 st

and p_ValData x st =
    p_string x.val_logical_name st
    p_option p_string x.ValCompiledName st
    // only keep range information on published values, not on optimization data
    p_ranges (x.ValReprInfo |> Option.map (fun _ -> x.val_range, x.DefinitionRange)) st

    let isStructThisArgPos = x.IsMember && checkForInRefStructThisArg st x.Type
    p_ty2 isStructThisArgPos x.val_type st

    p_int64 x.val_flags.PickledBits st
    p_option p_member_info x.MemberInfo st
    p_attribs x.Attribs st
    p_option p_ValReprInfo x.ValReprInfo st
    p_string x.XmlDocSig st
    p_access x.Accessibility st
    p_parentref x.DeclaringEntity st
    p_option p_const x.LiteralValue st
    if st.oInMem then
        p_used_space1 (p_xmldoc x.XmlDoc) st
    else
        p_space 1 () st

and p_Val x st =
    p_osgn_decl st.ovals p_ValData x st

and p_modul_typ (x: ModuleOrNamespaceType) st =
    p_tup3
      p_istype
      (p_qlist p_Val)
      (p_qlist p_entity_spec)
      (x.ModuleOrNamespaceKind, x.AllValsAndMembers, x.AllEntities)
      st

and u_tycon_repr st =
    let tag1 = u_byte st
    match tag1 with
    | 0 -> (fun _flagBit -> TNoRepr)
    | 1 ->
        let tag2 = u_byte st
        match tag2 with
        | 0 ->
            let v = u_rfield_table st
            (fun _flagBit -> TRecdRepr v)
        | 1 ->
            let v = u_list u_unioncase_spec  st
            (fun _flagBit -> MakeUnionRepr v)
        | 2 ->
            let v = u_ILType st
            // This is the F# 3.0 extension to the format used for F# provider-generated types, which record an ILTypeRef in the format
            // You can think of an F# 2.0 reader as always taking the path where 'flagBit' is false. Thus the F# 2.0 reader will
            // interpret provider-generated types as TAsmRepr.
            (fun flagBit ->
                if flagBit then
                    let iltref = v.TypeRef
                    match st.iILModule with
                    | None -> TNoRepr
                    | Some iILModule ->
                    try
                        let rec find acc enclosingTypeNames (tdefs: ILTypeDefs) =
                            match enclosingTypeNames with
                            | [] -> List.rev acc, tdefs.FindByName iltref.Name
                            | h::t -> let nestedTypeDef = tdefs.FindByName h
                                      find (tdefs.FindByName h :: acc) t nestedTypeDef.NestedTypes
                        let nestedILTypeDefs, ilTypeDef = find [] iltref.Enclosing iILModule.TypeDefs
                        TILObjectRepr(TILObjectReprData(st.iilscope, nestedILTypeDefs, ilTypeDef))
                    with _ ->
                        System.Diagnostics.Debug.Assert(false, sprintf "failed to find IL backing metadata for cross-assembly generated type %s" iltref.FullName)
                        TNoRepr
                else
                    TAsmRepr v)
        | 3 ->
            let v = u_tycon_objmodel_data  st
            (fun _flagBit -> TFSharpObjectRepr v)
        | 4 ->
            let v = u_ty st
            (fun _flagBit -> TMeasureableRepr v)
        | _ -> ufailwith st "u_tycon_repr"
    | _ -> ufailwith st "u_tycon_repr"

and u_tycon_objmodel_data st =
    let x1, x2, x3 = u_tup3 u_tycon_objmodel_kind u_vrefs u_rfield_table st
    {fsobjmodel_kind=x1; fsobjmodel_vslots=x2; fsobjmodel_rfields=x3 }

and u_attribs_ext extraf st = u_list_ext extraf u_attrib st
and u_unioncase_spec st =
    let a = u_rfield_table  st
    let b = u_ty st

    // The union case compiled name is now computed from Id field when needed and is not stored in UnionCase record.
    let _c = u_string st
    let d = u_ident  st
    // The XmlDoc is only present in the extended in-memory format. We detect its presence using a marker bit here
    let xmldoc, e = u_attribs_ext u_xmldoc st
    let f = u_string st
    let i = u_access st
    { FieldTable=a
      ReturnType=b
      Id=d
      Attribs=e
      XmlDoc= defaultArg xmldoc XmlDoc.Empty
      XmlDocSig=f
      Accessibility=i
      OtherRangeOpt=None }

and u_exnc_spec_data st = u_entity_spec_data st

and u_exnc_repr st =
    let tag = u_byte st
    match tag with
    | 0 -> u_tcref        st |> TExnAbbrevRepr
    | 1 -> u_ILTypeRef    st |> TExnAsmRepr
    | 2 -> u_rfield_table st |> TExnFresh
    | 3 -> TExnNone
    | _ -> ufailwith st "u_exnc_repr"

and u_exnc_spec st = u_entity_spec st

and u_access st =
    match u_list u_cpath st with
    | [] -> taccessPublic // save unnecessary allocations
    | res -> TAccess res

and u_recdfield_spec st =
    let a = u_bool st
    let b = u_bool st
    let c1 = u_ty st
    let c2 = u_bool st
    let c2b = u_bool st
    let c3 = u_option u_const st
    let d = u_ident st
    // The XmlDoc is only present in the extended in-memory format. We detect its presence using a marker bit here
    let xmldoc, e1 = u_attribs_ext u_xmldoc st
    let e2 = u_attribs st
    let f = u_string st
    let g = u_access st
    { rfield_mutable=a
      rfield_volatile=b
      rfield_type=c1
      rfield_static=c2
      rfield_secret=c2b
      rfield_const=c3
      rfield_id=d
      rfield_pattribs=e1
      rfield_fattribs=e2
      rfield_xmldoc= defaultArg xmldoc XmlDoc.Empty
      rfield_xmldocsig=f
      rfield_access=g
      rfield_name_generated = false
      rfield_other_range = None }

and u_rfield_table st = MakeRecdFieldsTable (u_list u_recdfield_spec st)

and u_entity_spec_data st : Entity =
    let x1, x2a, x2b, x2c, x3, (x4a, x4b), x6, x7f, x8, x9, _x10, x10b, x11, x12, x13, x14, x15 =
       u_tup17
          u_tyar_specs
          u_string
          (u_option u_string)
          u_range
          (u_option u_pubpath)
          (u_tup2 u_access u_access)
          u_attribs
          u_tycon_repr
          (u_option u_ty)
          u_tcaug
          u_string
          u_kind
          u_int64
          (u_option u_cpath )
          (u_lazy u_modul_typ)
          u_exnc_repr
          (u_used_space1 u_xmldoc)
          st
    // We use a bit that was unused in the F# 2.0 format to indicate two possible representations in the F# 3.0 tycon_repr format
    let x7 = x7f (x11 &&& EntityFlags.ReservedBitForPickleFormatTyconReprFlag <> 0L)
    let x11 = x11 &&& ~~~EntityFlags.ReservedBitForPickleFormatTyconReprFlag

    { entity_typars=LazyWithContext.NotLazy x1
      entity_stamp=newStamp()
      entity_logical_name=x2a
      entity_range=x2c
      entity_pubpath=x3
      entity_attribs=x6
      entity_tycon_repr=x7
      entity_tycon_tcaug=x9
      entity_flags=EntityFlags(x11)
      entity_cpath=x12
      entity_modul_contents=MaybeLazy.Lazy x13
      entity_il_repr_cache=newCache()
      entity_opt_data=
        match x2b, x10b, x15, x8, x4a, x4b, x14 with
        | None, TyparKind.Type, None, None, TAccess [], TAccess [], TExnNone -> None
        | _ ->
            Some { Entity.NewEmptyEntityOptData() with
                       entity_compiled_name = x2b
                       entity_kind = x10b
                       entity_xmldoc= defaultArg x15 XmlDoc.Empty
                       entity_xmldocsig = System.String.Empty
                       entity_tycon_abbrev = x8
                       entity_accessiblity = x4a
                       entity_tycon_repr_accessibility = x4b
                       entity_exn_info = x14 }
    }

and u_tcaug st =
    let a1, a2, a3, b2, c, d, e, g, _space =
      u_tup9
        (u_option (u_tup2 u_vref u_vref))
        (u_option u_vref)
        (u_option (u_tup3 u_vref u_vref u_vref))
        (u_option (u_tup2 u_vref u_vref))
        (u_list (u_tup2 u_string u_vref))
        (u_list (u_tup3 u_ty u_bool u_dummy_range))
        (u_option u_ty)
        u_bool
        (u_space 1)
        st
    {tcaug_compare=a1
     tcaug_compare_withc=a2
     tcaug_hash_and_equals_withc=a3
     tcaug_equals=b2
     // only used for code generation and checking - hence don't care about the values when reading back in
     tcaug_hasObjectGetHashCode=false
     tcaug_adhoc_list= new ResizeArray<_> (c |> List.map (fun (_, vref) -> (false, vref)))
     tcaug_adhoc=NameMultiMap.ofList c
     tcaug_interfaces=d
     tcaug_super=e
     // pickled type definitions are always closed (i.e. no more intrinsic members allowed)
     tcaug_closed=true
     tcaug_abstract=g}

and u_entity_spec st =
    u_osgn_decl st.ientities u_entity_spec_data st

and u_parentref st =
    let tag = u_byte st
    match tag with
    | 0 -> ParentNone
    | 1 -> u_tcref st |> Parent
    | _ -> ufailwith st "u_attribkind"

and u_attribkind st =
    let tag = u_byte st
    match tag with
    | 0 -> u_ILMethodRef st |> ILAttrib
    | 1 -> u_vref        st |> FSAttrib
    | _ -> ufailwith st "u_attribkind"

and u_attrib st : Attrib =
    let a, b, c, d, e, f = u_tup6 u_tcref u_attribkind (u_list u_attrib_expr) (u_list u_attrib_arg) u_bool u_dummy_range st
    Attrib(a, b, c, d, e, None, f)  // AttributeTargets are not preserved

and u_attrib_expr st =
    let a, b = u_tup2 u_expr u_expr st
    AttribExpr(a, b)

and u_attrib_arg st  =
    let a, b, c, d = u_tup4 u_string u_ty u_bool u_attrib_expr st
    AttribNamedArg(a, b, c, d)

and u_member_info st : ValMemberInfo =
    let x2, x3, x4, x5 = u_tup4 u_tcref u_MemberFlags (u_list u_slotsig) u_bool st
    { ApparentEnclosingEntity=x2
      MemberFlags=x3
      ImplementedSlotSigs=x4
      IsImplemented=x5  }

and u_tycon_objmodel_kind st =
    let tag = u_byte st
    match tag with
    | 0 -> TTyconClass
    | 1 -> TTyconInterface
    | 2 -> TTyconStruct
    | 3 -> u_slotsig st |> TTyconDelegate
    | 4 -> TTyconEnum
    | _ -> ufailwith st "u_tycon_objmodel_kind"

and u_mustinline st =
    match u_byte st with
    | 0 -> ValInline.PseudoVal
    | 1 -> ValInline.Always
    | 2 -> ValInline.Optional
    | 3 -> ValInline.Never
    | _ -> ufailwith st "u_mustinline"

and u_basethis st =
    match u_byte st with
    | 0 -> BaseVal
    | 1 -> CtorThisVal
    | 2 -> NormalVal
    | 3 -> MemberThisVal
    | _ -> ufailwith st "u_basethis"

and u_vrefFlags st =
    match u_byte st with
    | 0 -> NormalValUse
    | 1 -> CtorValUsedAsSuperInit
    | 2 -> CtorValUsedAsSelfInit
    | 3 -> PossibleConstrainedCall (u_ty st)
    | 4 -> VSlotDirectCall
    | _ -> ufailwith st "u_vrefFlags"

and u_ValData st =
    let x1, x1z, x1a, x2, x4, x8, x9, x10, x12, x13, x13b, x14, x15 =
      u_tup13
        u_string
        (u_option u_string)
        u_ranges
        u_ty
        u_int64
        (u_option u_member_info)
        u_attribs
        (u_option u_ValReprInfo)
        u_string
        u_access
        u_parentref
        (u_option u_const)
        (u_used_space1 u_xmldoc)
        st

    { val_logical_name = x1
      val_range        = (match x1a with None -> range0 | Some(a, _) -> a)
      val_type         = x2
      val_stamp        = newStamp()
      val_flags        = ValFlags(x4)
      val_opt_data     =
          match x1z, x1a, x10, x14, x13, x15, x8, x13b, x12, x9 with
          | None, None, None, None, TAccess [], None, None, ParentNone, "", [] -> None
          | _ ->
              Some { val_compiled_name    = x1z
                     val_other_range      = (match x1a with None -> None | Some(_, b) -> Some(b, true))
                     val_defn             = None
                     val_repr_info        = x10
                     val_const            = x14
                     val_access           = x13
                     val_xmldoc           = defaultArg x15 XmlDoc.Empty
                     val_member_info      = x8
                     val_declaring_entity = x13b
                     val_xmldocsig        = x12
                     val_attribs          = x9 }
    }

and u_Val st = u_osgn_decl st.ivals u_ValData st


and u_modul_typ st =
    let x1, x3, x5 =
        u_tup3
          u_istype
          (u_qlist u_Val)
          (u_qlist u_entity_spec) st
    ModuleOrNamespaceType(x1, x3, x5)


//---------------------------------------------------------------------------
// Pickle/unpickle for F# expressions (for optimization data)
//---------------------------------------------------------------------------

and p_const x st =
    match x with
    | Const.Bool x    -> p_byte 0  st; p_bool x st
    | Const.SByte x   -> p_byte 1  st; p_int8 x st
    | Const.Byte x    -> p_byte 2  st; p_uint8 x st
    | Const.Int16 x   -> p_byte 3  st; p_int16 x st
    | Const.UInt16 x  -> p_byte 4  st; p_uint16 x st
    | Const.Int32 x   -> p_byte 5  st; p_int32 x st
    | Const.UInt32 x  -> p_byte 6  st; p_uint32 x st
    | Const.Int64 x   -> p_byte 7  st; p_int64 x st
    | Const.UInt64 x  -> p_byte 8  st; p_uint64 x st
    | Const.IntPtr x  -> p_byte 9  st; p_int64 x st
    | Const.UIntPtr x -> p_byte 10 st; p_uint64 x st
    | Const.Single x  -> p_byte 11 st; p_single x st
    | Const.Double x  -> p_byte 12 st; p_int64 (bits_of_float x) st
    | Const.Char c    -> p_byte 13 st; p_char c st
    | Const.String s  -> p_byte 14 st; p_string s st
    | Const.Unit      -> p_byte 15 st
    | Const.Zero      -> p_byte 16 st
    | Const.Decimal s -> p_byte 17 st; p_array p_int32 (System.Decimal.GetBits(s)) st

and u_const st =
    let tag = u_byte st
    match tag with
    | 0 -> u_bool st           |> Const.Bool
    | 1 -> u_int8 st           |> Const.SByte
    | 2 -> u_uint8 st          |> Const.Byte
    | 3 -> u_int16 st          |> Const.Int16
    | 4 -> u_uint16 st         |> Const.UInt16
    | 5 -> u_int32 st          |> Const.Int32
    | 6 -> u_uint32 st         |> Const.UInt32
    | 7 -> u_int64 st          |> Const.Int64
    | 8 -> u_uint64 st         |> Const.UInt64
    | 9 -> u_int64 st          |> Const.IntPtr
    | 10 -> u_uint64 st        |> Const.UIntPtr
    | 11 -> u_single st        |> Const.Single
    | 12 -> u_int64 st         |> float_of_bits |> Const.Double
    | 13 -> u_char st          |> Const.Char
    | 14 -> u_string st        |> Const.String
    | 15 -> Const.Unit
    | 16 -> Const.Zero
    | 17 -> u_array u_int32 st |> (fun bits -> Const.Decimal (new System.Decimal(bits)))
    | _ -> ufailwith st "u_const"


and p_dtree x st =
    match x with
    | TDSwitch (a, b, c, d) -> p_byte 0 st; p_tup4 p_expr (p_list p_dtree_case) (p_option p_dtree) p_dummy_range (a, b, c, d) st
    | TDSuccess (a, b)    -> p_byte 1 st; p_tup2 p_Exprs p_int (a, b) st
    | TDBind (a, b)       -> p_byte 2 st; p_tup2 p_bind p_dtree (a, b) st

and p_dtree_case (TCase(a, b)) st = p_tup2 p_dtree_discrim p_dtree (a, b) st

and p_dtree_discrim x st =
    match x with
    | DecisionTreeTest.UnionCase (ucref, tinst) -> p_byte 0 st; p_tup2 p_ucref p_tys (ucref, tinst) st
    | DecisionTreeTest.Const c                   -> p_byte 1 st; p_const c st
    | DecisionTreeTest.IsNull                    -> p_byte 2 st
    | DecisionTreeTest.IsInst (srcty, tgty)       -> p_byte 3 st; p_ty srcty st; p_ty tgty st
    | DecisionTreeTest.ArrayLength (n, ty)       -> p_byte 4 st; p_tup2 p_int p_ty (n, ty) st
    | DecisionTreeTest.ActivePatternCase _                   -> pfailwith st "DecisionTreeTest.ActivePatternCase: only used during pattern match compilation"

and p_target (TTarget(a, b, _)) st = p_tup2 p_Vals p_expr (a, b) st
and p_bind (TBind(a, b, _)) st = p_tup2 p_Val p_expr (a, b) st

and p_lval_op_kind x st =
    p_byte (match x with LAddrOf _ -> 0 | LByrefGet -> 1 | LSet -> 2 | LByrefSet -> 3) st

and p_recdInfo x st =
    match x with
    | RecdExpr -> ()
    | RecdExprIsObjInit -> pfailwith st "explicit object constructors can't be inlined and should not have optimization information"

and u_dtree st =
    let tag = u_byte st
    match tag with
    | 0 -> u_tup4 u_expr (u_list u_dtree_case) (u_option u_dtree) u_dummy_range st |> TDSwitch
    | 1 -> u_tup2 u_Exprs u_int                                             st |> TDSuccess
    | 2 -> u_tup2 u_bind u_dtree                                                st |> TDBind
    | _ -> ufailwith st "u_dtree"

and u_dtree_case st = let a, b = u_tup2 u_dtree_discrim u_dtree st in (TCase(a, b))

and u_dtree_discrim st =
    let tag = u_byte st
    match tag with
    | 0 -> u_tup2 u_ucref u_tys st |> DecisionTreeTest.UnionCase
    | 1 -> u_const st               |> DecisionTreeTest.Const
    | 2 ->                             DecisionTreeTest.IsNull
    | 3 -> u_tup2 u_ty u_ty st    |> DecisionTreeTest.IsInst
    | 4 -> u_tup2 u_int u_ty st    |> DecisionTreeTest.ArrayLength
    | _ -> ufailwith st "u_dtree_discrim"

and u_target st = let a, b = u_tup2 u_Vals u_expr st in (TTarget(a, b, SuppressSequencePointAtTarget))

and u_bind st = let a = u_Val st in let b = u_expr st in TBind(a, b, NoSequencePointAtStickyBinding)

and u_lval_op_kind st =
    match u_byte st with
    | 0 -> LAddrOf false
    | 1 -> LByrefGet
    | 2 -> LSet
    | 3 -> LByrefSet
    | _ -> ufailwith st "uval_op_kind"


and p_op x st =
    match x with
    | TOp.UnionCase c               -> p_byte 0 st; p_ucref c st
    | TOp.ExnConstr c               -> p_byte 1 st; p_tcref "op"  c st
    | TOp.Tuple tupInfo             ->
         if evalTupInfoIsStruct tupInfo then
              p_byte 29 st
         else
              p_byte 2 st
    | TOp.Recd (a, b)                 -> p_byte 3 st; p_tup2 p_recdInfo (p_tcref "recd op") (a, b) st
    | TOp.ValFieldSet (a)            -> p_byte 4 st; p_rfref a st
    | TOp.ValFieldGet (a)            -> p_byte 5 st; p_rfref a st
    | TOp.UnionCaseTagGet (a)        -> p_byte 6 st; p_tcref "cnstr op" a st
    | TOp.UnionCaseFieldGet (a, b)    -> p_byte 7 st; p_tup2 p_ucref p_int (a, b) st
    | TOp.UnionCaseFieldSet (a, b)    -> p_byte 8 st; p_tup2 p_ucref p_int (a, b) st
    | TOp.ExnFieldGet (a, b)          -> p_byte 9 st; p_tup2 (p_tcref "exn op") p_int (a, b) st
    | TOp.ExnFieldSet (a, b)          -> p_byte 10 st; p_tup2 (p_tcref "exn op")  p_int (a, b) st
    | TOp.TupleFieldGet (tupInfo, a)       ->
         if evalTupInfoIsStruct tupInfo then
              p_byte 30 st; p_int a st
         else
              p_byte 11 st; p_int a st
    | TOp.ILAsm (a, b)      -> p_byte 12 st; p_tup2 (p_list p_ILInstr) p_tys (a, b) st
    | TOp.RefAddrGet _               -> p_byte 13 st
    | TOp.UnionCaseProof (a)         -> p_byte 14 st; p_ucref a st
    | TOp.Coerce                     -> p_byte 15 st
    | TOp.TraitCall (b)              -> p_byte 16 st; p_trait b st
    | TOp.LValueOp (a, b)             -> p_byte 17 st; p_tup2 p_lval_op_kind (p_vref "lval") (a, b) st
    | TOp.ILCall (a1, a2, a3, a4, a5, a7, a8, a9, b, c, d)
                                     -> p_byte 18 st; p_tup11 p_bool p_bool p_bool p_bool p_vrefFlags p_bool p_bool p_ILMethodRef p_tys p_tys p_tys (a1, a2, a3, a4, a5, a7, a8, a9, b, c, d) st
    | TOp.Array                      -> p_byte 19 st
    | TOp.While _                    -> p_byte 20 st
    | TOp.For(_, dir)                 -> p_byte 21 st; p_int (match dir with FSharpForLoopUp -> 0 | CSharpForLoopUp -> 1 | FSharpForLoopDown -> 2) st
    | TOp.Bytes bytes                -> p_byte 22 st; p_bytes bytes st
    | TOp.TryCatch _                 -> p_byte 23 st
    | TOp.TryFinally _               -> p_byte 24 st
    | TOp.ValFieldGetAddr (a, _)     -> p_byte 25 st; p_rfref a st
    | TOp.UInt16s arr                -> p_byte 26 st; p_array p_uint16 arr st
    | TOp.Reraise                    -> p_byte 27 st
    | TOp.UnionCaseFieldGetAddr (a, b, _) -> p_byte 28 st; p_tup2 p_ucref p_int (a, b) st
       // Note tag byte 29 is taken for struct tuples, see above
       // Note tag byte 30 is taken for struct tuples, see above
    (* 29: TOp.Tuple when evalTupInfoIsStruct tupInfo = true *)
    (* 30: TOp.TupleFieldGet  when evalTupInfoIsStruct tupInfo = true *)
    | TOp.AnonRecd info   -> p_byte 31 st; p_anonInfo info st
    | TOp.AnonRecdGet (info, n)   -> p_byte 32 st; p_anonInfo info st; p_int n st
    | TOp.Goto _ | TOp.Label _ | TOp.Return -> failwith "unexpected backend construct in pickled TAST"

and u_op st =
    let tag = u_byte st
    match tag with
    | 0 -> let a = u_ucref st
           TOp.UnionCase a
    | 1 -> let a = u_tcref st
           TOp.ExnConstr a
    | 2 -> TOp.Tuple tupInfoRef
    | 3 -> let b = u_tcref st
           TOp.Recd (RecdExpr, b)
    | 4 -> let a = u_rfref st
           TOp.ValFieldSet a
    | 5 -> let a = u_rfref st
           TOp.ValFieldGet a
    | 6 -> let a = u_tcref st
           TOp.UnionCaseTagGet a
    | 7 -> let a = u_ucref st
           let b = u_int st
           TOp.UnionCaseFieldGet (a, b)
    | 8 -> let a = u_ucref st
           let b = u_int st
           TOp.UnionCaseFieldSet (a, b)
    | 9 -> let a = u_tcref st
           let b = u_int st
           TOp.ExnFieldGet (a, b)
    | 10 -> let a = u_tcref st
            let b = u_int st
            TOp.ExnFieldSet (a, b)
    | 11 -> let a = u_int st
            TOp.TupleFieldGet (tupInfoRef, a)
    | 12 -> let a = (u_list u_ILInstr) st
            let b = u_tys st
            TOp.ILAsm (a, b)
    | 13 -> TOp.RefAddrGet false // ok to set the 'readonly' flag on these operands to false on re-read since the flag is only used for typechecking purposes
    | 14 -> let a = u_ucref st
            TOp.UnionCaseProof a
    | 15 -> TOp.Coerce
    | 16 -> let a = u_trait st
            TOp.TraitCall a
    | 17 -> let a = u_lval_op_kind st
            let b = u_vref st
            TOp.LValueOp (a, b)
    | 18 -> let (a1, a2, a3, a4, a5, a7, a8, a9) = (u_tup8 u_bool u_bool u_bool u_bool u_vrefFlags u_bool u_bool  u_ILMethodRef) st
            let b = u_tys st
            let c = u_tys st
            let d = u_tys st
            TOp.ILCall (a1, a2, a3, a4, a5, a7, a8, a9, b, c, d)
    | 19 -> TOp.Array
    | 20 -> TOp.While (NoSequencePointAtWhileLoop, NoSpecialWhileLoopMarker)
    | 21 -> let dir = match u_int st with 0 -> FSharpForLoopUp | 1 -> CSharpForLoopUp | 2 -> FSharpForLoopDown | _ -> failwith "unknown for loop"
            TOp.For (NoSequencePointAtForLoop, dir)
    | 22 -> TOp.Bytes (u_bytes st)
    | 23 -> TOp.TryCatch(NoSequencePointAtTry, NoSequencePointAtWith)
    | 24 -> TOp.TryFinally(NoSequencePointAtTry, NoSequencePointAtFinally)
    | 25 -> let a = u_rfref st
            TOp.ValFieldGetAddr (a, false)
    | 26 -> TOp.UInt16s (u_array u_uint16 st)
    | 27 -> TOp.Reraise
    | 28 -> let a = u_ucref st
            let b = u_int st
            TOp.UnionCaseFieldGetAddr (a, b, false)
    | 29 -> TOp.Tuple tupInfoStruct
    | 30 -> let a = u_int st
            TOp.TupleFieldGet (tupInfoStruct, a)
    | 31 -> let info = u_anonInfo st
            TOp.AnonRecd (info)
    | 32 -> let info = u_anonInfo st
            let n = u_int st
            TOp.AnonRecdGet (info, n)
    | _ -> ufailwith st "u_op"

and p_expr expr st =
    match expr with
    | Expr.Link e -> p_expr !e st
    | Expr.Const (x, m, ty)              -> p_byte 0 st; p_tup3 p_const p_dummy_range p_ty (x, m, ty) st
    | Expr.Val (a, b, m)                 -> p_byte 1 st; p_tup3 (p_vref "val") p_vrefFlags p_dummy_range (a, b, m) st
    | Expr.Op(a, b, c, d)                 -> p_byte 2 st; p_tup4 p_op  p_tys p_Exprs p_dummy_range (a, b, c, d) st
    | Expr.Sequential (a, b, c, _, d)      -> p_byte 3 st; p_tup4 p_expr p_expr p_int p_dummy_range (a, b, (match c with NormalSeq -> 0 | ThenDoSeq -> 1), d) st
    | Expr.Lambda (_, a1, b0, b1, c, d, e)   -> p_byte 4 st; p_tup6 (p_option p_Val) (p_option p_Val) p_Vals p_expr p_dummy_range p_ty (a1, b0, b1, c, d, e) st
    | Expr.TyLambda (_, b, c, d, e)        -> p_byte 5 st; p_tup4 p_tyar_specs p_expr p_dummy_range p_ty (b, c, d, e) st
    | Expr.App (a1, a2, b, c, d)           -> p_byte 6 st; p_tup5 p_expr p_ty p_tys p_Exprs p_dummy_range (a1, a2, b, c, d) st
    | Expr.LetRec (a, b, c, _)            -> p_byte 7 st; p_tup3 p_binds p_expr p_dummy_range (a, b, c) st
    | Expr.Let (a, b, c, _)               -> p_byte 8 st; p_tup3 p_bind p_expr p_dummy_range (a, b, c) st
    | Expr.Match (_, a, b, c, d, e)         -> p_byte 9 st; p_tup5 p_dummy_range p_dtree p_targets p_dummy_range p_ty (a, b, c, d, e) st
    | Expr.Obj(_, b, c, d, e, f, g)          -> p_byte 10 st; p_tup6 p_ty (p_option p_Val) p_expr p_methods p_intfs p_dummy_range (b, c, d, e, f, g) st
    | Expr.StaticOptimization(a, b, c, d) -> p_byte 11 st; p_tup4 p_constraints p_expr p_expr p_dummy_range (a, b, c, d) st
    | Expr.TyChoose (a, b, c)            -> p_byte 12 st; p_tup3 p_tyar_specs p_expr p_dummy_range (a, b, c) st
    | Expr.Quote(ast, _, _, m, ty)         -> p_byte 13 st; p_tup3 p_expr p_dummy_range p_ty (ast, m, ty) st

and u_expr st =
    let tag = u_byte st
    match tag with
    | 0 -> let a = u_const st
           let b = u_dummy_range st
           let c = u_ty st
           Expr.Const (a, b, c)
    | 1 -> let a = u_vref st
           let b = u_vrefFlags st
           let c = u_dummy_range st
           Expr.Val (a, b, c)
    | 2 -> let a = u_op st
           let b = u_tys st
           let c = u_Exprs st
           let d = u_dummy_range st
           Expr.Op (a, b, c, d)
    | 3 -> let a = u_expr st
           let b = u_expr st
           let c = u_int st
           let d = u_dummy_range  st
           Expr.Sequential (a, b, (match c with 0 -> NormalSeq | 1 -> ThenDoSeq | _ -> ufailwith st "specialSeqFlag"), SuppressSequencePointOnExprOfSequential, d)
    | 4 -> let a0 = u_option u_Val st
           let b0 = u_option u_Val st
           let b1 = u_Vals st
           let c = u_expr st
           let d = u_dummy_range st
           let e = u_ty st
           Expr.Lambda (newUnique(), a0, b0, b1, c, d, e)
    | 5  -> let b = u_tyar_specs st
            let c = u_expr st
            let d = u_dummy_range st
            let e = u_ty st
            Expr.TyLambda (newUnique(), b, c, d, e)
    | 6 ->  let a1 = u_expr st
            let a2 = u_ty st
            let b = u_tys st
            let c = u_Exprs st
            let d = u_dummy_range st
            Expr.App (a1, a2, b, c, d)
    | 7 ->  let a = u_binds st
            let b = u_expr st
            let c = u_dummy_range st
            Expr.LetRec (a, b, c, NewFreeVarsCache())
    | 8 ->  let a = u_bind st
            let b = u_expr st
            let c = u_dummy_range st
            Expr.Let (a, b, c, NewFreeVarsCache())
    | 9 ->  let a = u_dummy_range st
            let b = u_dtree st
            let c = u_targets st
            let d = u_dummy_range st
            let e = u_ty st
            Expr.Match (NoSequencePointAtStickyBinding, a, b, c, d, e)
    | 10 -> let b = u_ty st
            let c = (u_option u_Val) st
            let d = u_expr st
            let e = u_methods st
            let f = u_intfs st
            let g = u_dummy_range st
            Expr.Obj (newUnique(), b, c, d, e, f, g)
    | 11 -> let a = u_constraints st
            let b = u_expr st
            let c = u_expr st
            let d = u_dummy_range st
            Expr.StaticOptimization (a, b, c, d)
    | 12 -> let a = u_tyar_specs st
            let b = u_expr st
            let c = u_dummy_range st
            Expr.TyChoose (a, b, c)
    | 13 -> let b = u_expr st
            let c = u_dummy_range st
            let d = u_ty st
            Expr.Quote (b, ref None, false, c, d) // isFromQueryExpression=false
    | _ -> ufailwith st "u_expr"

and p_static_optimization_constraint x st =
    match x with
    | TTyconEqualsTycon (a, b) -> p_byte 0 st; p_tup2 p_ty p_ty (a, b) st
    | TTyconIsStruct(a) -> p_byte 1 st; p_ty a st

and p_slotparam (TSlotParam (a, b, c, d, e, f)) st = p_tup6 (p_option p_string) p_ty p_bool p_bool p_bool p_attribs (a, b, c, d, e, f) st
and p_slotsig (TSlotSig (a, b, c, d, e, f)) st = p_tup6 p_string p_ty p_tyar_specs p_tyar_specs (p_list (p_list p_slotparam)) (p_option p_ty) (a, b, c, d, e, f) st
and p_method (TObjExprMethod (a, b, c, d, e, f)) st = p_tup6 p_slotsig p_attribs p_tyar_specs (p_list p_Vals) p_expr p_dummy_range (a, b, c, d, e, f) st
and p_methods x st = p_list p_method x st
and p_intf x st = p_tup2 p_ty p_methods x st
and p_intfs x st = p_list p_intf x st

and u_static_optimization_constraint st =
    let tag = u_byte st
    match tag with
    | 0 -> u_tup2 u_ty u_ty st |> TTyconEqualsTycon
    | 1 -> u_ty              st |> TTyconIsStruct
    | _ -> ufailwith st "u_static_optimization_constraint"

and u_slotparam st =
    let a, b, c, d, e, f = u_tup6 (u_option u_string) u_ty u_bool u_bool u_bool u_attribs st
    TSlotParam(a, b, c, d, e, f)

and u_slotsig st =
    let a, b, c, d, e, f = u_tup6 u_string u_ty u_tyar_specs u_tyar_specs (u_list (u_list u_slotparam)) (u_option u_ty) st
    TSlotSig(a, b, c, d, e, f)

and u_method st =
    let a, b, c, d, e, f = u_tup6 u_slotsig u_attribs u_tyar_specs (u_list u_Vals) u_expr u_dummy_range st
    TObjExprMethod(a, b, c, d, e, f)

and u_methods st = u_list u_method st

and u_intf st = u_tup2 u_ty u_methods st

and u_intfs st = u_list u_intf st

let _ = fill_p_binds (p_List p_bind)
let _ = fill_p_targets (p_array p_target)
let _ = fill_p_constraints (p_list p_static_optimization_constraint)
let _ = fill_p_Exprs (p_list p_expr)
let _ = fill_p_Expr_hole p_expr
let _ = fill_p_Exprs (p_List p_expr)
let _ = fill_p_attribs (p_list p_attrib)
let _ = fill_p_Vals (p_list p_Val)

let _ = fill_u_binds (u_List u_bind)
let _ = fill_u_targets (u_array u_target)
let _ = fill_u_constraints (u_list u_static_optimization_constraint)
let _ = fill_u_Exprs (u_list u_expr)
let _ = fill_u_Expr_hole u_expr
let _ = fill_u_attribs (u_list u_attrib)
let _ = fill_u_Vals (u_list u_Val)

//---------------------------------------------------------------------------
// Pickle/unpickle F# interface data
//---------------------------------------------------------------------------

let pickleModuleOrNamespace mspec st = p_entity_spec mspec st

let pickleCcuInfo (minfo: PickledCcuInfo) st =
    p_tup4 pickleModuleOrNamespace p_string p_bool (p_space 3) (minfo.mspec, minfo.compileTimeWorkingDir, minfo.usesQuotations, ()) st

let unpickleModuleOrNamespace st = u_entity_spec st

let unpickleCcuInfo st =
    let a, b, c, _space = u_tup4 unpickleModuleOrNamespace u_string u_bool (u_space 3) st
    { mspec=a; compileTimeWorkingDir=b; usesQuotations=c }<|MERGE_RESOLUTION|>--- conflicted
+++ resolved
@@ -841,11 +841,7 @@
          iccus= new_itbl "iccus (fake)" [| |]
          ientities= NodeInTable<_, _>.Create (Tycon.NewUnlinked, (fun osgn tg -> osgn.Link tg), (fun osgn -> osgn.IsLinked), "itycons", 0)
          itypars= NodeInTable<_, _>.Create (Typar.NewUnlinked, (fun osgn tg -> osgn.Link tg), (fun osgn -> osgn.IsLinked), "itypars", 0)
-<<<<<<< HEAD
-         ivals  = NodeInTable<_, _>.Create (Val.NewUnlinked , (fun osgn tg -> osgn.Link tg), (fun osgn -> osgn.IsLinked), "ivals", 0)
-=======
          ivals  = NodeInTable<_, _>.Create (Val.NewUnlinked, (fun osgn tg -> osgn.Link tg), (fun osgn -> osgn.IsLinked), "ivals", 0)
->>>>>>> 88d18d99
          ianoninfos=NodeInTable<_, _>.Create(AnonRecdTypeInfo.NewUnlinked, (fun osgn tg -> osgn.Link tg), (fun osgn -> osgn.IsLinked), "ianoninfos", 0)
          istrings = new_itbl "istrings (fake)" [| |]
          inlerefs = new_itbl "inlerefs (fake)" [| |]
@@ -878,11 +874,7 @@
              iilscope= ilscope
              ientities= NodeInTable<_, _>.Create(Tycon.NewUnlinked, (fun osgn tg -> osgn.Link tg), (fun osgn -> osgn.IsLinked), "itycons", ntycons)
              itypars= NodeInTable<_, _>.Create(Typar.NewUnlinked, (fun osgn tg -> osgn.Link tg), (fun osgn -> osgn.IsLinked), "itypars", ntypars)
-<<<<<<< HEAD
-             ivals=   NodeInTable<_, _>.Create(Val.NewUnlinked  , (fun osgn tg -> osgn.Link tg), (fun osgn -> osgn.IsLinked), "ivals", nvals)
-=======
              ivals=   NodeInTable<_, _>.Create(Val.NewUnlinked, (fun osgn tg -> osgn.Link tg), (fun osgn -> osgn.IsLinked), "ivals", nvals)
->>>>>>> 88d18d99
              ianoninfos=NodeInTable<_, _>.Create(AnonRecdTypeInfo.NewUnlinked, (fun osgn tg -> osgn.Link tg), (fun osgn -> osgn.IsLinked), "ianoninfos", nanoninfos)
              istrings = stringTab
              ipubpaths = pubpathTab
@@ -1810,11 +1802,7 @@
             p_byte 0 st; false
         else
             // Pickle generated type definitions as a TAsmRepr
-<<<<<<< HEAD
-            p_byte 1 st; p_byte 2 st; p_ILType (mkILBoxedType(ILTypeSpec.Create(ExtensionTyping.GetILTypeRefOfProvidedType(info.ProvidedType , range0), []))) st; true
-=======
             p_byte 1 st; p_byte 2 st; p_ILType (mkILBoxedType(ILTypeSpec.Create(ExtensionTyping.GetILTypeRefOfProvidedType(info.ProvidedType, range0), []))) st; true
->>>>>>> 88d18d99
     | TProvidedNamespaceExtensionPoint _ -> p_byte 0 st; false
 #endif
     | TILObjectRepr (TILObjectReprData (_, _, td)) -> error (Failure("Unexpected IL type definition"+td.Name))
