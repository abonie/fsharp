--- conflicted
+++ resolved
@@ -364,23 +364,15 @@
         member _.IsErased = (x.Attributes &&& enum (int32 TypeProviderTypeAttributes.IsErased)) <> enum 0  
 
         member _.IsGenericType = x.IsGenericType
-<<<<<<< HEAD
+
         member _.Namespace : string MaybeNull = x.Namespace
-=======
-
-        member _.Namespace = x.Namespace
-
->>>>>>> a5fb8758
+
         member _.FullName = x.FullName
 
         member _.IsArray = x.IsArray
-<<<<<<< HEAD
+
         member _.Assembly: ProvidedAssembly MaybeNull = x.Assembly |> ProvidedAssembly.Create
-=======
-
-        member _.Assembly: ProvidedAssembly = x.Assembly |> ProvidedAssembly.Create
-
->>>>>>> a5fb8758
+
         member _.GetInterfaces() = x.GetInterfaces() |> ProvidedType.CreateArray ctxt
 
         member _.GetMethods() = x.GetMethods bindingFlags |> ProvidedMethodInfo.CreateArray ctxt
@@ -411,13 +403,9 @@
 
         /// Type.BaseType can be null when Type is interface or object
         member _.BaseType = x.BaseType |> ProvidedType.Create ctxt
-<<<<<<< HEAD
+
         member _.GetStaticParameters(provider: ITypeProvider) : ProvidedParameterInfo[] MaybeNull = provider.GetStaticParameters x |> ProvidedParameterInfo.CreateArray ctxt
-=======
-
-        member _.GetStaticParameters(provider: ITypeProvider) = provider.GetStaticParameters x |> ProvidedParameterInfo.CreateArray ctxt
-
->>>>>>> a5fb8758
+
         /// Type.GetElementType can be null if i.e. Type is not array\pointer\byref type
         member _.GetElementType() = x.GetElementType() |> ProvidedType.Create ctxt
 
@@ -475,7 +463,6 @@
             let argTypes = args |> Array.map (fun arg -> arg.RawSystemType)
             ProvidedType.CreateNoContext(x.MakeGenericType(argTypes))
 
-<<<<<<< HEAD
         member _.AsProvidedVar name = ProvidedVar.CreateNonNull ctxt (Quotations.Var(name, x))
 
         static member Create ctxt x : ProvidedType MaybeNull = 
@@ -498,19 +485,6 @@
         static member CreateNoContext (x:Type) = ProvidedType.Create ProvidedTypeContext.Empty x
 
         static member Void = ProvidedType.CreateNoContext typeof<System.Void>
-=======
-        member _.AsProvidedVar name = ProvidedVar.Create ctxt (Quotations.Var(name, x))
-
-        static member Create ctxt x = match x with null -> null | t -> ProvidedType (t, ctxt)
-
-        static member CreateWithNullCheck ctxt name x = match x with null -> nullArg name | t -> ProvidedType (t, ctxt)
-
-        static member CreateArray ctxt xs = match xs with null -> null | _ -> xs |> Array.map (ProvidedType.Create ctxt)
-
-        static member CreateNoContext (x: Type) = ProvidedType.Create ProvidedTypeContext.Empty x
-
-        static member Void = ProvidedType.CreateNoContext typeof<Void>
->>>>>>> a5fb8758
 
         member _.Handle = x
 
@@ -610,13 +584,9 @@
 #endif
         ProvidedParameterInfo (x: ParameterInfo, ctxt) = 
         let provide () = ProvidedCustomAttributeProvider.Create (fun _provider -> x.CustomAttributes)
-<<<<<<< HEAD
+
         member _.Name = let nm = x.Name in match box nm with null -> "" | _ -> nm
-=======
-
-        member _.Name = x.Name
-
->>>>>>> a5fb8758
+
         member _.IsOut = x.IsOut
 
         member _.IsIn = x.IsIn
@@ -628,7 +598,6 @@
         member _.HasDefaultValue = x.Attributes.HasFlag(ParameterAttributes.HasDefault)
 
         /// ParameterInfo.ParameterType cannot be null
-<<<<<<< HEAD
         member _.ParameterType = ProvidedType.CreateWithNullCheck ctxt "ParameterType" x.ParameterType
         
         static member Create ctxt (x: ParameterInfo MaybeNull) : ProvidedParameterInfo MaybeNull = 
@@ -648,24 +617,12 @@
             | Null -> [| |]
             | _  -> xs |> Array.map (ProvidedParameterInfo.CreateNonNull ctxt)
         
-=======
-        member _.ParameterType = ProvidedType.CreateWithNullCheck ctxt "ParameterType" x.ParameterType 
-
-        static member Create ctxt x = match x with null -> null | t -> ProvidedParameterInfo (t, ctxt)
-
-        static member CreateArray ctxt xs = match xs with null -> null | _ -> xs |> Array.map (ProvidedParameterInfo.Create ctxt)  // TODO null wrong?
-
->>>>>>> a5fb8758
         interface IProvidedCustomAttributeProvider with 
             member _.GetHasTypeProviderEditorHideMethodsAttribute provider = provide().GetHasTypeProviderEditorHideMethodsAttribute provider
             member _.GetDefinitionLocationAttribute provider = provide().GetDefinitionLocationAttribute provider
             member _.GetXmlDocAttributes provider = provide().GetXmlDocAttributes provider
             member _.GetAttributeConstructorArgs (provider, attribName) = provide().GetAttributeConstructorArgs (provider, attribName)
-<<<<<<< HEAD
-        
-=======
-
->>>>>>> a5fb8758
+
         member _.Handle = x
 
         override _.Equals y = assert false; match y with :? ProvidedParameterInfo as y -> x.Equals y.Handle | _ -> false
@@ -684,11 +641,7 @@
 
         member _.GetManifestModuleContents(provider: ITypeProvider) = provider.GetGeneratedAssemblyContents x
 
-<<<<<<< HEAD
         static member Create x : ProvidedAssembly MaybeNull = match x with null -> null | t -> ProvidedAssembly (t)
-=======
-        static member Create (x: Assembly) = match x with null -> null | t -> ProvidedAssembly t
->>>>>>> a5fb8758
 
         member _.Handle = x
 
@@ -734,13 +687,9 @@
         member _.Handle = x
 
         static member TaintedGetHashCode (x: Tainted<ProvidedMethodBase>) =            
-<<<<<<< HEAD
            Tainted.GetHashCodeTainted 
                (x.PApplyNoFailure(fun st -> (st.Name, (nonNull<ProvidedAssembly> (nonNull<ProvidedType> st.DeclaringType).Assembly).FullName, 
                                                       (nonNull<ProvidedType> st.DeclaringType).FullName))) 
-=======
-           Tainted.GetHashCodeTainted (x.PApplyNoFailure(fun st -> (st.Name, st.DeclaringType.Assembly.FullName, st.DeclaringType.FullName))) 
->>>>>>> a5fb8758
 
         static member TaintedEquals (pt1: Tainted<ProvidedMethodBase>, pt2: Tainted<ProvidedMethodBase>) = 
            Tainted.EqTainted (pt1.PApplyNoFailure(fun st -> st.Handle)) (pt2.PApplyNoFailure(fun st -> st.Handle))
@@ -803,7 +752,6 @@
         ProvidedFieldInfo (x: FieldInfo, ctxt) = 
         inherit ProvidedMemberInfo(x, ctxt)
 
-<<<<<<< HEAD
         static member CreateNonNull ctxt x = ProvidedFieldInfo (x, ctxt)
 
         static member Create ctxt x : ProvidedFieldInfo MaybeNull = 
@@ -815,11 +763,6 @@
             match xs with 
             | Null -> null
             | NonNull xs -> xs |> Array.map (ProvidedFieldInfo.CreateNonNull ctxt)
-=======
-        static member Create ctxt x = match x with null -> null | t -> ProvidedFieldInfo (t, ctxt)
-
-        static member CreateArray ctxt xs = match xs with null -> null | _ -> xs |> Array.map (ProvidedFieldInfo.Create ctxt)
->>>>>>> a5fb8758
 
         member _.IsInitOnly = x.IsInitOnly
 
@@ -854,14 +797,10 @@
         static member TaintedEquals (pt1: Tainted<ProvidedFieldInfo>, pt2: Tainted<ProvidedFieldInfo>) = 
            Tainted.EqTainted (pt1.PApplyNoFailure(fun st -> st.Handle)) (pt2.PApplyNoFailure(fun st -> st.Handle))
 
-<<<<<<< HEAD
     and [<Sealed>] 
 #if NO_CHECKNULLS
         [<AllowNullLiteral>]
 #endif
-=======
-    and [<AllowNullLiteral; Sealed>] 
->>>>>>> a5fb8758
         ProvidedMethodInfo (x: MethodInfo, ctxt) = 
         inherit ProvidedMethodBase(x, ctxt)
 
@@ -880,11 +819,6 @@
             | Null -> null
             | NonNull xs -> xs |> Array.map (ProvidedMethodInfo.CreateNonNull ctxt)
 
-<<<<<<< HEAD
-=======
-        static member CreateArray ctxt xs = match xs with null -> null | _ -> xs |> Array.map (ProvidedMethodInfo.Create ctxt)
-
->>>>>>> a5fb8758
         member _.Handle = x
 
         member _.MetadataToken = x.MetadataToken
@@ -913,7 +847,6 @@
         /// PropertyInfo.PropertyType cannot be null
         member _.PropertyType = x.PropertyType |> ProvidedType.CreateWithNullCheck ctxt "PropertyType"
 
-<<<<<<< HEAD
         static member CreateNonNull ctxt x = ProvidedPropertyInfo (x, ctxt)
 
         static member Create ctxt x : ProvidedPropertyInfo MaybeNull =
@@ -925,11 +858,6 @@
             match xs with
             | Null -> null
             | NonNull xs -> xs |> Array.map (ProvidedPropertyInfo.CreateNonNull ctxt)
-=======
-        static member Create ctxt x = match x with null -> null | t -> ProvidedPropertyInfo (t, ctxt)
-
-        static member CreateArray ctxt xs = match xs with null -> null | _ -> xs |> Array.map (ProvidedPropertyInfo.Create ctxt)
->>>>>>> a5fb8758
 
         member _.Handle = x
 
@@ -938,13 +866,9 @@
         override _.GetHashCode() = assert false; x.GetHashCode()
 
         static member TaintedGetHashCode (x: Tainted<ProvidedPropertyInfo>) = 
-<<<<<<< HEAD
            Tainted.GetHashCodeTainted
                (x.PApplyNoFailure(fun st -> (st.Name, (nonNull<ProvidedAssembly> (nonNull<ProvidedType> st.DeclaringType).Assembly).FullName, 
                                                       (nonNull<ProvidedType> st.DeclaringType).FullName))) 
-=======
-           Tainted.GetHashCodeTainted (x.PApplyNoFailure(fun st -> (st.Name, st.DeclaringType.Assembly.FullName, st.DeclaringType.FullName))) 
->>>>>>> a5fb8758
 
         static member TaintedEquals (pt1: Tainted<ProvidedPropertyInfo>, pt2: Tainted<ProvidedPropertyInfo>) = 
            Tainted.EqTainted (pt1.PApplyNoFailure(fun st -> st.Handle)) (pt2.PApplyNoFailure(fun st -> st.Handle))
@@ -962,7 +886,6 @@
 
         /// EventInfo.EventHandlerType cannot be null
         member _.EventHandlerType = x.EventHandlerType |> ProvidedType.CreateWithNullCheck ctxt "EventHandlerType"
-<<<<<<< HEAD
         
         static member CreateNonNull ctxt x = ProvidedEventInfo (x, ctxt)
         
@@ -976,13 +899,6 @@
             | Null -> null
             | NonNull xs -> xs |> Array.map (ProvidedEventInfo.CreateNonNull ctxt)
         
-=======
-
-        static member Create ctxt x = match x with null -> null | t -> ProvidedEventInfo (t, ctxt)
-
-        static member CreateArray ctxt xs = match xs with null -> null | _ -> xs |> Array.map (ProvidedEventInfo.Create ctxt)
-
->>>>>>> a5fb8758
         member _.Handle = x
 
         override _.Equals y = assert false; match y with :? ProvidedEventInfo as y -> x.Equals y.Handle | _ -> false
@@ -990,13 +906,9 @@
         override _.GetHashCode() = assert false; x.GetHashCode()
 
         static member TaintedGetHashCode (x: Tainted<ProvidedEventInfo>) = 
-<<<<<<< HEAD
            Tainted.GetHashCodeTainted 
                (x.PApplyNoFailure(fun st -> (st.Name, (nonNull<ProvidedAssembly> (nonNull<ProvidedType> st.DeclaringType).Assembly).FullName, 
                                                       (nonNull<ProvidedType> st.DeclaringType).FullName))) 
-=======
-           Tainted.GetHashCodeTainted (x.PApplyNoFailure(fun st -> (st.Name, st.DeclaringType.Assembly.FullName, st.DeclaringType.FullName))) 
->>>>>>> a5fb8758
 
         static member TaintedEquals (pt1: Tainted<ProvidedEventInfo>, pt2: Tainted<ProvidedEventInfo>) = 
            Tainted.EqTainted (pt1.PApplyNoFailure(fun st -> st.Handle)) (pt2.PApplyNoFailure(fun st -> st.Handle))
@@ -1008,7 +920,6 @@
         ProvidedConstructorInfo (x: ConstructorInfo, ctxt) = 
         inherit ProvidedMethodBase(x, ctxt)
 
-<<<<<<< HEAD
         static member CreateNonNull ctxt x = ProvidedConstructorInfo (x, ctxt)
 
         static member Create ctxt (x: ConstructorInfo MaybeNull) : ProvidedConstructorInfo MaybeNull = 
@@ -1020,11 +931,6 @@
             match xs with 
             | Null -> null
             | NonNull xs -> xs |> Array.map (ProvidedConstructorInfo.CreateNonNull ctxt)
-=======
-        static member Create ctxt x = match x with null -> null | t -> ProvidedConstructorInfo (t, ctxt)
-
-        static member CreateArray ctxt xs = match xs with null -> null | _ -> xs |> Array.map (ProvidedConstructorInfo.Create ctxt)
->>>>>>> a5fb8758
 
         member _.Handle = x
 
