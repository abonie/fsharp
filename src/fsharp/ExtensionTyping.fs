// Copyright (c) Microsoft Corporation.  All Rights Reserved.  See License.txt in the project root for license information.

// Type providers, validation of provided types, etc.

namespace FSharp.Compiler

#if !NO_EXTENSIONTYPING

module internal ExtensionTyping =
    open System
    open System.IO
    open System.Collections.Generic
    open System.Reflection
    open Microsoft.FSharp.Core.CompilerServices
    open FSharp.Compiler.ErrorLogger
    open FSharp.Compiler.Range
    open FSharp.Compiler.AbstractIL.IL
    open FSharp.Compiler.AbstractIL.Internal.Library // frontAndBack
    open Internal.Utilities.FSharpEnvironment  

    type TypeProviderDesignation = TypeProviderDesignation of string

    exception ProvidedTypeResolution of range * System.Exception
    exception ProvidedTypeResolutionNoRange of System.Exception

    let toolingCompatiblePaths() = toolingCompatiblePaths ()

    /// Represents some of the configuration parameters passed to type provider components 
    type ResolutionEnvironment =
        { resolutionFolder          : string
          outputFile                : string option
          showResolutionMessages    : bool
          referencedAssemblies      : string[]
          temporaryFolder           : string }

    /// Load a the design-time part of a type-provider into the host process, and look for types
    /// marked with the TypeProviderAttribute attribute.
    let GetTypeProviderImplementationTypes (runTimeAssemblyFileName, designTimeAssemblyNameString, m:range, compilerToolPaths:string list) =

        // Report an error, blaming the particular type provider component
        let raiseError designTimeAssemblyPathOpt (e: exn) =
            let attrName = typeof<TypeProviderAssemblyAttribute>.Name
            let exnTypeName = e.GetType().FullName
            let exnMsg = e.Message
            match designTimeAssemblyPathOpt with 
            | None -> 
                let msg = FSComp.SR.etProviderHasWrongDesignerAssemblyNoPath(attrName, designTimeAssemblyNameString, exnTypeName, exnMsg)
                raise (TypeProviderError(msg, runTimeAssemblyFileName, m))
            | Some designTimeAssemblyPath -> 
                let msg = FSComp.SR.etProviderHasWrongDesignerAssembly(attrName, designTimeAssemblyNameString, designTimeAssemblyPath, exnTypeName, exnMsg)
                raise (TypeProviderError(msg, runTimeAssemblyFileName, m))

        let designTimeAssemblyOpt = getTypeProviderAssembly (runTimeAssemblyFileName, designTimeAssemblyNameString, compilerToolPaths, raiseError)

        match designTimeAssemblyOpt with
        | Some loadedDesignTimeAssembly ->
            try
                let exportedTypes = loadedDesignTimeAssembly.GetExportedTypes() 
                let filtered = 
                    [ for t in exportedTypes do 
                          let ca = t.GetCustomAttributes(typeof<TypeProviderAttribute>, true)
                          match ca with 
                          | null -> ()
                          | NonNull ca -> 
                              if ca.Length > 0 then 
                                  yield t ]
                filtered
            with e ->
                let folder = System.IO.Path.GetDirectoryName loadedDesignTimeAssembly.Location
                let exnTypeName = e.GetType().FullName
                let exnMsg = e.Message
                match e with 
                | :? System.IO.FileLoadException -> 
                    let msg = FSComp.SR.etProviderHasDesignerAssemblyDependency(designTimeAssemblyNameString, folder, exnTypeName, exnMsg)
                    raise (TypeProviderError(msg, runTimeAssemblyFileName, m))
                
                | _ -> 
                    let msg = FSComp.SR.etProviderHasDesignerAssemblyException(designTimeAssemblyNameString, folder, exnTypeName, exnMsg)
                    raise (TypeProviderError(msg, runTimeAssemblyFileName, m))
        | None -> []

    let StripException (e: exn) =
        match e with
        |   :? System.Reflection.TargetInvocationException as e -> e.InnerException
        |   :? TypeInitializationException as e -> e.InnerException
        |   _ -> e

    /// Create an instance of a type provider from the implementation type for the type provider in the
    /// design-time assembly by using reflection-invoke on a constructor for the type provider.
    let CreateTypeProvider (typeProviderImplementationType: System.Type, 
                            runtimeAssemblyPath, 
                            resolutionEnvironment: ResolutionEnvironment, 
                            isInvalidationSupported: bool, 
                            isInteractive: bool, 
                            systemRuntimeContainsType, 
                            systemRuntimeAssemblyVersion, 
                            m) =

        // Protect a .NET reflection call as we load the type provider component into the host process, 
        // reporting errors.
        let protect f =
            try 
                f ()
            with err ->
                let e = StripException (StripException err)
                raise (TypeProviderError(FSComp.SR.etTypeProviderConstructorException(e.Message), typeProviderImplementationType.FullName, m))

        if typeProviderImplementationType.GetConstructor([| typeof<TypeProviderConfig> |]) <> null then

            // Create the TypeProviderConfig to pass to the type provider constructor
            let e = TypeProviderConfig(systemRuntimeContainsType, 
                                       ResolutionFolder=resolutionEnvironment.resolutionFolder, 
                                       RuntimeAssembly=runtimeAssemblyPath, 
                                       ReferencedAssemblies=Array.copy resolutionEnvironment.referencedAssemblies, 
                                       TemporaryFolder=resolutionEnvironment.temporaryFolder, 
                                       IsInvalidationSupported=isInvalidationSupported, 
                                       IsHostedExecution= isInteractive, 
                                       SystemRuntimeAssemblyVersion = systemRuntimeAssemblyVersion)

            protect (fun () -> Activator.CreateInstance(typeProviderImplementationType, [| box e|]) :?> ITypeProvider )

        elif typeProviderImplementationType.GetConstructor [| |] <> null then 
            protect (fun () -> Activator.CreateInstance typeProviderImplementationType :?> ITypeProvider )

        else
            // No appropriate constructor found
            raise (TypeProviderError(FSComp.SR.etProviderDoesNotHaveValidConstructor(), typeProviderImplementationType.FullName, m))

    let GetTypeProvidersOfAssembly
            (runTimeAssemblyFileName: string, 
             ilScopeRefOfRuntimeAssembly: ILScopeRef, 
             designTimeAssemblyNameString: string, 
             resolutionEnvironment: ResolutionEnvironment, 
             isInvalidationSupported: bool, 
             isInteractive: bool, 
             systemRuntimeContainsType : string -> bool, 
             systemRuntimeAssemblyVersion : System.Version, 
             compilerToolPaths: string list,
             m:range) =

        let providerSpecs = 
                try
                    let designTimeAssemblyName = 
                        try
                            if designTimeAssemblyNameString.EndsWith(".dll", StringComparison.OrdinalIgnoreCase) then
                                Some (System.Reflection.AssemblyName (Path.GetFileNameWithoutExtension designTimeAssemblyNameString))
                            else
                                Some (System.Reflection.AssemblyName designTimeAssemblyNameString)
                        with :? ArgumentException ->
                            errorR(Error(FSComp.SR.etInvalidTypeProviderAssemblyName(runTimeAssemblyFileName, designTimeAssemblyNameString), m))
                            None

                    [ match designTimeAssemblyName, resolutionEnvironment.outputFile with
                      // Check if the attribute is pointing to the file being compiled, in which case ignore it
                      // This checks seems like legacy but is included for compat.
                      | Some designTimeAssemblyName, Some path 
                         when String.Compare(designTimeAssemblyName.Name, Path.GetFileNameWithoutExtension path, StringComparison.OrdinalIgnoreCase) = 0 ->
                          ()

                      | Some _, _ ->
                          let provImplTypes = GetTypeProviderImplementationTypes (runTimeAssemblyFileName, designTimeAssemblyNameString, m, compilerToolPaths)
                          for t in provImplTypes do
                            let resolver =
                                CreateTypeProvider (t, runTimeAssemblyFileName, resolutionEnvironment, isInvalidationSupported,
                                    isInteractive, systemRuntimeContainsType, systemRuntimeAssemblyVersion, m)
                            match box resolver with 
                            | null -> ()
                            | _ -> yield (resolver, ilScopeRefOfRuntimeAssembly)

                      |   None, _ -> 
                          () ]

                with :? TypeProviderError as tpe ->
                    tpe.Iter(fun e -> errorR(NumberedError((e.Number, e.ContextualErrorMessage), m)) )
                    []

        let providers = Tainted<_>.CreateAll providerSpecs

        providers

    let unmarshal (t: Tainted<_>) = t.PUntaintNoFailure id

    /// Try to access a member on a provided type, catching and reporting errors
    let TryTypeMember<'T,'U>(st: Tainted<'T>, fullName, memberName, m, recover, f: 'T -> 'U) : Tainted<'U> =
        try
            st.PApply (f, m)
        with :? TypeProviderError as tpe -> 
            tpe.Iter (fun e -> errorR(Error(FSComp.SR.etUnexpectedExceptionFromProvidedTypeMember(fullName, memberName, e.ContextualErrorMessage), m)))
            st.PApplyNoFailure(fun _ -> recover)

    /// Try to access a member on a provided type, where the result is an array of values, catching and reporting errors
    let TryTypeMemberArray (st: Tainted<_>, fullName, memberName, m, f) =
        try
            st.PApplyArray(f, memberName, m)
        with :? TypeProviderError as tpe ->
            tpe.Iter (fun e -> error(Error(FSComp.SR.etUnexpectedExceptionFromProvidedTypeMember(fullName, memberName, e.ContextualErrorMessage), m)))
            [||]

    /// Try to access a member on a provided type, catching and reporting errors and checking the result is non-null, 
#if BUILDING_WITH_LKG || BUILD_FROM_SOURCE
    let TryTypeMemberNonNull<'T, 'U when 'U : null and 'U : not struct>(st: Tainted<'T>, fullName, memberName, m, recover: 'U, (f: 'T -> 'U)) : Tainted<'U> =
        match TryTypeMember(st, fullName, memberName, m, recover, f) with 
#else
    let TryTypeMemberNonNull<'T, 'U when 'U : not null and 'U : not struct>(st: Tainted<'T>, fullName, memberName, m, recover: 'U, (f: 'T -> 'U?)) : Tainted<'U> =
        match TryTypeMember<'T, 'U?>(st, fullName, memberName, m, withNull recover, f) with 
#endif
        | Tainted.Null -> 
            errorR(Error(FSComp.SR.etUnexpectedNullFromProvidedTypeMember(fullName, memberName), m)); 
            st.PApplyNoFailure(fun _ -> recover)
        | Tainted.NonNull r -> r

    /// Try to access a property or method on a provided member, catching and reporting errors
    let TryMemberMember (mi: Tainted<_>, typeName, memberName, memberMemberName, m, recover, f) = 
        try
            mi.PApply (f, m)
        with :? TypeProviderError as tpe ->
            tpe.Iter (fun e -> errorR(Error(FSComp.SR.etUnexpectedExceptionFromProvidedMemberMember(memberMemberName, typeName, memberName, e.ContextualErrorMessage), m)))
            mi.PApplyNoFailure(fun _ -> recover)

    /// Get the string to show for the name of a type provider
    let DisplayNameOfTypeProvider(resolver: Tainted<ITypeProvider>, m: range) =
        resolver.PUntaint((fun tp -> tp.GetType().Name), m)

    /// Validate a provided namespace name
#if BUILDING_WITH_LKG || BUILD_FROM_SOURCE
    let ValidateNamespaceName(name, typeProvider: Tainted<ITypeProvider>, m, nsp:string) =
#else
    let ValidateNamespaceName(name, typeProvider: Tainted<ITypeProvider>, m, nsp:string?) =
#endif
        match nsp with 
        | null -> ()
        | NonNull nsp -> 
            if String.IsNullOrWhiteSpace nsp then
                // Empty namespace is not allowed
                errorR(Error(FSComp.SR.etEmptyNamespaceOfTypeNotAllowed(name, typeProvider.PUntaint((fun tp -> tp.GetType().Name), m)), m))
            else
                for s in nsp.Split('.') do
                    match s.IndexOfAny(PrettyNaming.IllegalCharactersInTypeAndNamespaceNames) with
                    | -1 -> ()
                    | n -> errorR(Error(FSComp.SR.etIllegalCharactersInNamespaceName(string s.[n], s), m))  

    let bindingFlags =
        BindingFlags.DeclaredOnly |||
        BindingFlags.Static |||
        BindingFlags.Instance |||
        BindingFlags.Public

    type CustomAttributeData = System.Reflection.CustomAttributeData
    type CustomAttributeNamedArgument = System.Reflection.CustomAttributeNamedArgument
    type CustomAttributeTypedArgument = System.Reflection.CustomAttributeTypedArgument

    // NOTE: for the purposes of remapping the closure of generated types, the FullName is sufficient.
    // We do _not_ rely on object identity or any other notion of equivalence provided by System.Type
    // itself. The mscorlib implementations of System.Type equality relations are not suitable: for
    // example RuntimeType overrides the equality relation to be reference equality for the Equals(object)
    // override, but the other subtypes of System.Type do not, making the relation non-reflective.
    //
    // Further, avoiding reliance on canonicalization (UnderlyingSystemType) or System.Type object identity means that 
    // providers can implement wrap-and-filter "views" over existing System.Type clusters without needing
    // to preserve object identity when presenting the types to the F# compiler.

    type ProvidedTypeComparer() = 
        let key (ty: ProvidedType) = (ty.Assembly.FullName, ty.FullName)
        static member val Instance = ProvidedTypeComparer()
        interface IEqualityComparer<ProvidedType> with
            member __.GetHashCode(ty: ProvidedType) = hash (key ty)
            member __.Equals(ty1: ProvidedType, ty2: ProvidedType) = (key ty1 = key ty2)

    /// The context used to interpret information in the closure of System.Type, System.MethodInfo and other 
    /// info objects coming from the type provider.
    ///
    /// This is the "Type --> Tycon" remapping context of the type. This is only present for generated provided types, and contains
    /// all the entries in the remappings for the generative declaration.
    ///
    /// Laziness is used "to prevent needless computation for every type during remapping". However it
    /// appears that the laziness likely serves no purpose and could be safely removed.
    and ProvidedTypeContext = 
        | NoEntries
        | Entries of Dictionary<ProvidedType, ILTypeRef> * Lazy<Dictionary<ProvidedType, obj>>

        static member Empty = NoEntries

        static member Create(d1, d2) = Entries(d1, notlazy d2)

        member ctxt.GetDictionaries()  = 
            match ctxt with
            | NoEntries -> 
                Dictionary<ProvidedType, ILTypeRef>(ProvidedTypeComparer.Instance), Dictionary<ProvidedType, obj>(ProvidedTypeComparer.Instance)
            | Entries (lookupILTR, lookupILTCR) ->
                lookupILTR, lookupILTCR.Force()

        member ctxt.TryGetILTypeRef st = 
            match ctxt with 
            | NoEntries -> None 
            | Entries(d, _) -> 
                match d.TryGetValue st with
                | true, res -> Some res
                | _ -> None

        member ctxt.TryGetTyconRef st = 
            match ctxt with 
            | NoEntries -> None 
            | Entries(_, d) -> 
                let d = d.Force()
                match d.TryGetValue st with
                | true, res -> Some res
                | _ -> None

        member ctxt.RemapTyconRefs (f: obj->obj) = 
            match ctxt with 
            | NoEntries -> NoEntries
            | Entries(d1, d2) ->
                Entries(d1, lazy (let dict = Dictionary<ProvidedType, obj>(ProvidedTypeComparer.Instance)
                                  for KeyValue (st, tcref) in d2.Force() do dict.Add(st, f tcref)
                                  dict))

<<<<<<< HEAD
    type CustomAttributeData = System.Reflection.CustomAttributeData
    type CustomAttributeNamedArgument = System.Reflection.CustomAttributeNamedArgument
    type CustomAttributeTypedArgument = System.Reflection.CustomAttributeTypedArgument

    [<Sealed>]
#if BUILDING_WITH_LKG || BUILD_FROM_SOURCE
    [<AllowNullLiteral>]
#endif
    type ProvidedType (x: System.Type, ctxt: ProvidedTypeContext) =
=======
    and [<AllowNullLiteral; Sealed>]
        ProvidedType (x: System.Type, ctxt: ProvidedTypeContext) =
>>>>>>> 8044b5f7
        inherit ProvidedMemberInfo(x, ctxt)
        let isMeasure = 
            lazy
                x.CustomAttributes 
                |> Seq.exists (fun a -> a.Constructor.DeclaringType.FullName = typeof<MeasureAttribute>.FullName)
        let provide () = ProvidedCustomAttributeProvider.Create (fun _provider -> x.CustomAttributes)
        interface IProvidedCustomAttributeProvider with 
            member __.GetHasTypeProviderEditorHideMethodsAttribute provider = provide().GetHasTypeProviderEditorHideMethodsAttribute provider
            member __.GetDefinitionLocationAttribute provider = provide().GetDefinitionLocationAttribute provider
            member __.GetXmlDocAttributes provider = provide().GetXmlDocAttributes provider
        
        // The type provider spec distinguishes between 
        //   - calls that can be made on provided types (i.e. types given by ReturnType, ParameterType, and generic argument types)
        //   - calls that can be made on provided type definitions (types returned by ResolveTypeName, GetTypes etc.)
        // Ideally we would enforce this decision structurally by having both ProvidedType and ProvidedTypeDefinition.
        // Alternatively we could use assertions to enforce this.

        // Suppress relocation of generated types
        member __.IsSuppressRelocate = (x.Attributes &&& enum (int32 TypeProviderTypeAttributes.SuppressRelocate)) <> enum 0  
        member __.IsErased = (x.Attributes &&& enum (int32 TypeProviderTypeAttributes.IsErased)) <> enum 0  
        member __.IsGenericType = x.IsGenericType
#if BUILDING_WITH_LKG || BUILD_FROM_SOURCE
        member __.Namespace : string = x.Namespace
#else
        member __.Namespace : string? = x.Namespace
#endif
        member __.FullName = x.FullName
        member __.IsArray = x.IsArray
        member __.Assembly: ProvidedAssembly = x.Assembly |> ProvidedAssembly.Create
        member __.GetInterfaces() = x.GetInterfaces() |> ProvidedType.CreateArray ctxt
        member __.GetMethods() = x.GetMethods bindingFlags |> ProvidedMethodInfo.CreateArray ctxt
        member __.GetEvents() = x.GetEvents bindingFlags |> ProvidedEventInfo.CreateArray ctxt
        member __.GetEvent nm = x.GetEvent(nm, bindingFlags) |> ProvidedEventInfo.Create ctxt
        member __.GetProperties() = x.GetProperties bindingFlags |> ProvidedPropertyInfo.CreateArray ctxt
        member __.GetProperty nm = x.GetProperty(nm, bindingFlags) |> ProvidedPropertyInfo.Create ctxt
        member __.GetConstructors() = x.GetConstructors bindingFlags |> ProvidedConstructorInfo.CreateArray ctxt
        member __.GetFields() = x.GetFields bindingFlags |> ProvidedFieldInfo.CreateArray ctxt
        member __.GetField nm = x.GetField(nm, bindingFlags) |> ProvidedFieldInfo.Create ctxt
        member __.GetAllNestedTypes() = x.GetNestedTypes(bindingFlags ||| BindingFlags.NonPublic) |> ProvidedType.CreateArray ctxt
        member __.GetNestedTypes() = x.GetNestedTypes bindingFlags |> ProvidedType.CreateArray ctxt
        /// Type.GetNestedType(string) can return null if there is no nested type with given name
        member __.GetNestedType nm = x.GetNestedType (nm, bindingFlags) |> ProvidedType.Create ctxt
        /// Type.GetGenericTypeDefinition() either returns type or throws exception, null is not permitted
        member __.GetGenericTypeDefinition() = x.GetGenericTypeDefinition() |> ProvidedType.CreateWithNullCheck ctxt "GenericTypeDefinition"
        /// Type.BaseType can be null when Type is interface or object
        member __.BaseType = x.BaseType |> ProvidedType.Create ctxt
#if BUILDING_WITH_LKG || BUILD_FROM_SOURCE
        member __.GetStaticParameters(provider: ITypeProvider) : ProvidedParameterInfo[] = provider.GetStaticParameters x |> ProvidedParameterInfo.CreateArray ctxt
#else
        member __.GetStaticParameters(provider: ITypeProvider) : ProvidedParameterInfo[]? = provider.GetStaticParameters x |> ProvidedParameterInfo.CreateArray ctxt
#endif
        /// Type.GetElementType can be null if i.e. Type is not array\pointer\byref type
        member __.GetElementType() = x.GetElementType() |> ProvidedType.Create ctxt
        member __.GetGenericArguments() = x.GetGenericArguments() |> ProvidedType.CreateArray ctxt
        member __.ApplyStaticArguments(provider: ITypeProvider, fullTypePathAfterArguments, staticArgs: obj[]) = 
            provider.ApplyStaticArguments(x, fullTypePathAfterArguments,  staticArgs) |> ProvidedType.Create ctxt
        member __.IsVoid = (typeof<System.Void>.Equals x || (x.Namespace = "System" && x.Name = "Void"))
        member __.IsGenericParameter = x.IsGenericParameter
        member __.IsValueType = x.IsValueType
        member __.IsByRef = x.IsByRef
        member __.IsPointer = x.IsPointer
        member __.IsPublic = x.IsPublic
        member __.IsNestedPublic = x.IsNestedPublic
        member __.IsEnum = x.IsEnum
        member __.IsClass = x.IsClass
        member __.IsMeasure = isMeasure.Value
        member __.IsSealed = x.IsSealed
        member __.IsAbstract = x.IsAbstract
        member __.IsInterface = x.IsInterface
        member __.GetArrayRank() = x.GetArrayRank()
        member __.GenericParameterPosition = x.GenericParameterPosition
        member __.RawSystemType = x

        /// Type.GetEnumUnderlyingType either returns type or raises exception, null is not permitted
        member __.GetEnumUnderlyingType() = 
            x.GetEnumUnderlyingType() 
            |> ProvidedType.CreateWithNullCheck ctxt "EnumUnderlyingType"    
        member __.MakePointerType() = ProvidedType.CreateNoContext(x.MakePointerType())
        member __.MakeByRefType() = ProvidedType.CreateNoContext(x.MakeByRefType())
        member __.MakeArrayType() = ProvidedType.CreateNoContext(x.MakeArrayType())
        member __.MakeArrayType rank = ProvidedType.CreateNoContext(x.MakeArrayType(rank))
        member __.MakeGenericType (args: ProvidedType[]) =
            let argTypes = args |> Array.map (fun arg -> arg.RawSystemType)
            ProvidedType.CreateNoContext(x.MakeGenericType(argTypes))

        member __.AsProvidedVar name = ProvidedVar.CreateNonNull ctxt (Quotations.Var(name, x))

#if BUILDING_WITH_LKG || BUILD_FROM_SOURCE
        static member Create ctxt x : ProvidedType = 
#else
        static member Create ctxt x : ProvidedType? = 
#endif
            match x with 
            | null -> null 
            | NonNull t -> ProvidedType (t, ctxt)

        static member CreateNonNull ctxt x = ProvidedType (x, ctxt)

        static member CreateWithNullCheck ctxt name x = 
            match x with
            | null -> nullArg name 
            | t -> ProvidedType (t, ctxt)

#if BUILDING_WITH_LKG || BUILD_FROM_SOURCE
        static member CreateArray ctxt (xs: Type[]) : ProvidedType[] = 
#else
        static member CreateArray ctxt (xs: Type[]?) : ProvidedType[]? = 
#endif
            match xs with
            | null -> null
            | NonNull xs -> xs |> Array.map (ProvidedType.CreateNonNull ctxt)

        static member CreateNoContext (x:Type) = ProvidedType.Create ProvidedTypeContext.Empty x

        static member Void = ProvidedType.CreateNoContext typeof<System.Void>

        member __.Handle = x

        override __.Equals y = assert false; match y with :? ProvidedType as y -> x.Equals y.Handle | _ -> false
        override __.GetHashCode() = assert false; x.GetHashCode()
        member __.Context = ctxt
        member this.TryGetILTypeRef() = this.Context.TryGetILTypeRef this
        member this.TryGetTyconRef() = this.Context.TryGetTyconRef this
        static member ApplyContext (pt: ProvidedType, ctxt) = ProvidedType(pt.Handle, ctxt)
        static member TaintedEquals (pt1: Tainted<ProvidedType>, pt2: Tainted<ProvidedType>) = 
           Tainted.EqTainted (pt1.PApplyNoFailure(fun st -> st.Handle)) (pt2.PApplyNoFailure(fun st -> st.Handle))

    and 
#if BUILDING_WITH_LKG || BUILD_FROM_SOURCE
        [<AllowNullLiteral>]
#endif
        IProvidedCustomAttributeProvider =
#if BUILDING_WITH_LKG || BUILD_FROM_SOURCE
        abstract GetDefinitionLocationAttribute : provider: ITypeProvider -> (string * int * int) option 
#else
        abstract GetDefinitionLocationAttribute : provider: ITypeProvider -> (string? * int * int) option 
#endif

        abstract GetXmlDocAttributes : provider: ITypeProvider -> string[]

        abstract GetHasTypeProviderEditorHideMethodsAttribute : provider:ITypeProvider -> bool

        abstract GetAttributeConstructorArgs: provider:ITypeProvider * attribName:string -> (obj option list * (string * obj option) list) option

    and ProvidedCustomAttributeProvider =
        static member Create (attributes :(ITypeProvider -> seq<CustomAttributeData>)) : IProvidedCustomAttributeProvider = 
            let (|Member|_|) (s: string) (x: CustomAttributeNamedArgument) = if x.MemberName = s then Some x.TypedValue else None
            let (|Arg|_|) (x: CustomAttributeTypedArgument) = match x.Value with null -> None | v -> Some v
            let findAttribByName tyFullName (a: CustomAttributeData) = (a.Constructor.DeclaringType.FullName = tyFullName)  
            let findAttrib (ty: System.Type) a = findAttribByName ty.FullName a
            { new IProvidedCustomAttributeProvider with 
                  member __.GetAttributeConstructorArgs (provider, attribName) = 
                      attributes provider 
                        |> Seq.tryFind (findAttribByName  attribName)  
                        |> Option.map (fun a -> 
                            let ctorArgs = 
                                a.ConstructorArguments 
                                |> Seq.toList 
                                |> List.map (function Arg null -> None | Arg obj -> Some obj | _ -> None)
                            let namedArgs = 
                                a.NamedArguments 
                                |> Seq.toList 
                                |> List.map (fun arg -> arg.MemberName, match arg.TypedValue with Arg null -> None | Arg obj -> Some obj | _ -> None)
                            ctorArgs, namedArgs)

                  member __.GetHasTypeProviderEditorHideMethodsAttribute provider = 
                      attributes provider 
                        |> Seq.exists (findAttrib typeof<Microsoft.FSharp.Core.CompilerServices.TypeProviderEditorHideMethodsAttribute>) 

                  member __.GetDefinitionLocationAttribute provider = 
                      attributes provider 
                        |> Seq.tryFind (findAttrib  typeof<Microsoft.FSharp.Core.CompilerServices.TypeProviderDefinitionLocationAttribute>)  
                        |> Option.map (fun a -> 
                               (defaultArg (a.NamedArguments |> Seq.tryPick (function Member "FilePath" (Arg (:? string as v)) -> Some v | _ -> None)) null, 
                                defaultArg (a.NamedArguments |> Seq.tryPick (function Member "Line" (Arg (:? int as v)) -> Some v | _ -> None)) 0, 
                                defaultArg (a.NamedArguments |> Seq.tryPick (function Member "Column" (Arg (:? int as v)) -> Some v | _ -> None)) 0))

                  member __.GetXmlDocAttributes provider = 
                      attributes provider 
                        |> Seq.choose (fun a -> 
                             if findAttrib  typeof<Microsoft.FSharp.Core.CompilerServices.TypeProviderXmlDocAttribute> a then 
                                match a.ConstructorArguments |> Seq.toList with 
                                | [ Arg(:? string as s) ] -> Some s
                                | _ -> None
                             else 
                                None) 
                        |> Seq.toArray  }

    and [<AbstractClass>] 
#if BUILDING_WITH_LKG || BUILD_FROM_SOURCE
        [<AllowNullLiteral>]
#endif
        ProvidedMemberInfo (x: System.Reflection.MemberInfo, ctxt) = 
        let provide () = ProvidedCustomAttributeProvider.Create (fun _provider -> x.CustomAttributes)
        member __.Name = x.Name
        /// DeclaringType can be null if MemberInfo belongs to Module, not to Type
        member __.DeclaringType = ProvidedType.Create ctxt x.DeclaringType
        interface IProvidedCustomAttributeProvider with 
            member __.GetHasTypeProviderEditorHideMethodsAttribute provider = provide().GetHasTypeProviderEditorHideMethodsAttribute provider
            member __.GetDefinitionLocationAttribute provider = provide().GetDefinitionLocationAttribute provider
            member __.GetXmlDocAttributes provider = provide().GetXmlDocAttributes provider
            member __.GetAttributeConstructorArgs (provider, attribName) = provide().GetAttributeConstructorArgs (provider, attribName)

    and [<Sealed>] 
#if BUILDING_WITH_LKG || BUILD_FROM_SOURCE
        [<AllowNullLiteral>]
#endif
        ProvidedParameterInfo (x: System.Reflection.ParameterInfo, ctxt) = 
        let provide () = ProvidedCustomAttributeProvider.Create (fun _provider -> x.CustomAttributes)
        member __.Name = let nm = x.Name in match box nm with null -> "" | _ -> nm
        member __.IsOut = x.IsOut
        member __.IsIn = x.IsIn
        member __.IsOptional = x.IsOptional
        member __.RawDefaultValue = x.RawDefaultValue
        member __.HasDefaultValue = x.Attributes.HasFlag(System.Reflection.ParameterAttributes.HasDefault)
        /// ParameterInfo.ParameterType cannot be null
        member __.ParameterType = ProvidedType.CreateWithNullCheck ctxt "ParameterType" x.ParameterType
        
#if BUILDING_WITH_LKG || BUILD_FROM_SOURCE
        static member Create ctxt (x: ParameterInfo) : ProvidedParameterInfo = 
#else
        static member Create ctxt (x: ParameterInfo?) : ProvidedParameterInfo? = 
#endif
            match x with 
            | null -> null 
            | NonNull x -> ProvidedParameterInfo (x, ctxt)

        static member CreateNonNull ctxt x = ProvidedParameterInfo (x, ctxt)
        
#if BUILDING_WITH_LKG || BUILD_FROM_SOURCE
        static member CreateArray ctxt (xs: ParameterInfo[]) : ProvidedParameterInfo[] = 
#else
        static member CreateArray ctxt (xs: ParameterInfo[]?) : ProvidedParameterInfo[]? = 
#endif
            match xs with 
            | null -> null
            | NonNull xs -> xs |> Array.map (ProvidedParameterInfo.CreateNonNull ctxt)
        
        static member CreateArrayNonNull ctxt xs : ProvidedParameterInfo[] = 
            match box xs with 
            | null -> [| |]
            | _  -> xs |> Array.map (ProvidedParameterInfo.CreateNonNull ctxt)
        
        interface IProvidedCustomAttributeProvider with 
            member __.GetHasTypeProviderEditorHideMethodsAttribute provider = provide().GetHasTypeProviderEditorHideMethodsAttribute provider
            member __.GetDefinitionLocationAttribute provider = provide().GetDefinitionLocationAttribute provider
            member __.GetXmlDocAttributes provider = provide().GetXmlDocAttributes provider
            member __.GetAttributeConstructorArgs (provider, attribName) = provide().GetAttributeConstructorArgs (provider, attribName)
        
        member __.Handle = x
        override __.Equals y = assert false; match y with :? ProvidedParameterInfo as y -> x.Equals y.Handle | _ -> false
        override __.GetHashCode() = assert false; x.GetHashCode()

    and [<Sealed>] 
#if BUILDING_WITH_LKG || BUILD_FROM_SOURCE
        [<AllowNullLiteral>]
#endif
        ProvidedAssembly (x: System.Reflection.Assembly) = 
        member __.GetName() = x.GetName()
        member __.FullName = x.FullName
        member __.GetManifestModuleContents(provider: ITypeProvider) = provider.GetGeneratedAssemblyContents x

#if BUILDING_WITH_LKG || BUILD_FROM_SOURCE
        static member Create x : ProvidedAssembly = match x with null -> null | t -> ProvidedAssembly (t)
#else
        static member Create x : ProvidedAssembly? = match x with null -> null | t -> ProvidedAssembly (t)
#endif

        member __.Handle = x

        override __.Equals y = assert false; match y with :? ProvidedAssembly as y -> x.Equals y.Handle | _ -> false

        override __.GetHashCode() = assert false; x.GetHashCode()

    and [<AbstractClass>] 
#if BUILDING_WITH_LKG || BUILD_FROM_SOURCE
        [<AllowNullLiteral>]
#endif
        ProvidedMethodBase (x: System.Reflection.MethodBase, ctxt) = 
        inherit ProvidedMemberInfo(x, ctxt)
        member __.Context = ctxt
        member __.IsGenericMethod = x.IsGenericMethod
        member __.IsStatic  = x.IsStatic
        member __.IsFamily  = x.IsFamily
        member __.IsFamilyOrAssembly = x.IsFamilyOrAssembly
        member __.IsFamilyAndAssembly = x.IsFamilyAndAssembly
        member __.IsVirtual  = x.IsVirtual
        member __.IsFinal = x.IsFinal
        member __.IsPublic = x.IsPublic
        member __.IsAbstract  = x.IsAbstract
        member __.IsHideBySig = x.IsHideBySig
        member __.IsConstructor  = x.IsConstructor
        member __.GetParameters() = x.GetParameters() |> ProvidedParameterInfo.CreateArray ctxt 
        member __.GetGenericArguments() = x.GetGenericArguments() |> ProvidedType.CreateArray ctxt
        member __.Handle = x

        static member TaintedGetHashCode (x: Tainted<ProvidedMethodBase>) =            
           Tainted.GetHashCodeTainted 
               (x.PApplyNoFailure(fun st -> (st.Name, (nonNull<ProvidedAssembly> (nonNull<ProvidedType> st.DeclaringType).Assembly).FullName, 
                                                      (nonNull<ProvidedType> st.DeclaringType).FullName))) 

        static member TaintedEquals (pt1: Tainted<ProvidedMethodBase>, pt2: Tainted<ProvidedMethodBase>) = 
           Tainted.EqTainted (pt1.PApplyNoFailure(fun st -> st.Handle)) (pt2.PApplyNoFailure(fun st -> st.Handle))

        member __.GetStaticParametersForMethod(provider: ITypeProvider) : ProvidedParameterInfo[] = 
            let bindingFlags = BindingFlags.Instance ||| BindingFlags.NonPublic ||| BindingFlags.Public 

            let staticParams = 
                match provider with 
                | :? ITypeProvider2 as itp2 -> 
                    itp2.GetStaticParametersForMethod x  
                | _ -> 
                    // To allow a type provider to depend only on FSharp.Core 4.3.0.0, it can alternatively
                    // implement an appropriate method called GetStaticParametersForMethod
                    let meth =
                        provider.GetType().GetMethod( "GetStaticParametersForMethod", bindingFlags, null,
                            [| typeof<System.Reflection.MethodBase> |], null)  
                    if isNull meth then [| |] else
                    let paramsAsObj = 
                        try meth.Invoke(provider, bindingFlags ||| BindingFlags.InvokeMethod, null, [| box x |], null) 
                        with err -> raise (StripException (StripException err))
                    paramsAsObj :?> System.Reflection.ParameterInfo[] 

            staticParams |> ProvidedParameterInfo.CreateArrayNonNull ctxt

        member __.ApplyStaticArgumentsForMethod(provider: ITypeProvider, fullNameAfterArguments: string, staticArgs: obj[]) = 
            let bindingFlags = BindingFlags.Instance ||| BindingFlags.Public ||| BindingFlags.InvokeMethod

            let mb = 
                match provider with 
                | :? ITypeProvider2 as itp2 -> 
                    itp2.ApplyStaticArgumentsForMethod(x, fullNameAfterArguments, staticArgs)  
                | _ -> 

                    // To allow a type provider to depend only on FSharp.Core 4.3.0.0, it can alternatively implement a method called GetStaticParametersForMethod
                    let meth =
                        provider.GetType().GetMethod( "ApplyStaticArgumentsForMethod", bindingFlags, null,
                            [| typeof<System.Reflection.MethodBase>; typeof<string>; typeof<obj[]> |], null)  

                    match meth with 
                    | null -> failwith (FSComp.SR.estApplyStaticArgumentsForMethodNotImplemented())
                    | _ -> 
                    let mbAsObj = 
                       try meth.Invoke(provider, bindingFlags ||| BindingFlags.InvokeMethod, null, [| box x; box fullNameAfterArguments; box staticArgs  |], null) 
                       with err -> raise (StripException (StripException err))

                    match mbAsObj with 
                    | :? System.Reflection.MethodBase as mb -> mb
                    | _ -> failwith (FSComp.SR.estApplyStaticArgumentsForMethodNotImplemented())
            match mb with 
            | :? System.Reflection.MethodInfo as mi -> (mi |> ProvidedMethodInfo.CreateNonNull ctxt : ProvidedMethodInfo) :> ProvidedMethodBase
            | :? System.Reflection.ConstructorInfo as ci -> (ci |> ProvidedConstructorInfo.CreateNonNull ctxt : ProvidedConstructorInfo) :> ProvidedMethodBase
            | _ -> failwith (FSComp.SR.estApplyStaticArgumentsForMethodNotImplemented())


    and [<Sealed>] 
#if BUILDING_WITH_LKG || BUILD_FROM_SOURCE
        [<AllowNullLiteral>]
#endif
        ProvidedFieldInfo (x: System.Reflection.FieldInfo, ctxt) = 
        inherit ProvidedMemberInfo(x, ctxt)

        static member CreateNonNull ctxt x = ProvidedFieldInfo (x, ctxt)

#if BUILDING_WITH_LKG || BUILD_FROM_SOURCE
        static member Create ctxt x : ProvidedFieldInfo = 
#else
        static member Create ctxt x : ProvidedFieldInfo? = 
#endif
            match x with 
            | null -> null 
            | NonNull x -> ProvidedFieldInfo (x, ctxt)

#if BUILDING_WITH_LKG || BUILD_FROM_SOURCE
        static member CreateArray ctxt (xs: FieldInfo[]) : ProvidedFieldInfo[] = 
#else
        static member CreateArray ctxt (xs: FieldInfo[]?) : ProvidedFieldInfo[]? = 
#endif
            match xs with 
            | null -> null
            | NonNull xs -> xs |> Array.map (ProvidedFieldInfo.CreateNonNull ctxt)

        member __.IsInitOnly = x.IsInitOnly
        member __.IsStatic = x.IsStatic
        member __.IsSpecialName = x.IsSpecialName
        member __.IsLiteral = x.IsLiteral
        member __.GetRawConstantValue() = x.GetRawConstantValue()
        /// FieldInfo.FieldType cannot be null
        member __.FieldType = x.FieldType |> ProvidedType.CreateWithNullCheck ctxt "FieldType" 
        member __.Handle = x
        member __.IsPublic = x.IsPublic
        member __.IsFamily = x.IsFamily
        member __.IsPrivate = x.IsPrivate
        member __.IsFamilyOrAssembly = x.IsFamilyOrAssembly
        member __.IsFamilyAndAssembly = x.IsFamilyAndAssembly
        override __.Equals y = assert false; match y with :? ProvidedFieldInfo as y -> x.Equals y.Handle | _ -> false
        override __.GetHashCode() = assert false; x.GetHashCode()
        static member TaintedEquals (pt1: Tainted<ProvidedFieldInfo>, pt2: Tainted<ProvidedFieldInfo>) = 
           Tainted.EqTainted (pt1.PApplyNoFailure(fun st -> st.Handle)) (pt2.PApplyNoFailure(fun st -> st.Handle))



    and [<Sealed>] 
#if BUILDING_WITH_LKG || BUILD_FROM_SOURCE
        [<AllowNullLiteral>]
#endif
        ProvidedMethodInfo (x: System.Reflection.MethodInfo, ctxt) = 
        inherit ProvidedMethodBase(x, ctxt)

        member __.ReturnType = x.ReturnType |> ProvidedType.CreateWithNullCheck ctxt "ReturnType"

        static member CreateNonNull ctxt (x: MethodInfo) : ProvidedMethodInfo = 
            ProvidedMethodInfo (x, ctxt)

#if BUILDING_WITH_LKG || BUILD_FROM_SOURCE
        static member Create ctxt (x: MethodInfo) : ProvidedMethodInfo = 
#else
        static member Create ctxt (x: MethodInfo?) : ProvidedMethodInfo? = 
#endif
            match x with 
            | null -> null
            | NonNull x -> ProvidedMethodInfo (x, ctxt)

#if BUILDING_WITH_LKG || BUILD_FROM_SOURCE
        static member CreateArray ctxt (xs: MethodInfo[]) : ProvidedMethodInfo[] = 
#else
        static member CreateArray ctxt (xs: MethodInfo[]?) : ProvidedMethodInfo[]? = 
#endif
            match xs with 
            | null -> null
            | NonNull xs -> xs |> Array.map (ProvidedMethodInfo.CreateNonNull ctxt)

        member __.Handle = x
        member __.MetadataToken = x.MetadataToken
        override __.Equals y = assert false; match y with :? ProvidedMethodInfo as y -> x.Equals y.Handle | _ -> false
        override __.GetHashCode() = assert false; x.GetHashCode()

    and [<Sealed>] 
#if BUILDING_WITH_LKG || BUILD_FROM_SOURCE
        [<AllowNullLiteral>]
#endif
        ProvidedPropertyInfo (x: System.Reflection.PropertyInfo, ctxt) = 
        inherit ProvidedMemberInfo(x, ctxt)
        member __.GetGetMethod() = x.GetGetMethod() |> ProvidedMethodInfo.Create ctxt
        member __.GetSetMethod() = x.GetSetMethod() |> ProvidedMethodInfo.Create ctxt
        member __.CanRead = x.CanRead
        member __.CanWrite = x.CanWrite
        member __.GetIndexParameters() = x.GetIndexParameters() |> ProvidedParameterInfo.CreateArray ctxt
        /// PropertyInfo.PropertyType cannot be null
        member __.PropertyType = x.PropertyType |> ProvidedType.CreateWithNullCheck ctxt "PropertyType"

        static member CreateNonNull ctxt x = ProvidedPropertyInfo (x, ctxt)

#if BUILDING_WITH_LKG || BUILD_FROM_SOURCE
        static member Create ctxt x : ProvidedPropertyInfo = 
#else
        static member Create ctxt x : ProvidedPropertyInfo? = 
#endif
            match x with 
            | null -> null 
            | NonNull x -> ProvidedPropertyInfo (x, ctxt)

#if BUILDING_WITH_LKG || BUILD_FROM_SOURCE
        static member CreateArray ctxt xs : ProvidedPropertyInfo[] = 
#else
        static member CreateArray ctxt (xs: PropertyInfo[]?) : ProvidedPropertyInfo[]? = 
#endif
            match xs with
            | null -> null
            | NonNull xs -> xs |> Array.map (ProvidedPropertyInfo.CreateNonNull ctxt)

        member __.Handle = x

        override __.Equals y = assert false; match y with :? ProvidedPropertyInfo as y -> x.Equals y.Handle | _ -> false

        override __.GetHashCode() = assert false; x.GetHashCode()

        static member TaintedGetHashCode (x: Tainted<ProvidedPropertyInfo>) = 
           Tainted.GetHashCodeTainted
               (x.PApplyNoFailure(fun st -> (st.Name, (nonNull<ProvidedAssembly> (nonNull<ProvidedType> st.DeclaringType).Assembly).FullName, 
                                                      (nonNull<ProvidedType> st.DeclaringType).FullName))) 

        static member TaintedEquals (pt1: Tainted<ProvidedPropertyInfo>, pt2: Tainted<ProvidedPropertyInfo>) = 
           Tainted.EqTainted (pt1.PApplyNoFailure(fun st -> st.Handle)) (pt2.PApplyNoFailure(fun st -> st.Handle))

    and [<Sealed>] 
#if BUILDING_WITH_LKG || BUILD_FROM_SOURCE
        [<AllowNullLiteral>]
#endif
        ProvidedEventInfo (x: System.Reflection.EventInfo, ctxt) = 
        inherit ProvidedMemberInfo(x, ctxt)
        member __.GetAddMethod() = x.GetAddMethod() |> ProvidedMethodInfo.Create  ctxt
        member __.GetRemoveMethod() = x.GetRemoveMethod() |> ProvidedMethodInfo.Create ctxt
        /// EventInfo.EventHandlerType cannot be null
        member __.EventHandlerType = x.EventHandlerType |> ProvidedType.CreateWithNullCheck ctxt "EventHandlerType"
        
        static member CreateNonNull ctxt x = ProvidedEventInfo (x, ctxt)
        
#if BUILDING_WITH_LKG || BUILD_FROM_SOURCE
        static member Create ctxt x : ProvidedEventInfo = 
#else
        static member Create ctxt x : ProvidedEventInfo? = 
#endif
            match x with 
            | null -> null 
            | NonNull x -> ProvidedEventInfo (x, ctxt)
        
#if BUILDING_WITH_LKG || BUILD_FROM_SOURCE
        static member CreateArray ctxt xs : ProvidedEventInfo[] = 
#else
        static member CreateArray ctxt (xs: EventInfo[]?) : ProvidedEventInfo[]? = 
#endif
            match xs with 
            | null -> null
            | NonNull xs -> xs |> Array.map (ProvidedEventInfo.CreateNonNull ctxt)
        
        member __.Handle = x

        override __.Equals y = assert false; match y with :? ProvidedEventInfo as y -> x.Equals y.Handle | _ -> false

        override __.GetHashCode() = assert false; x.GetHashCode()

        static member TaintedGetHashCode (x: Tainted<ProvidedEventInfo>) = 
           Tainted.GetHashCodeTainted 
               (x.PApplyNoFailure(fun st -> (st.Name, (nonNull<ProvidedAssembly> (nonNull<ProvidedType> st.DeclaringType).Assembly).FullName, 
                                                      (nonNull<ProvidedType> st.DeclaringType).FullName))) 

        static member TaintedEquals (pt1: Tainted<ProvidedEventInfo>, pt2: Tainted<ProvidedEventInfo>) = 
           Tainted.EqTainted (pt1.PApplyNoFailure(fun st -> st.Handle)) (pt2.PApplyNoFailure(fun st -> st.Handle))

    and [<Sealed>] 
#if BUILDING_WITH_LKG || BUILD_FROM_SOURCE
        [<AllowNullLiteral>]
#endif
        ProvidedConstructorInfo (x: System.Reflection.ConstructorInfo, ctxt) = 
        inherit ProvidedMethodBase(x, ctxt)

        static member CreateNonNull ctxt x = ProvidedConstructorInfo (x, ctxt)

#if BUILDING_WITH_LKG || BUILD_FROM_SOURCE
        static member Create ctxt (x: ConstructorInfo) : ProvidedConstructorInfo = 
#else
        static member Create ctxt (x: ConstructorInfo?) : ProvidedConstructorInfo? = 
#endif
            match x with 
            | null -> null 
            | NonNull x -> ProvidedConstructorInfo (x, ctxt)

#if BUILDING_WITH_LKG || BUILD_FROM_SOURCE
        static member CreateArray ctxt xs : ProvidedConstructorInfo[] = 
#else
        static member CreateArray ctxt (xs: ConstructorInfo[]?) : ProvidedConstructorInfo[]? = 
#endif
            match xs with 
            | null -> null
            | NonNull xs -> xs |> Array.map (ProvidedConstructorInfo.CreateNonNull ctxt)

        member __.Handle = x
        override __.Equals y = assert false; match y with :? ProvidedConstructorInfo as y -> x.Equals y.Handle | _ -> false
        override __.GetHashCode() = assert false; x.GetHashCode()

    and ProvidedExprType =
        | ProvidedNewArrayExpr of ProvidedType * ProvidedExpr[]
#if PROVIDED_ADDRESS_OF
        | ProvidedAddressOfExpr of ProvidedExpr
#endif
        | ProvidedNewObjectExpr of ProvidedConstructorInfo * ProvidedExpr[]
        | ProvidedWhileLoopExpr of ProvidedExpr * ProvidedExpr
        | ProvidedNewDelegateExpr of ProvidedType * ProvidedVar[] * ProvidedExpr
        | ProvidedForIntegerRangeLoopExpr of ProvidedVar * ProvidedExpr * ProvidedExpr * ProvidedExpr
        | ProvidedSequentialExpr of ProvidedExpr * ProvidedExpr
        | ProvidedTryWithExpr of ProvidedExpr * ProvidedVar * ProvidedExpr * ProvidedVar * ProvidedExpr
        | ProvidedTryFinallyExpr of ProvidedExpr * ProvidedExpr
        | ProvidedLambdaExpr of ProvidedVar * ProvidedExpr
        | ProvidedCallExpr of ProvidedExpr option * ProvidedMethodInfo * ProvidedExpr[] 
        | ProvidedConstantExpr of obj * ProvidedType
        | ProvidedDefaultExpr of ProvidedType
        | ProvidedNewTupleExpr of ProvidedExpr[]
        | ProvidedTupleGetExpr of ProvidedExpr * int
        | ProvidedTypeAsExpr of ProvidedExpr * ProvidedType
        | ProvidedTypeTestExpr of ProvidedExpr * ProvidedType
        | ProvidedLetExpr of ProvidedVar * ProvidedExpr * ProvidedExpr
        | ProvidedVarSetExpr of ProvidedVar * ProvidedExpr
        | ProvidedIfThenElseExpr of ProvidedExpr * ProvidedExpr * ProvidedExpr
        | ProvidedVarExpr of ProvidedVar

#if BUILDING_WITH_LKG || BUILD_FROM_SOURCE
    and [<RequireQualifiedAccess; Class; AllowNullLiteral; Sealed>]
#else
    and [<RequireQualifiedAccess; Class; Sealed>]
#endif
        ProvidedExpr (x: Quotations.Expr, ctxt) =
        member __.Type = x.Type |> ProvidedType.Create ctxt
        member __.Handle = x
        member __.Context = ctxt
        member __.UnderlyingExpressionString = x.ToString()
        member __.GetExprType() =
            match x with
            | Quotations.Patterns.NewObject(ctor, args) ->
                Some (ProvidedNewObjectExpr (ProvidedConstructorInfo.CreateNonNull ctxt ctor, [| for a in args -> ProvidedExpr.CreateNonNull ctxt a |]))
            | Quotations.Patterns.WhileLoop(guardExpr, bodyExpr) ->
                Some (ProvidedWhileLoopExpr (ProvidedExpr.CreateNonNull ctxt guardExpr, ProvidedExpr.CreateNonNull ctxt bodyExpr))
            | Quotations.Patterns.NewDelegate(ty, vs, expr) ->
                Some (ProvidedNewDelegateExpr(ProvidedType.CreateNonNull ctxt ty, ProvidedVar.CreateArray ctxt (List.toArray vs), ProvidedExpr.CreateNonNull ctxt expr))
            | Quotations.Patterns.Call(objOpt, meth, args) ->
                Some (ProvidedCallExpr((match objOpt with None -> None | Some obj -> Some (ProvidedExpr.CreateNonNull ctxt obj)), 
                        ProvidedMethodInfo.CreateNonNull ctxt meth, [| for a in args -> ProvidedExpr.CreateNonNull ctxt a |]))
            | Quotations.Patterns.DefaultValue ty ->
                Some (ProvidedDefaultExpr (ProvidedType.CreateNonNull ctxt ty))
            | Quotations.Patterns.Value(obj, ty) ->
                Some (ProvidedConstantExpr (obj, ProvidedType.CreateNonNull ctxt ty))
            | Quotations.Patterns.Coerce(arg, ty) ->
                Some (ProvidedTypeAsExpr (ProvidedExpr.CreateNonNull ctxt arg, ProvidedType.CreateNonNull ctxt ty))
            | Quotations.Patterns.NewTuple args ->
                Some (ProvidedNewTupleExpr(ProvidedExpr.CreateArray ctxt (Array.ofList args)))
            | Quotations.Patterns.TupleGet(arg, n) ->
                Some (ProvidedTupleGetExpr (ProvidedExpr.CreateNonNull ctxt arg, n))
            | Quotations.Patterns.NewArray(ty, args) ->
                Some (ProvidedNewArrayExpr(ProvidedType.CreateNonNull ctxt ty, ProvidedExpr.CreateArray ctxt (Array.ofList args)))
            | Quotations.Patterns.Sequential(e1, e2) ->
                Some (ProvidedSequentialExpr(ProvidedExpr.CreateNonNull ctxt e1, ProvidedExpr.CreateNonNull ctxt e2))
            | Quotations.Patterns.Lambda(v, body) ->
                Some (ProvidedLambdaExpr (ProvidedVar.CreateNonNull ctxt v,  ProvidedExpr.CreateNonNull ctxt body))
            | Quotations.Patterns.TryFinally(b1, b2) ->
                Some (ProvidedTryFinallyExpr (ProvidedExpr.CreateNonNull ctxt b1, ProvidedExpr.CreateNonNull ctxt b2))
            | Quotations.Patterns.TryWith(b, v1, e1, v2, e2) ->
                Some (ProvidedTryWithExpr (ProvidedExpr.CreateNonNull ctxt b, ProvidedVar.CreateNonNull ctxt v1, ProvidedExpr.CreateNonNull ctxt e1, ProvidedVar.CreateNonNull ctxt v2, ProvidedExpr.CreateNonNull ctxt e2))
#if PROVIDED_ADDRESS_OF
            | Quotations.Patterns.AddressOf e -> Some (ProvidedAddressOfExpr (ProvidedExpr.CreateNonNull ctxt e))
#endif
            | Quotations.Patterns.TypeTest(e, ty) ->
                Some (ProvidedTypeTestExpr(ProvidedExpr.CreateNonNull ctxt e, ProvidedType.CreateNonNull ctxt ty))
            | Quotations.Patterns.Let(v, e, b) ->
                Some (ProvidedLetExpr (ProvidedVar.CreateNonNull ctxt v, ProvidedExpr.CreateNonNull ctxt e, ProvidedExpr.CreateNonNull ctxt b))
            | Quotations.Patterns.ForIntegerRangeLoop (v, e1, e2, e3) ->
                Some (ProvidedForIntegerRangeLoopExpr (ProvidedVar.CreateNonNull ctxt v, ProvidedExpr.CreateNonNull ctxt e1, ProvidedExpr.CreateNonNull ctxt e2, ProvidedExpr.CreateNonNull ctxt e3))
            | Quotations.Patterns.VarSet(v, e) ->
                Some (ProvidedVarSetExpr (ProvidedVar.CreateNonNull ctxt v, ProvidedExpr.CreateNonNull ctxt e))
            | Quotations.Patterns.IfThenElse(g, t, e) ->
                Some (ProvidedIfThenElseExpr (ProvidedExpr.CreateNonNull ctxt g, ProvidedExpr.CreateNonNull ctxt t, ProvidedExpr.CreateNonNull ctxt e))
            | Quotations.Patterns.Var v ->
                Some (ProvidedVarExpr (ProvidedVar.CreateNonNull ctxt v))
            | _ -> None
#if BUILDING_WITH_LKG || BUILD_FROM_SOURCE
        static member Create ctxt t : ProvidedExpr = 
#else
        static member Create ctxt t : ProvidedExpr? = 
#endif
            match box t with 
            | null -> null 
            | _ -> ProvidedExpr (t, ctxt)

        static member CreateNonNull ctxt t : ProvidedExpr = 
            ProvidedExpr (t, ctxt)

        static member CreateArray ctxt xs : ProvidedExpr[] = 
            match box xs with 
            | null -> [| |]
            | _ -> xs |> Array.map (ProvidedExpr.CreateNonNull ctxt)

        override __.Equals y = match y with :? ProvidedExpr as y -> x.Equals y.Handle | _ -> false

        override __.GetHashCode() = x.GetHashCode()

#if BUILDING_WITH_LKG || BUILD_FROM_SOURCE
    and [<RequireQualifiedAccess; Class; AllowNullLiteral; Sealed>]
#else
    and [<RequireQualifiedAccess; Class; Sealed>]
#endif
        ProvidedVar (x: Quotations.Var, ctxt) =
        member __.Type = x.Type |> ProvidedType.Create ctxt
        member __.Name = x.Name
        member __.IsMutable = x.IsMutable
        member __.Handle = x
        member __.Context = ctxt

        static member CreateNonNull ctxt t = 
            ProvidedVar (t, ctxt)

        static member CreateArray ctxt xs : ProvidedVar[] = 
            match box xs with 
            | null -> [| |]
            | _ -> xs |> Array.map (ProvidedVar.CreateNonNull ctxt)

        override __.Equals y = match y with :? ProvidedVar as y -> x.Equals y.Handle | _ -> false

        override __.GetHashCode() = x.GetHashCode()

    /// Get the provided invoker expression for a particular use of a method.
    let GetInvokerExpression (provider: ITypeProvider, methodBase: ProvidedMethodBase, paramExprs: ProvidedVar[]) = 
        provider.GetInvokerExpression(methodBase.Handle, [| for p in paramExprs -> Quotations.Expr.Var (p.Handle) |]) |> ProvidedExpr.Create methodBase.Context

    /// Compute the Name or FullName property of a provided type, reporting appropriate errors
    let CheckAndComputeProvidedNameProperty(m, st: Tainted<ProvidedType>, proj, propertyString) =
        let name = 
            try st.PUntaint(proj, m) 
            with :? TypeProviderError as tpe -> 
                let newError = tpe.MapText((fun msg -> FSComp.SR.etProvidedTypeWithNameException(propertyString, msg)), st.TypeProviderDesignation, m)
                raise newError
        if String.IsNullOrEmpty name then
            raise (TypeProviderError(FSComp.SR.etProvidedTypeWithNullOrEmptyName propertyString, st.TypeProviderDesignation, m))
        name

    /// Verify that this type provider has supported attributes
    let ValidateAttributesOfProvidedType (m, st: Tainted<ProvidedType>) =         
        let fullName = CheckAndComputeProvidedNameProperty(m, st, (fun st -> st.FullName), "FullName")
        if TryTypeMember(st, fullName, "IsGenericType", m, false, fun st->st.IsGenericType) |> unmarshal then  
            errorR(Error(FSComp.SR.etMustNotBeGeneric fullName, m))  
        if TryTypeMember(st, fullName, "IsArray", m, false, fun st->st.IsArray) |> unmarshal then 
            errorR(Error(FSComp.SR.etMustNotBeAnArray fullName, m))  
        TryTypeMemberNonNull<ProvidedType, ProvidedType[]>(st, fullName, "GetInterfaces", m, [||], fun st -> st.GetInterfaces()) |> ignore

    /// Verify that a provided type has the expected name
    let ValidateExpectedName m expectedPath expectedName (st : Tainted<ProvidedType>) =
        let name = CheckAndComputeProvidedNameProperty(m, st, (fun st -> st.Name), "Name")
        if name <> expectedName then
            raise (TypeProviderError(FSComp.SR.etProvidedTypeHasUnexpectedName(expectedName, name), st.TypeProviderDesignation, m))

#if BUILDING_WITH_LKG || BUILD_FROM_SOURCE
        let namespaceName = TryTypeMember(st, name, "Namespace", m, "", fun st -> st.Namespace) |> unmarshal
#else
        let namespaceName = TryTypeMember<_, string?>(st, name, "Namespace", m, "", fun st -> st.Namespace) |> unmarshal // TODO NULLNESS: why is this explicit instantiation needed?
#endif

        let rec declaringTypes (st: Tainted<ProvidedType>) accu =
            match TryTypeMember(st, name, "DeclaringType", m, null, fun st -> st.DeclaringType) with
            | Tainted.Null -> accu
            | Tainted.NonNull dt -> declaringTypes dt (CheckAndComputeProvidedNameProperty(m, dt, (fun dt -> dt.Name), "Name") :: accu)

        let path = 
            [|  match namespaceName with 
                | null -> ()
                | NonNull namespaceName -> yield! namespaceName.Split([|'.'|])
                yield! declaringTypes st [] |]
        
        if path <> expectedPath then
            let expectedPath = String.Join(".", expectedPath)
            let path = String.Join(".", path)
            errorR(Error(FSComp.SR.etProvidedTypeHasUnexpectedPath(expectedPath, path), m))

    /// Eagerly validate a range of conditions on a provided type, after static instantiation (if any) has occurred
    let ValidateProvidedTypeAfterStaticInstantiation(m, st: Tainted<ProvidedType>, expectedPath : string[], expectedName : string) = 
        // Do all the calling into st up front with recovery
        let fullName, namespaceName, usedMembers =
            let name = CheckAndComputeProvidedNameProperty(m, st, (fun st -> st.Name), "Name")
#if BUILDING_WITH_LKG || BUILD_FROM_SOURCE
            let namespaceName = TryTypeMember(st, name, "Namespace", m, FSComp.SR.invalidNamespaceForProvidedType(), fun st -> st.Namespace) |> unmarshal
#else
            let namespaceName = TryTypeMember<_, string?>(st, name, "Namespace", m, FSComp.SR.invalidNamespaceForProvidedType(), fun st -> st.Namespace) |> unmarshal
#endif
            let fullName = TryTypeMemberNonNull(st, name, "FullName", m, FSComp.SR.invalidFullNameForProvidedType(), fun st -> st.FullName) |> unmarshal
            ValidateExpectedName m expectedPath expectedName st
            // Must be able to call (GetMethods|GetEvents|GetProperties|GetNestedTypes|GetConstructors)(bindingFlags).
            let usedMembers : Tainted<ProvidedMemberInfo>[] = 
                // These are the members the compiler will actually use
                [| for x in TryTypeMemberArray(st, fullName, "GetMethods", m, fun st -> st.GetMethods()) -> x.Coerce m
                   for x in TryTypeMemberArray(st, fullName, "GetEvents", m, fun st -> st.GetEvents()) -> x.Coerce m
                   for x in TryTypeMemberArray(st, fullName, "GetFields", m, fun st -> st.GetFields()) -> x.Coerce m
                   for x in TryTypeMemberArray(st, fullName, "GetProperties", m, fun st -> st.GetProperties()) -> x.Coerce m
                   // These will be validated on-demand
                   //for x in TryTypeMemberArray(st, fullName, "GetNestedTypes", m, fun st -> st.GetNestedTypes bindingFlags) -> x.Coerce()
                   for x in TryTypeMemberArray(st, fullName, "GetConstructors", m, fun st -> st.GetConstructors()) -> x.Coerce m |]
            fullName, namespaceName, usedMembers       

        // We scrutinize namespaces for invalid characters on open, but this provides better diagnostics
        ValidateNamespaceName(fullName, st.TypeProvider, m, namespaceName)

        ValidateAttributesOfProvidedType(m, st)

        // Those members must have this type.
        // This needs to be a *shallow* exploration. Otherwise, as in Freebase sample the entire database could be explored.
        for mi in usedMembers do
            match mi with 
            | Tainted.Null -> errorR(Error(FSComp.SR.etNullMember fullName, m))  
            | Tainted.NonNull _ -> 
                let memberName = TryMemberMember(mi, fullName, "Name", "Name", m, "invalid provided type member name", fun mi -> mi.Name) |> unmarshal
                if String.IsNullOrEmpty memberName then 
                    errorR(Error(FSComp.SR.etNullOrEmptyMemberName fullName, m))  
                else 
                    let miDeclaringType = TryMemberMember(mi, fullName, memberName, "DeclaringType", m, ProvidedType.CreateNoContext(typeof<obj>), fun mi -> mi.DeclaringType)
                    match miDeclaringType with 
                        // Generated nested types may have null DeclaringType
                    | Tainted.Null when (mi.OfType<ProvidedType>().IsSome) -> ()
                    | Tainted.Null -> 
                        errorR(Error(FSComp.SR.etNullMemberDeclaringType(fullName, memberName), m))   
                    | Tainted.NonNull miDeclaringType  ->     
                        let miDeclaringTypeFullName = 
                            TryMemberMember (miDeclaringType, fullName, memberName, "FullName", m,
                                "invalid declaring type full name",
                                fun miDeclaringType -> miDeclaringType.FullName)
                            |> unmarshal

                        if not (ProvidedType.TaintedEquals (st, miDeclaringType)) then 
                            errorR(Error(FSComp.SR.etNullMemberDeclaringTypeDifferentFromProvidedType(fullName, memberName, miDeclaringTypeFullName), m))   

                    match mi.OfType<ProvidedMethodInfo>() with
                    | Some mi ->
                        let isPublic = TryMemberMember(mi, fullName, memberName, "IsPublic", m, true, fun mi->mi.IsPublic) |> unmarshal
                        let isGenericMethod = TryMemberMember(mi, fullName, memberName, "IsGenericMethod", m, true, fun mi->mi.IsGenericMethod) |> unmarshal
                        if not isPublic || isGenericMethod then
                            errorR(Error(FSComp.SR.etMethodHasRequirements(fullName, memberName), m))   
                    |   None ->
                    match mi.OfType<ProvidedType>() with
                    |   Some subType -> ValidateAttributesOfProvidedType(m, subType)
                    |   None ->
                    match mi.OfType<ProvidedPropertyInfo>() with
                    | Some pi ->
                        // Property must have a getter or setter
                        // TODO: Property must be public etc.
                        let expectRead =
                             match TryMemberMember(pi, fullName, memberName, "GetGetMethod", m, null, fun pi -> pi.GetGetMethod()) with 
                             |  Tainted.Null -> false 
                             | _ -> true
                        let expectWrite = 
                            match TryMemberMember(pi, fullName, memberName, "GetSetMethod", m, null, fun pi-> pi.GetSetMethod()) with 
                            |   Tainted.Null -> false 
                            |   _ -> true
                        let canRead = TryMemberMember(pi, fullName, memberName, "CanRead", m, expectRead, fun pi-> pi.CanRead) |> unmarshal
                        let canWrite = TryMemberMember(pi, fullName, memberName, "CanWrite", m, expectWrite, fun pi-> pi.CanWrite) |> unmarshal
                        match expectRead, canRead with
                        | false, false | true, true-> ()
                        | false, true -> errorR(Error(FSComp.SR.etPropertyCanReadButHasNoGetter(memberName, fullName), m))   
                        | true, false -> errorR(Error(FSComp.SR.etPropertyHasGetterButNoCanRead(memberName, fullName), m))   
                        match expectWrite, canWrite with
                        | false, false | true, true-> ()
                        | false, true -> errorR(Error(FSComp.SR.etPropertyCanWriteButHasNoSetter(memberName, fullName), m))   
                        | true, false -> errorR(Error(FSComp.SR.etPropertyHasSetterButNoCanWrite(memberName, fullName), m))   
                        if not canRead && not canWrite then 
                            errorR(Error(FSComp.SR.etPropertyNeedsCanWriteOrCanRead(memberName, fullName), m))   

                    | None ->
                    match mi.OfType<ProvidedEventInfo>() with 
                    | Some ei ->
                        // Event must have adder and remover
                        // TODO: Event must be public etc.
                        let adder = TryMemberMember(ei, fullName, memberName, "GetAddMethod", m, null, fun ei-> ei.GetAddMethod())
                        let remover = TryMemberMember(ei, fullName, memberName, "GetRemoveMethod", m, null, fun ei-> ei.GetRemoveMethod())
                        match adder, remover with
                        | Tainted.Null, _ -> errorR(Error(FSComp.SR.etEventNoAdd(memberName, fullName), m))   
                        | _, Tainted.Null -> errorR(Error(FSComp.SR.etEventNoRemove(memberName, fullName), m))   
                        | _, _ -> ()
                    | None ->
                    match mi.OfType<ProvidedConstructorInfo>() with
                    | Some _  -> () // TODO: Constructors must be public etc.
                    | None ->
                    match mi.OfType<ProvidedFieldInfo>() with
                    | Some _ -> () // TODO: Fields must be public, literals must have a value etc.
                    | None ->
                        errorR(Error(FSComp.SR.etUnsupportedMemberKind(memberName, fullName), m))   

    let ValidateProvidedTypeDefinition(m, st: Tainted<ProvidedType>, expectedPath : string[], expectedName : string) = 

        // Validate the Name, Namespace and FullName properties
        let name = CheckAndComputeProvidedNameProperty(m, st, (fun st -> st.Name), "Name")
#if BUILDING_WITH_LKG || BUILD_FROM_SOURCE
        let _namespaceName = TryTypeMember(st, name, "Namespace", m, FSComp.SR.invalidNamespaceForProvidedType(), fun st -> st.Namespace) |> unmarshal
#else
        let _namespaceName = TryTypeMember<_, (string?)>(st, name, "Namespace", m, FSComp.SR.invalidNamespaceForProvidedType(), fun st -> st.Namespace) |> unmarshal
#endif
        let _fullname = TryTypeMemberNonNull(st, name, "FullName", m, FSComp.SR.invalidFullNameForProvidedType(), fun st -> st.FullName)  |> unmarshal
        ValidateExpectedName m expectedPath expectedName st

        ValidateAttributesOfProvidedType(m, st)

        // This excludes, for example, types with '.' in them which would not be resolvable during name resolution.
        match expectedName.IndexOfAny(PrettyNaming.IllegalCharactersInTypeAndNamespaceNames) with
        | -1 -> ()
        | n -> errorR(Error(FSComp.SR.etIllegalCharactersInTypeName(string expectedName.[n], expectedName), m))  

#if BUILDING_WITH_LKG || BUILD_FROM_SOURCE
        let staticParameters = st.PApplyWithProvider((fun (st, provider) -> st.GetStaticParameters provider), range=m) 
#else
        let staticParameters : Tainted<ProvidedParameterInfo[]?> = st.PApplyWithProvider((fun (st, provider) -> st.GetStaticParameters provider), range=m) 
#endif
        if staticParameters.PUntaint((fun a -> (nonNull a).Length), m)  = 0 then 
            ValidateProvidedTypeAfterStaticInstantiation(m, st, expectedPath, expectedName)


    /// Resolve a (non-nested) provided type given a full namespace name and a type name. 
    /// May throw an exception which will be turned into an error message by one of the 'Try' function below.
    /// If resolution is successful the type is then validated.
#if BUILDING_WITH_LKG || BUILD_FROM_SOURCE
    let ResolveProvidedType (resolver: Tainted<ITypeProvider>, m, moduleOrNamespace: string[], typeName) : Tainted<ProvidedType> =
#else
    let ResolveProvidedType (resolver: Tainted<ITypeProvider>, m, moduleOrNamespace: string[], typeName) : Tainted<ProvidedType?> =
#endif
        let displayName = String.Join(".", moduleOrNamespace)

        // Try to find the type in the given provided namespace
        let rec tryNamespace (providedNamespace: Tainted<IProvidedNamespace>) = 

            // Get the provided namespace name
            let providedNamespaceName = providedNamespace.PUntaint((fun providedNamespace -> providedNamespace.NamespaceName), range=m)

            // Check if the provided namespace name is an exact match of the required namespace name
            if displayName = providedNamespaceName then
                let resolvedType = providedNamespace.PApply((fun providedNamespace -> ProvidedType.CreateNoContext(providedNamespace.ResolveTypeName typeName)), range=m) 
                match resolvedType with
                | Tainted.Null -> None
                | Tainted.NonNull result -> 
                    ValidateProvidedTypeDefinition(m, result, moduleOrNamespace, typeName)
                    Some result
            else
                // Note: This eagerly explores all provided namespaces even if there is no match of even a prefix in the
                // namespace names. 
                let providedNamespaces = providedNamespace.PApplyArray((fun providedNamespace -> providedNamespace.GetNestedNamespaces()), "GetNestedNamespaces", range=m)
                tryNamespaces providedNamespaces

        and tryNamespaces (providedNamespaces: Tainted<IProvidedNamespace>[]) = 
            providedNamespaces |> Array.tryPick tryNamespace

        let providedNamespaces = resolver.PApplyArray((fun resolver -> resolver.GetNamespaces()), "GetNamespaces", range=m)
        match tryNamespaces providedNamespaces with 
        | None -> resolver.PApply((fun _ -> null), m)
        | Some res -> res
                    
    /// Try to resolve a type against the given host with the given resolution environment.
    let TryResolveProvidedType(resolver: Tainted<ITypeProvider>, m, moduleOrNamespace, typeName) =
        try 
            match ResolveProvidedType(resolver, m, moduleOrNamespace, typeName) with
            | Tainted.Null -> None
            | Tainted.NonNull ty -> Some ty
        with e -> 
            errorRecovery e m
            None

    let ILPathToProvidedType  (st: Tainted<ProvidedType>, m) = 
        let nameContrib (st: Tainted<ProvidedType>) = 
            let typeName = st.PUntaint((fun st -> st.Name), m)
            match st.PApply((fun st -> st.DeclaringType), m) with 
            | Tainted.Null -> 
               match st.PUntaint((fun st -> st.Namespace), m) with 
               | null -> typeName
               | NonNull ns -> ns + "." + typeName
            | _ -> typeName

        let rec encContrib (st: Tainted<ProvidedType>) = 
            match st.PApply((fun st ->st.DeclaringType), m) with 
            | Tainted.Null -> []
            | Tainted.NonNull enc -> encContrib enc @ [ nameContrib enc ]

        encContrib st, nameContrib st

    let ComputeMangledNameForApplyStaticParameters(nm, staticArgs, staticParams: Tainted<ProvidedParameterInfo[]>, m) =
        let defaultArgValues = 
            staticParams.PApply((fun ps ->  ps |> Array.map (fun sp -> sp.Name, (if sp.IsOptional then Some (string sp.RawDefaultValue) else None ))), range=m)

        let defaultArgValues = defaultArgValues.PUntaint(id, m)
        PrettyNaming.computeMangledNameWithoutDefaultArgValues(nm, staticArgs, defaultArgValues)

    /// Apply the given provided method to the given static arguments (the arguments are assumed to have been sorted into application order)
    let TryApplyProvidedMethod(methBeforeArgs: Tainted<ProvidedMethodBase>, staticArgs: obj[], m: range) =
        if staticArgs.Length = 0 then 
            Some methBeforeArgs
        else
            let mangledName = 
                let nm = methBeforeArgs.PUntaint((fun x -> x.Name), m)
                let staticParams = methBeforeArgs.PApplyWithProvider((fun (mb, resolver) -> mb.GetStaticParametersForMethod resolver), range=m) 
                let mangledName = ComputeMangledNameForApplyStaticParameters(nm, staticArgs, staticParams, m)
                mangledName
 
            match methBeforeArgs.PApplyWithProvider((fun (mb, provider) -> mb.ApplyStaticArgumentsForMethod(provider, mangledName, staticArgs)), range=m) with 
            | Tainted.Null -> None
            | Tainted.NonNull methWithArguments -> 
                let actualName = methWithArguments.PUntaint((fun x -> x.Name), m)
                if actualName <> mangledName then 
                    error(Error(FSComp.SR.etProvidedAppliedMethodHadWrongName(methWithArguments.TypeProviderDesignation, mangledName, actualName), m))
                Some methWithArguments


    /// Apply the given provided type to the given static arguments (the arguments are assumed to have been sorted into application order
    let TryApplyProvidedType(typeBeforeArguments: Tainted<ProvidedType>, optGeneratedTypePath: string list option, staticArgs: obj[], m: range) =
        if staticArgs.Length = 0 then 
            Some (typeBeforeArguments, (fun () -> ()))
        else 
            
            let fullTypePathAfterArguments = 
                // If there is a generated type name, then use that
                match optGeneratedTypePath with 
                | Some path -> path
                | None -> 
                    // Otherwise, use the full path of the erased type, including mangled arguments
                    let nm = typeBeforeArguments.PUntaint((fun x -> x.Name), m)
                    let enc, _ = ILPathToProvidedType (typeBeforeArguments, m)
                    let staticParams : Tainted<ProvidedParameterInfo[]> = typeBeforeArguments.PApplyWithProvider((fun (st, resolver) -> st.GetStaticParameters resolver |> nonNull), range=m) 
                    let mangledName = ComputeMangledNameForApplyStaticParameters(nm, staticArgs, staticParams, m)
                    enc @ [ mangledName ]
 
            match typeBeforeArguments.PApplyWithProvider((fun (typeBeforeArguments, provider) -> typeBeforeArguments.ApplyStaticArguments(provider, Array.ofList fullTypePathAfterArguments, staticArgs)), range=m) with 
            | Tainted.Null -> None
            | Tainted.NonNull typeWithArguments -> 
                let actualName = typeWithArguments.PUntaint((fun x -> x.Name), m)
                let checkTypeName() = 
                    let expectedTypeNameAfterArguments = fullTypePathAfterArguments.[fullTypePathAfterArguments.Length-1]
                    if actualName <> expectedTypeNameAfterArguments then 
                        error(Error(FSComp.SR.etProvidedAppliedTypeHadWrongName(typeWithArguments.TypeProviderDesignation, expectedTypeNameAfterArguments, actualName), m))
                Some (typeWithArguments, checkTypeName)

    /// Given a mangled name reference to a non-nested provided type, resolve it.
    /// If necessary, demangle its static arguments before applying them.
    let TryLinkProvidedType(resolver: Tainted<ITypeProvider>, moduleOrNamespace: string[], typeLogicalName: string, m: range) =
        
        // Demangle the static parameters
        let typeName, argNamesAndValues = 
            try 
                PrettyNaming.demangleProvidedTypeName typeLogicalName 
            with PrettyNaming.InvalidMangledStaticArg piece -> 
                error(Error(FSComp.SR.etProvidedTypeReferenceInvalidText piece, range0)) 

        let argSpecsTable = dict argNamesAndValues
        let typeBeforeArguments = ResolveProvidedType(resolver, range0, moduleOrNamespace, typeName) 

        match typeBeforeArguments with 
        | Tainted.Null -> None
        | Tainted.NonNull typeBeforeArguments -> 
            // Take the static arguments (as strings, taken from the text in the reference we're relinking), 
            // and convert them to objects of the appropriate type, based on the expected kind.
            let staticParameters =
                typeBeforeArguments.PApplyWithProvider((fun (typeBeforeArguments, resolver) ->
                    typeBeforeArguments.GetStaticParameters resolver),range=range0)

            let staticParameters = staticParameters.PApplyArray(id, "", m)
            
            let staticArgs = 
                staticParameters |> Array.map (fun sp -> 
                      let typeBeforeArgumentsName = typeBeforeArguments.PUntaint ((fun st -> st.Name), m)
                      let spName = sp.PUntaint ((fun sp -> sp.Name), m)
                      match argSpecsTable.TryGetValue spName with
                      | true, arg ->
                          /// Find the name of the representation type for the static parameter
                          let spReprTypeName = 
                              sp.PUntaint((fun sp -> 
                                  let pt = sp.ParameterType
                                  let uet = if pt.IsEnum then pt.GetEnumUnderlyingType() else pt
                                  uet.FullName), m)

                          match spReprTypeName with 
                          | "System.SByte" -> box (sbyte arg)
                          | "System.Int16" -> box (int16 arg)
                          | "System.Int32" -> box (int32 arg)
                          | "System.Int64" -> box (int64 arg)
                          | "System.Byte" -> box (byte arg)
                          | "System.UInt16" -> box (uint16 arg)
                          | "System.UInt32" -> box (uint32 arg)
                          | "System.UInt64" -> box (uint64 arg)
                          | "System.Decimal" -> box (decimal arg)
                          | "System.Single" -> box (single arg)
                          | "System.Double" -> box (double arg)
                          | "System.Char" -> box (char arg)
                          | "System.Boolean" -> box (arg = "True")
                          | "System.String" -> box (string arg)
                          | s -> error(Error(FSComp.SR.etUnknownStaticArgumentKind(s, typeLogicalName), range0))

                      | _ ->
                          if sp.PUntaint ((fun sp -> sp.IsOptional), m) then 
                              match sp.PUntaint((fun sp -> sp.RawDefaultValue), m) with
                              | null -> error (Error(FSComp.SR.etStaticParameterRequiresAValue (spName, typeBeforeArgumentsName, typeBeforeArgumentsName, spName), range0))
                              | v -> v
                          else
                              error(Error(FSComp.SR.etProvidedTypeReferenceMissingArgument spName, range0)))
                    

            match TryApplyProvidedType(typeBeforeArguments, None, staticArgs, range0) with 
            | Some (typeWithArguments, checkTypeName) -> 
                checkTypeName() 
                Some typeWithArguments
            | None -> None

    /// Get the parts of a .NET namespace. Special rules: null means global, empty is not allowed.
#if BUILDING_WITH_LKG || BUILD_FROM_SOURCE
    let GetPartsOfNamespaceRecover(namespaceName: string) = 
#else
    let GetPartsOfNamespaceRecover(namespaceName: string?) = 
#endif
        match namespaceName with 
        | null -> [] 
        | NonNull namespaceName -> 
            if namespaceName.Length = 0 then ["<NonExistentNamespace>"]
            else splitNamespace (nonNull namespaceName)

    /// Get the parts of a .NET namespace. Special rules: null means global, empty is not allowed.
#if BUILDING_WITH_LKG || BUILD_FROM_SOURCE
    let GetProvidedNamespaceAsPath (m, resolver:Tainted<ITypeProvider>, namespaceName:string) = 
#else
    let GetProvidedNamespaceAsPath (m, resolver:Tainted<ITypeProvider>, namespaceName:string?) = 
#endif
        match namespaceName with 
        | null -> [] 
        | NonNull namespaceName -> 
            if namespaceName.Length = 0 then
                errorR(Error(FSComp.SR.etEmptyNamespaceNotAllowed(DisplayNameOfTypeProvider(resolver.TypeProvider, m)), m))  
            GetPartsOfNamespaceRecover namespaceName

    /// Get the parts of the name that encloses the .NET type including nested types. 
    let GetFSharpPathToProvidedType (st: Tainted<ProvidedType>, m) = 
        // Can't use st.Fullname because it may be like IEnumerable<Something>
        // We want [System;Collections;Generic]
        let namespaceParts = GetPartsOfNamespaceRecover(st.PUntaint((fun st -> st.Namespace), m))
#if BUILDING_WITH_LKG || BUILD_FROM_SOURCE
        let rec walkUpNestedClasses(st: Tainted<ProvidedType>, soFar) =
#else
        let rec walkUpNestedClasses(st: Tainted<ProvidedType?>, soFar) =
#endif
            match st with
            | Tainted.Null -> soFar
            | Tainted.NonNull st -> walkUpNestedClasses(st.PApply((fun st ->st.DeclaringType), m), soFar) @ [st.PUntaint((fun st -> st.Name), m)]

        walkUpNestedClasses(st.PApply((fun st ->st.DeclaringType), m), namespaceParts)


    /// Get the ILAssemblyRef for a provided assembly. Do not take into account
    /// any type relocations or static linking for generated types.
    let GetOriginalILAssemblyRefOfProvidedAssembly (assembly: Tainted<ProvidedAssembly>, m) =
        let aname = assembly.PUntaint((fun assembly -> assembly.GetName()), m)
        ILAssemblyRef.FromAssemblyName aname

    /// Get the ILTypeRef for the provided type (including for nested types). Do not take into account
    /// any type relocations or static linking for generated types.
    let GetOriginalILTypeRefOfProvidedType (st: Tainted<ProvidedType>, m) = 
        
        let aref = GetOriginalILAssemblyRefOfProvidedAssembly (st.PApply((fun st -> nonNull<ProvidedAssembly> st.Assembly), m), m) // TODO: why is explicit instantiation needed here
        let scoperef = ILScopeRef.Assembly aref
        let enc, nm = ILPathToProvidedType (st, m)
        let tref = ILTypeRef.Create(scoperef, enc, nm)
        tref

    /// Get the ILTypeRef for the provided type (including for nested types). Take into account
    /// any type relocations or static linking for generated types.
    let GetILTypeRefOfProvidedType (st: Tainted<ProvidedType>, m) = 
        match st.PUntaint((fun st -> st.TryGetILTypeRef()), m) with 
        | Some ilTypeRef -> ilTypeRef
        | None -> GetOriginalILTypeRefOfProvidedType (st, m)

    type ProviderGeneratedType = ProviderGeneratedType of (*ilOrigTyRef*)ILTypeRef * (*ilRenamedTyRef*)ILTypeRef * ProviderGeneratedType list

    /// The table of information recording remappings from type names in the provided assembly to type
    /// names in the statically linked, embedded assembly, plus what types are nested in side what types.
    type ProvidedAssemblyStaticLinkingMap = 
        { ILTypeMap: System.Collections.Generic.Dictionary<ILTypeRef, ILTypeRef> }
        static member CreateNew() = 
            { ILTypeMap = System.Collections.Generic.Dictionary() }

    /// Check if this is a direct reference to a non-embedded generated type. This is not permitted at any name resolution.
    /// We check by seeing if the type is absent from the remapping context.
    let IsGeneratedTypeDirectReference (st: Tainted<ProvidedType>, m) =
        st.PUntaint((fun st -> st.TryGetTyconRef() |> Option.isNone), m)

#endif<|MERGE_RESOLUTION|>--- conflicted
+++ resolved
@@ -314,20 +314,12 @@
                                   for KeyValue (st, tcref) in d2.Force() do dict.Add(st, f tcref)
                                   dict))
 
-<<<<<<< HEAD
-    type CustomAttributeData = System.Reflection.CustomAttributeData
-    type CustomAttributeNamedArgument = System.Reflection.CustomAttributeNamedArgument
-    type CustomAttributeTypedArgument = System.Reflection.CustomAttributeTypedArgument
-
-    [<Sealed>]
-#if BUILDING_WITH_LKG || BUILD_FROM_SOURCE
-    [<AllowNullLiteral>]
-#endif
-    type ProvidedType (x: System.Type, ctxt: ProvidedTypeContext) =
-=======
-    and [<AllowNullLiteral; Sealed>]
-        ProvidedType (x: System.Type, ctxt: ProvidedTypeContext) =
->>>>>>> 8044b5f7
+    and
+      [<Sealed>]
+#if BUILDING_WITH_LKG || BUILD_FROM_SOURCE
+      [<AllowNullLiteral>]
+#endif
+      ProvidedType (x: System.Type, ctxt: ProvidedTypeContext) =
         inherit ProvidedMemberInfo(x, ctxt)
         let isMeasure = 
             lazy
