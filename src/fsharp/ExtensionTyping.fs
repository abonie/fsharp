// Copyright (c) Microsoft Corporation.  All Rights Reserved.  See License.txt in the project root for license information.

// Type providers, validation of provided types, etc.

namespace FSharp.Compiler

#if !NO_EXTENSIONTYPING

open System
open System.Collections.Concurrent
open System.IO
open System.Collections.Generic
open System.Reflection
open Internal.Utilities.Library
open Internal.Utilities.FSharpEnvironment  
open FSharp.Core.CompilerServices
open FSharp.Compiler.AbstractIL.IL
open FSharp.Compiler.ErrorLogger
open FSharp.Compiler.Syntax
open FSharp.Compiler.Text
open FSharp.Compiler.Text.Range

module internal ExtensionTyping =

    type TypeProviderDesignation = TypeProviderDesignation of string

    exception ProvidedTypeResolution of range * System.Exception
    exception ProvidedTypeResolutionNoRange of System.Exception

    let toolingCompatiblePaths() = toolingCompatiblePaths ()

    /// Represents some of the configuration parameters passed to type provider components 
    type ResolutionEnvironment =
        { resolutionFolder: string
          outputFile: string option
          showResolutionMessages: bool
          referencedAssemblies: string[]
          temporaryFolder: string }

    /// Load a the design-time part of a type-provider into the host process, and look for types
    /// marked with the TypeProviderAttribute attribute.
    let GetTypeProviderImplementationTypes (
            runTimeAssemblyFileName,
            designTimeAssemblyNameString,
            m:range,
            compilerToolPaths:string list
        ) =

        // Report an error, blaming the particular type provider component
        let raiseError designTimeAssemblyPathOpt (e: exn) =
            let attrName = typeof<TypeProviderAssemblyAttribute>.Name
            let exnTypeName = e.GetType().FullName
            let exnMsg = e.Message
            match designTimeAssemblyPathOpt with 
            | None -> 
                let msg = FSComp.SR.etProviderHasWrongDesignerAssemblyNoPath(attrName, designTimeAssemblyNameString, exnTypeName, exnMsg)
                raise (TypeProviderError(msg, runTimeAssemblyFileName, m))
            | Some designTimeAssemblyPath -> 
                let msg = FSComp.SR.etProviderHasWrongDesignerAssembly(attrName, designTimeAssemblyNameString, designTimeAssemblyPath, exnTypeName, exnMsg)
                raise (TypeProviderError(msg, runTimeAssemblyFileName, m))

        let designTimeAssemblyOpt = getTypeProviderAssembly (runTimeAssemblyFileName, designTimeAssemblyNameString, compilerToolPaths, raiseError)

        match designTimeAssemblyOpt with
        | Some loadedDesignTimeAssembly ->
            try
                let exportedTypes = loadedDesignTimeAssembly.GetExportedTypes() 
                let filtered = 
                    [ for t in exportedTypes do 
                          let ca = t.GetCustomAttributes(typeof<TypeProviderAttribute>, true)
                          match ca with 
                          | Null -> ()
                          | NonNull ca -> 
                              if ca.Length > 0 then 
                                  yield t ]
                filtered
            with e ->
                let folder = Path.GetDirectoryName loadedDesignTimeAssembly.Location
                let exnTypeName = e.GetType().FullName
                let exnMsg = e.Message
                match e with 
                | :? FileLoadException -> 
                    let msg = FSComp.SR.etProviderHasDesignerAssemblyDependency(designTimeAssemblyNameString, folder, exnTypeName, exnMsg)
                    raise (TypeProviderError(msg, runTimeAssemblyFileName, m))
                
                | _ -> 
                    let msg = FSComp.SR.etProviderHasDesignerAssemblyException(designTimeAssemblyNameString, folder, exnTypeName, exnMsg)
                    raise (TypeProviderError(msg, runTimeAssemblyFileName, m))
        | None -> []

    let StripException (e: exn) =
        match e with
        | :? TargetInvocationException as e -> e.InnerException
        | :? TypeInitializationException as e -> e.InnerException
        | _ -> e

    /// Create an instance of a type provider from the implementation type for the type provider in the
    /// design-time assembly by using reflection-invoke on a constructor for the type provider.
    let CreateTypeProvider (
            typeProviderImplementationType: Type, 
            runtimeAssemblyPath, 
            resolutionEnvironment: ResolutionEnvironment, 
            isInvalidationSupported: bool, 
            isInteractive: bool, 
            systemRuntimeContainsType, 
            systemRuntimeAssemblyVersion, 
            m
        ) =

        // Protect a .NET reflection call as we load the type provider component into the host process, 
        // reporting errors.
        let protect f =
            try 
                f ()
            with err ->
                let e = StripException (StripException err)
                raise (TypeProviderError(FSComp.SR.etTypeProviderConstructorException(e.Message), typeProviderImplementationType.FullName, m))

        if typeProviderImplementationType.GetConstructor([| typeof<TypeProviderConfig> |]) <> null then

            // Create the TypeProviderConfig to pass to the type provider constructor
            let e =
                TypeProviderConfig(systemRuntimeContainsType, 
                    ResolutionFolder=resolutionEnvironment.resolutionFolder, 
                    RuntimeAssembly=runtimeAssemblyPath, 
                    ReferencedAssemblies=Array.copy resolutionEnvironment.referencedAssemblies, 
                    TemporaryFolder=resolutionEnvironment.temporaryFolder, 
                    IsInvalidationSupported=isInvalidationSupported, 
                    IsHostedExecution= isInteractive, 
                    SystemRuntimeAssemblyVersion = systemRuntimeAssemblyVersion)

            protect (fun () -> Activator.CreateInstance(typeProviderImplementationType, [| box e|]) :?> ITypeProvider )

        elif typeProviderImplementationType.GetConstructor [| |] <> null then 
            protect (fun () -> Activator.CreateInstance typeProviderImplementationType :?> ITypeProvider )

        else
            // No appropriate constructor found
            raise (TypeProviderError(FSComp.SR.etProviderDoesNotHaveValidConstructor(), typeProviderImplementationType.FullName, m))

    let GetTypeProvidersOfAssembly (
            runtimeAssemblyFilename: string, 
            ilScopeRefOfRuntimeAssembly: ILScopeRef, 
            designTimeName: string, 
            resolutionEnvironment: ResolutionEnvironment, 
            isInvalidationSupported: bool, 
            isInteractive: bool, 
            systemRuntimeContainsType: string -> bool, 
            systemRuntimeAssemblyVersion: Version, 
            compilerToolPaths: string list,
            m:range
        ) =

        let providerSpecs = 
                try
                    let designTimeAssemblyName = 
                        try
                            if designTimeName.EndsWith(".dll", StringComparison.OrdinalIgnoreCase) then
                                Some (AssemblyName (Path.GetFileNameWithoutExtension designTimeName))
                            else
                                Some (AssemblyName designTimeName)
                        with :? ArgumentException ->
                            errorR(Error(FSComp.SR.etInvalidTypeProviderAssemblyName(runtimeAssemblyFilename, designTimeName), m))
                            None

                    [ match designTimeAssemblyName, resolutionEnvironment.outputFile with
                      // Check if the attribute is pointing to the file being compiled, in which case ignore it
                      // This checks seems like legacy but is included for compat.
                      | Some designTimeAssemblyName, Some path 
                         when String.Compare(designTimeAssemblyName.Name, Path.GetFileNameWithoutExtension path, StringComparison.OrdinalIgnoreCase) = 0 ->
                          ()

                      | Some _, _ ->
                          let provImplTypes = GetTypeProviderImplementationTypes (runtimeAssemblyFilename, designTimeName, m, compilerToolPaths)
                          for t in provImplTypes do
                            let resolver =
                                CreateTypeProvider (t, runtimeAssemblyFilename, resolutionEnvironment, isInvalidationSupported,
                                    isInteractive, systemRuntimeContainsType, systemRuntimeAssemblyVersion, m)
                            match box resolver with 
                            | Null -> ()
                            | _ -> yield (resolver, ilScopeRefOfRuntimeAssembly)

                      | None, _ -> 
                          () ]

                with :? TypeProviderError as tpe ->
                    tpe.Iter(fun e -> errorR(Error((e.Number, e.ContextualErrorMessage), m)) )
                    []

        let providers = Tainted<_>.CreateAll(providerSpecs)

        providers

    let unmarshal (t: Tainted<_>) = t.PUntaintNoFailure id

    /// Try to access a member on a provided type, catching and reporting errors
    let TryTypeMember<'T,'U>(st: Tainted<'T>, fullName, memberName, m, recover, f: 'T -> 'U) : Tainted<'U> =
        try
            st.PApply (f, m)
        with :? TypeProviderError as tpe -> 
            tpe.Iter (fun e -> errorR(Error(FSComp.SR.etUnexpectedExceptionFromProvidedTypeMember(fullName, memberName, e.ContextualErrorMessage), m)))
            st.PApplyNoFailure(fun _ -> recover)

    /// Try to access a member on a provided type, where the result is an array of values, catching and reporting errors
    let TryTypeMemberArray (st: Tainted<_>, fullName, memberName, m, f) =
        try
            st.PApplyArray(f, memberName, m)
        with :? TypeProviderError as tpe ->
            tpe.Iter (fun e -> error(Error(FSComp.SR.etUnexpectedExceptionFromProvidedTypeMember(fullName, memberName, e.ContextualErrorMessage), m)))
            [||]

    /// Try to access a member on a provided type, catching and reporting errors and checking the result is non-null, 
#if NO_CHECKNULLS
    let TryTypeMemberNonNull<'T, 'U when 'U : null and 'U : not struct>(st: Tainted<'T>, fullName, memberName, m, recover: 'U, (f: 'T -> 'U)) : Tainted<'U> =
        match TryTypeMember(st, fullName, memberName, m, recover, f) with 
#else
    let TryTypeMemberNonNull<'T, 'U when 'U : not null and 'U : not struct>(st: Tainted<'T>, fullName, memberName, m, recover: 'U, (f: 'T -> 'U?)) : Tainted<'U> =
        match TryTypeMember<'T, 'U?>(st, fullName, memberName, m, withNull recover, f) with 
#endif
        | Tainted.Null -> 
            errorR(Error(FSComp.SR.etUnexpectedNullFromProvidedTypeMember(fullName, memberName), m))
            st.PApplyNoFailure(fun _ -> recover)
        | Tainted.NonNull r ->
            r

    /// Try to access a property or method on a provided member, catching and reporting errors
    let TryMemberMember (mi: Tainted<_>, typeName, memberName, memberMemberName, m, recover, f) = 
        try
            mi.PApply (f, m)
        with :? TypeProviderError as tpe ->
            tpe.Iter (fun e -> errorR(Error(FSComp.SR.etUnexpectedExceptionFromProvidedMemberMember(memberMemberName, typeName, memberName, e.ContextualErrorMessage), m)))
            mi.PApplyNoFailure(fun _ -> recover)

    /// Get the string to show for the name of a type provider
    let DisplayNameOfTypeProvider(resolver: Tainted<ITypeProvider>, m: range) =
        resolver.PUntaint((fun tp -> tp.GetType().Name), m)

    /// Validate a provided namespace name
    let ValidateNamespaceName(name, typeProvider: Tainted<ITypeProvider>, m, nsp: string MaybeNull) =
        match nsp with 
        | Null -> ()
        | NonNull nsp -> 
            if String.IsNullOrWhiteSpace nsp then
                // Empty namespace is not allowed
                errorR(Error(FSComp.SR.etEmptyNamespaceOfTypeNotAllowed(name, typeProvider.PUntaint((fun tp -> tp.GetType().Name), m)), m))
            else
                for s in nsp.Split('.') do
                    match s.IndexOfAny(PrettyNaming.IllegalCharactersInTypeAndNamespaceNames) with
                    | -1 -> ()
                    | n -> errorR(Error(FSComp.SR.etIllegalCharactersInNamespaceName(string s.[n], s), m))  

    let bindingFlags =
        BindingFlags.DeclaredOnly |||
        BindingFlags.Static |||
        BindingFlags.Instance |||
        BindingFlags.Public

    type CustomAttributeData = System.Reflection.CustomAttributeData

    type CustomAttributeNamedArgument = System.Reflection.CustomAttributeNamedArgument

    type CustomAttributeTypedArgument = System.Reflection.CustomAttributeTypedArgument

    // NOTE: for the purposes of remapping the closure of generated types, the FullName is sufficient.
    // We do _not_ rely on object identity or any other notion of equivalence provided by System.Type
    // itself. The mscorlib implementations of System.Type equality relations are not suitable: for
    // example RuntimeType overrides the equality relation to be reference equality for the Equals(object)
    // override, but the other subtypes of System.Type do not, making the relation non-reflective.
    //
    // Further, avoiding reliance on canonicalization (UnderlyingSystemType) or System.Type object identity means that 
    // providers can implement wrap-and-filter "views" over existing System.Type clusters without needing
    // to preserve object identity when presenting the types to the F# compiler.

    type ProvidedTypeComparer() = 
        let key (ty: ProvidedType) =
            match ty.Assembly with
            | Null -> ("", ty.FullName)
            | NonNull a -> (a.FullName, ty.FullName)

        static member val Instance = ProvidedTypeComparer()

        interface IEqualityComparer<ProvidedType> with
            member _.GetHashCode(ty: ProvidedType) = hash (key ty)
            member _.Equals(ty1: ProvidedType, ty2: ProvidedType) = (key ty1 = key ty2)

    /// The context used to interpret information in the closure of System.Type, System.MethodInfo and other 
    /// info objects coming from the type provider.
    ///
    /// This is the "Type --> Tycon" remapping context of the type. This is only present for generated provided types, and contains
    /// all the entries in the remappings for the generative declaration.
    ///
    /// Laziness is used "to prevent needless computation for every type during remapping". However it
    /// appears that the laziness likely serves no purpose and could be safely removed.
    and ProvidedTypeContext = 
        | NoEntries
        // The dictionaries are safe because the ProvidedType with the ProvidedTypeContext are only accessed one thread at a time during type-checking.
        | Entries of ConcurrentDictionary<ProvidedType, ILTypeRef> * Lazy<ConcurrentDictionary<ProvidedType, obj>>

        static member Empty = NoEntries

        static member Create(d1, d2) = Entries(d1, notlazy d2)

        member ctxt.GetDictionaries()  = 
            match ctxt with
            | NoEntries -> 
                ConcurrentDictionary<ProvidedType, ILTypeRef>(ProvidedTypeComparer.Instance), ConcurrentDictionary<ProvidedType, obj>(ProvidedTypeComparer.Instance)
            | Entries (lookupILTR, lookupILTCR) ->
                lookupILTR, lookupILTCR.Force()

        member ctxt.TryGetILTypeRef st = 
            match ctxt with 
            | NoEntries -> None 
            | Entries(d, _) -> 
                match d.TryGetValue st with
                | true, res -> Some res
                | _ -> None

        member ctxt.TryGetTyconRef st = 
            match ctxt with 
            | NoEntries -> None 
            | Entries(_, d) -> 
                let d = d.Force()
                match d.TryGetValue st with
                | true, res -> Some res
                | _ -> None

        member ctxt.RemapTyconRefs (f: obj->obj) = 
            match ctxt with 
            | NoEntries -> NoEntries
            | Entries(d1, d2) ->
                Entries(d1, lazy (let dict = ConcurrentDictionary<ProvidedType, obj>(ProvidedTypeComparer.Instance)
                                  for KeyValue (st, tcref) in d2.Force() do dict.TryAdd(st, f tcref) |> ignore
                                  dict))

    and
      [<Sealed>]
#if NO_CHECKNULLS
      [<AllowNullLiteral>]
#endif
      ProvidedType (x: Type, ctxt: ProvidedTypeContext) =
        inherit ProvidedMemberInfo(x, ctxt)

        let isMeasure = 
            lazy
                x.CustomAttributes 
                |> Seq.exists (fun a -> a.Constructor.DeclaringType.FullName = typeof<MeasureAttribute>.FullName)

        let provide () = ProvidedCustomAttributeProvider.Create (fun _provider -> x.CustomAttributes)

        interface IProvidedCustomAttributeProvider with 
            member _.GetHasTypeProviderEditorHideMethodsAttribute provider = provide().GetHasTypeProviderEditorHideMethodsAttribute provider
            member _.GetDefinitionLocationAttribute provider = provide().GetDefinitionLocationAttribute provider
            member _.GetXmlDocAttributes provider = provide().GetXmlDocAttributes provider
        
        // The type provider spec distinguishes between 
        //   - calls that can be made on provided types (i.e. types given by ReturnType, ParameterType, and generic argument types)
        //   - calls that can be made on provided type definitions (types returned by ResolveTypeName, GetTypes etc.)
        // Ideally we would enforce this decision structurally by having both ProvidedType and ProvidedTypeDefinition.
        // Alternatively we could use assertions to enforce this.

        // Suppress relocation of generated types
        member _.IsSuppressRelocate = (x.Attributes &&& enum (int32 TypeProviderTypeAttributes.SuppressRelocate)) <> enum 0  

        member _.IsErased = (x.Attributes &&& enum (int32 TypeProviderTypeAttributes.IsErased)) <> enum 0  

        member _.IsGenericType = x.IsGenericType

        member _.Namespace : string MaybeNull = x.Namespace

        member _.FullName = x.FullName

        member _.IsArray = x.IsArray

        member _.Assembly: ProvidedAssembly MaybeNull = x.Assembly |> ProvidedAssembly.Create

        member _.GetInterfaces() = x.GetInterfaces() |> ProvidedType.CreateArray ctxt

        member _.GetMethods() = x.GetMethods bindingFlags |> ProvidedMethodInfo.CreateArray ctxt

        member _.GetEvents() = x.GetEvents bindingFlags |> ProvidedEventInfo.CreateArray ctxt

        member _.GetEvent nm = x.GetEvent(nm, bindingFlags) |> ProvidedEventInfo.Create ctxt

        member _.GetProperties() = x.GetProperties bindingFlags |> ProvidedPropertyInfo.CreateArray ctxt

        member _.GetProperty nm = x.GetProperty(nm, bindingFlags) |> ProvidedPropertyInfo.Create ctxt

        member _.GetConstructors() = x.GetConstructors bindingFlags |> ProvidedConstructorInfo.CreateArray ctxt

        member _.GetFields() = x.GetFields bindingFlags |> ProvidedFieldInfo.CreateArray ctxt

        member _.GetField nm = x.GetField(nm, bindingFlags) |> ProvidedFieldInfo.Create ctxt

        member _.GetAllNestedTypes() = x.GetNestedTypes(bindingFlags ||| BindingFlags.NonPublic) |> ProvidedType.CreateArray ctxt

        member _.GetNestedTypes() = x.GetNestedTypes bindingFlags |> ProvidedType.CreateArray ctxt

        /// Type.GetNestedType(string) can return null if there is no nested type with given name
        member _.GetNestedType nm = x.GetNestedType (nm, bindingFlags) |> ProvidedType.Create ctxt

        /// Type.GetGenericTypeDefinition() either returns type or throws exception, null is not permitted
        member _.GetGenericTypeDefinition() = x.GetGenericTypeDefinition() |> ProvidedType.CreateWithNullCheck ctxt "GenericTypeDefinition"

        /// Type.BaseType can be null when Type is interface or object
        member _.BaseType = x.BaseType |> ProvidedType.Create ctxt

        member _.GetStaticParameters(provider: ITypeProvider) : ProvidedParameterInfo[] MaybeNull = provider.GetStaticParameters x |> ProvidedParameterInfo.CreateArray ctxt

        /// Type.GetElementType can be null if i.e. Type is not array\pointer\byref type
        member _.GetElementType() = x.GetElementType() |> ProvidedType.Create ctxt

        member _.GetGenericArguments() = x.GetGenericArguments() |> ProvidedType.CreateArray ctxt

        member _.ApplyStaticArguments(provider: ITypeProvider, fullTypePathAfterArguments, staticArgs: obj[]) = 
            provider.ApplyStaticArguments(x, fullTypePathAfterArguments,  staticArgs) |> ProvidedType.Create ctxt

        member _.IsVoid = (typeof<Void>.Equals x || (x.Namespace = "System" && x.Name = "Void"))

        member _.IsGenericParameter = x.IsGenericParameter

        member _.IsValueType = x.IsValueType

        member _.IsByRef = x.IsByRef

        member _.IsPointer = x.IsPointer

        member _.IsPublic = x.IsPublic

        member _.IsNestedPublic = x.IsNestedPublic

        member _.IsEnum = x.IsEnum

        member _.IsClass = x.IsClass

        member _.IsMeasure = isMeasure.Value

        member _.IsSealed = x.IsSealed

        member _.IsAbstract = x.IsAbstract

        member _.IsInterface = x.IsInterface

        member _.GetArrayRank() = x.GetArrayRank()

        member _.GenericParameterPosition = x.GenericParameterPosition

        member _.RawSystemType = x

        /// Type.GetEnumUnderlyingType either returns type or raises exception, null is not permitted
        member _.GetEnumUnderlyingType() = 
            x.GetEnumUnderlyingType() 
            |> ProvidedType.CreateWithNullCheck ctxt "EnumUnderlyingType"    

        member _.MakePointerType() = ProvidedType.CreateNoContext(x.MakePointerType())

        member _.MakeByRefType() = ProvidedType.CreateNoContext(x.MakeByRefType())

        member _.MakeArrayType() = ProvidedType.CreateNoContext(x.MakeArrayType())

        member _.MakeArrayType rank = ProvidedType.CreateNoContext(x.MakeArrayType(rank))

        member _.MakeGenericType (args: ProvidedType[]) =
            let argTypes = args |> Array.map (fun arg -> arg.RawSystemType)
            ProvidedType.CreateNoContext(x.MakeGenericType(argTypes))

        member _.AsProvidedVar name = ProvidedVar.CreateNonNull ctxt (Quotations.Var(name, x))

        static member Create ctxt x : ProvidedType MaybeNull = 
            match x with 
            | Null -> null 
            | NonNull t -> ProvidedType (t, ctxt)

        static member CreateNonNull ctxt x = ProvidedType (x, ctxt)

        static member CreateWithNullCheck ctxt name x = 
            match x with
            | Null -> nullArg name 
            | t -> ProvidedType (t, ctxt)

        static member CreateArray ctxt (xs: Type[] MaybeNull) : ProvidedType[] MaybeNull = 
            match xs with
            | Null -> null
            | NonNull xs -> xs |> Array.map (ProvidedType.CreateNonNull ctxt)

        static member CreateNoContext (x:Type) = ProvidedType.Create ProvidedTypeContext.Empty x

        static member Void = ProvidedType.CreateNoContext typeof<System.Void>

        member _.Handle = x

        override _.Equals y = assert false; match y with :? ProvidedType as y -> x.Equals y.Handle | _ -> false

        override _.GetHashCode() = assert false; x.GetHashCode()

        member _.Context = ctxt

        member this.TryGetILTypeRef() = this.Context.TryGetILTypeRef this

        member this.TryGetTyconRef() = this.Context.TryGetTyconRef this

        static member ApplyContext (pt: ProvidedType, ctxt) = ProvidedType(pt.Handle, ctxt)

        static member TaintedEquals (pt1: Tainted<ProvidedType>, pt2: Tainted<ProvidedType>) = 
           Tainted.EqTainted (pt1.PApplyNoFailure(fun st -> st.Handle)) (pt2.PApplyNoFailure(fun st -> st.Handle))

    and 
#if NO_CHECKNULLS
        [<AllowNullLiteral>]
#endif
        IProvidedCustomAttributeProvider =
        abstract GetDefinitionLocationAttribute : provider: ITypeProvider -> (string MaybeNull * int * int) option 

        abstract GetXmlDocAttributes : provider: ITypeProvider -> string[]

        abstract GetHasTypeProviderEditorHideMethodsAttribute : provider:ITypeProvider -> bool

        abstract GetAttributeConstructorArgs: provider:ITypeProvider * attribName:string -> (obj option list * (string * obj option) list) option

    and ProvidedCustomAttributeProvider =
        static member Create (attributes :ITypeProvider -> seq<CustomAttributeData>): IProvidedCustomAttributeProvider = 
            let (|Member|_|) (s: string) (x: CustomAttributeNamedArgument) = if x.MemberName = s then Some x.TypedValue else None
            let (|Arg|_|) (x: CustomAttributeTypedArgument) = match x.Value with null -> None | v -> Some v
            let findAttribByName tyFullName (a: CustomAttributeData) = (a.Constructor.DeclaringType.FullName = tyFullName)  
            let findAttrib (ty: Type) a = findAttribByName ty.FullName a
            { new IProvidedCustomAttributeProvider with 
                  member _.GetAttributeConstructorArgs (provider, attribName) = 
                      attributes provider 
                        |> Seq.tryFind (findAttribByName  attribName)  
                        |> Option.map (fun a -> 
                            let ctorArgs = 
                                a.ConstructorArguments 
                                |> Seq.toList 
                                |> List.map (function Arg null -> None | Arg obj -> Some obj | _ -> None)
                            let namedArgs = 
                                a.NamedArguments 
                                |> Seq.toList 
                                |> List.map (fun arg -> arg.MemberName, match arg.TypedValue with Arg null -> None | Arg obj -> Some obj | _ -> None)
                            ctorArgs, namedArgs)

                  member _.GetHasTypeProviderEditorHideMethodsAttribute provider = 
                      attributes provider 
                        |> Seq.exists (findAttrib typeof<TypeProviderEditorHideMethodsAttribute>) 

                  member _.GetDefinitionLocationAttribute provider = 
                      attributes provider 
                        |> Seq.tryFind (findAttrib  typeof<TypeProviderDefinitionLocationAttribute>)  
                        |> Option.map (fun a -> 
                               (defaultArg (a.NamedArguments |> Seq.tryPick (function Member "FilePath" (Arg (:? string as v)) -> Some v | _ -> None)) null, 
                                defaultArg (a.NamedArguments |> Seq.tryPick (function Member "Line" (Arg (:? int as v)) -> Some v | _ -> None)) 0, 
                                defaultArg (a.NamedArguments |> Seq.tryPick (function Member "Column" (Arg (:? int as v)) -> Some v | _ -> None)) 0))

                  member _.GetXmlDocAttributes provider = 
                      attributes provider 
                        |> Seq.choose (fun a -> 
                             if findAttrib  typeof<TypeProviderXmlDocAttribute> a then 
                                match a.ConstructorArguments |> Seq.toList with 
                                | [ Arg(:? string as s) ] -> Some s
                                | _ -> None
                             else 
                                None) 
                        |> Seq.toArray  }

    and [<AbstractClass>] 
#if NO_CHECKNULLS
        [<AllowNullLiteral>]
#endif
        ProvidedMemberInfo (x: MemberInfo, ctxt) = 
        let provide () = ProvidedCustomAttributeProvider.Create (fun _provider -> x.CustomAttributes)

        member _.Name = x.Name

        /// DeclaringType can be null if MemberInfo belongs to Module, not to Type
        member _.DeclaringType = ProvidedType.Create ctxt x.DeclaringType

        interface IProvidedCustomAttributeProvider with 
            member _.GetHasTypeProviderEditorHideMethodsAttribute provider = provide().GetHasTypeProviderEditorHideMethodsAttribute provider
            member _.GetDefinitionLocationAttribute provider = provide().GetDefinitionLocationAttribute provider
            member _.GetXmlDocAttributes provider = provide().GetXmlDocAttributes provider
            member _.GetAttributeConstructorArgs (provider, attribName) = provide().GetAttributeConstructorArgs (provider, attribName)

    and [<Sealed>] 
#if NO_CHECKNULLS
        [<AllowNullLiteral>]
#endif
        ProvidedParameterInfo (x: ParameterInfo, ctxt) = 
        let provide () = ProvidedCustomAttributeProvider.Create (fun _provider -> x.CustomAttributes)

        member _.Name = let nm = x.Name in match box nm with null -> "" | _ -> nm

        member _.IsOut = x.IsOut

        member _.IsIn = x.IsIn

        member _.IsOptional = x.IsOptional

        member _.RawDefaultValue = x.RawDefaultValue

        member _.HasDefaultValue = x.Attributes.HasFlag(ParameterAttributes.HasDefault)

        /// ParameterInfo.ParameterType cannot be null
        member _.ParameterType = ProvidedType.CreateWithNullCheck ctxt "ParameterType" x.ParameterType
        
        static member Create ctxt (x: ParameterInfo MaybeNull) : ProvidedParameterInfo MaybeNull = 
            match x with 
            | Null -> null 
            | NonNull x -> ProvidedParameterInfo (x, ctxt)

        static member CreateNonNull ctxt x = ProvidedParameterInfo (x, ctxt)
        
        static member CreateArray ctxt (xs: ParameterInfo[] MaybeNull) : ProvidedParameterInfo[] MaybeNull = 
            match xs with 
            | Null -> null
            | NonNull xs -> xs |> Array.map (ProvidedParameterInfo.CreateNonNull ctxt)
        
        static member CreateArrayNonNull ctxt xs : ProvidedParameterInfo[] = 
            match box xs with 
            | Null -> [| |]
            | _  -> xs |> Array.map (ProvidedParameterInfo.CreateNonNull ctxt)
        
        interface IProvidedCustomAttributeProvider with 
            member _.GetHasTypeProviderEditorHideMethodsAttribute provider = provide().GetHasTypeProviderEditorHideMethodsAttribute provider
            member _.GetDefinitionLocationAttribute provider = provide().GetDefinitionLocationAttribute provider
            member _.GetXmlDocAttributes provider = provide().GetXmlDocAttributes provider
            member _.GetAttributeConstructorArgs (provider, attribName) = provide().GetAttributeConstructorArgs (provider, attribName)

        member _.Handle = x

        override _.Equals y = assert false; match y with :? ProvidedParameterInfo as y -> x.Equals y.Handle | _ -> false

        override _.GetHashCode() = assert false; x.GetHashCode()

    and [<Sealed>] 
#if NO_CHECKNULLS
        [<AllowNullLiteral>]
#endif
        ProvidedAssembly (x: Assembly) = 

        member _.GetName() = x.GetName()

        member _.FullName = x.FullName

        member _.GetManifestModuleContents(provider: ITypeProvider) = provider.GetGeneratedAssemblyContents x

        static member Create x : ProvidedAssembly MaybeNull = match x with null -> null | t -> ProvidedAssembly (t)

        member _.Handle = x

        override _.Equals y = assert false; match y with :? ProvidedAssembly as y -> x.Equals y.Handle | _ -> false

        override _.GetHashCode() = assert false; x.GetHashCode()

    and [<AbstractClass>] 
#if NO_CHECKNULLS
        [<AllowNullLiteral>]
#endif
        ProvidedMethodBase (x: MethodBase, ctxt) = 
        inherit ProvidedMemberInfo(x, ctxt)

        member _.Context = ctxt

        member _.IsGenericMethod = x.IsGenericMethod

        member _.IsStatic  = x.IsStatic

        member _.IsFamily  = x.IsFamily

        member _.IsFamilyOrAssembly = x.IsFamilyOrAssembly

        member _.IsFamilyAndAssembly = x.IsFamilyAndAssembly

        member _.IsVirtual  = x.IsVirtual

        member _.IsFinal = x.IsFinal

        member _.IsPublic = x.IsPublic

        member _.IsAbstract  = x.IsAbstract

        member _.IsHideBySig = x.IsHideBySig

        member _.IsConstructor  = x.IsConstructor

        member _.GetParameters() = x.GetParameters() |> ProvidedParameterInfo.CreateArray ctxt 

        member _.GetGenericArguments() = x.GetGenericArguments() |> ProvidedType.CreateArray ctxt

        member _.Handle = x

        static member TaintedGetHashCode (x: Tainted<ProvidedMethodBase>) =            
           Tainted.GetHashCodeTainted 
               (x.PApplyNoFailure(fun st -> (st.Name, (nonNull<ProvidedAssembly> (nonNull<ProvidedType> st.DeclaringType).Assembly).FullName, 
                                                      (nonNull<ProvidedType> st.DeclaringType).FullName))) 

        static member TaintedEquals (pt1: Tainted<ProvidedMethodBase>, pt2: Tainted<ProvidedMethodBase>) = 
           Tainted.EqTainted (pt1.PApplyNoFailure(fun st -> st.Handle)) (pt2.PApplyNoFailure(fun st -> st.Handle))

        member _.GetStaticParametersForMethod(provider: ITypeProvider) : ProvidedParameterInfo[] = 
            let bindingFlags = BindingFlags.Instance ||| BindingFlags.NonPublic ||| BindingFlags.Public 

            let staticParams = 
                match provider with 
                | :? ITypeProvider2 as itp2 -> 
                    itp2.GetStaticParametersForMethod x  
                | _ -> 
                    // To allow a type provider to depend only on FSharp.Core 4.3.0.0, it can alternatively
                    // implement an appropriate method called GetStaticParametersForMethod
                    let meth =
                        provider.GetType().GetMethod( "GetStaticParametersForMethod", bindingFlags, null,
                            [| typeof<MethodBase> |], null)  
                    if isNull meth then [| |] else
                    let paramsAsObj = 
                        try meth.Invoke(provider, bindingFlags ||| BindingFlags.InvokeMethod, null, [| box x |], null) 
                        with err -> raise (StripException (StripException err))
                    paramsAsObj :?> ParameterInfo[] 

            staticParams |> ProvidedParameterInfo.CreateArrayNonNull ctxt

        member _.ApplyStaticArgumentsForMethod(provider: ITypeProvider, fullNameAfterArguments: string, staticArgs: obj[]) = 
            let bindingFlags = BindingFlags.Instance ||| BindingFlags.Public ||| BindingFlags.InvokeMethod

            let mb = 
                match provider with 
                | :? ITypeProvider2 as itp2 -> 
                    itp2.ApplyStaticArgumentsForMethod(x, fullNameAfterArguments, staticArgs)  
                | _ -> 

                    // To allow a type provider to depend only on FSharp.Core 4.3.0.0, it can alternatively implement a method called GetStaticParametersForMethod
                    let meth =
                        provider.GetType().GetMethod( "ApplyStaticArgumentsForMethod", bindingFlags, null,
                            [| typeof<MethodBase>; typeof<string>; typeof<obj[]> |], null)  

                    match meth with 
                    | Null -> failwith (FSComp.SR.estApplyStaticArgumentsForMethodNotImplemented())
                    | _ -> 
                    let mbAsObj = 
                       try meth.Invoke(provider, bindingFlags ||| BindingFlags.InvokeMethod, null, [| box x; box fullNameAfterArguments; box staticArgs  |], null) 
                       with err -> raise (StripException (StripException err))

                    match mbAsObj with 
                    | :? MethodBase as mb -> mb
                    | _ -> failwith (FSComp.SR.estApplyStaticArgumentsForMethodNotImplemented())
            match mb with 
            | :? MethodInfo as mi -> (mi |> ProvidedMethodInfo.CreateNonNull ctxt : ProvidedMethodInfo) :> ProvidedMethodBase
            | :? ConstructorInfo as ci -> (ci |> ProvidedConstructorInfo.CreateNonNull ctxt : ProvidedConstructorInfo) :> ProvidedMethodBase
            | _ -> failwith (FSComp.SR.estApplyStaticArgumentsForMethodNotImplemented())


    and [<Sealed>] 
#if NO_CHECKNULLS
        [<AllowNullLiteral>]
#endif
        ProvidedFieldInfo (x: FieldInfo, ctxt) = 
        inherit ProvidedMemberInfo(x, ctxt)

        static member CreateNonNull ctxt x = ProvidedFieldInfo (x, ctxt)

        static member Create ctxt x : ProvidedFieldInfo MaybeNull = 
            match x with 
            | Null -> null 
            | NonNull x -> ProvidedFieldInfo (x, ctxt)

        static member CreateArray ctxt (xs: FieldInfo[] MaybeNull) : ProvidedFieldInfo[] MaybeNull = 
            match xs with 
            | Null -> null
            | NonNull xs -> xs |> Array.map (ProvidedFieldInfo.CreateNonNull ctxt)

        member _.IsInitOnly = x.IsInitOnly

        member _.IsStatic = x.IsStatic

        member _.IsSpecialName = x.IsSpecialName

        member _.IsLiteral = x.IsLiteral

        member _.GetRawConstantValue() = x.GetRawConstantValue()

        /// FieldInfo.FieldType cannot be null

        member _.FieldType = x.FieldType |> ProvidedType.CreateWithNullCheck ctxt "FieldType" 

        member _.Handle = x

        member _.IsPublic = x.IsPublic

        member _.IsFamily = x.IsFamily

        member _.IsPrivate = x.IsPrivate

        member _.IsFamilyOrAssembly = x.IsFamilyOrAssembly

        member _.IsFamilyAndAssembly = x.IsFamilyAndAssembly

        override _.Equals y = assert false; match y with :? ProvidedFieldInfo as y -> x.Equals y.Handle | _ -> false

        override _.GetHashCode() = assert false; x.GetHashCode()

        static member TaintedEquals (pt1: Tainted<ProvidedFieldInfo>, pt2: Tainted<ProvidedFieldInfo>) = 
           Tainted.EqTainted (pt1.PApplyNoFailure(fun st -> st.Handle)) (pt2.PApplyNoFailure(fun st -> st.Handle))

    and [<Sealed>] 
#if NO_CHECKNULLS
        [<AllowNullLiteral>]
#endif
        ProvidedMethodInfo (x: MethodInfo, ctxt) = 
        inherit ProvidedMethodBase(x, ctxt)

        member _.ReturnType = x.ReturnType |> ProvidedType.CreateWithNullCheck ctxt "ReturnType"

        static member CreateNonNull ctxt (x: MethodInfo) : ProvidedMethodInfo = 
            ProvidedMethodInfo (x, ctxt)

        static member Create ctxt (x: MethodInfo MaybeNull) : ProvidedMethodInfo MaybeNull = 
            match x with 
            | Null -> null
            | NonNull x -> ProvidedMethodInfo (x, ctxt)

        static member CreateArray ctxt (xs: MethodInfo[] MaybeNull) : ProvidedMethodInfo[] MaybeNull = 
            match xs with 
            | Null -> null
            | NonNull xs -> xs |> Array.map (ProvidedMethodInfo.CreateNonNull ctxt)

        member _.Handle = x

        member _.MetadataToken = x.MetadataToken

        override _.Equals y = assert false; match y with :? ProvidedMethodInfo as y -> x.Equals y.Handle | _ -> false

        override _.GetHashCode() = assert false; x.GetHashCode()

    and [<Sealed>] 
#if NO_CHECKNULLS
        [<AllowNullLiteral>]
#endif
        ProvidedPropertyInfo (x: PropertyInfo, ctxt) = 
        inherit ProvidedMemberInfo(x, ctxt)

        member _.GetGetMethod() = x.GetGetMethod() |> ProvidedMethodInfo.Create ctxt

        member _.GetSetMethod() = x.GetSetMethod() |> ProvidedMethodInfo.Create ctxt

        member _.CanRead = x.CanRead

        member _.CanWrite = x.CanWrite

        member _.GetIndexParameters() = x.GetIndexParameters() |> ProvidedParameterInfo.CreateArray ctxt

        /// PropertyInfo.PropertyType cannot be null
        member _.PropertyType = x.PropertyType |> ProvidedType.CreateWithNullCheck ctxt "PropertyType"

        static member CreateNonNull ctxt x = ProvidedPropertyInfo (x, ctxt)

        static member Create ctxt x : ProvidedPropertyInfo MaybeNull =
            match x with 
            | Null -> null 
            | NonNull x -> ProvidedPropertyInfo (x, ctxt)

        static member CreateArray ctxt (xs: PropertyInfo[] MaybeNull) : ProvidedPropertyInfo[] MaybeNull = 
            match xs with
            | Null -> null
            | NonNull xs -> xs |> Array.map (ProvidedPropertyInfo.CreateNonNull ctxt)

        member _.Handle = x

        override _.Equals y = assert false; match y with :? ProvidedPropertyInfo as y -> x.Equals y.Handle | _ -> false

        override _.GetHashCode() = assert false; x.GetHashCode()

        static member TaintedGetHashCode (x: Tainted<ProvidedPropertyInfo>) = 
           Tainted.GetHashCodeTainted
               (x.PApplyNoFailure(fun st -> (st.Name, (nonNull<ProvidedAssembly> (nonNull<ProvidedType> st.DeclaringType).Assembly).FullName, 
                                                      (nonNull<ProvidedType> st.DeclaringType).FullName))) 

        static member TaintedEquals (pt1: Tainted<ProvidedPropertyInfo>, pt2: Tainted<ProvidedPropertyInfo>) = 
           Tainted.EqTainted (pt1.PApplyNoFailure(fun st -> st.Handle)) (pt2.PApplyNoFailure(fun st -> st.Handle))

    and [<Sealed>] 
#if NO_CHECKNULLS
        [<AllowNullLiteral>]
#endif
        ProvidedEventInfo (x: EventInfo, ctxt) = 
        inherit ProvidedMemberInfo(x, ctxt)

        member _.GetAddMethod() = x.GetAddMethod() |> ProvidedMethodInfo.Create  ctxt

        member _.GetRemoveMethod() = x.GetRemoveMethod() |> ProvidedMethodInfo.Create ctxt

        /// EventInfo.EventHandlerType cannot be null
        member _.EventHandlerType = x.EventHandlerType |> ProvidedType.CreateWithNullCheck ctxt "EventHandlerType"
        
        static member CreateNonNull ctxt x = ProvidedEventInfo (x, ctxt)
        
        static member Create ctxt x : ProvidedEventInfo MaybeNull = 
            match x with 
            | Null -> null 
            | NonNull x -> ProvidedEventInfo (x, ctxt)
        
        static member CreateArray ctxt (xs: EventInfo[] MaybeNull) : ProvidedEventInfo[] MaybeNull = 
            match xs with 
            | Null -> null
            | NonNull xs -> xs |> Array.map (ProvidedEventInfo.CreateNonNull ctxt)
        
        member _.Handle = x

        override _.Equals y = assert false; match y with :? ProvidedEventInfo as y -> x.Equals y.Handle | _ -> false

        override _.GetHashCode() = assert false; x.GetHashCode()

        static member TaintedGetHashCode (x: Tainted<ProvidedEventInfo>) = 
           Tainted.GetHashCodeTainted 
               (x.PApplyNoFailure(fun st -> (st.Name, (nonNull<ProvidedAssembly> (nonNull<ProvidedType> st.DeclaringType).Assembly).FullName, 
                                                      (nonNull<ProvidedType> st.DeclaringType).FullName))) 

        static member TaintedEquals (pt1: Tainted<ProvidedEventInfo>, pt2: Tainted<ProvidedEventInfo>) = 
           Tainted.EqTainted (pt1.PApplyNoFailure(fun st -> st.Handle)) (pt2.PApplyNoFailure(fun st -> st.Handle))

    and [<Sealed>] 
#if NO_CHECKNULLS
        [<AllowNullLiteral>]
#endif
        ProvidedConstructorInfo (x: ConstructorInfo, ctxt) = 
        inherit ProvidedMethodBase(x, ctxt)

        static member CreateNonNull ctxt x = ProvidedConstructorInfo (x, ctxt)

        static member Create ctxt (x: ConstructorInfo MaybeNull) : ProvidedConstructorInfo MaybeNull = 
            match x with 
            | Null -> null 
            | NonNull x -> ProvidedConstructorInfo (x, ctxt)

        static member CreateArray ctxt (xs: ConstructorInfo[] MaybeNull) : ProvidedConstructorInfo[] MaybeNull = 
            match xs with 
            | Null -> null
            | NonNull xs -> xs |> Array.map (ProvidedConstructorInfo.CreateNonNull ctxt)

        member _.Handle = x

        override _.Equals y = assert false; match y with :? ProvidedConstructorInfo as y -> x.Equals y.Handle | _ -> false

        override _.GetHashCode() = assert false; x.GetHashCode()

    and ProvidedExprType =
        | ProvidedNewArrayExpr of ProvidedType * ProvidedExpr[]
#if PROVIDED_ADDRESS_OF
        | ProvidedAddressOfExpr of ProvidedExpr
#endif
        | ProvidedNewObjectExpr of ProvidedConstructorInfo * ProvidedExpr[]
        | ProvidedWhileLoopExpr of ProvidedExpr * ProvidedExpr
        | ProvidedNewDelegateExpr of ProvidedType * ProvidedVar[] * ProvidedExpr
        | ProvidedForIntegerRangeLoopExpr of ProvidedVar * ProvidedExpr * ProvidedExpr * ProvidedExpr
        | ProvidedSequentialExpr of ProvidedExpr * ProvidedExpr
        | ProvidedTryWithExpr of ProvidedExpr * ProvidedVar * ProvidedExpr * ProvidedVar * ProvidedExpr
        | ProvidedTryFinallyExpr of ProvidedExpr * ProvidedExpr
        | ProvidedLambdaExpr of ProvidedVar * ProvidedExpr
        | ProvidedCallExpr of ProvidedExpr option * ProvidedMethodInfo * ProvidedExpr[] 
        | ProvidedConstantExpr of obj * ProvidedType
        | ProvidedDefaultExpr of ProvidedType
        | ProvidedNewTupleExpr of ProvidedExpr[]
        | ProvidedTupleGetExpr of ProvidedExpr * int
        | ProvidedTypeAsExpr of ProvidedExpr * ProvidedType
        | ProvidedTypeTestExpr of ProvidedExpr * ProvidedType
        | ProvidedLetExpr of ProvidedVar * ProvidedExpr * ProvidedExpr
        | ProvidedVarSetExpr of ProvidedVar * ProvidedExpr
        | ProvidedIfThenElseExpr of ProvidedExpr * ProvidedExpr * ProvidedExpr
        | ProvidedVarExpr of ProvidedVar

#if NO_CHECKNULLS
    and [<RequireQualifiedAccess; Class; AllowNullLiteral; Sealed>]
#else
    and [<RequireQualifiedAccess; Class; Sealed>]
#endif
        ProvidedExpr (x: Quotations.Expr, ctxt) =

        member _.Type = x.Type |> ProvidedType.Create ctxt

        member _.Handle = x

        member _.Context = ctxt

        member _.UnderlyingExpressionString = x.ToString()

        member _.GetExprType() =
            match x with
            | Quotations.Patterns.NewObject(ctor, args) ->
                Some (ProvidedNewObjectExpr (ProvidedConstructorInfo.CreateNonNull ctxt ctor, [| for a in args -> ProvidedExpr.CreateNonNull ctxt a |]))
            | Quotations.Patterns.WhileLoop(guardExpr, bodyExpr) ->
                Some (ProvidedWhileLoopExpr (ProvidedExpr.CreateNonNull ctxt guardExpr, ProvidedExpr.CreateNonNull ctxt bodyExpr))
            | Quotations.Patterns.NewDelegate(ty, vs, expr) ->
                Some (ProvidedNewDelegateExpr(ProvidedType.CreateNonNull ctxt ty, ProvidedVar.CreateArray ctxt (List.toArray vs), ProvidedExpr.CreateNonNull ctxt expr))
            | Quotations.Patterns.Call(objOpt, meth, args) ->
                Some (ProvidedCallExpr((match objOpt with None -> None | Some obj -> Some (ProvidedExpr.CreateNonNull ctxt obj)), 
                        ProvidedMethodInfo.CreateNonNull ctxt meth, [| for a in args -> ProvidedExpr.CreateNonNull ctxt a |]))
            | Quotations.Patterns.DefaultValue ty ->
                Some (ProvidedDefaultExpr (ProvidedType.CreateNonNull ctxt ty))
            | Quotations.Patterns.Value(obj, ty) ->
                Some (ProvidedConstantExpr (obj, ProvidedType.CreateNonNull ctxt ty))
            | Quotations.Patterns.Coerce(arg, ty) ->
                Some (ProvidedTypeAsExpr (ProvidedExpr.CreateNonNull ctxt arg, ProvidedType.CreateNonNull ctxt ty))
            | Quotations.Patterns.NewTuple args ->
                Some (ProvidedNewTupleExpr(ProvidedExpr.CreateArray ctxt (Array.ofList args)))
            | Quotations.Patterns.TupleGet(arg, n) ->
                Some (ProvidedTupleGetExpr (ProvidedExpr.CreateNonNull ctxt arg, n))
            | Quotations.Patterns.NewArray(ty, args) ->
                Some (ProvidedNewArrayExpr(ProvidedType.CreateNonNull ctxt ty, ProvidedExpr.CreateArray ctxt (Array.ofList args)))
            | Quotations.Patterns.Sequential(e1, e2) ->
                Some (ProvidedSequentialExpr(ProvidedExpr.CreateNonNull ctxt e1, ProvidedExpr.CreateNonNull ctxt e2))
            | Quotations.Patterns.Lambda(v, body) ->
                Some (ProvidedLambdaExpr (ProvidedVar.CreateNonNull ctxt v,  ProvidedExpr.CreateNonNull ctxt body))
            | Quotations.Patterns.TryFinally(b1, b2) ->
                Some (ProvidedTryFinallyExpr (ProvidedExpr.CreateNonNull ctxt b1, ProvidedExpr.CreateNonNull ctxt b2))
            | Quotations.Patterns.TryWith(b, v1, e1, v2, e2) ->
                Some (ProvidedTryWithExpr (ProvidedExpr.CreateNonNull ctxt b, ProvidedVar.CreateNonNull ctxt v1, ProvidedExpr.CreateNonNull ctxt e1, ProvidedVar.CreateNonNull ctxt v2, ProvidedExpr.CreateNonNull ctxt e2))
#if PROVIDED_ADDRESS_OF
            | Quotations.Patterns.AddressOf e -> Some (ProvidedAddressOfExpr (ProvidedExpr.CreateNonNull ctxt e))
#endif
            | Quotations.Patterns.TypeTest(e, ty) ->
                Some (ProvidedTypeTestExpr(ProvidedExpr.CreateNonNull ctxt e, ProvidedType.CreateNonNull ctxt ty))
            | Quotations.Patterns.Let(v, e, b) ->
                Some (ProvidedLetExpr (ProvidedVar.CreateNonNull ctxt v, ProvidedExpr.CreateNonNull ctxt e, ProvidedExpr.CreateNonNull ctxt b))
            | Quotations.Patterns.ForIntegerRangeLoop (v, e1, e2, e3) ->
                Some (ProvidedForIntegerRangeLoopExpr (ProvidedVar.CreateNonNull ctxt v, ProvidedExpr.CreateNonNull ctxt e1, ProvidedExpr.CreateNonNull ctxt e2, ProvidedExpr.CreateNonNull ctxt e3))
            | Quotations.Patterns.VarSet(v, e) ->
                Some (ProvidedVarSetExpr (ProvidedVar.CreateNonNull ctxt v, ProvidedExpr.CreateNonNull ctxt e))
            | Quotations.Patterns.IfThenElse(g, t, e) ->
                Some (ProvidedIfThenElseExpr (ProvidedExpr.CreateNonNull ctxt g, ProvidedExpr.CreateNonNull ctxt t, ProvidedExpr.CreateNonNull ctxt e))
            | Quotations.Patterns.Var v ->
                Some (ProvidedVarExpr (ProvidedVar.CreateNonNull ctxt v))
            | _ -> None
<<<<<<< HEAD
        static member Create ctxt t : ProvidedExpr MaybeNull = 
            match box t with 
            | Null -> null 
            | _ -> ProvidedExpr (t, ctxt)

        static member CreateNonNull ctxt t : ProvidedExpr = 
            ProvidedExpr (t, ctxt)

        static member CreateArray ctxt xs : ProvidedExpr[] = 
            match box xs with 
            | Null -> [| |]
            | _ -> xs |> Array.map (ProvidedExpr.CreateNonNull ctxt)
=======

        static member Create ctxt t = match box t with null -> null | _ -> ProvidedExpr (t, ctxt)

        static member CreateArray ctxt xs = match xs with null -> null | _ -> xs |> Array.map (ProvidedExpr.Create ctxt)
>>>>>>> 47175cc7

        override _.Equals y = match y with :? ProvidedExpr as y -> x.Equals y.Handle | _ -> false

        override _.GetHashCode() = x.GetHashCode()

#if NO_CHECKNULLS
    and [<RequireQualifiedAccess; Class; AllowNullLiteral; Sealed>]
#else
    and [<RequireQualifiedAccess; Class; Sealed>]
#endif
        ProvidedVar (x: Quotations.Var, ctxt) =
        member _.Type = x.Type |> ProvidedType.Create ctxt
        member _.Name = x.Name
        member _.IsMutable = x.IsMutable
        member _.Handle = x
        member _.Context = ctxt

        static member CreateNonNull ctxt t = 
            ProvidedVar (t, ctxt)

        static member CreateArray ctxt xs : ProvidedVar[] = 
            match box xs with 
            | Null -> [| |]
            | _ -> xs |> Array.map (ProvidedVar.CreateNonNull ctxt)

        override _.Equals y = match y with :? ProvidedVar as y -> x.Equals y.Handle | _ -> false

        override _.GetHashCode() = x.GetHashCode()

    /// Get the provided invoker expression for a particular use of a method.
    let GetInvokerExpression (provider: ITypeProvider, methodBase: ProvidedMethodBase, paramExprs: ProvidedVar[]) = 
        provider.GetInvokerExpression(methodBase.Handle, [| for p in paramExprs -> Quotations.Expr.Var p.Handle |]) |> ProvidedExpr.Create methodBase.Context

    /// Compute the Name or FullName property of a provided type, reporting appropriate errors
    let CheckAndComputeProvidedNameProperty(m, st: Tainted<ProvidedType>, proj, propertyString) =
        let name = 
            try st.PUntaint(proj, m) 
            with :? TypeProviderError as tpe -> 
                let newError = tpe.MapText((fun msg -> FSComp.SR.etProvidedTypeWithNameException(propertyString, msg)), st.TypeProviderDesignation, m)
                raise newError
        if String.IsNullOrEmpty name then
            raise (TypeProviderError(FSComp.SR.etProvidedTypeWithNullOrEmptyName propertyString, st.TypeProviderDesignation, m))
        name

    /// Verify that this type provider has supported attributes
    let ValidateAttributesOfProvidedType (m, st: Tainted<ProvidedType>) =         
        let fullName = CheckAndComputeProvidedNameProperty(m, st, (fun st -> st.FullName), "FullName")
        if TryTypeMember(st, fullName, "IsGenericType", m, false, fun st->st.IsGenericType) |> unmarshal then  
            errorR(Error(FSComp.SR.etMustNotBeGeneric fullName, m))  
        if TryTypeMember(st, fullName, "IsArray", m, false, fun st->st.IsArray) |> unmarshal then 
            errorR(Error(FSComp.SR.etMustNotBeAnArray fullName, m))  
        TryTypeMemberNonNull<ProvidedType, ProvidedType[]>(st, fullName, "GetInterfaces", m, [||], fun st -> st.GetInterfaces()) |> ignore

    /// Verify that a provided type has the expected name
    let ValidateExpectedName m expectedPath expectedName (st: Tainted<ProvidedType>) =
        let name = CheckAndComputeProvidedNameProperty(m, st, (fun st -> st.Name), "Name")
        if name <> expectedName then
            raise (TypeProviderError(FSComp.SR.etProvidedTypeHasUnexpectedName(expectedName, name), st.TypeProviderDesignation, m))

#if NO_CHECKNULLS
        let namespaceName = TryTypeMember(st, name, "Namespace", m, "", fun st -> st.Namespace) |> unmarshal
#else
        let namespaceName = TryTypeMember<_, string?>(st, name, "Namespace", m, "", fun st -> st.Namespace) |> unmarshal // TODO NULLNESS: why is this explicit instantiation needed?
#endif

        let rec declaringTypes (st: Tainted<ProvidedType>) accu =
            match TryTypeMember(st, name, "DeclaringType", m, null, fun st -> st.DeclaringType) with
            | Tainted.Null -> accu
            | Tainted.NonNull dt -> declaringTypes dt (CheckAndComputeProvidedNameProperty(m, dt, (fun dt -> dt.Name), "Name") :: accu)

        let path = 
            [|  match namespaceName with 
                | Null -> ()
                | NonNull namespaceName -> yield! namespaceName.Split([|'.'|])
                yield! declaringTypes st [] |]
        
        if path <> expectedPath then
            let expectedPath = String.Join(".", expectedPath)
            let path = String.Join(".", path)
            errorR(Error(FSComp.SR.etProvidedTypeHasUnexpectedPath(expectedPath, path), m))

    /// Eagerly validate a range of conditions on a provided type, after static instantiation (if any) has occurred
    let ValidateProvidedTypeAfterStaticInstantiation(m, st: Tainted<ProvidedType>, expectedPath: string[], expectedName: string) = 
        // Do all the calling into st up front with recovery
        let fullName, namespaceName, usedMembers =
            let name = CheckAndComputeProvidedNameProperty(m, st, (fun st -> st.Name), "Name")
#if NO_CHECKNULLS
            let namespaceName = TryTypeMember(st, name, "Namespace", m, FSComp.SR.invalidNamespaceForProvidedType(), fun st -> st.Namespace) |> unmarshal
#else
            let namespaceName = TryTypeMember<_, string?>(st, name, "Namespace", m, FSComp.SR.invalidNamespaceForProvidedType(), fun st -> st.Namespace) |> unmarshal
#endif
            let fullName = TryTypeMemberNonNull(st, name, "FullName", m, FSComp.SR.invalidFullNameForProvidedType(), fun st -> st.FullName) |> unmarshal
            ValidateExpectedName m expectedPath expectedName st
            // Must be able to call (GetMethods|GetEvents|GetProperties|GetNestedTypes|GetConstructors)(bindingFlags).
            let usedMembers: Tainted<ProvidedMemberInfo>[] = 
                // These are the members the compiler will actually use
                [| for x in TryTypeMemberArray(st, fullName, "GetMethods", m, fun st -> st.GetMethods()) -> x.Coerce m
                   for x in TryTypeMemberArray(st, fullName, "GetEvents", m, fun st -> st.GetEvents()) -> x.Coerce m
                   for x in TryTypeMemberArray(st, fullName, "GetFields", m, fun st -> st.GetFields()) -> x.Coerce m
                   for x in TryTypeMemberArray(st, fullName, "GetProperties", m, fun st -> st.GetProperties()) -> x.Coerce m
                   // These will be validated on-demand
                   //for x in TryTypeMemberArray(st, fullName, "GetNestedTypes", m, fun st -> st.GetNestedTypes bindingFlags) -> x.Coerce()
                   for x in TryTypeMemberArray(st, fullName, "GetConstructors", m, fun st -> st.GetConstructors()) -> x.Coerce m |]
            fullName, namespaceName, usedMembers       

        // We scrutinize namespaces for invalid characters on open, but this provides better diagnostics
        ValidateNamespaceName(fullName, st.TypeProvider, m, namespaceName)

        ValidateAttributesOfProvidedType(m, st)

        // Those members must have this type.
        // This needs to be a *shallow* exploration. Otherwise, as in Freebase sample the entire database could be explored.
        for mi in usedMembers do
            match mi with 
            | Tainted.Null -> errorR(Error(FSComp.SR.etNullMember fullName, m))  
            | Tainted.NonNull _ -> 
                let memberName = TryMemberMember(mi, fullName, "Name", "Name", m, "invalid provided type member name", fun mi -> mi.Name) |> unmarshal
                if String.IsNullOrEmpty memberName then 
                    errorR(Error(FSComp.SR.etNullOrEmptyMemberName fullName, m))  
                else 
                    let miDeclaringType = TryMemberMember(mi, fullName, memberName, "DeclaringType", m, ProvidedType.CreateNoContext(typeof<obj>), fun mi -> mi.DeclaringType)
                    match miDeclaringType with 
                        // Generated nested types may have null DeclaringType
                    | Tainted.Null when mi.OfType<ProvidedType>().IsSome -> ()
                    | Tainted.Null -> 
                        errorR(Error(FSComp.SR.etNullMemberDeclaringType(fullName, memberName), m))   
                    | Tainted.NonNull miDeclaringType  ->     
                        let miDeclaringTypeFullName = 
                            TryMemberMember (miDeclaringType, fullName, memberName, "FullName", m,
                                "invalid declaring type full name",
                                fun miDeclaringType -> miDeclaringType.FullName)
                            |> unmarshal

                        if not (ProvidedType.TaintedEquals (st, miDeclaringType)) then 
                            errorR(Error(FSComp.SR.etNullMemberDeclaringTypeDifferentFromProvidedType(fullName, memberName, miDeclaringTypeFullName), m))   

                    match mi.OfType<ProvidedMethodInfo>() with
                    | Some mi ->
                        let isPublic = TryMemberMember(mi, fullName, memberName, "IsPublic", m, true, fun mi->mi.IsPublic) |> unmarshal
                        let isGenericMethod = TryMemberMember(mi, fullName, memberName, "IsGenericMethod", m, true, fun mi->mi.IsGenericMethod) |> unmarshal
                        if not isPublic || isGenericMethod then
                            errorR(Error(FSComp.SR.etMethodHasRequirements(fullName, memberName), m))   
                    | None ->
                    match mi.OfType<ProvidedType>() with
                    | Some subType -> ValidateAttributesOfProvidedType(m, subType)
                    | None ->
                    match mi.OfType<ProvidedPropertyInfo>() with
                    | Some pi ->
                        // Property must have a getter or setter
                        // TODO: Property must be public etc.
                        let expectRead =
                             match TryMemberMember(pi, fullName, memberName, "GetGetMethod", m, null, fun pi -> pi.GetGetMethod()) with 
                             | Tainted.Null -> false 
                             | _ -> true
                        let expectWrite = 
                            match TryMemberMember(pi, fullName, memberName, "GetSetMethod", m, null, fun pi-> pi.GetSetMethod()) with 
                            | Tainted.Null -> false 
                            | _ -> true
                        let canRead = TryMemberMember(pi, fullName, memberName, "CanRead", m, expectRead, fun pi-> pi.CanRead) |> unmarshal
                        let canWrite = TryMemberMember(pi, fullName, memberName, "CanWrite", m, expectWrite, fun pi-> pi.CanWrite) |> unmarshal
                        match expectRead, canRead with
                        | false, false | true, true-> ()
                        | false, true -> errorR(Error(FSComp.SR.etPropertyCanReadButHasNoGetter(memberName, fullName), m))   
                        | true, false -> errorR(Error(FSComp.SR.etPropertyHasGetterButNoCanRead(memberName, fullName), m))   
                        match expectWrite, canWrite with
                        | false, false | true, true-> ()
                        | false, true -> errorR(Error(FSComp.SR.etPropertyCanWriteButHasNoSetter(memberName, fullName), m))   
                        | true, false -> errorR(Error(FSComp.SR.etPropertyHasSetterButNoCanWrite(memberName, fullName), m))   
                        if not canRead && not canWrite then 
                            errorR(Error(FSComp.SR.etPropertyNeedsCanWriteOrCanRead(memberName, fullName), m))   

                    | None ->
                    match mi.OfType<ProvidedEventInfo>() with 
                    | Some ei ->
                        // Event must have adder and remover
                        // TODO: Event must be public etc.
                        let adder = TryMemberMember(ei, fullName, memberName, "GetAddMethod", m, null, fun ei-> ei.GetAddMethod())
                        let remover = TryMemberMember(ei, fullName, memberName, "GetRemoveMethod", m, null, fun ei-> ei.GetRemoveMethod())
                        match adder, remover with
                        | Tainted.Null, _ -> errorR(Error(FSComp.SR.etEventNoAdd(memberName, fullName), m))   
                        | _, Tainted.Null -> errorR(Error(FSComp.SR.etEventNoRemove(memberName, fullName), m))   
                        | _, _ -> ()
                    | None ->
                    match mi.OfType<ProvidedConstructorInfo>() with
                    | Some _  -> () // TODO: Constructors must be public etc.
                    | None ->
                    match mi.OfType<ProvidedFieldInfo>() with
                    | Some _ -> () // TODO: Fields must be public, literals must have a value etc.
                    | None ->
                        errorR(Error(FSComp.SR.etUnsupportedMemberKind(memberName, fullName), m))   

    let ValidateProvidedTypeDefinition(m, st: Tainted<ProvidedType>, expectedPath: string[], expectedName: string) = 

        // Validate the Name, Namespace and FullName properties
        let name = CheckAndComputeProvidedNameProperty(m, st, (fun st -> st.Name), "Name")
#if NO_CHECKNULLS
        let _namespaceName = TryTypeMember(st, name, "Namespace", m, FSComp.SR.invalidNamespaceForProvidedType(), fun st -> st.Namespace) |> unmarshal
#else
        let _namespaceName = TryTypeMember<_, (string?)>(st, name, "Namespace", m, FSComp.SR.invalidNamespaceForProvidedType(), fun st -> st.Namespace) |> unmarshal
#endif
        let _fullname = TryTypeMemberNonNull(st, name, "FullName", m, FSComp.SR.invalidFullNameForProvidedType(), fun st -> st.FullName)  |> unmarshal
        ValidateExpectedName m expectedPath expectedName st

        ValidateAttributesOfProvidedType(m, st)

        // This excludes, for example, types with '.' in them which would not be resolvable during name resolution.
        match expectedName.IndexOfAny(PrettyNaming.IllegalCharactersInTypeAndNamespaceNames) with
        | -1 -> ()
        | n -> errorR(Error(FSComp.SR.etIllegalCharactersInTypeName(string expectedName.[n], expectedName), m))  

        let staticParameters : Tainted<ProvidedParameterInfo[] MaybeNull> = st.PApplyWithProvider((fun (st, provider) -> st.GetStaticParameters provider), range=m) 
        if staticParameters.PUntaint((fun a -> (nonNull a).Length), m)  = 0 then 
            ValidateProvidedTypeAfterStaticInstantiation(m, st, expectedPath, expectedName)


    /// Resolve a (non-nested) provided type given a full namespace name and a type name. 
    /// May throw an exception which will be turned into an error message by one of the 'Try' function below.
    /// If resolution is successful the type is then validated.
    let ResolveProvidedType (resolver: Tainted<ITypeProvider>, m, moduleOrNamespace: string[], typeName) : Tainted<ProvidedType MaybeNull> =
        let displayName = String.Join(".", moduleOrNamespace)

        // Try to find the type in the given provided namespace
        let rec tryNamespace (providedNamespace: Tainted<IProvidedNamespace>) = 

            // Get the provided namespace name
            let providedNamespaceName = providedNamespace.PUntaint((fun providedNamespace -> providedNamespace.NamespaceName), range=m)

            // Check if the provided namespace name is an exact match of the required namespace name
            if displayName = providedNamespaceName then
                let resolvedType = providedNamespace.PApply((fun providedNamespace -> ProvidedType.CreateNoContext(providedNamespace.ResolveTypeName typeName)), range=m) 
                match resolvedType with
                | Tainted.Null -> None
                | Tainted.NonNull result -> 
                    ValidateProvidedTypeDefinition(m, result, moduleOrNamespace, typeName)
                    Some result
            else
                // Note: This eagerly explores all provided namespaces even if there is no match of even a prefix in the
                // namespace names. 
                let providedNamespaces = providedNamespace.PApplyArray((fun providedNamespace -> providedNamespace.GetNestedNamespaces()), "GetNestedNamespaces", range=m)
                tryNamespaces providedNamespaces

        and tryNamespaces (providedNamespaces: Tainted<IProvidedNamespace>[]) = 
            providedNamespaces |> Array.tryPick tryNamespace

        let providedNamespaces = resolver.PApplyArray((fun resolver -> resolver.GetNamespaces()), "GetNamespaces", range=m)
        match tryNamespaces providedNamespaces with 
        | None -> resolver.PApply((fun _ -> null), m)
        | Some res -> res
                    
    /// Try to resolve a type against the given host with the given resolution environment.
    let TryResolveProvidedType(resolver: Tainted<ITypeProvider>, m, moduleOrNamespace, typeName) =
        try 
            match ResolveProvidedType(resolver, m, moduleOrNamespace, typeName) with
            | Tainted.Null -> None
            | Tainted.NonNull ty -> Some ty
        with e -> 
            errorRecovery e m
            None

    let ILPathToProvidedType  (st: Tainted<ProvidedType>, m) = 
        let nameContrib (st: Tainted<ProvidedType>) = 
            let typeName = st.PUntaint((fun st -> st.Name), m)
            match st.PApply((fun st -> st.DeclaringType), m) with 
            | Tainted.Null -> 
               match st.PUntaint((fun st -> st.Namespace), m) with 
               | Null -> typeName
               | NonNull ns -> ns + "." + typeName
            | _ -> typeName

        let rec encContrib (st: Tainted<ProvidedType>) = 
            match st.PApply((fun st ->st.DeclaringType), m) with 
            | Tainted.Null -> []
            | Tainted.NonNull enc -> encContrib enc @ [ nameContrib enc ]

        encContrib st, nameContrib st

    let ComputeMangledNameForApplyStaticParameters(nm, staticArgs, staticParams: Tainted<ProvidedParameterInfo[]>, m) =
        let defaultArgValues = 
            staticParams.PApply((fun ps ->  ps |> Array.map (fun sp -> sp.Name, (if sp.IsOptional then Some (string sp.RawDefaultValue) else None ))), range=m)

        let defaultArgValues = defaultArgValues.PUntaint(id, m)
        PrettyNaming.computeMangledNameWithoutDefaultArgValues(nm, staticArgs, defaultArgValues)

    /// Apply the given provided method to the given static arguments (the arguments are assumed to have been sorted into application order)
    let TryApplyProvidedMethod(methBeforeArgs: Tainted<ProvidedMethodBase>, staticArgs: obj[], m: range) =
        if staticArgs.Length = 0 then 
            Some methBeforeArgs
        else
            let mangledName = 
                let nm = methBeforeArgs.PUntaint((fun x -> x.Name), m)
                let staticParams = methBeforeArgs.PApplyWithProvider((fun (mb, resolver) -> mb.GetStaticParametersForMethod resolver), range=m) 
                let mangledName = ComputeMangledNameForApplyStaticParameters(nm, staticArgs, staticParams, m)
                mangledName
 
            match methBeforeArgs.PApplyWithProvider((fun (mb, provider) -> mb.ApplyStaticArgumentsForMethod(provider, mangledName, staticArgs)), range=m) with 
            | Tainted.Null -> None
            | Tainted.NonNull methWithArguments -> 
                let actualName = methWithArguments.PUntaint((fun x -> x.Name), m)
                if actualName <> mangledName then 
                    error(Error(FSComp.SR.etProvidedAppliedMethodHadWrongName(methWithArguments.TypeProviderDesignation, mangledName, actualName), m))
                Some methWithArguments


    /// Apply the given provided type to the given static arguments (the arguments are assumed to have been sorted into application order
    let TryApplyProvidedType(typeBeforeArguments: Tainted<ProvidedType>, optGeneratedTypePath: string list option, staticArgs: obj[], m: range) =
        if staticArgs.Length = 0 then 
            Some (typeBeforeArguments, (fun () -> ()))
        else 
            
            let fullTypePathAfterArguments = 
                // If there is a generated type name, then use that
                match optGeneratedTypePath with 
                | Some path -> path
                | None -> 
                    // Otherwise, use the full path of the erased type, including mangled arguments
                    let nm = typeBeforeArguments.PUntaint((fun x -> x.Name), m)
                    let enc, _ = ILPathToProvidedType (typeBeforeArguments, m)
                    let staticParams : Tainted<ProvidedParameterInfo[]> = typeBeforeArguments.PApplyWithProvider((fun (st, resolver) -> st.GetStaticParameters resolver |> nonNull), range=m) 
                    let mangledName = ComputeMangledNameForApplyStaticParameters(nm, staticArgs, staticParams, m)
                    enc @ [ mangledName ]
 
            match typeBeforeArguments.PApplyWithProvider((fun (typeBeforeArguments, provider) -> typeBeforeArguments.ApplyStaticArguments(provider, Array.ofList fullTypePathAfterArguments, staticArgs)), range=m) with 
            | Tainted.Null -> None
            | Tainted.NonNull typeWithArguments -> 
                let actualName = typeWithArguments.PUntaint((fun x -> x.Name), m)
                let checkTypeName() = 
                    let expectedTypeNameAfterArguments = fullTypePathAfterArguments.[fullTypePathAfterArguments.Length-1]
                    if actualName <> expectedTypeNameAfterArguments then 
                        error(Error(FSComp.SR.etProvidedAppliedTypeHadWrongName(typeWithArguments.TypeProviderDesignation, expectedTypeNameAfterArguments, actualName), m))
                Some (typeWithArguments, checkTypeName)

    /// Given a mangled name reference to a non-nested provided type, resolve it.
    /// If necessary, demangle its static arguments before applying them.
    let TryLinkProvidedType(resolver: Tainted<ITypeProvider>, moduleOrNamespace: string[], typeLogicalName: string, range: range) =
        
        // Demangle the static parameters
        let typeName, argNamesAndValues = 
            try 
                PrettyNaming.demangleProvidedTypeName typeLogicalName 
            with PrettyNaming.InvalidMangledStaticArg piece -> 
                error(Error(FSComp.SR.etProvidedTypeReferenceInvalidText piece, range0)) 

        let argSpecsTable = dict argNamesAndValues
        let typeBeforeArguments = ResolveProvidedType(resolver, range0, moduleOrNamespace, typeName) 

        match typeBeforeArguments with 
        | Tainted.Null -> None
        | Tainted.NonNull typeBeforeArguments -> 
            // Take the static arguments (as strings, taken from the text in the reference we're relinking), 
            // and convert them to objects of the appropriate type, based on the expected kind.
            let staticParameters =
                typeBeforeArguments.PApplyWithProvider((fun (typeBeforeArguments, resolver) ->
                    typeBeforeArguments.GetStaticParameters resolver),range=range0)

            let staticParameters = staticParameters.PApplyArray(id, "", range)
            
            let staticArgs = 
                staticParameters |> Array.map (fun sp -> 
                      let typeBeforeArgumentsName = typeBeforeArguments.PUntaint ((fun st -> st.Name), range)
                      let spName = sp.PUntaint ((fun sp -> sp.Name), range)
                      match argSpecsTable.TryGetValue spName with
                      | true, arg ->
                          /// Find the name of the representation type for the static parameter
                          let spReprTypeName = 
                              sp.PUntaint((fun sp -> 
                                  let pt = sp.ParameterType
                                  let uet = if pt.IsEnum then pt.GetEnumUnderlyingType() else pt
                                  uet.FullName), range)

                          match spReprTypeName with 
                          | "System.SByte" -> box (sbyte arg)
                          | "System.Int16" -> box (int16 arg)
                          | "System.Int32" -> box (int32 arg)
                          | "System.Int64" -> box (int64 arg)
                          | "System.Byte" -> box (byte arg)
                          | "System.UInt16" -> box (uint16 arg)
                          | "System.UInt32" -> box (uint32 arg)
                          | "System.UInt64" -> box (uint64 arg)
                          | "System.Decimal" -> box (decimal arg)
                          | "System.Single" -> box (single arg)
                          | "System.Double" -> box (double arg)
                          | "System.Char" -> box (char arg)
                          | "System.Boolean" -> box (arg = "True")
                          | "System.String" -> box (string arg)
                          | s -> error(Error(FSComp.SR.etUnknownStaticArgumentKind(s, typeLogicalName), range0))

                      | _ ->
                          if sp.PUntaint ((fun sp -> sp.IsOptional), range) then 
                              match sp.PUntaint((fun sp -> sp.RawDefaultValue), range) with
                              | Null -> error (Error(FSComp.SR.etStaticParameterRequiresAValue (spName, typeBeforeArgumentsName, typeBeforeArgumentsName, spName), range0))
                              | NonNull v -> v
                          else
                              error(Error(FSComp.SR.etProvidedTypeReferenceMissingArgument spName, range0)))
                    

            match TryApplyProvidedType(typeBeforeArguments, None, staticArgs, range0) with 
            | Some (typeWithArguments, checkTypeName) -> 
                checkTypeName() 
                Some typeWithArguments
            | None -> None

    /// Get the parts of a .NET namespace. Special rules: null means global, empty is not allowed.
    let GetPartsOfNamespaceRecover(namespaceName: string MaybeNull) = 
        match namespaceName with 
        | Null -> [] 
        | NonNull namespaceName -> 
            if namespaceName.Length = 0 then ["<NonExistentNamespace>"]
            else splitNamespace (nonNull namespaceName)

    /// Get the parts of a .NET namespace. Special rules: null means global, empty is not allowed.
    let GetProvidedNamespaceAsPath (m, resolver: Tainted<ITypeProvider>, namespaceName:string MaybeNull) =
        match namespaceName with 
        | Null -> [] 
        | NonNull namespaceName -> 
            if namespaceName.Length = 0 then
                errorR(Error(FSComp.SR.etEmptyNamespaceNotAllowed(DisplayNameOfTypeProvider(resolver.TypeProvider, m)), m))  
            GetPartsOfNamespaceRecover namespaceName

    /// Get the parts of the name that encloses the .NET type including nested types. 
    let GetFSharpPathToProvidedType (st: Tainted<ProvidedType>, range) = 
        // Can't use st.Fullname because it may be like IEnumerable<Something>
        // We want [System;Collections;Generic]
        let namespaceParts = GetPartsOfNamespaceRecover(st.PUntaint((fun st -> st.Namespace), range))
        let rec walkUpNestedClasses(st: Tainted<ProvidedType MaybeNull>, soFar) =
            match st with
            | Tainted.Null -> soFar
            | Tainted.NonNull st -> walkUpNestedClasses(st.PApply((fun st ->st.DeclaringType), range), soFar) @ [st.PUntaint((fun st -> st.Name), range)]

        walkUpNestedClasses(st.PApply((fun st ->st.DeclaringType), range), namespaceParts)


    /// Get the ILAssemblyRef for a provided assembly. Do not take into account
    /// any type relocations or static linking for generated types.
    let GetOriginalILAssemblyRefOfProvidedAssembly (assembly: Tainted<ProvidedAssembly>, m) =
        let aname = assembly.PUntaint((fun assembly -> assembly.GetName()), m)
        ILAssemblyRef.FromAssemblyName aname

    /// Get the ILTypeRef for the provided type (including for nested types). Do not take into account
    /// any type relocations or static linking for generated types.
    let GetOriginalILTypeRefOfProvidedType (st: Tainted<ProvidedType>, range) = 
        
        let aref = GetOriginalILAssemblyRefOfProvidedAssembly (st.PApply((fun st -> nonNull<ProvidedAssembly> st.Assembly), range), range) // NULLNESS TODO: why is explicit instantiation needed here
        let scoperef = ILScopeRef.Assembly aref
        let enc, nm = ILPathToProvidedType (st, range)
        let tref = ILTypeRef.Create(scoperef, enc, nm)
        tref

    /// Get the ILTypeRef for the provided type (including for nested types). Take into account
    /// any type relocations or static linking for generated types.
    let GetILTypeRefOfProvidedType (st: Tainted<ProvidedType>, range) = 
        match st.PUntaint((fun st -> st.TryGetILTypeRef()), range) with 
        | Some ilTypeRef -> ilTypeRef
        | None -> GetOriginalILTypeRefOfProvidedType (st, range)

    type ProviderGeneratedType = ProviderGeneratedType of (*ilOrigTyRef*)ILTypeRef * (*ilRenamedTyRef*)ILTypeRef * ProviderGeneratedType list

    /// The table of information recording remappings from type names in the provided assembly to type
    /// names in the statically linked, embedded assembly, plus what types are nested in side what types.
    type ProvidedAssemblyStaticLinkingMap = 
        { ILTypeMap: Dictionary<ILTypeRef, ILTypeRef> }
        static member CreateNew() = 
            { ILTypeMap = Dictionary() }

    /// Check if this is a direct reference to a non-embedded generated type. This is not permitted at any name resolution.
    /// We check by seeing if the type is absent from the remapping context.
    let IsGeneratedTypeDirectReference (st: Tainted<ProvidedType>, m) =
        st.PUntaint((fun st -> st.TryGetTyconRef() |> Option.isNone), m)

#endif<|MERGE_RESOLUTION|>--- conflicted
+++ resolved
@@ -1025,7 +1025,6 @@
             | Quotations.Patterns.Var v ->
                 Some (ProvidedVarExpr (ProvidedVar.CreateNonNull ctxt v))
             | _ -> None
-<<<<<<< HEAD
         static member Create ctxt t : ProvidedExpr MaybeNull = 
             match box t with 
             | Null -> null 
@@ -1038,12 +1037,6 @@
             match box xs with 
             | Null -> [| |]
             | _ -> xs |> Array.map (ProvidedExpr.CreateNonNull ctxt)
-=======
-
-        static member Create ctxt t = match box t with null -> null | _ -> ProvidedExpr (t, ctxt)
-
-        static member CreateArray ctxt xs = match xs with null -> null | _ -> xs |> Array.map (ProvidedExpr.Create ctxt)
->>>>>>> 47175cc7
 
         override _.Equals y = match y with :? ProvidedExpr as y -> x.Equals y.Handle | _ -> false
 
