--- conflicted
+++ resolved
@@ -169,19 +169,13 @@
       | VirtualAugmentationOnNullValuedType m
       | NonVirtualAugmentationOnNullValuedType m
       | NonRigidTypar(_, _, _, _, _, m)
-<<<<<<< HEAD
-      | ConstraintSolverTupleDiffLengths(_, _, _, m, _) 
-      | ConstraintSolverInfiniteTypes(_, _, _, _, m, _) 
-      | ConstraintSolverMissingConstraint(_, _, _, m, _) 
+      | ConstraintSolverTupleDiffLengths(_, _, _, m, _)
+      | ConstraintSolverInfiniteTypes(_, _, _, _, m, _)
+      | ConstraintSolverMissingConstraint(_, _, _, m, _)
       | ConstraintSolverNullnessWarningEquivWithTypes(_, _, _, _, _, m, _)
       | ConstraintSolverNullnessWarningWithTypes(_, _, _, _, _, m, _)
       | ConstraintSolverNullnessWarningWithType(_, _, _, m, _)
       | ConstraintSolverNonNullnessWarningWithType(_, _, _, m, _)
-=======
-      | ConstraintSolverTupleDiffLengths(_, _, _, m, _)
-      | ConstraintSolverInfiniteTypes(_, _, _, _, m, _)
-      | ConstraintSolverMissingConstraint(_, _, _, m, _)
->>>>>>> a70f3bea
       | ConstraintSolverTypesNotInEqualityRelation(_, _, _, m, _, _)
       | ConstraintSolverError(_, m, _)
       | ConstraintSolverTypesNotInSubsumptionRelation(_, _, _, m, _)
@@ -635,7 +629,6 @@
           if m.StartLine <> m2.StartLine then
              os.Append(SeeAlsoE().Format (stringOfRange m)) |> ignore
 
-<<<<<<< HEAD
       | ConstraintSolverNullnessWarningEquivWithTypes(denv, ty1, ty2, nullness1, nullness2, m, m2) ->
 
           let t1, t2, _cxs = NicePrint.minimalStringsOfTwoTypes denv ty1 ty2
@@ -670,10 +663,7 @@
           if m.StartLine <> m2.StartLine then
              os.Append(SeeAlsoE().Format (stringOfRange m)) |> ignore
 
-      | ConstraintSolverTypesNotInEqualityRelation(denv, (TType_measure _ as t1), (TType_measure _ as t2), m, m2, _) -> 
-=======
       | ConstraintSolverTypesNotInEqualityRelation(denv, (TType_measure _ as t1), (TType_measure _ as t2), m, m2, _) ->
->>>>>>> a70f3bea
           // REVIEW: consider if we need to show _cxs (the type parameter constraints)
           let t1, t2, _cxs = NicePrint.minimalStringsOfTwoTypes denv t1 t2
 
@@ -814,15 +804,9 @@
 
               let retTy =
                   knownReturnType
-<<<<<<< HEAD
                   |> Option.defaultValue (TType.TType_var (Typar.NewUnlinked(), KnownAmbivalentToNull))
-              
-              let argRepr = 
-=======
-                  |> Option.defaultValue (TType.TType_var (Typar.NewUnlinked()))
 
               let argRepr =
->>>>>>> a70f3bea
                   callerArgs.ArgumentNamesAndTypes
                   |> List.map (fun (name,tTy) -> tTy, {ArgReprInfo.Name = name |> Option.map (fun name -> Ident(name, range.Zero)); ArgReprInfo.Attribs = []})
 
@@ -1384,11 +1368,7 @@
               // we need to check if unit was used as a type argument
               let rec hasUnitTType_app (types: TType list) =
                   match types with
-<<<<<<< HEAD
-                  | TType_app (maybeUnit, [], _) :: ts -> 
-=======
-                  | TType_app (maybeUnit, []) :: ts ->
->>>>>>> a70f3bea
+                  | TType_app (maybeUnit, [], _) :: ts ->
                       match maybeUnit.TypeAbbrev with
                       | Some ttype when isUnitTy g ttype -> true
                       | _ -> hasUnitTType_app ts
