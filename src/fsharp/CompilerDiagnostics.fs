--- conflicted
+++ resolved
@@ -125,12 +125,8 @@
       | LetRecEvaluatedOutOfOrder (_, _, _, m)
       | Error (_, m)
       | ErrorWithSuggestions (_, m, _, _)
-<<<<<<< HEAD
       | CompilerToolDiagnostic (_, m)
-      | SyntaxError (_, m) 
-=======
       | SyntaxError (_, m)
->>>>>>> a70f3bea
       | InternalError (_, m)
       | InterfaceNotRevealed(_, _, m)
       | WrappedError (_, m)
@@ -363,14 +359,9 @@
     | LetRecEvaluatedOutOfOrder _
     | DefensiveCopyWarning _  -> 5
 
-<<<<<<< HEAD
     | CompilerToolDiagnostic((n, _), _)
-    | ErrorWithSuggestions((n, _), _, _, _) 
-    | Error((n, _), _) -> 
-=======
-    | Error((n, _), _)
-    | ErrorWithSuggestions((n, _), _, _, _) ->
->>>>>>> a70f3bea
+    | ErrorWithSuggestions((n, _), _, _, _)
+    | Error((n, _), _) ->
         // 1178, tcNoComparisonNeeded1, "The struct, record or union type '%s' is not structurally comparable because the type parameter %s does not satisfy the 'comparison' constraint..."
         // 1178, tcNoComparisonNeeded2, "The struct, record or union type '%s' is not structurally comparable because the type '%s' does not satisfy the 'comparison' constraint...."
         // 1178, tcNoEqualityNeeded1, "The struct, record or union type '%s' does not support structural equality because the type parameter %s does not satisfy the 'equality' constraint..."
@@ -1460,13 +1451,9 @@
           os.Append(DecompileOpName s) |> ignore
           suggestNames suggestionF idText
 
-<<<<<<< HEAD
       | CompilerToolDiagnostic ((_, s), _) -> os.Append s |> ignore
 
-      | InternalError (s, _) 
-=======
       | InternalError (s, _)
->>>>>>> a70f3bea
 
       | InvalidArgument s
 
