--- conflicted
+++ resolved
@@ -1,11 +1,7 @@
 {
   "dependencies": {
     "NETStandard.Library": "1.6.1",
-<<<<<<< HEAD
-    "System.Collections.Immutable":"1.4.0",
-=======
     "System.Collections.Immutable": "1.5.0",
->>>>>>> c55dd2c3
     "System.Diagnostics.Process": "4.3.0",
     "System.Diagnostics.TraceSource": "4.3.0",
     "System.Linq.Expressions": "4.3.0",
