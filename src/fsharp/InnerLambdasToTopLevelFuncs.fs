// Copyright (c) Microsoft Corporation.  All Rights Reserved.  See License.txt in the project root for license information.

module internal FSharp.Compiler.InnerLambdasToTopLevelFuncs

open Internal.Utilities.Collections
open Internal.Utilities.Library
open Internal.Utilities.Library.Extras
open FSharp.Compiler.AbstractIL.Diagnostics
open FSharp.Compiler.CompilerGlobalState
open FSharp.Compiler.Detuple.GlobalUsageAnalysis
open FSharp.Compiler.ErrorLogger
open FSharp.Compiler.Syntax
open FSharp.Compiler.Text
open FSharp.Compiler.Text.Layout
open FSharp.Compiler.Text.LayoutRender
open FSharp.Compiler.Xml
open FSharp.Compiler.TypedTree
open FSharp.Compiler.TypedTreeBasics
open FSharp.Compiler.TypedTreeOps
open FSharp.Compiler.TypedTreeOps.DebugPrint
open FSharp.Compiler.TcGlobals

let verboseTLR = false

let InnerLambdasToTopLevelFunctionsStackGuardDepth = StackGuard.GetDepthOption "InnerLambdasToTopLevelFunctions"

//-------------------------------------------------------------------------
// library helpers
//-------------------------------------------------------------------------

let internalError str = dprintf "Error: %s\n" str;raise (Failure str)

module Zmap =
    let force k   mp (str, soK) =
        try Zmap.find k mp
        with e ->
            dprintf "Zmap.force: %s %s\n" str (soK k)
            PreserveStackTrace e
            raise e

//-------------------------------------------------------------------------
// misc
//-------------------------------------------------------------------------

/// tree, used to store dec sequence
type Tree<'T> =
    | TreeNode of Tree<'T> list
    | LeafNode of 'T

let fringeTR tr =
    let rec collect tr acc =
        match tr with
        | TreeNode subts -> List.foldBack collect subts acc
        | LeafNode x     -> x :: acc

    collect tr []

let emptyTR = TreeNode[]


//-------------------------------------------------------------------------
// misc
//-------------------------------------------------------------------------

/// Collapse reclinks on app and combine apps if possible
/// recursive ids are inside reclinks and maybe be type instanced with a Expr.App

// CLEANUP NOTE: mkApps ensures applications are kept in a collapsed
// and combined form, so this function should not be needed
let destApp (f, fty, tys, args, m) =
    match stripExpr f with
    | Expr.App (f2, fty2, tys2, [], _) -> (f2, fty2, tys2 @ tys, args, m)
    | Expr.App _ -> (f, fty, tys, args, m) (* has args, so not combine ty args *)
    | f -> (f, fty, tys, args, m)

#if DEBUG
let showTyparSet tps = showL (commaListL (List.map typarL (Zset.elements tps)))
#endif

// CLEANUP NOTE: don't like the look of this function - this distinction
// should never be needed
let isDelayedRepr (f: Val) e =
    let _tps, vss, _b, _rty = stripTopLambda (e, f.Type)
    List.length vss>0


// REVIEW: these should just be replaced by direct calls to mkLocal, mkCompGenLocal etc.
// REVIEW: However these set an arity whereas the others don't
let mkLocalNameTypeArity compgen m name ty topValInfo =
    Construct.NewVal(name, m, None, ty, Immutable, compgen, topValInfo, taccessPublic, ValNotInRecScope, None, NormalVal, [], ValInline.Optional, XmlDoc.Empty, false, false, false, false, false, false, None, ParentNone)

//-------------------------------------------------------------------------
// definitions: TLR, arity, arity-met, arity-short
//
// DEFN: An f is TLR with arity wf if
//         (a) it's repr is "LAM tps. lam x1...xN. body" and have N<=wf (i.e. have enough args)
//         (b) it has no free tps
//         (c) for g: freevars(repr), both
//             (1) g is TLR with arity wg, and
//             (2) g occurs in arity-met occurrence.
//         (d) if N=0, then further require that body be a TLR-constant.
//
//   Conditions (a-c) are required if f is to have a static method/field representation.
//   Condition (d) chooses which constants can be lifted. (no effects, non-trivial).
//
//   DEFN: An arity-met occurrence of g is a g application with enough args supplied,
//         ie. (g tps args) where wg <= |args|.
//
//   DEFN: An arity-short occurrence does not have enough args.
//
//   DEFN: A TLR-constant:
//         - can have constructors (tuples, datatype, records, exn).
//         - should be non-trivial (says, causes allocation).
//         - if calls are allowed, they must be effect free (since eval point is moving).
//-------------------------------------------------------------------------



//-------------------------------------------------------------------------
// OVERVIEW
// Overview of passes (over term) and steps (not over term):
//
//   pass1 - decide which f will be TLR and determine their arity.
//   pass2 - what closures are needed? Finds reqdTypars(f) and reqdItems(f) for TLR f.
//           Depends on the arity choice, so must follow pass1.
//   step3 - choose env packing, create fHats.
//   pass4 - rewrite term fixing up definitions and callsites.
//           Depends on closure and env packing, so must follow pass2 (and step 3).
//   pass5 - copyExpr call to topexpr to ensure all bound ids are unique.
//           For complexity reasons, better to re-recurse over expr once.
//   pass6 - sanity check, confirm that all TLR marked bindings meet DEFN.
//
//-------------------------------------------------------------------------


//-------------------------------------------------------------------------
// pass1: GetValsBoundUnderMustInline (see comment further below)
//-------------------------------------------------------------------------

let GetValsBoundUnderMustInline xinfo =
    let accRejectFrom (v: Val) repr rejectS =
      if v.InlineInfo = ValInline.Always then
        Zset.union (GetValsBoundInExpr repr) rejectS
      else rejectS
    let rejectS = Zset.empty valOrder
    let rejectS = Zmap.fold accRejectFrom xinfo.Defns rejectS
    rejectS

//-------------------------------------------------------------------------
// pass1: IsRefusedTLR
//-------------------------------------------------------------------------

let IsRefusedTLR g (f: Val) =
    let mutableVal = f.IsMutable
    // things marked ValInline.Never are special
    let dllImportStubOrOtherNeverInline = (f.InlineInfo = ValInline.Never)
    // Cannot have static fields of byref type
    let byrefVal = isByrefLikeTy g f.Range f.Type
    // Special values are instance methods etc. on .NET types.  For now leave these alone
    let specialVal = f.MemberInfo.IsSome
    let alreadyChosen = f.ValReprInfo.IsSome
    let isResumableCode = isReturnsResumableCodeTy g f.Type
    let isInlineIfLambda = f.InlineIfLambda
    let refuseTest = alreadyChosen || mutableVal || byrefVal || specialVal || dllImportStubOrOtherNeverInline || isResumableCode || isInlineIfLambda
    refuseTest

let IsMandatoryTopLevel (f: Val) =
    let specialVal = f.MemberInfo.IsSome
    let isModulBinding = f.IsMemberOrModuleBinding
    specialVal || isModulBinding

let IsMandatoryNonTopLevel g (f: Val) =
    let byrefVal = isByrefLikeTy g f.Range f.Type
    byrefVal

//-------------------------------------------------------------------------
// pass1: decide which f are to be TLR? and if so, arity(f)
//-------------------------------------------------------------------------

module Pass1_DetermineTLRAndArities =

    let GetMaxNumArgsAtUses xinfo f =
       match Zmap.tryFind f xinfo.Uses with
       | None       -> 0 (* no call sites *)
       | Some sites ->
           sites |> List.map (fun (_accessors, _tinst, args) -> List.length args) |> List.max

    let SelectTLRVals g xinfo f e =
        if IsRefusedTLR g f then
            None

        // Exclude values bound in a decision tree
        elif Zset.contains f xinfo.DecisionTreeBindings then
            None
        else
            // Could the binding be TLR? with what arity?
            let atTopLevel = Zset.contains f xinfo.TopLevelBindings
            let tps, vss, _b, _rty = stripTopLambda (e, f.Type)
            let nFormals = vss.Length
            let nMaxApplied = GetMaxNumArgsAtUses xinfo f
            let arity = Operators.min nFormals nMaxApplied
            if atTopLevel || arity<>0 || not (isNil tps) then Some (f, arity)
            else None

    /// Check if f involves any value recursion (so can skip those).
    /// ValRec considered: recursive && some f in mutual binding is not bound to a lambda
    let IsValueRecursionFree xinfo f =

        let hasDelayedRepr f = isDelayedRepr f (Zmap.force f xinfo.Defns ("IsValueRecursionFree - hasDelayedRepr", nameOfVal))
        let isRecursive, mudefs = Zmap.force f xinfo.RecursiveBindings ("IsValueRecursionFree", nameOfVal)
        not isRecursive || List.forall hasDelayedRepr mudefs

    let DumpArity arityM =
        let dump f n = dprintf "tlr: arity %50s = %d\n" (showL (valL f)) n
        Zmap.iter dump arityM

    let DetermineTLRAndArities g expr =
       let xinfo = GetUsageInfoOfImplFile g expr
       let fArities = Zmap.chooseL (SelectTLRVals g xinfo) xinfo.Defns
       let fArities = List.filter (fst >> IsValueRecursionFree xinfo) fArities
       // Do not TLR v if it is bound under a mustinline defn
       // There is simply no point - the original value will be duplicated and TLR'd anyway
       let rejectS = GetValsBoundUnderMustInline xinfo
       let fArities = List.filter (fun (v, _) -> not (Zset.contains v rejectS)) fArities
       (*-*)
       let tlrS = Zset.ofList valOrder (List.map fst fArities)
       let topValS = xinfo.TopLevelBindings                     (* genuinely top level *)
       let topValS = Zset.filter (IsMandatoryNonTopLevel g >> not) topValS     (* restrict *)
       (* REPORT MISSED CASES *)
#if DEBUG
       if verboseTLR then
           let missed = Zset.diff  xinfo.TopLevelBindings tlrS
           missed |> Zset.iter (fun v -> dprintf "TopLevel but not TLR = %s\n" v.LogicalName)
#endif
       (* REPORT OVER *)
       let arityM = Zmap.ofList valOrder fArities
#if DEBUG
       if verboseTLR then DumpArity arityM
#endif
       tlrS, topValS, arityM



(* NOTES:
   For constants,
     Want to fold in a declaration order,
     so can make decisions about TLR given TLR-knowledge about prior constants.
     Assuming ilxgen will fix up initialisations.
   So,
     Results to be extended to include some scoping representation.
     Maybe a telescope tree which can be walked over.
 *)

//-------------------------------------------------------------------------
// pass2: determine reqdTypars(f) and envreq(f) - notes
//-------------------------------------------------------------------------

// What are the closing types/values for {f1, f2...} mutually defined?
//
//   Note: arity-met g-applications (g TLR) will translated as:
//           [[g @ tps ` args]] -> gHAT @ reqdTypars(g) tps ` env(g) args
//         so they require availability of closing types/values for g.
//
//   If g is free wrt f1, f2... then g's closure must be included.
//
//   Note: mutual definitions have a common closure.
//
//   For f1, f2, ... = fBody1, fbody2... mutual bindings:
//
//   DEFN: The reqdVals0 are the free-values of fBody1, fBody2...
//
//   What are the closure equations?
//
//   reqdTypars(f1, f2..)    includes free-tps(f)
//   reqdTypars(f1, f2..)    includes reqdTypars(g) if fBody has arity-met g-occurrence (g TLR).
//
//   reqdItems(f1, f2...) includes ReqdSubEnv(g) if fBody has arity-met   g-occurrence (g TLR)
//   reqdItems(f1, f2...) includes ReqdVal(g)    if fBody has arity-short g-occurrence (g TLR)
//   reqdItems(f1, f2...) includes ReqdVal(g)    if fBody has g-occurrence (g not TLR)
//
//   and only collect requirements if g is a generator (see next notes).
//
//   Note: "env-availability"
//     In the translated code, env(h) will be defined at the h definition point.
//     So, where-ever h could be called (recursive or not),
//     the env(h) will be available (in scope).
//
//   Note (subtle): "sub-env-requirement-only-for-reqdVals0"
//     If have an arity-met call to h inside fBody, but h is not a freevar for f,
//     then h does not contribute env(h) to env(f), the closure for f.
//     It is true that env(h) will be required at the h call-site,
//     but the env(h) will be available there (by "env-availability"),
//     since h must be bound inside the fBody since h was not a freevar for f.
//     .
//     [note, f and h may mutually recurse and formals of f may be in env(h),
//      so env(f) may be properly inside env(h),
//      so better not have env(h) in env(f)!!!].


/// The subset of ids from a mutal binding that are chosen to be TLR.
/// They share a common env.
/// [Each fclass has an env, the fclass are the handles to envs.]
type BindingGroupSharingSameReqdItems(bindings: Bindings) =
    let vals = valsOfBinds bindings
    let vset = Zset.addList vals (Zset.empty valOrder)

    member fclass.Vals = vals

    member fclass.Contains (v: Val) = vset.Contains v

    member fclass.IsEmpty = isNil vals

    member fclass.Pairs = vals |> List.map (fun f -> (f, fclass))

    override fclass.ToString() = "+" + String.concat "+" (List.map nameOfVal vals)

let fclassOrder = Order.orderOn (fun (b: BindingGroupSharingSameReqdItems) -> b.Vals) (List.order valOrder)

/// It is required to make the TLR closed wrt it's freevars (the env reqdVals0).
/// For gv a generator,
///   An arity-met gv occurrence contributes the env required for that gv call.
///   Other occurrences contribute the value gv.
type ReqdItem =
    | ReqdSubEnv of Val
    | ReqdVal    of Val
    override i.ToString() =
      match i with
      | ReqdSubEnv f -> "&" + f.LogicalName
      | ReqdVal    f -> f.LogicalName


let reqdItemOrder =
    let rep = function
      | ReqdSubEnv v -> true, v
      | ReqdVal    v -> false, v

    Order.orderOn rep (Pair.order (Bool.order, valOrder))

/// An env says what is needed to close the corresponding defn(s).
/// The reqdTypars   are the free reqdTypars of the defns, and those required by any direct TLR arity-met calls.
/// The reqdItems are the ids/subEnvs required from calls to freeVars.
type ReqdItemsForDefn =
    { 
        reqdTypars: Zset<Typar>
        reqdItems: Zset<ReqdItem>
        m: range
    }

    member env.ReqdSubEnvs = [ for x in env.reqdItems do match x with | ReqdSubEnv f -> yield f | ReqdVal _ -> () ]

    member env.ReqdVals = [ for x in env.reqdItems do match x with | ReqdSubEnv _ -> () | ReqdVal v -> yield v ]

    member env.Extend (typars, items) =
        {env with
               reqdTypars = Zset.addList typars env.reqdTypars
               reqdItems = Zset.addList items  env.reqdItems}

    static member Initial typars m =
        {reqdTypars = Zset.addList typars  (Zset.empty typarOrder)
         reqdItems = Zset.empty reqdItemOrder
         m = m }

    override env.ToString() =
        (showL (commaListL (List.map typarL (Zset.elements env.reqdTypars)))) + "--" +
        (String.concat ", " (List.map string (Zset.elements env.reqdItems)))

(*--debug-stuff--*)


//-------------------------------------------------------------------------
// pass2: collector - state
//-------------------------------------------------------------------------

type Generators = Zset<Val>

/// check a named function value applied to sufficient arguments
let IsArityMet (vref: ValRef)  wf (tys: TypeInst) args =
    (tys.Length = vref.Typars.Length) && (wf <= List.length args)

module Pass2_DetermineReqdItems =

    // IMPLEMENTATION PLAN:
    //
    // fold over expr.
    //
    // - at an instance g,
    //   - (a) g arity-met, LogRequiredFrom g - ReqdSubEnv(g) -- direct call will require env(g) and reqdTypars(g)
    //   - (b) g arity-short, LogRequiredFrom g - ReqdVal(g)    -- remains g call
    //   - (c) g non-TLR, LogRequiredFrom g - ReqdVal(g)    -- remains g
    //  where
    //   LogRequiredFrom g ... = logs info into (reqdVals0, env) if g in reqdVals0.
    //
    // - at some mu-bindings, f1, f2... = fBody1, fBody2, ...
    //  "note reqdVals0, push (reqdVals0, env), fold-over bodies, pop, fold rest"
    //
    //  - let fclass = ff1, ... be the fi which are being made TLR.
    //  - required to find an env for these.
    //  - start a new envCollector:
    //      freetps = freetypars of (fBody1, fBody2, ...)
    //      freevs = freevars   of ..
    //      initialise:
    //        reqdTypars = freetps
    //        reqdItems = []      -- info collected from generator occurrences in bindings
    //        reqdVals0 = freevs
    //  - fold bodies, collecting info for reqdVals0.
    //  - pop and save env.
    //    - note: - reqdTypars(fclass) are only the freetps
    //            - they need to include reqdTypars(g) for each direct call to g (g a generator for fclass)
    //            - the reqdTypars(g) may not yet be known,
    //              e.g. if we are inside the definition of g and had recursively called it.
    //            - so need to FIX up the reqdTypars(-) function when collected info for all fclass.
    //  - fold rest (after binding)
    //
    // fix up reqdTypars(-) according to direct call dependencies.
    //


    /// This state collects:
    ///   reqdItemsMap          - fclass -> env
    ///   fclassM       - f      -> fclass
    ///   declist       - fclass list
    ///   recShortCallS - the f which are "recursively-called" in arity short instance.
    ///
    /// When walking expr, at each mutual binding site,
    /// push a (generator, env) collector frame on stack.
    /// If occurrences in body are relevant (for a generator) then it's contribution is logged.
    ///
    /// recShortCalls to f will require a binding for f in terms of fHat within the fHatBody.
    type state =
        {
            stack: (BindingGroupSharingSameReqdItems * Generators * ReqdItemsForDefn) list
            reqdItemsMap: Zmap<BindingGroupSharingSameReqdItems, ReqdItemsForDefn>
            fclassM: Zmap<Val, BindingGroupSharingSameReqdItems>
            revDeclist: BindingGroupSharingSameReqdItems list
            recShortCallS: Zset<Val>
        }

    let state0 =
        { stack = []
          reqdItemsMap = Zmap.empty fclassOrder
          fclassM = Zmap.empty valOrder
          revDeclist = []
          recShortCallS = Zset.empty valOrder }

    /// PUSH = start collecting for fclass
    let PushFrame (fclass: BindingGroupSharingSameReqdItems) (reqdTypars0, reqdVals0, m) state =
        if fclass.IsEmpty then
            state
        else
          {state with
               revDeclist = fclass :: state.revDeclist
               stack = (let env = ReqdItemsForDefn.Initial reqdTypars0 m in (fclass, reqdVals0, env) :: state.stack) }

    /// POP & SAVE = end collecting for fclass and store
    let SaveFrame     (fclass: BindingGroupSharingSameReqdItems) state =
        if verboseTLR then dprintf "SaveFrame: %A\n" fclass
        if fclass.IsEmpty then
            state
        else
            match state.stack with
            | []                             -> internalError "trl: popFrame has empty stack"
            | (fclass, _reqdVals0, env) :: stack -> (* ASSERT: same fclass *)
                {state with
                   stack = stack
                   reqdItemsMap = Zmap.add  fclass env   state.reqdItemsMap
                   fclassM = List.fold (fun mp (k, v) -> Zmap.add k v mp) state.fclassM fclass.Pairs }

    /// Log requirements for gv in the relevant stack frames
    let LogRequiredFrom gv items state =
        let logIntoFrame (fclass, reqdVals0: Zset<Val>, env: ReqdItemsForDefn) =
           let env =
               if reqdVals0.Contains gv then
                   env.Extend ([], items)
               else env

           fclass, reqdVals0, env

        {state with stack = List.map logIntoFrame state.stack}

    let LogShortCall gv state =
        if state.stack  |> List.exists (fun (fclass, _reqdVals0, _env) ->  fclass.Contains gv) then
           if verboseTLR then dprintf "shortCall:     rec: %s\n" gv.LogicalName
           // Have short call to gv within it's (mutual) definition(s)
           {state with
               recShortCallS = Zset.add gv state.recShortCallS}
        else
          if verboseTLR then dprintf "shortCall: not-rec: %s\n" gv.LogicalName
          state

    let FreeInBindings bs =
        let opts = CollectTyparsAndLocalsWithStackGuard()
        List.fold (foldOn (freeInBindingRhs opts) unionFreeVars) emptyFreeVars bs

    /// Intercepts selected exprs.
    ///   "letrec f1, f2, ... = fBody1, fBody2, ... in rest" -
    ///   "val v"                                        - free occurrence
    ///   "app (f, tps, args)"                             - occurrence
    ///
    /// On intercepted nodes, must recurseF fold to collect from subexpressions.
    let ExprEnvIntercept (tlrS, arityM) recurseF noInterceptF z expr = 

         let accInstance z (fvref: ValRef, tps, args) = 
             let f = fvref.Deref
             match Zmap.tryFind f arityM with

             | Some wf ->
                 // f is TLR with arity wf
                 if IsArityMet fvref wf tps args then
                     // arity-met call to a TLR g
                     LogRequiredFrom f [ReqdSubEnv f] z
                 else
                     // arity-short instance
                     let z = LogRequiredFrom f [ReqdVal f] z
                     // LogShortCall - logs recursive short calls
                     let z = LogShortCall f z
                     z

             | None    ->
                 // f is non-TLR
                 LogRequiredFrom f [ReqdVal f] z

         let accBinds m z (binds: Bindings) =
             let tlrBs, nonTlrBs = binds |> List.partition (fun b -> Zset.contains b.Var tlrS)
             // For bindings marked TLR, collect implied env
             let fclass = BindingGroupSharingSameReqdItems tlrBs
             // what determines env?
             let frees = FreeInBindings tlrBs
             // put in env
             let reqdTypars0 = frees.FreeTyvars.FreeTypars |> Zset.elements     
             // occurrences contribute to env 
             let reqdVals0 = frees.FreeLocals |> Zset.elements
             // tlrBs are not reqdVals0 for themselves 
             let reqdVals0 = reqdVals0 |> List.filter (fun gv -> not (fclass.Contains gv)) 
             let reqdVals0 = reqdVals0 |> Zset.ofList valOrder 
             // collect into env over bodies 
             let z = PushFrame fclass (reqdTypars0, reqdVals0,m) z
             let z = (z, tlrBs) ||> List.fold (foldOn (fun b -> b.Expr) recurseF) 
             let z = SaveFrame fclass z
             // for bindings not marked TRL, collect 
             let z = (z, nonTlrBs) ||> List.fold (foldOn (fun b -> b.Expr) recurseF) 
             z

         match expr with
         | Expr.Val (v, _, _) -> 
             accInstance z (v, [], [])

         | Expr.Op (TOp.LValueOp (_, v), _tys, args, _) -> 
             let z = accInstance z (v, [], [])
             List.fold recurseF z args

         | Expr.App (f, fty, tys, args, m) -> 
             let f, _fty, tys, args, _m = destApp (f, fty, tys, args, m)
             match f with
             | Expr.Val (f, _, _) ->
                 // YES: APP vspec tps args - log 
                 let z = accInstance z (f, tys, args)
                 List.fold recurseF z args
             | _ ->
                 // NO: app, but function is not val - no log 
                 noInterceptF z expr

         | Expr.LetRec (binds, body, m, _) -> 
             let z = accBinds m z binds
             recurseF z body

         | Expr.Let (bind,body,m,_) -> 
             let z = accBinds m z [bind]
             // tailcall for linear sequences
             recurseF z body

         | _ -> 
             noInterceptF z expr
        

    /// Initially, reqdTypars(fclass) = freetps(bodies).
    /// For each direct call to a gv, a generator for fclass,
    /// Required to include the reqdTypars(gv) in reqdTypars(fclass).
    let CloseReqdTypars fclassM reqdItemsMap =
        if verboseTLR then dprintf "CloseReqdTypars------\n"

        let closeStep reqdItemsMap changed fc (env: ReqdItemsForDefn) =
            let directCallReqdEnvs = env.ReqdSubEnvs
            let directCallReqdTypars = directCallReqdEnvs |> List.map (fun f ->
                                            let fc = Zmap.force f  fclassM ("reqdTyparsFor", nameOfVal)
                                            let env = Zmap.force fc reqdItemsMap    ("reqdTyparsFor", string)
                                            env.reqdTypars)

            let reqdTypars0 = env.reqdTypars
            let reqdTypars = List.fold Zset.union reqdTypars0 directCallReqdTypars
            let changed = changed || (not (Zset.equal reqdTypars0 reqdTypars))
            let env = {env with reqdTypars = reqdTypars}
#if DEBUG
            if verboseTLR then
                dprintf "closeStep: fc=%30A nSubs=%d reqdTypars0=%s reqdTypars=%s\n" fc directCallReqdEnvs.Length (showTyparSet reqdTypars0) (showTyparSet reqdTypars)
                directCallReqdEnvs |> List.iter (fun f    -> dprintf "closeStep: dcall    f=%s\n" f.LogicalName)
                directCallReqdEnvs |> List.iter (fun f    -> dprintf "closeStep: dcall   fc=%A\n" (Zmap.find f fclassM))
                directCallReqdTypars |> List.iter (fun _reqdTypars -> dprintf "closeStep: dcall reqdTypars=%s\n" (showTyparSet reqdTypars0))
#else
            ignore fc
#endif
            changed, env

        let rec fixpoint reqdItemsMap =
            let changed = false
            let changed, reqdItemsMap = Zmap.foldMap (closeStep reqdItemsMap) changed reqdItemsMap
            if changed then
                fixpoint reqdItemsMap
            else
                reqdItemsMap

        fixpoint reqdItemsMap

#if DEBUG
    let DumpReqdValMap reqdItemsMap =
        for KeyValue(fc, env) in reqdItemsMap do
            dprintf "CLASS=%A\n env=%A\n" fc  env
#endif

    let DetermineReqdItems (tlrS, arityM) expr =
        if verboseTLR then dprintf "DetermineReqdItems------\n"
        let folder = {ExprFolder0 with exprIntercept = ExprEnvIntercept (tlrS, arityM)}
        let z = state0
        // Walk the entire assembly
        let z = FoldImplFile folder z expr
        // project results from the state
        let reqdItemsMap = z.reqdItemsMap
        let fclassM = z.fclassM
        let declist = List.rev z.revDeclist
        let recShortCallS = z.recShortCallS
        // diagnostic dump
#if DEBUG
        if verboseTLR then DumpReqdValMap reqdItemsMap
#endif
        // close the reqdTypars under the subEnv reln
        let reqdItemsMap = CloseReqdTypars fclassM reqdItemsMap
        // filter out trivial fclass - with no TLR defns
        let reqdItemsMap = Zmap.remove (BindingGroupSharingSameReqdItems []) reqdItemsMap
        // restrict declist to those with reqdItemsMap bindings (the non-trivial ones)
        let declist = List.filter (Zmap.memberOf reqdItemsMap) declist
#if DEBUG
        // diagnostic dump
        if verboseTLR then
             DumpReqdValMap reqdItemsMap
             declist |> List.iter (fun fc -> dprintf "Declist: %A\n" fc)
             recShortCallS |> Zset.iter (fun f -> dprintf "RecShortCall: %s\n" f.LogicalName)
#endif

        reqdItemsMap, fclassM, declist, recShortCallS

//-------------------------------------------------------------------------
// step3: PackedReqdItems
//-------------------------------------------------------------------------

/// Each env is represented by some carrier values, the aenvs.
/// An env packing defines these, and the pack/unpack bindings.
/// The bindings are in terms of the fvs directly.
///
/// When defining a new TLR f definition,
///   the fvs   will become bound by the unpack bindings,
///   the aenvs will become bound by the new lam, and
///   the reqdTypars  will become bound by the new LAM.
/// For uniqueness of bound ids,
///   all these ids (Typar/Val) will need to be freshened up.
/// It is OK to break the uniqueness-of-bound-ids rule during the rw,
/// provided it is fixed up via a copyExpr call on the final expr.

type PackedReqdItems =
    {
        /// The actual typars
        ep_etps: Typars
      
        /// The actual env carrier values
        ep_aenvs: Val   list
        
        /// Sequentially define the aenvs in terms of the fvs
        ep_pack: Bindings
        
        /// Sequentially define the fvs   in terms of the aenvs
        ep_unpack: Bindings
    }


//-------------------------------------------------------------------------
// step3: FlatEnvPacks
//-------------------------------------------------------------------------

exception AbortTLR of range

/// A naive packing of environments.
/// Chooses to pass all env values as explicit args (no tupling).
/// Note, tupling would cause an allocation,
/// so, unless arg lists get very long, this flat packing will be preferable.

/// Given (fclass, env).
/// Have env = ReqdVal vj, ReqdSubEnv subEnvk -- ranging over j, k
/// Define vals(env) = {vj}|j union vals(subEnvk)|k -- trans closure of vals of env.
/// Define <vi, aenvi> for each vi in vals(env).
///  This is the cmap for the env.

///  reqdTypars = env.reqdTypars
///  carriers = aenvi|i
///  pack = TBIND(aenvi = vi)            for each (aenvi, vi) in cmap
///  unpack = TBIND(vj = aenvFor(vj))      for each vj in reqvals(env).
///         and TBIND(asubEnvi = aenvFor(v)) for each (asubEnvi, v) in cmap(subEnvk) ranging over required subEnvk.
/// where
///   aenvFor(v) = aenvi where (v, aenvi) in cmap.
let FlatEnvPacks g fclassM topValS declist (reqdItemsMap: Zmap<BindingGroupSharingSameReqdItems, ReqdItemsForDefn>) =
   let fclassOf f = Zmap.force f fclassM ("fclassM", nameOfVal)
   let packEnv carrierMaps (fc: BindingGroupSharingSameReqdItems) =
       if verboseTLR then dprintf "\ntlr: packEnv fc=%A\n" fc
       let env = Zmap.force fc reqdItemsMap ("packEnv", string)

       // carrierMaps = (fclass, (v, aenv)map)map
       let carrierMapFor f = Zmap.force (fclassOf f) carrierMaps ("carrierMapFor", string)
       let valsSubEnvFor f = Zmap.keys (carrierMapFor f)

       // determine vals(env) - transclosure
       let vals = env.ReqdVals @ List.collect valsSubEnvFor env.ReqdSubEnvs  // list, with repeats
       let vals = vals |> List.distinctBy (fun v -> v.Stamp)

       // Remove genuinely toplevel, no need to close over these
       let vals = vals |> List.filter (IsMandatoryTopLevel >> not)
       // Remove byrefs, no need to close over these, and would be invalid to do so since their values can change.
       //
       // Note that it is normally not OK to skip closing over values, since values given (method) TLR must have implementations
       // which are truly closed. However, byref values never escape into any lambdas, so are never used in anything
       // for which we will choose a method TLR.
       //
       // For example, consider this (FSharp 1.0 bug 5578):
       //
       //    let mutable a = 1
       //
       //    let resutl1 =
       //        let x = &a  // This is NOT given TLR, because it is byref
       //        x <- 111
       //        let temp = x // This is given a static field TLR, not a method TLR
       //        // let f () = x  // This is not allowed, can't capture x
       //        x <- 999
       //        temp
       //
       // Compare with this:
       //    let mutable a = 1
       //
       //    let result2 =
       //        let x = a  // this is given static field TLR
       //        a <- 111
       //        let temp = a
       //        let f () = x  // This is not allowed, and is given a method TLR
       //        a <- 999
       //        temp


       let vals = vals |> List.filter (fun v -> not (isByrefLikeTy g v.Range v.Type))
       // Remove values which have been labelled TLR, no need to close over these
       let vals = vals |> List.filter (Zset.memberOf topValS >> not)

       // Carrier sets cannot include constrained polymorphic values. We can't just take such a value out, so for the moment
       // we'll just abandon TLR altogether and give a warning about this condition.
       match vals |> List.tryFind (IsGenericValWithGenericConstraints g) with
       | None -> ()
       | Some v -> raise (AbortTLR v.Range)

       // build cmap for env
       let cmapPairs = vals |> List.map (fun v -> (v, (mkCompGenLocal env.m v.LogicalName v.Type |> fst)))
       let cmap = Zmap.ofList valOrder cmapPairs
       let aenvFor     v = Zmap.force v cmap ("aenvFor", nameOfVal)
       let aenvExprFor v = exprForVal env.m (aenvFor v)

       // build PackedReqdItems
       let reqdTypars = env.reqdTypars
       let aenvs = Zmap.values cmap
       let pack = cmapPairs |> List.map (fun (v, aenv) -> mkInvisibleBind aenv (exprForVal env.m v))
       let unpack =
           let unpackCarrier (v, aenv) = mkInvisibleBind (setValHasNoArity v) (exprForVal env.m aenv)
           let unpackSubenv f =
               let subCMap = carrierMapFor f
               let vaenvs = Zmap.toList subCMap
               vaenvs |> List.map (fun (subv, subaenv) -> mkBind DebugPointAtBinding.NoneAtInvisible subaenv (aenvExprFor subv))
           List.map unpackCarrier (Zmap.toList cmap) @
           List.collect unpackSubenv env.ReqdSubEnvs

       // extend carrierMaps
       let carrierMaps = Zmap.add fc cmap carrierMaps

       // dump
       if verboseTLR then
           let bindingL bind = bindingL g bind

           dprintf "tlr: packEnv envVals =%s\n" (showL (listL valL env.ReqdVals))
           dprintf "tlr: packEnv envSubs =%s\n" (showL (listL valL env.ReqdSubEnvs))
           dprintf "tlr: packEnv vals =%s\n" (showL (listL valL vals))
           dprintf "tlr: packEnv aenvs =%s\n" (showL (listL valL aenvs))
           dprintf "tlr: packEnv pack =%s\n" (showL (listL bindingL pack))
           dprintf "tlr: packEnv unpack =%s\n" (showL (listL bindingL unpack))

       // result
       (fc, { ep_etps = Zset.elements reqdTypars
              ep_aenvs = aenvs
              ep_pack = pack
              ep_unpack = unpack}), carrierMaps

   let carriedMaps = Zmap.empty fclassOrder
   let envPacks, _carriedMaps = List.mapFold packEnv carriedMaps declist   (* List.mapFold in dec order *)
   let envPacks = Zmap.ofList fclassOrder envPacks
   envPacks


//-------------------------------------------------------------------------
// step3: chooseEnvPacks
//-------------------------------------------------------------------------

#if DEBUG
let DumpEnvPackM g envPackM =
    let bindingL bind = bindingL g bind
    for KeyValue(fc, packedReqdItems) in envPackM do
        dprintf "packedReqdItems: fc = %A\n" fc
        dprintf "         reqdTypars = %s\n" (showL (commaListL (List.map typarL packedReqdItems.ep_etps)))
        dprintf "         aenvs = %s\n" (showL (commaListL (List.map valL packedReqdItems.ep_aenvs)))
        dprintf "         pack = %s\n" (showL (semiListL (List.map bindingL packedReqdItems.ep_pack)))
        dprintf "         unpack = %s\n" (showL (semiListL (List.map bindingL packedReqdItems.ep_unpack)))
        dprintf "\n"
#endif

/// For each fclass, have an env.
/// Required to choose an PackedReqdItems,
/// e.g. deciding whether to tuple up the environment or not.
/// e.g. deciding whether to use known values for required sub environments.
///
/// Scope for optimization env packing here.
/// For now, pass all environments via arguments since aiming to eliminate allocations.
/// Later, package as tuples if arg lists get too long.
let ChooseReqdItemPackings g fclassM topValS  declist reqdItemsMap =
    if verboseTLR then dprintf "ChooseReqdItemPackings------\n"
    let envPackM = FlatEnvPacks g fclassM topValS  declist reqdItemsMap
#if DEBUG
    if verboseTLR then DumpEnvPackM g envPackM
#endif
    envPackM


//-------------------------------------------------------------------------
// step3: CreateNewValuesForTLR
//-------------------------------------------------------------------------

/// arity info where nothing is untupled
// REVIEW: could do better here by preserving names
let MakeSimpleArityInfo tps n = ValReprInfo (ValReprInfo.InferTyparInfo tps, List.replicate n ValReprInfo.unnamedTopArg, ValReprInfo.unnamedRetVal)

let CreateNewValuesForTLR g tlrS arityM fclassM envPackM =

    let createFHat (f: Val) =
        let wf = Zmap.force f arityM ("createFHat - wf", (fun v -> showL (valL v)))
        let fc = Zmap.force f fclassM ("createFHat - fc", nameOfVal)
        let envp = Zmap.force fc envPackM ("CreateNewValuesForTLR - envp", string)
        let name = f.LogicalName (* + "_TLR_" + string wf *)
        let m = f.Range
        let tps, tau = f.TypeScheme
        let argtys, res = stripFunTy g tau
        let newTps = envp.ep_etps @ tps

        let fHatTy =
            let newArgtys = List.map typeOfVal envp.ep_aenvs @ argtys
            mkLambdaTy g newTps newArgtys res
<<<<<<< HEAD
=======

>>>>>>> 709c50aa
        let fHatArity = MakeSimpleArityInfo newTps (envp.ep_aenvs.Length + wf)

        let fHatName =
            // Ensure that we have an g.CompilerGlobalState
            assert(g.CompilerGlobalState |> Option.isSome)
            g.CompilerGlobalState.Value.NiceNameGenerator.FreshCompilerGeneratedName(name, m)

        let fHat = mkLocalNameTypeArity f.IsCompilerGenerated m fHatName fHatTy (Some fHatArity)
        fHat

    let fs = Zset.elements tlrS
    let ffHats = List.map (fun f -> f, createFHat f) fs
    let fHatM = Zmap.ofList valOrder ffHats
    fHatM


//-------------------------------------------------------------------------
// pass4: rewrite - penv
//-------------------------------------------------------------------------

module Pass4_RewriteAssembly =
    [<NoEquality; NoComparison>]
    type RewriteContext =
       { ccu: CcuThunk
         g: TcGlobals
         stackGuard: StackGuard
         tlrS: Zset<Val>
         topValS: Zset<Val>
         arityM: Zmap<Val, int>
         fclassM: Zmap<Val, BindingGroupSharingSameReqdItems>
         recShortCallS: Zset<Val>
         envPackM: Zmap<BindingGroupSharingSameReqdItems, PackedReqdItems>
         /// The mapping from 'f' values to 'fHat' values
         fHatM: Zmap<Val, Val>
       }


    //-------------------------------------------------------------------------
    // pass4: rwstate (z state)
    //-------------------------------------------------------------------------

    type IsRecursive = IsRec | NotRec
    type LiftedDeclaration = IsRecursive * Bindings (* where bool=true if letrec *)

    /// This state is related to lifting to top-level (which is actually disabled right now)
    /// This is to ensure the TLR constants get initialised once.
    ///
    /// Top-level status ends when stepping inside a lambda, where a lambda is:
    ///   Expr.TyLambda, Expr.Lambda, Expr.Obj (and tmethods).
    ///   [... also, try_with handlers, and switch targets...]
    ///
    /// Top* repr bindings already at top-level do not need moving...
    ///   [and should not be, since they may lift over unmoved defns on which they depend].
    /// Any TLR repr bindings under lambdas can be filtered out (and collected),
    /// giving pre-declarations to insert before the outermost lambda expr.
    type RewriteState =
        { rws_mustinline: bool
          /// counts level of enclosing "lambdas"
          rws_innerLevel: int
          /// collected preDecs (fringe is in-order)
          rws_preDecs: Tree<LiftedDeclaration>
        }

    let rewriteState0 = {rws_mustinline=false;rws_innerLevel=0;rws_preDecs=emptyTR}

    // move in/out of lambdas (or lambda containing construct)
    let EnterInner z = {z with rws_innerLevel = z.rws_innerLevel + 1}

    let ExitInner  z = {z with rws_innerLevel = z.rws_innerLevel - 1}

    let EnterMustInline b z f =
        let orig = z.rws_mustinline
        let x, z' = f (if b then {z with rws_mustinline = true } else z)
        {z' with rws_mustinline = orig }, x

    /// extract PreDecs (iff at top-level)
    let ExtractPreDecs z =
        // If level=0, so at top-level, then pop decs,
        // else keep until get back to a top-level point.
        if z.rws_innerLevel=0 then
          // at top-level, extract preDecs
          let preDecs = fringeTR z.rws_preDecs
          preDecs, {z with rws_preDecs=emptyTR}
        else
          // not yet top-level, keep decs
          [], z

    /// pop and set preDecs  as "LiftedDeclaration tree"
    let PopPreDecs z = {z with rws_preDecs=emptyTR}, z.rws_preDecs

    let SetPreDecs z pdt = {z with rws_preDecs=pdt}

    /// collect Top* repr bindings - if needed...
    let LiftTopBinds _isRec _penv z binds =
        z, binds

    /// Wrap preDecs (in order) over an expr - use letrec/let as approp
    let MakePreDec  m (isRec, binds: Bindings) expr =
        if isRec=IsRec then
            // By definition top level bindings don't refer to non-top level bindings, so we can build them in two parts
            let topLevelBinds, nonTopLevelBinds = binds |> List.partition (fun bind -> bind.Var.IsCompiledAsTopLevel)
            mkLetRecBinds m topLevelBinds (mkLetRecBinds m nonTopLevelBinds expr)
        else
            mkLetsFromBindings  m binds expr

    /// Must MakePreDecs around every construct that could do EnterInner (which filters TLR decs).
    /// i.e. let, letrec (bind may...), ilobj, lambda, tlambda.
    let MakePreDecs m preDecs expr = List.foldBack (MakePreDec m) preDecs expr

    let RecursivePreDecs pdsA pdsB =
        let pds = fringeTR (TreeNode[pdsA;pdsB])
        let decs = pds |> List.collect snd
        LeafNode (IsRec, decs)

    //-------------------------------------------------------------------------
    // pass4: lowertop - convert_vterm_bind on TopLevel binds
    //-------------------------------------------------------------------------

    let AdjustBindToTopVal g (TBind(v, repr, _)) =
        match v.ValReprInfo with
        | None -> 
            v.SetValReprInfo (Some (InferArityOfExprBinding g AllowTypeDirectedDetupling.Yes v repr ))
            // Things that don't have an arity from type inference but are top-level are compiler-generated
            v.SetIsCompilerGenerated(true)
        | Some _ -> ()

    //-------------------------------------------------------------------------
    // pass4: transBind (translate)
    //-------------------------------------------------------------------------

    // Transform
    //   let f<tps> vss = f_body[<f_freeTypars>, f_freeVars]
    // To
    //   let f<tps> vss = fHat<f_freeTypars> f_freeVars vss
    //   let fHat<tps> f_freeVars vss = f_body[<f_freeTypars>, f_freeVars]
    let TransTLRBindings penv (binds: Bindings) =
        let g = penv.g
        if isNil binds then [], [] else
        let fc = BindingGroupSharingSameReqdItems binds
        let envp = Zmap.force fc penv.envPackM ("TransTLRBindings", string)

        let fRebinding (TBind(fOrig, b, letSeqPtOpt)) =
            let m = fOrig.Range
            let tps, vss, _b, rty = stripTopLambda (b, fOrig.Type)
            let aenvExprs = envp.ep_aenvs |> List.map (exprForVal m)
            let vsExprs = vss |> List.map (mkRefTupledVars penv.g m)
            let fHat = Zmap.force fOrig penv.fHatM ("fRebinding", nameOfVal)

            // REVIEW: is this mutation really, really necessary? 
            // Why are we applying TLR if the thing already has an arity? 
            let fOrig = setValHasNoArity fOrig

            let fBind =
<<<<<<< HEAD
               mkMultiLambdaBind penv.g fOrig letSeqPtOpt m tps vss
                   (mkApps penv.g
                            ((exprForVal m fHat, fHat.Type),
                             [List.map mkTyparTy (envp.ep_etps @ tps)],
                             aenvExprs @ vsExprs, m), rty)
=======
                 mkMultiLambdaBind g fOrig letSeqPtOpt m tps vss
                     (mkApps penv.g
                         ((exprForVal m fHat, fHat.Type),
                          [List.map mkTyparTy (envp.ep_etps @ tps)],
                          aenvExprs @ vsExprs, m), rty)
>>>>>>> 709c50aa
            fBind

        let fHatNewBinding (shortRecBinds: Bindings) (TBind(f, b, letSeqPtOpt)) =
            let wf = Zmap.force f penv.arityM ("fHatNewBinding - arityM", nameOfVal)
            let fHat = Zmap.force f penv.fHatM  ("fHatNewBinding - fHatM", nameOfVal)

            // Take off the variables
            let tps, vss, b, rty = stripTopLambda (b, f.Type)

            // Don't take all the variables - only up to length wf
            let vssTake, vssDrop = List.splitAt wf vss
<<<<<<< HEAD
            // put the variables back on
            let b, rty = mkMultiLambdasCore penv.g b.Range vssDrop (b, rty)
=======

            // Put the variables back on
            let b, rty = mkMultiLambdasCore g b.Range vssDrop (b, rty)

>>>>>>> 709c50aa
            // fHat, args
            let m = fHat.Range

            // Add the type variables to the front
            let fHat_tps = envp.ep_etps @ tps

            // Add the 'aenv' and original taken variables to the front
            let fHat_args = List.map List.singleton envp.ep_aenvs @ vssTake
            let fHat_body = mkLetsFromBindings m envp.ep_unpack b
            let fHat_body = mkLetsFromBindings m shortRecBinds  fHat_body  // bind "f" if have short recursive calls (somewhere)

            // fHat binding, f rebinding
<<<<<<< HEAD
            let fHatBind   = mkMultiLambdaBind penv.g fHat letSeqPtOpt m fHat_tps fHat_args (fHat_body,rty)
=======
            let fHatBind = mkMultiLambdaBind g fHat letSeqPtOpt m fHat_tps fHat_args (fHat_body, rty)
>>>>>>> 709c50aa
            fHatBind

        let rebinds = binds |> List.map fRebinding
        let shortRecBinds = rebinds |> List.filter (fun b -> penv.recShortCallS.Contains(b.Var))
        let newBinds = binds |> List.map (fHatNewBinding shortRecBinds)
        newBinds, rebinds

    let GetAEnvBindings penv fc =
        match Zmap.tryFind fc penv.envPackM with
        | None      -> []           // no env for this mutual binding
        | Some envp -> envp.ep_pack // environment pack bindings

    let forceTopBindToHaveArity penv (bind: Binding) =
        if penv.topValS.Contains(bind.Var) then AdjustBindToTopVal penv.g bind

    let TransBindings xisRec penv (binds: Bindings) =
        let tlrBs, nonTlrBs = binds |> List.partition (fun b -> Zset.contains b.Var penv.tlrS)
        let fclass = BindingGroupSharingSameReqdItems tlrBs
        // Trans each TLR f binding into fHat and f rebind
        let newTlrBinds, tlrRebinds = TransTLRBindings penv tlrBs
        let aenvBinds = GetAEnvBindings penv fclass
        // lower nonTlrBs if they are GTL
        // QUERY: we repeat this logic in LowerCallsAndSeqs.  Do we really need to do this here?
        // QUERY: yes and no - if we don't, we have an unrealizable term, and many decisions must
        // QUERY: correlate with LowerCallsAndSeqs.

        nonTlrBs |> List.iter (forceTopBindToHaveArity penv)
        tlrRebinds |> List.iter (forceTopBindToHaveArity penv)
        // assemble into replacement bindings
        let bindAs, rebinds =
            match xisRec with
            | IsRec  -> newTlrBinds @ tlrRebinds @ nonTlrBs @ aenvBinds, []    (* note: aenv last, order matters in letrec! *)
            | NotRec -> aenvBinds @ newTlrBinds, tlrRebinds @ nonTlrBs (* note: aenv go first, they may be used *)
        bindAs, rebinds


    //-------------------------------------------------------------------------
    // pass4: TransApp (translate)
    //-------------------------------------------------------------------------

    let TransApp penv (fx, fty, tys, args, m) =
        // Is it a val app, where the val f is TLR with arity wf?
        // CLEANUP NOTE: should be using a mkApps to make all applications
        match fx with
        | Expr.Val (fvref: ValRef, _, vm) when
                (Zset.contains fvref.Deref penv.tlrS) &&
                (let wf = Zmap.force fvref.Deref penv.arityM ("TransApp - wf", nameOfVal)
                 IsArityMet fvref wf tys args) ->

                   let f = fvref.Deref
                   (* replace by direct call to corresponding fHat (and additional closure args) *)
                   let fc = Zmap.force f  penv.fclassM ("TransApp - fc", nameOfVal)
                   let envp = Zmap.force fc penv.envPackM ("TransApp - envp", string)
                   let fHat = Zmap.force f  penv.fHatM ("TransApp - fHat", nameOfVal)
                   let tys = (List.map mkTyparTy envp.ep_etps) @ tys
                   let aenvExprs = List.map (exprForVal vm) envp.ep_aenvs
                   let args = aenvExprs @ args
                   mkApps penv.g ((exprForVal vm fHat, fHat.Type), [tys], args, m) (* change, direct fHat call with closure (reqdTypars, aenvs) *)
        | _ ->
            if isNil tys && isNil args then
                fx
            else Expr.App (fx, fty, tys, args, m)

    //-------------------------------------------------------------------------
    // pass4: pass (over expr)
    //-------------------------------------------------------------------------

    /// At bindings, fixup any TLR bindings.
    /// At applications, fixup calls  if they are arity-met instances of TLR.
    /// At free vals, fixup 0-call if it is an arity-met constant.
    /// Other cases rewrite structurally.
    let rec TransExpr (penv: RewriteContext) (z: RewriteState) expr: Expr * RewriteState =
        penv.stackGuard.Guard <| fun () ->

        match expr with
        // Use TransLinearExpr with a rebuild-continuation for some forms to avoid stack overflows on large terms 
        | LinearOpExpr _
        | LinearMatchExpr _ 
        | Expr.LetRec _ // note, Expr.LetRec not normally considered linear, but keeping it here as it's always been here
        | Expr.Let    _ 
        | Expr.DebugPoint _
        | Expr.Sequential _ -> 
             TransLinearExpr penv z expr (fun res -> res)

        // app - call sites may require z.
        //     - match the app (collapsing reclinks and type instances).
        //     - patch it.
        | Expr.App (f, fty, tys, args, m) ->
           // pass over f, args subexprs
           let f, z = TransExpr penv z f
           let args, z = List.mapFold (TransExpr penv) z args
           // match app, and fixup if needed
           let f, fty, tys, args, m = destApp (f, fty, tys, args, m)
           let expr = TransApp penv (f, fty, tys, args, m)
           expr, z

        | Expr.Val (v, _, m) ->
           // consider this a trivial app
           let fx, fty = expr, v.Type
           let expr = TransApp penv (fx, fty, [], [], m)
           expr, z

        // reclink - suppress
        | Expr.Link r ->
            TransExpr penv z r.Value

        // ilobj - has implicit lambda exprs and recursive/base references
        | Expr.Obj (_, ty, basev, basecall, overrides, iimpls, m) ->
            let basecall, z = TransExpr penv z basecall
            let overrides, z = List.mapFold (TransMethod penv) z overrides
            let iimpls, z =
                (z, iimpls) ||> List.mapFold (fun z (tType, objExprs) ->
                    let objExprs', z' = List.mapFold (TransMethod penv) z objExprs
                    (tType, objExprs'), z') 
            let expr = Expr.Obj (newUnique(), ty, basev, basecall, overrides, iimpls, m)
            let pds, z = ExtractPreDecs z
            MakePreDecs m pds expr, z (* if TopLevel, lift preDecs over the ilobj expr *)

        // lambda, tlambda - explicit lambda terms
        | Expr.Lambda (_, ctorThisValOpt, baseValOpt, argvs, body, m, rty) ->
            let z = EnterInner z
            let body, z = TransExpr penv z body
            let z = ExitInner z
            let pds, z = ExtractPreDecs z
            MakePreDecs m pds (rebuildLambda m ctorThisValOpt baseValOpt argvs (body, rty)), z

        | Expr.TyLambda (_, argtyvs, body, m, rty) ->
            let z = EnterInner z
            let body, z = TransExpr penv z body
            let z = ExitInner z
            let pds, z = ExtractPreDecs z
            MakePreDecs m pds (mkTypeLambda m argtyvs (body, rty)), z

        // Lifting TLR out over constructs (disabled)
        // Lift minimally to ensure the defn is not lifted up and over defns on which it depends (disabled)
        | Expr.Match (spBind, exprm, dtree, targets, m, ty) ->
            let targets = Array.toList targets
            let dtree, z = TransDecisionTree penv z dtree
            let targets, z = List.mapFold (TransDecisionTreeTarget penv) z targets
            // TransDecisionTreeTarget wraps EnterInner/exitInnter, so need to collect any top decs 
            let pds,z = ExtractPreDecs z
            MakePreDecs m pds (mkAndSimplifyMatch spBind exprm m ty dtree targets), z

        // all others - below - rewrite structurally - so boiler plate code after this point... 
        | Expr.Const _ -> 
            expr,z 

        | Expr.Quote (a,dataCell,isFromQueryExpression,m,ty) -> 
            let doData (typeDefs,argTypes,argExprs,data) z = 
                let argExprs,z = List.mapFold (TransExpr penv) z argExprs
                (typeDefs,argTypes,argExprs,data), z

            let data, z =
                match dataCell.Value with 
                | Some (data1, data2) ->
                   let data1, z = doData data1 z
                   let data2, z = doData data2 z
                   Some (data1, data2), z
                | None -> None, z

            Expr.Quote (a,ref data,isFromQueryExpression,m,ty),z

        | Expr.Op (c,tyargs,args,m) -> 
            let args,z = List.mapFold (TransExpr penv) z args
            Expr.Op (c,tyargs,args,m),z

        | Expr.StaticOptimization (constraints,e2,e3,m) ->
            let e2,z = TransExpr penv z e2
            let e3,z = TransExpr penv z e3
            Expr.StaticOptimization (constraints,e2,e3,m),z

        | Expr.TyChoose (_,_,m) -> 
            error(Error(FSComp.SR.tlrUnexpectedTExpr(),m))

        | Expr.WitnessArg (_witnessInfo, _m) ->
            expr, z

    /// Walk over linear structured terms in tail-recursive loop, using a continuation 
    /// to represent the rebuild-the-term stack 
    and TransLinearExpr penv z expr (contf: Expr * RewriteState -> Expr * RewriteState) =
        match expr with
        | Expr.Sequential (e1, e2, dir, m) ->
            let e1, z = TransExpr penv z e1
            TransLinearExpr penv z e2 (contf << (fun (e2, z) ->
                Expr.Sequential (e1, e2, dir, m), z))

        | Expr.DebugPoint (dpm, innerExpr) ->
            TransLinearExpr penv z innerExpr (contf << (fun (innerExprR, z) ->
                Expr.DebugPoint (dpm, innerExprR), z))

         // letrec - pass_recbinds does the work
         | Expr.LetRec (binds, e, m, _) ->
             let z = EnterInner z
             // For letrec, preDecs from RHS must mutually recurse with those from the bindings
             let z, pdsPrior = PopPreDecs z
             let binds, z = List.mapFold (TransBindingRhs penv) z binds
             let z, pdsRhs = PopPreDecs z
             let binds, rebinds = TransBindings   IsRec penv binds
             let z, binds = LiftTopBinds IsRec penv z   binds (* factor Top* repr binds *)
             let z, rebinds = LiftTopBinds IsRec penv z rebinds
             let z, pdsBind = PopPreDecs z
             let z = SetPreDecs z (TreeNode [pdsPrior;RecursivePreDecs pdsBind pdsRhs])
             let z = ExitInner z
             let pds, z = ExtractPreDecs z
             // tailcall
             TransLinearExpr penv z e (contf << (fun (e, z) ->
                 let e = mkLetsFromBindings m rebinds e
                 MakePreDecs m pds (Expr.LetRec (binds, e, m, Construct.NewFreeVarsCache())), z))

         // let - can consider the mu-let bindings as mu-letrec bindings - so like as above
         | Expr.Let    (bind, e, m, _) ->

             // For let, preDecs from RHS go before those of bindings, which is collection order
             let bind, z = TransBindingRhs penv z bind
             let binds, rebinds = TransBindings   NotRec penv [bind]
             // factor Top* repr binds
             let z, binds = LiftTopBinds NotRec penv z   binds
             let z, rebinds = LiftTopBinds NotRec penv z rebinds
             // any lifted PreDecs from binding, if so wrap them...
             let pds, z = ExtractPreDecs z
             // tailcall
             TransLinearExpr penv z e (contf << (fun (e, z) ->
                 let e = mkLetsFromBindings m rebinds e
                 MakePreDecs m pds (mkLetsFromBindings m binds e), z))

         | LinearMatchExpr (spBind, exprm, dtree, tg1, e2, m2, ty) ->
             let dtree, z = TransDecisionTree penv z dtree
             let tg1, z = TransDecisionTreeTarget penv z tg1
             // tailcall
             TransLinearExpr penv z e2 (contf << (fun (e2, z) ->
                 rebuildLinearMatchExpr (spBind, exprm, dtree, tg1, e2, m2, ty), z))

         | LinearOpExpr (op, tyargs, argsHead, argLast, m) ->
             let argsHead,z = List.mapFold (TransExpr penv) z argsHead
             // tailcall
             TransLinearExpr penv z argLast (contf << (fun (argLast, z) ->
                 rebuildLinearOpExpr (op, tyargs, argsHead, argLast, m), z))

         | _ -> 
            // not a linear expression
            contf (TransExpr penv z expr)

    and TransMethod penv (z: RewriteState) (TObjExprMethod(slotsig, attribs, tps, vs, e, m)) =
        let z = EnterInner z
        let e, z = TransExpr penv z e
        let z = ExitInner z
        TObjExprMethod(slotsig, attribs, tps, vs, e, m), z

    and TransBindingRhs penv z (TBind(v, e, letSeqPtOpt)) : Binding * RewriteState =
        let mustInline = v.MustInline
        let z, e = EnterMustInline mustInline z (fun z -> TransExpr penv z e)
        TBind (v, e, letSeqPtOpt), z

    and TransDecisionTree penv z x: DecisionTree * RewriteState =
       match x with
       | TDSuccess (es, n) ->
           let es, z = List.mapFold (TransExpr penv) z es
           TDSuccess(es, n), z

       | TDBind (bind, rest) ->
           let bind, z = TransBindingRhs penv z bind
           let rest, z = TransDecisionTree penv z rest
           TDBind(bind, rest), z

       | TDSwitch (e, cases, dflt, m) ->
           let e, z = TransExpr penv z e
           let TransDecisionTreeCase penv z (TCase (discrim, dtree)) =
               let dtree, z = TransDecisionTree penv z dtree
               TCase(discrim, dtree), z

           let cases, z = List.mapFold (TransDecisionTreeCase penv) z cases
           let dflt, z = Option.mapFold (TransDecisionTree penv) z dflt
           TDSwitch (e, cases, dflt, m), z

    and TransDecisionTreeTarget penv z (TTarget(vs, e, flags)) =
        let z = EnterInner z
        let e, z = TransExpr penv z e
        let z = ExitInner z
        TTarget(vs, e, flags), z

    and TransValBinding penv z bind = TransBindingRhs penv z bind

    and TransValBindings penv z binds = List.mapFold (TransValBinding penv) z  binds

    and TransModuleExpr penv z x =
        match x with
        | ModuleOrNamespaceExprWithSig(mty, def, m) ->
            let def, z = TransModuleDef penv z def
            ModuleOrNamespaceExprWithSig(mty, def, m), z

    and TransModuleDefs penv z x = List.mapFold (TransModuleDef penv) z x

    and TransModuleDef penv (z: RewriteState) x: ModuleOrNamespaceExpr * RewriteState =
        match x with
        | TMDefRec(isRec, opens, tycons, mbinds, m) ->
            let mbinds, z = TransModuleBindings penv z mbinds
            TMDefRec(isRec, opens, tycons, mbinds, m), z
        | TMDefLet(bind, m)            ->
            let bind, z = TransValBinding penv z bind
            TMDefLet(bind, m), z
        | TMDefDo(e, m)            ->
            let _bind, z = TransExpr penv z e
            TMDefDo(e, m), z
        | TMDefs defs   ->
            let defs, z = TransModuleDefs penv z defs
            TMDefs defs, z
        | TMDefOpens _ ->
            x, z
        | TMAbstract mexpr ->
            let mexpr, z = TransModuleExpr penv z mexpr
            TMAbstract mexpr, z

    and TransModuleBindings penv z binds = List.mapFold (TransModuleBinding penv) z  binds

    and TransModuleBinding penv z x =
        match x with
        | ModuleOrNamespaceBinding.Binding bind ->
            let bind, z = TransValBinding penv z bind
            ModuleOrNamespaceBinding.Binding bind, z
        | ModuleOrNamespaceBinding.Module(nm, rhs) ->
            let rhs, z = TransModuleDef penv z rhs
            ModuleOrNamespaceBinding.Module(nm, rhs), z

    let TransImplFile penv z (TImplFile (fragName, pragmas, moduleExpr, hasExplicitEntryPoint, isScript, anonRecdTypes, namedDebugPointsForInlinedCode)) =
        let moduleExpr, z = TransModuleExpr penv z moduleExpr
        (TImplFile (fragName, pragmas, moduleExpr, hasExplicitEntryPoint, isScript, anonRecdTypes, namedDebugPointsForInlinedCode)), z

//-------------------------------------------------------------------------
// pass5: copyExpr
//-------------------------------------------------------------------------

let RecreateUniqueBounds g expr =
    copyImplFile g OnlyCloneExprVals expr

//-------------------------------------------------------------------------
// entry point
//-------------------------------------------------------------------------

let MakeTopLevelRepresentationDecisions ccu g expr =
   try
      // pass1: choose the f to be TLR with arity(f)
      let tlrS, topValS, arityM = Pass1_DetermineTLRAndArities.DetermineTLRAndArities g expr

      // pass2: determine the typar/freevar closures, f->fclass and fclass declist
      let reqdItemsMap, fclassM, declist, recShortCallS = Pass2_DetermineReqdItems.DetermineReqdItems (tlrS, arityM) expr

      // pass3
      let envPackM = ChooseReqdItemPackings g fclassM topValS  declist reqdItemsMap
      let fHatM = CreateNewValuesForTLR g tlrS arityM fclassM envPackM

      // pass4: rewrite
      if verboseTLR then dprintf "TransExpr(rw)------\n"
      let expr, _ =
          let penv: Pass4_RewriteAssembly.RewriteContext =
              { ccu = ccu
                g = g
                tlrS = tlrS
                topValS = topValS
                arityM = arityM
                fclassM = fclassM
                recShortCallS = recShortCallS
                envPackM = envPackM
                fHatM = fHatM
                stackGuard = StackGuard(InnerLambdasToTopLevelFunctionsStackGuardDepth) }
          let z = Pass4_RewriteAssembly.rewriteState0
          Pass4_RewriteAssembly.TransImplFile penv z expr

      // pass5: copyExpr to restore "each bound is unique" property
      // aka, copyExpr
      if verboseTLR then dprintf "copyExpr------\n"
      let expr = RecreateUniqueBounds g expr
      if verboseTLR then dprintf "TLR-done------\n"

      // Summary:
      //   GTL = genuine top-level
      //   TLR = TopLevelRep = identified by this pass
      //   Note, some GTL are skipped until sort out the initial env...
      // if verboseTLR then dprintf "note: tlr = %d inner-TLR + %d GenuineTopLevel-TLR + %d GenuineTopLevel skipped TLR (public)\n"
      //  (lengthS (Zset.diff  tlrS topValS))
      //  (lengthS (Zset.inter topValS tlrS))
      //  (lengthS (Zset.diff  topValS tlrS))

      // DONE
      expr
   with AbortTLR m ->
       warning(Error(FSComp.SR.tlrLambdaLiftingOptimizationsNotApplied(), m))
       expr<|MERGE_RESOLUTION|>--- conflicted
+++ resolved
@@ -861,10 +861,7 @@
         let fHatTy =
             let newArgtys = List.map typeOfVal envp.ep_aenvs @ argtys
             mkLambdaTy g newTps newArgtys res
-<<<<<<< HEAD
-=======
-
->>>>>>> 709c50aa
+
         let fHatArity = MakeSimpleArityInfo newTps (envp.ep_aenvs.Length + wf)
 
         let fHatName =
@@ -1018,19 +1015,11 @@
             let fOrig = setValHasNoArity fOrig
 
             let fBind =
-<<<<<<< HEAD
-               mkMultiLambdaBind penv.g fOrig letSeqPtOpt m tps vss
-                   (mkApps penv.g
-                            ((exprForVal m fHat, fHat.Type),
-                             [List.map mkTyparTy (envp.ep_etps @ tps)],
-                             aenvExprs @ vsExprs, m), rty)
-=======
                  mkMultiLambdaBind g fOrig letSeqPtOpt m tps vss
                      (mkApps penv.g
                          ((exprForVal m fHat, fHat.Type),
                           [List.map mkTyparTy (envp.ep_etps @ tps)],
                           aenvExprs @ vsExprs, m), rty)
->>>>>>> 709c50aa
             fBind
 
         let fHatNewBinding (shortRecBinds: Bindings) (TBind(f, b, letSeqPtOpt)) =
@@ -1042,15 +1031,10 @@
 
             // Don't take all the variables - only up to length wf
             let vssTake, vssDrop = List.splitAt wf vss
-<<<<<<< HEAD
-            // put the variables back on
-            let b, rty = mkMultiLambdasCore penv.g b.Range vssDrop (b, rty)
-=======
 
             // Put the variables back on
             let b, rty = mkMultiLambdasCore g b.Range vssDrop (b, rty)
 
->>>>>>> 709c50aa
             // fHat, args
             let m = fHat.Range
 
@@ -1063,11 +1047,7 @@
             let fHat_body = mkLetsFromBindings m shortRecBinds  fHat_body  // bind "f" if have short recursive calls (somewhere)
 
             // fHat binding, f rebinding
-<<<<<<< HEAD
-            let fHatBind   = mkMultiLambdaBind penv.g fHat letSeqPtOpt m fHat_tps fHat_args (fHat_body,rty)
-=======
-            let fHatBind = mkMultiLambdaBind g fHat letSeqPtOpt m fHat_tps fHat_args (fHat_body, rty)
->>>>>>> 709c50aa
+            let fHatBind = mkMultiLambdaBind g fHat letSeqPtOpt m fHat_tps fHat_args (fHat_body,rty)
             fHatBind
 
         let rebinds = binds |> List.map fRebinding
