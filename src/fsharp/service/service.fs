--- conflicted
+++ resolved
@@ -442,7 +442,7 @@
                           builder,
                           tcPrior,
                           tcInfo,
-                          tcInfoOptionalExtras,
+                          tcInfoExtras,
                           creationDiags) (onComplete) =
 
         // Here we lock for the creation of the node, not its execution
@@ -462,7 +462,7 @@
                                 builder,
                                 tcPrior,
                                 tcInfo,
-                                tcInfoOptionalExtras,
+                                tcInfoExtras,
                                 creationDiags)
                         onComplete()
                         return res
@@ -538,7 +538,7 @@
          builder: IncrementalBuilder,
          tcPrior: PartialCheckResults,
          tcInfo: TcInfo,
-         tcInfoOptionalExtras: TcInfoExtras option,
+         tcInfoExtras: TcInfoExtras,
          creationDiags: FSharpDiagnostic[]) : NodeCode<CheckFileCacheValue> = 
 
         node {
@@ -546,7 +546,7 @@
             // For scripts, this will have been recorded by GetProjectOptionsFromScript.
             let tcConfig = tcPrior.TcConfig
             let loadClosure = scriptClosureCache.TryGet(AnyCallerThread, options)
-            let tcPriorImplFiles = (tcInfoOptionalExtras |> Option.map (fun i -> i.TcImplFiles) |> Option.defaultValue [])
+            let tcPriorImplFiles = tcInfoExtras.TcImplFiles
 
             let! checkAnswer = 
                 FSharpCheckFileResults.CheckOneFile
@@ -584,7 +584,7 @@
          builder: IncrementalBuilder,
          tcPrior: PartialCheckResults,
          tcInfo: TcInfo,
-         tcInfoOptionalExtras: TcInfoExtras option,
+         tcInfoExtras: TcInfoExtras,
          creationDiags: FSharpDiagnostic[]) =
 
          node {
@@ -593,7 +593,7 @@
             | _ ->
                 let lazyCheckFile =
                     getCheckFileNode 
-                        (parseResults, sourceText, fileName, options, fileVersion, builder, tcPrior, tcInfo, tcInfoOptionalExtras, creationDiags)
+                        (parseResults, sourceText, fileName, options, fileVersion, builder, tcPrior, tcInfo, tcInfoExtras, creationDiags)
                         (fun () ->
                             Interlocked.Increment(&actualCheckFileCount) |> ignore
                         )
@@ -622,21 +622,12 @@
             | Some (_, _, Some x) -> return Some x
             | Some (builder, creationDiags, None) ->
                 Trace.TraceInformation("FCS: {0}.{1} ({2})", userOpName, "CheckFileInProjectAllowingStaleCachedResults.CacheMiss", filename)
-<<<<<<< HEAD
-                let tcPrior = builder.GetCheckResultsBeforeFileInProjectEvenIfStale filename
-                            
-                match tcPrior with
+
+                match builder.GetCheckResultsBeforeFileInProjectEvenIfStale filename with
                 | Some tcPrior ->
-                    match tcPrior.TryTcInfoWithOptionalExtras() with
-                    | Some (tcInfo, tcInfoOptionalExtras) ->
-                        let! checkResults = bc.CheckOneFileImpl(parseResults, sourceText, filename, options, fileVersion, builder, tcPrior, tcInfo, tcInfoOptionalExtras, creationDiags)
-=======
-                match builder.GetCheckResultsBeforeFileInProjectEvenIfStale filename with
-                | Some tcPrior -> 
-                    match tcPrior.TryPeekTcInfo() with
-                    | Some tcInfo -> 
-                        let! checkResults = bc.CheckOneFileImpl(parseResults, sourceText, filename, options, fileVersion, builder, tcPrior, tcInfo, creationDiags)
->>>>>>> 5334983c
+                    match tcPrior.TryPeekTcInfoWithExtras() with
+                    | Some (tcInfo, tcInfoExtras) ->
+                        let! checkResults = bc.CheckOneFileImpl(parseResults, sourceText, filename, options, fileVersion, builder, tcPrior, tcInfo, tcInfoExtras, creationDiags)
                         return Some checkResults
                     | None ->
                         return None
@@ -657,13 +648,8 @@
                 | Some (_, checkResults) -> return FSharpCheckFileAnswer.Succeeded checkResults
                 | _ ->
                     let! tcPrior = builder.GetCheckResultsBeforeFileInProject (filename)
-<<<<<<< HEAD
-                    let! (tcInfo, tcInfoOptionalExtras) = tcPrior.GetTcInfoWithOptionalExtras()
-                    return! bc.CheckOneFileImpl(parseResults, sourceText, filename, options, fileVersion, builder, tcPrior, tcInfo, tcInfoOptionalExtras, creationDiags)
-=======
-                    let! tcInfo = tcPrior.GetOrComputeTcInfo()
-                    return! bc.CheckOneFileImpl(parseResults, sourceText, filename, options, fileVersion, builder, tcPrior, tcInfo, creationDiags)
->>>>>>> 5334983c
+                    let! (tcInfo, tcInfoExtras) = tcPrior.GetOrComputeTcInfoWithExtras()
+                    return! bc.CheckOneFileImpl(parseResults, sourceText, filename, options, fileVersion, builder, tcPrior, tcInfo, tcInfoExtras, creationDiags)
         }
 
     /// Parses and checks the source file and returns untyped AST and check results.
@@ -691,17 +677,13 @@
                     return (parseResults, FSharpCheckFileAnswer.Succeeded checkResults)
                 | _ ->
                     let! tcPrior = builder.GetCheckResultsBeforeFileInProject (filename)
-<<<<<<< HEAD
-                    let! (tcInfo, tcInfoOptionalExtras) = tcPrior.GetTcInfoWithOptionalExtras()
-=======
-                    let! tcInfo = tcPrior.GetOrComputeTcInfo()
->>>>>>> 5334983c
+                    let! (tcInfo, tcInfoExtras) = tcPrior.GetOrComputeTcInfoWithExtras()
                     // Do the parsing.
                     let parsingOptions = FSharpParsingOptions.FromTcConfig(builder.TcConfig, Array.ofList (builder.SourceFiles), options.UseScriptResolutionRules)
                     GraphNode.SetPreferredUILang tcPrior.TcConfig.preferredUiLang
                     let parseDiags, parseTree, anyErrors = ParseAndCheckFile.parseFile (sourceText, filename, parsingOptions, userOpName, suggestNamesForErrors)
                     let parseResults = FSharpParseFileResults(parseDiags, parseTree, Some sourceText, anyErrors, builder.AllDependenciesDeprecated)
-                    let! checkResults = bc.CheckOneFileImpl(parseResults, sourceText, filename, options, fileVersion, builder, tcPrior, tcInfo, tcInfoOptionalExtras, creationDiags)
+                    let! checkResults = bc.CheckOneFileImpl(parseResults, sourceText, filename, options, fileVersion, builder, tcPrior, tcInfo, tcInfoExtras, creationDiags)
 
                     Logger.LogBlockMessageStop (filename + strGuid + "-Successful") LogCompilerFunctionId.Service_ParseAndCheckFileInProject
 
