--- conflicted
+++ resolved
@@ -427,117 +427,6 @@
                     IncrementalBuilderEventTesting.MRU.Add(IncrementalBuilderEventTesting.IBETypechecked filename)
                     let capturingErrorLogger = CompilationErrorLogger("TypeCheck", tcConfig.errorSeverityOptions)
                     let errorLogger = GetErrorLoggerFilteringByScopedPragmas(false, GetScopedPragmasForInput input, capturingErrorLogger)
-<<<<<<< HEAD
-                    let fullComputation = 
-                        eventually {
-                            beforeFileChecked.Trigger filename
-                            let prevModuleNamesDict = prevTcInfo.moduleNamesDict
-                            let prevTcState = prevTcInfo.tcState
-                            let prevTcErrorsRev = prevTcInfo.tcErrorsRev
-                            let prevTcDependencyFiles = prevTcInfo.tcDependencyFiles
-
-                            ApplyMetaCommandsFromInputToTcConfig (tcConfig, input, Path.GetDirectoryName filename, tcImports.DependencyProvider) |> ignore
-                            let sink = TcResultsSinkImpl(tcGlobals)
-                            let hadParseErrors = not (Array.isEmpty parseErrors)
-                            let input, moduleNamesDict = DeduplicateParsedInputModuleName prevModuleNamesDict input
-
-                            Logger.LogBlockMessageStart filename LogCompilerFunctionId.IncrementalBuild_TypeCheck
-                            let! (tcEnvAtEndOfFile, topAttribs, (_inp, implFile, ccuSigForFile)), tcState = 
-                                TypeCheckOneInputEventually 
-                                    ((fun () -> hadParseErrors || errorLogger.ErrorCount > 0), 
-                                        tcConfig, tcImports, 
-                                        tcGlobals, 
-                                        None, 
-                                        (if partialCheck then TcResultsSink.NoSink else TcResultsSink.WithSink sink), 
-                                        prevTcState, input,
-                                        partialCheck)
-                            Logger.LogBlockMessageStop filename LogCompilerFunctionId.IncrementalBuild_TypeCheck
-
-                            fileChecked.Trigger filename
-                            let newErrors = Array.append parseErrors (capturingErrorLogger.GetDiagnostics())
-
-                            let tcEnvAtEndOfFile = if keepAllBackgroundResolutions then tcEnvAtEndOfFile else tcState.TcEnvFromImpls
-
-                            let tcInfo =
-                                {
-                                    tcState = tcState
-                                    tcEnvAtEndOfFile = tcEnvAtEndOfFile
-                                    moduleNamesDict = moduleNamesDict
-                                    latestCcuSigForFile = Some ccuSigForFile
-                                    tcErrorsRev = newErrors :: prevTcErrorsRev
-                                    topAttribs = Some topAttribs
-                                    tcDependencyFiles = filename :: prevTcDependencyFiles
-                                    sigNameOpt =
-                                        match input with
-                                        | ParsedInput.SigFile(ParsedSigFileInput(fileName=fileName;qualifiedNameOfFile=qualName)) ->
-                                            Some(fileName, qualName)
-                                        | _ ->
-                                            None
-                                }
-
-                            if partialCheck then
-                                return PartialState tcInfo
-                            else
-                                match! prevTcInfoExtras() with
-                                | None -> return PartialState tcInfo
-                                | Some prevTcInfoExtras ->
-                                    // Build symbol keys
-                                    let itemKeyStore, semanticClassification =
-                                        if enableBackgroundItemKeyStoreAndSemanticClassification then
-                                            Logger.LogBlockMessageStart filename LogCompilerFunctionId.IncrementalBuild_CreateItemKeyStoreAndSemanticClassification
-                                            let sResolutions = sink.GetResolutions()
-                                            let builder = ItemKeyStoreBuilder()
-                                            let preventDuplicates = HashSet({ new IEqualityComparer<struct(pos * pos)> with 
-                                                                                member _.Equals((s1, e1): struct(pos * pos), (s2, e2): struct(pos * pos)) = Position.posEq s1 s2 && Position.posEq e1 e2
-                                                                                member _.GetHashCode o = o.GetHashCode() })
-                                            sResolutions.CapturedNameResolutions
-                                            |> Seq.iter (fun cnr ->
-                                                let r = cnr.Range
-                                                if preventDuplicates.Add struct(r.Start, r.End) then
-                                                    builder.Write(cnr.Range, cnr.Item))
-                                            
-                                            let semanticClassification = sResolutions.GetSemanticClassification(tcGlobals, tcImports.GetImportMap(), sink.GetFormatSpecifierLocations(), None)
-
-                                            let sckBuilder = SemanticClassificationKeyStoreBuilder()
-                                            sckBuilder.WriteAll semanticClassification
-
-                                            let res = builder.TryBuildAndReset(), sckBuilder.TryBuildAndReset()
-                                            Logger.LogBlockMessageStop filename LogCompilerFunctionId.IncrementalBuild_CreateItemKeyStoreAndSemanticClassification
-                                            res
-                                        else
-                                            None, None
-
-                                    let tcInfoExtras =
-                                        {
-                                            /// Only keep the typed interface files when doing a "full" build for fsc.exe, otherwise just throw them away
-                                            tcImplFilesRev = match implFile with Some f when keepAssemblyContents -> f :: prevTcInfoExtras.tcImplFilesRev | _ -> prevTcInfoExtras.tcImplFilesRev
-                                            tcResolutionsRev = (if keepAllBackgroundResolutions then sink.GetResolutions() else TcResolutions.Empty) :: prevTcInfoExtras.tcResolutionsRev
-                                            tcSymbolUsesRev = (if keepAllBackgroundSymbolUses then sink.GetSymbolUses() else TcSymbolUses.Empty) :: prevTcInfoExtras.tcSymbolUsesRev
-                                            tcOpenDeclarationsRev = sink.GetOpenDeclarations() :: prevTcInfoExtras.tcOpenDeclarationsRev
-                                            itemKeyStore = itemKeyStore
-                                            semanticClassificationKeyStore = semanticClassification
-                                        }
-
-                                    return FullState(tcInfo, tcInfoExtras)
-              
-                        }
-                            
-                    // Run part of the Eventually<_> computation until a timeout is reached. If not complete, 
-                    // return a new Eventually<_> computation which recursively runs more of the computation.
-                    //   - When the whole thing is finished commit the error results sent through the errorLogger.
-                    //   - Each time we do real work we reinstall the CompilationGlobalsScope
-                    let timeSlicedComputation =
-                        fullComputation |> 
-                            Eventually.repeatedlyProgressUntilDoneOrTimeShareOverOrCanceled 
-                                maxTimeShareMilliseconds
-                                CancellationToken.None
-                                (fun ctok f -> 
-                                    // Reinstall the compilation globals each time we start or restart
-                                    use unwind = new CompilationGlobalsScope (errorLogger, BuildPhase.TypeCheck) 
-                                    f ctok)
-                    return! timeSlicedComputation
-        }
-=======
 
                     // This reinstalls the CompilationGlobalsScope each time the Eventually is restarted, potentially
                     // on a new thread. This is needed because CompilationGlobalsScope installs thread local variables.
@@ -555,7 +444,7 @@
                         let input, moduleNamesDict = DeduplicateParsedInputModuleName prevModuleNamesDict input
 
                         Logger.LogBlockMessageStart filename LogCompilerFunctionId.IncrementalBuild_TypeCheck
-                        let! (tcEnvAtEndOfFile, topAttribs, implFile, ccuSigForFile), tcState = 
+                        let! (tcEnvAtEndOfFile, topAttribs, (_inp, implFile, ccuSigForFile)), tcState = 
                             TypeCheckOneInputEventually 
                                 ((fun () -> hadParseErrors || errorLogger.ErrorCount > 0), 
                                     tcConfig, tcImports, 
@@ -623,10 +512,10 @@
                                 let tcInfoExtras =
                                     {
                                         /// Only keep the typed interface files when doing a "full" build for fsc.exe, otherwise just throw them away
-                                        latestImplFile = if keepAssemblyContents then implFile else None
-                                        tcResolutionsRev = (if keepAllBackgroundResolutions then sink.GetResolutions() else TcResolutions.Empty) :: prevTcInfoOptional.tcResolutionsRev
-                                        tcSymbolUsesRev = (if keepAllBackgroundSymbolUses then sink.GetSymbolUses() else TcSymbolUses.Empty) :: prevTcInfoOptional.tcSymbolUsesRev
-                                        tcOpenDeclarationsRev = sink.GetOpenDeclarations() :: prevTcInfoOptional.tcOpenDeclarationsRev
+                                        tcImplFilesRev = match implFile with Some f when keepAssemblyContents -> f :: prevTcInfoExtras.tcImplFilesRev | _ -> prevTcInfoExtras.tcImplFilesRev
+                                        tcResolutionsRev = (if keepAllBackgroundResolutions then sink.GetResolutions() else TcResolutions.Empty) :: prevTcInfoExtras.tcResolutionsRev
+                                        tcSymbolUsesRev = (if keepAllBackgroundSymbolUses then sink.GetSymbolUses() else TcSymbolUses.Empty) :: prevTcInfoExtras.tcSymbolUsesRev
+                                        tcOpenDeclarationsRev = sink.GetOpenDeclarations() :: prevTcInfoExtras.tcOpenDeclarationsRev
                                         itemKeyStore = itemKeyStore
                                         semanticClassificationKeyStore = semanticClassification
                                     }
@@ -634,7 +523,6 @@
                                 return FullState(tcInfo, tcInfoExtras)
                     }
             }
->>>>>>> 61c9fe02
 
     static member Create(tcConfig: TcConfig,
                          tcGlobals: TcGlobals,
@@ -727,11 +615,9 @@
 
     member _.GetTcInfo() = boundModel.GetTcInfo()
 
-<<<<<<< HEAD
     member _.TryTcInfoWithOptionalExtras = boundModel.TryTcInfoWithOptionalExtras
-=======
+
     member _.GetTcInfoWithExtras() = boundModel.GetTcInfoWithExtras()
->>>>>>> 61c9fe02
 
     member _.TryGetItemKeyStore() =
         eventually {
@@ -986,16 +872,20 @@
 
         let! results = 
             boundModels |> Eventually.each (fun boundModel -> eventually {
-                let! tcInfo, latestImplFile =
+                let! tcInfo, tcImplFilesRev =
                   eventually {
                     if enablePartialTypeChecking then
                         let! tcInfo = boundModel.GetTcInfo()
-                        return tcInfo, None
+                        return tcInfo, []
                     else
                         let! tcInfo, tcInfoExtras = boundModel.GetTcInfoWithExtras()
-                        return tcInfo, tcInfoExtras.latestImplFile
+                        return tcInfo, tcInfoExtras.tcImplFilesRev
                    }
-                return (tcInfo.tcEnvAtEndOfFile, defaultArg tcInfo.topAttribs EmptyTopAttrs, latestImplFile, tcInfo.latestCcuSigForFile)
+                assert tcInfo.latestCcuSigForFile.IsSome
+                assert boundModel.SyntaxTree.IsSome
+                let latestCcuSigForFile = tcInfo.latestCcuSigForFile.Value
+                let syntaxTree = boundModel.SyntaxTree.Value
+                return (tcInfo.tcEnvAtEndOfFile, defaultArg tcInfo.topAttribs EmptyTopAttrs, (syntaxTree, List.tryHead tcImplFilesRev, latestCcuSigForFile))
             })
 
         // Get the state at the end of the type-checking of the last file
@@ -1004,28 +894,7 @@
         let! finalInfo = finalBoundModel.GetTcInfo()
 
         // Finish the checking
-<<<<<<< HEAD
         let (_tcEnvAtEndOfLastFile, topAttrs, tcFileResults), tcState = 
-            let results = 
-                boundModels 
-                |> List.ofSeq
-                |> List.map (fun boundModel -> 
-                    let tcInfo, tcImplFilesRev =
-                        if enablePartialTypeChecking then
-                            let tcInfo = boundModel.TcInfo |> Eventually.force ctok
-                            tcInfo, []
-                        else
-                            let tcInfo, tcInfoExtras = boundModel.TcInfoWithExtras |> Eventually.force ctok
-                            tcInfo, tcInfoExtras.tcImplFilesRev
-
-                    assert tcInfo.latestCcuSigForFile.IsSome
-                    assert boundModel.SyntaxTree.IsSome
-                    let latestCcuSigForFile = tcInfo.latestCcuSigForFile.Value
-                    let syntaxTree = boundModel.SyntaxTree.Value
-                    tcInfo.tcEnvAtEndOfFile, defaultArg tcInfo.topAttribs EmptyTopAttrs, (syntaxTree, List.tryHead tcImplFilesRev, latestCcuSigForFile))
-=======
-        let (_tcEnvAtEndOfLastFile, topAttrs, mimpls, _), tcState = 
->>>>>>> 61c9fe02
             TypeCheckMultipleInputsFinish (results, finalInfo.tcState)
   
         let ilAssemRef, tcAssemblyDataOpt, tcAssemblyExprOpt = 
@@ -1476,13 +1345,8 @@
                        sourceFiles: string list,
                        commandLineArgs: string list,
                        projectReferences, projectDirectory,
-<<<<<<< HEAD
                        useScriptResolutionRules, keepAssemblyContentsRequestForChecker,
-                       keepAllBackgroundResolutions, maxTimeShareMilliseconds,
-=======
-                       useScriptResolutionRules, keepAssemblyContents,
                        keepAllBackgroundResolutions,
->>>>>>> 61c9fe02
                        tryGetMetadataSnapshot, suggestNamesForErrors,
                        keepAllBackgroundSymbolUses,
                        enableBackgroundItemKeyStoreAndSemanticClassification,
