// Copyright (c) Microsoft Corporation.  All Rights Reserved.  See License.txt in the project root for license information.

namespace FSharp.Compiler.SourceCodeServices

open System.Diagnostics
open System.Collections.Generic
open System.Collections.Immutable

open FSharp.Compiler
open FSharp.Compiler.AbstractIL.Internal.Library  
open FSharp.Compiler.Infos
open FSharp.Compiler.ErrorLogger
open FSharp.Compiler.NameResolution
open FSharp.Compiler.PrettyNaming
open FSharp.Compiler.Range
open FSharp.Compiler.TcGlobals 
open FSharp.Compiler.TypedTree
open FSharp.Compiler.TypedTreeOps
open FSharp.Compiler.SourceCodeServices.SymbolHelpers 

[<RequireQualifiedAccess>]
type SemanticClassificationType =
    | ReferenceType
    | ValueType
    | UnionCase
    | UnionCaseField
    | Function
    | Property
    | MutableVar
    | Module
    | Namespace
    | Printf
    | ComputationExpression
    | IntrinsicFunction
    | Enumeration
    | Interface
    | TypeArgument
    | Operator
    | DisposableType
    | DisposableTopLevelValue
    | DisposableLocalValue
    | Method
    | ExtensionMethod
    | ConstructorForReferenceType
    | ConstructorForValueType
    | Literal
    | RecordField
    | MutableRecordField
    | RecordFieldAsFunction
    | Exception
    | Field
    | Event
    | Delegate
    | NamedArgument
    | Value
    | LocalValue
    | Type
    | TypeDef
    | Plaintext

[<AutoOpen>]
module TcResolutionsExtensions =
    let (|CNR|) (cnr:CapturedNameResolution) =
        (cnr.Item, cnr.ItemOccurence, cnr.DisplayEnv, cnr.NameResolutionEnv, cnr.AccessorDomain, cnr.Range)

    type TcResolutions with
        member sResolutions.GetSemanticClassification(g: TcGlobals, amap: Import.ImportMap, formatSpecifierLocations: (range * int) [], range: range option) : struct(range * SemanticClassificationType) [] =
            ErrorScope.Protect Range.range0 (fun () ->
                let (|LegitTypeOccurence|_|) = function
                    | ItemOccurence.UseInType
                    | ItemOccurence.UseInAttribute
                    | ItemOccurence.Use _
                    | ItemOccurence.Binding _
<<<<<<< HEAD
                    | ItemOccurence.Pattern _ -> Some()
                    | _ -> None

                let (|OptionalArgumentAttribute|_|) ttype =
                    match ttype with
                    | TType.TType_app(tref, _, _) when tref.Stamp = g.attrib_OptionalArgumentAttribute.TyconRef.Stamp -> Some()
=======
                    | ItemOccurence.Pattern _ 
                    | ItemOccurence.Open -> Some()
>>>>>>> 2702b33d
                    | _ -> None

                let (|KeywordIntrinsicValue|_|) (vref: ValRef) =
                    if valRefEq g g.raise_vref vref ||
                        valRefEq g g.reraise_vref vref ||
                        valRefEq g g.typeof_vref vref ||
                        valRefEq g g.typedefof_vref vref ||
                        valRefEq g g.sizeof_vref vref ||
                        valRefEq g g.nameof_vref vref then Some()
                    else None
            
                let (|EnumCaseFieldInfo|_|) (rfinfo : RecdFieldInfo) =
                    match rfinfo.TyconRef.TypeReprInfo with
                    | TFSharpObjectRepr x ->
                        match x.fsobjmodel_kind with
                        | TTyconEnum -> Some ()
                        | _ -> None
                    | _ -> None

                // Custome builders like 'async { }' are both Item.Value and Item.CustomBuilder.
                // We should prefer the latter, otherwise they would not get classified as CEs.
                let takeCustomBuilder (cnrs: CapturedNameResolution[]) =
                    assert (cnrs.Length > 0)
                    if cnrs.Length = 1 then
                        cnrs
                    elif cnrs.Length = 2 then
                        match cnrs.[0].Item, cnrs.[1].Item with
                        | Item.Value _, Item.CustomBuilder _ ->
                            [| cnrs.[1] |]
                        | Item.CustomBuilder _, Item.Value _ ->
                            [| cnrs.[0] |]
                        | _ ->
                            cnrs
                    else
                        cnrs

                let resolutions =
                    match range with
                    | Some range ->
                        sResolutions.CapturedNameResolutions.ToArray()
                        |> Array.filter (fun cnr -> rangeContainsPos range cnr.Range.Start || rangeContainsPos range cnr.Range.End)
                        |> Array.groupBy (fun cnr -> cnr.Range)
                        |> Array.map (fun (_, cnrs) -> takeCustomBuilder cnrs)
                        |> Array.concat
                    | None -> 
                        sResolutions.CapturedNameResolutions.ToArray()

                let isDisposableTy (ty: TType) =
                    not (typeEquiv g ty g.system_IDisposable_ty) &&
                    protectAssemblyExplorationNoReraise false false (fun () -> Infos.ExistsHeadTypeInEntireHierarchy g amap range0 ty g.tcref_System_IDisposable)
                    
                let isDiscard (str: string) = str.StartsWith("_")

                let isValRefDisposable (vref: ValRef) =
                    not (isDiscard vref.DisplayName) &&
                    // For values, we actually do want to color things if they literally are IDisposables 
                    protectAssemblyExplorationNoReraise false false (fun () -> Infos.ExistsHeadTypeInEntireHierarchy g amap range0 vref.Type g.tcref_System_IDisposable)

                let isStructTyconRef (tyconRef: TyconRef) = 
                    let ty = generalizedTyconRef g tyconRef
                    let underlyingTy = stripTyEqnsAndMeasureEqns g ty
                    isStructTy g underlyingTy

                let isValRefMutable (vref: ValRef) =
                    // Mutable values, ref cells, and non-inref byrefs are mutable.
                    vref.IsMutable
                    || isRefCellTy g vref.Type
                    || (isByrefTy g vref.Type && not (isInByrefTy g vref.Type))

                let isRecdFieldMutable (rfinfo: RecdFieldInfo) =
                    (rfinfo.RecdField.IsMutable && rfinfo.LiteralValue.IsNone)
                    || isRefCellTy g rfinfo.RecdField.FormalType

                let duplicates = HashSet<range>(Range.comparer)

                let results = ImmutableArray.CreateBuilder()
                let inline add m typ =
                    if duplicates.Add m then
                        results.Add struct(m, typ)

                resolutions
                |> Array.iter (fun cnr ->
                    match cnr.Item, cnr.ItemOccurence, cnr.DisplayEnv, cnr.NameResolutionEnv, cnr.AccessorDomain, cnr.Range with                        
                    | (Item.CustomBuilder _ | Item.CustomOperation _), ItemOccurence.Use, _, _, _, m ->
                        add m SemanticClassificationType.ComputationExpression

                    | (Item.Value vref), _, _, _, _, m when isValRefMutable vref ->
                        add m SemanticClassificationType.MutableVar

                    | Item.Value KeywordIntrinsicValue, ItemOccurence.Use, _, _, _, m ->
                        add m SemanticClassificationType.IntrinsicFunction

                    | (Item.Value vref), _, _, _, _, m when isFunction g vref.Type ->
                        if isDiscard vref.DisplayName then
                            add m SemanticClassificationType.Plaintext
                        elif valRefEq g g.range_op_vref vref || valRefEq g g.range_step_op_vref vref then
                            add m SemanticClassificationType.Operator
                        elif vref.IsPropertyGetterMethod || vref.IsPropertySetterMethod then
                            add m SemanticClassificationType.Property
                        elif vref.IsMember then
                            add m SemanticClassificationType.Method
                        elif IsOperatorName vref.DisplayName then
                            add m SemanticClassificationType.Operator
                        else
                            add m SemanticClassificationType.Function
<<<<<<< HEAD
                    | Item.RecdField rfinfo, _, _, _, _, m when isRecdFieldMutable rfinfo ->
                        add m SemanticClassificationType.MutableVar
                    | Item.RecdField rfinfo, _, _, _, _, m when isFunction g rfinfo.FieldType ->
                        add m SemanticClassificationType.Function
                    | Item.RecdField EnumCaseFieldInfo, _, _, _, _, m ->
                        add m SemanticClassificationType.Enumeration
                    | Item.MethodGroup _, _, _, _, _, m ->
                        add m SemanticClassificationType.Function
                    // custom builders, custom operations get colored as keywords
                    | (Item.CustomBuilder _ | Item.CustomOperation _), ItemOccurence.Use, _, _, _, m ->
                        add m SemanticClassificationType.ComputationExpression
                    // types get colored as types when they occur in syntactic types or custom attributes
                    // type variables get colored as types when they occur in syntactic types custom builders, custom operations get colored as keywords
                    | Item.Types (_, [OptionalArgumentAttribute]), LegitTypeOccurence, _, _, _, _ -> ()
                    | Item.CtorGroup(_, [MethInfo.FSMeth(_, OptionalArgumentAttribute, _, _)]), LegitTypeOccurence, _, _, _, _ -> ()
                    | Item.Types(_, types), LegitTypeOccurence, _, _, _, m when types |> List.exists (isInterfaceTy g) -> 
                        add m SemanticClassificationType.Interface
                    | Item.Types(_, types), LegitTypeOccurence, _, _, _, m when types |> List.exists (isStructTy g) -> 
                        add m SemanticClassificationType.ValueType
                    | Item.Types(_, TType_app(tyconRef, (TType_measure _ :: _), _) :: _), LegitTypeOccurence, _, _, _, m when isStructTyconRef tyconRef ->
=======

                    | (Item.Value vref), _, _, _, _, m ->
                        if isValRefDisposable vref then
                            if vref.IsCompiledAsTopLevel then
                                add m SemanticClassificationType.DisposableTopLevelValue
                            else
                                add m SemanticClassificationType.DisposableLocalValue
                        elif Option.isSome vref.LiteralValue then
                            add m SemanticClassificationType.Literal
                        elif not vref.IsCompiledAsTopLevel && not(isDiscard vref.DisplayName) then
                            add m SemanticClassificationType.LocalValue
                        else
                            add m SemanticClassificationType.Value

                    | Item.RecdField rfinfo, _, _, _, _, m ->
                        match rfinfo with
                        | EnumCaseFieldInfo ->
                            add m SemanticClassificationType.Enumeration
                        | _ ->
                            if isRecdFieldMutable rfinfo then
                                add m SemanticClassificationType.MutableRecordField
                            elif isFunTy g rfinfo.FieldType then
                                add m SemanticClassificationType.RecordFieldAsFunction
                            else
                                add m SemanticClassificationType.RecordField

                    | Item.AnonRecdField(_, tys, idx, m), _, _, _, _, _ ->
                        let ty = tys.[idx]

                        // It's not currently possible for anon record fields to be mutable, but they can be ref cells
                        if isRefCellTy g ty then
                            add m SemanticClassificationType.MutableRecordField
                        elif isFunTy g ty then
                            add m SemanticClassificationType.RecordFieldAsFunction
                        else
                            add m SemanticClassificationType.RecordField

                    | Item.Property (_, pinfo :: _), _, _, _, _, m ->
                        if not pinfo.IsIndexer then
                            add m SemanticClassificationType.Property

                    | Item.CtorGroup (_, minfos), _, _, _, _, m ->
                        match minfos with
                        | [] ->
                            add m SemanticClassificationType.ConstructorForReferenceType
                        | _ ->
                            if minfos |> List.forall (fun minfo -> isDisposableTy minfo.ApparentEnclosingType) then
                                add m SemanticClassificationType.DisposableType
                            elif minfos |> List.forall (fun minfo -> isStructTy g minfo.ApparentEnclosingType) then
                                add m SemanticClassificationType.ConstructorForValueType
                            else
                                add m SemanticClassificationType.ConstructorForReferenceType

                    | (Item.DelegateCtor _ | Item.FakeInterfaceCtor _), _, _, _, _, m ->
                        add m SemanticClassificationType.ConstructorForReferenceType

                    | Item.MethodGroup (_, minfos, _), _, _, _, _, m ->
                        match minfos with
                        | [] ->
                            add m SemanticClassificationType.Method
                        | _ ->
                            if minfos |> List.forall (fun minfo -> minfo.IsExtensionMember || minfo.IsCSharpStyleExtensionMember) then
                                add m SemanticClassificationType.ExtensionMethod
                            else
                                add m SemanticClassificationType.Method

                    // Special case measures for struct types
                    | Item.Types(_, TType_app(tyconRef, TType_measure _ :: _) :: _), LegitTypeOccurence, _, _, _, m when isStructTyconRef tyconRef ->
>>>>>>> 2702b33d
                        add m SemanticClassificationType.ValueType

                    | Item.Types (_, ty :: _), LegitTypeOccurence, _, _, _, m ->
                        let reprToClassificationType repr tcref = 
                            match repr with
                            | TFSharpObjectRepr om -> 
                                match om.fsobjmodel_kind with 
                                | TTyconClass -> SemanticClassificationType.ReferenceType
                                | TTyconInterface -> SemanticClassificationType.Interface
                                | TTyconStruct -> SemanticClassificationType.ValueType
                                | TTyconDelegate _ -> SemanticClassificationType.Delegate
                                | TTyconEnum _ -> SemanticClassificationType.Enumeration
                            | TRecdRepr _
                            | TUnionRepr _ -> 
                                if isStructTyconRef tcref then
                                    SemanticClassificationType.ValueType
                                else
                                    SemanticClassificationType.Type
                            | TILObjectRepr (TILObjectReprData (_, _, td)) -> 
                                if td.IsClass then
                                    SemanticClassificationType.ReferenceType
                                elif td.IsStruct then
                                    SemanticClassificationType.ValueType
                                elif td.IsInterface then
                                    SemanticClassificationType.Interface
                                elif td.IsEnum then
                                    SemanticClassificationType.Enumeration
                                else
                                    SemanticClassificationType.Delegate
                            | TAsmRepr _ -> SemanticClassificationType.TypeDef
                            | TMeasureableRepr _-> SemanticClassificationType.TypeDef 
#if !NO_EXTENSIONTYPING
                            | TProvidedTypeExtensionPoint _-> SemanticClassificationType.TypeDef 
                            | TProvidedNamespaceExtensionPoint  _-> SemanticClassificationType.TypeDef  
#endif
                            | TNoRepr -> SemanticClassificationType.ReferenceType

                        let ty = stripTyEqns g ty
                        if isDisposableTy ty then
                            add m SemanticClassificationType.DisposableType
                        else
                            match tryTcrefOfAppTy g ty with
                            | ValueSome tcref ->
                                add m (reprToClassificationType tcref.TypeReprInfo tcref)
                            | ValueNone ->
                                if isStructTupleTy g ty then
                                    add m SemanticClassificationType.ValueType
                                elif isRefTupleTy g ty then
                                    add m SemanticClassificationType.ReferenceType
                                elif isFunction g ty then
                                    add m SemanticClassificationType.Function
                                elif isTyparTy g ty then
                                    add m SemanticClassificationType.ValueType
                                else
                                    add m SemanticClassificationType.TypeDef                            

                    | (Item.TypeVar _ ), LegitTypeOccurence, _, _, _, m ->
                        add m SemanticClassificationType.TypeArgument

                    | Item.ExnCase _, LegitTypeOccurence, _, _, _, m ->
                        add m SemanticClassificationType.Exception

                    | Item.ModuleOrNamespaces (modref :: _), LegitTypeOccurence, _, _, _, m ->
                        if modref.IsNamespace then
                            add m SemanticClassificationType.Namespace
                        else
                            add m SemanticClassificationType.Module

                    | (Item.ActivePatternCase _ | Item.UnionCase _ | Item.ActivePatternResult _), _, _, _, _, m ->
                        add m SemanticClassificationType.UnionCase

                    | Item.UnionCaseField _, _, _, _, _, m ->
                        add m SemanticClassificationType.UnionCaseField

                    | Item.ILField _, _, _, _, _, m ->
                        add m SemanticClassificationType.Field

                    | Item.Event _, _, _, _, _, m ->
                        add m SemanticClassificationType.Event

                    | (Item.ArgName _ | Item.SetterArg _), _, _, _, _, m ->
                        add m SemanticClassificationType.NamedArgument

                    | Item.SetterArg _, _, _, _, _, m ->
                        add m SemanticClassificationType.Property

                    | Item.UnqualifiedType (tcref :: _), LegitTypeOccurence, _, _, _, m ->
                        if tcref.IsEnumTycon || tcref.IsILEnumTycon then
                            add m SemanticClassificationType.Enumeration
                        elif tcref.IsExceptionDecl then
                            add m SemanticClassificationType.Exception
                        elif tcref.IsFSharpDelegateTycon then
                            add m SemanticClassificationType.Delegate
                        elif tcref.IsFSharpInterfaceTycon then
                            add m SemanticClassificationType.Interface
                        elif tcref.IsFSharpStructOrEnumTycon then
                            add m SemanticClassificationType.ValueType
                        elif tcref.IsModule then
                            add m SemanticClassificationType.Module
                        elif tcref.IsNamespace then
                            add m SemanticClassificationType.Namespace
                        elif tcref.IsUnionTycon || tcref.IsRecordTycon then
                            if isStructTyconRef tcref then
                                add m SemanticClassificationType.ValueType
                            else
                                add m SemanticClassificationType.UnionCase
                        elif tcref.IsILTycon then
                            let (TILObjectReprData (_, _, tydef)) = tcref.ILTyconInfo

                            if tydef.IsInterface then
                                add m SemanticClassificationType.Interface
                            elif tydef.IsDelegate then
                                add m SemanticClassificationType.Delegate
                            elif tydef.IsEnum then
                                add m SemanticClassificationType.Enumeration
                            elif tydef.IsStruct then
                                add m SemanticClassificationType.ValueType
                            else
                                add m SemanticClassificationType.ReferenceType

                    | _, _, _, _, _, m ->
                        add m SemanticClassificationType.Plaintext)
                results.AddRange(formatSpecifierLocations |> Array.map (fun (m, _) -> struct(m, SemanticClassificationType.Printf)))
                results.ToArray()
               ) 
               (fun msg -> 
                   Trace.TraceInformation(sprintf "FCS: recovering from error in GetSemanticClassification: '%s'" msg)
                   Array.empty)<|MERGE_RESOLUTION|>--- conflicted
+++ resolved
@@ -71,17 +71,8 @@
                     | ItemOccurence.UseInAttribute
                     | ItemOccurence.Use _
                     | ItemOccurence.Binding _
-<<<<<<< HEAD
-                    | ItemOccurence.Pattern _ -> Some()
-                    | _ -> None
-
-                let (|OptionalArgumentAttribute|_|) ttype =
-                    match ttype with
-                    | TType.TType_app(tref, _, _) when tref.Stamp = g.attrib_OptionalArgumentAttribute.TyconRef.Stamp -> Some()
-=======
                     | ItemOccurence.Pattern _ 
                     | ItemOccurence.Open -> Some()
->>>>>>> 2702b33d
                     | _ -> None
 
                 let (|KeywordIntrinsicValue|_|) (vref: ValRef) =
@@ -187,28 +178,6 @@
                             add m SemanticClassificationType.Operator
                         else
                             add m SemanticClassificationType.Function
-<<<<<<< HEAD
-                    | Item.RecdField rfinfo, _, _, _, _, m when isRecdFieldMutable rfinfo ->
-                        add m SemanticClassificationType.MutableVar
-                    | Item.RecdField rfinfo, _, _, _, _, m when isFunction g rfinfo.FieldType ->
-                        add m SemanticClassificationType.Function
-                    | Item.RecdField EnumCaseFieldInfo, _, _, _, _, m ->
-                        add m SemanticClassificationType.Enumeration
-                    | Item.MethodGroup _, _, _, _, _, m ->
-                        add m SemanticClassificationType.Function
-                    // custom builders, custom operations get colored as keywords
-                    | (Item.CustomBuilder _ | Item.CustomOperation _), ItemOccurence.Use, _, _, _, m ->
-                        add m SemanticClassificationType.ComputationExpression
-                    // types get colored as types when they occur in syntactic types or custom attributes
-                    // type variables get colored as types when they occur in syntactic types custom builders, custom operations get colored as keywords
-                    | Item.Types (_, [OptionalArgumentAttribute]), LegitTypeOccurence, _, _, _, _ -> ()
-                    | Item.CtorGroup(_, [MethInfo.FSMeth(_, OptionalArgumentAttribute, _, _)]), LegitTypeOccurence, _, _, _, _ -> ()
-                    | Item.Types(_, types), LegitTypeOccurence, _, _, _, m when types |> List.exists (isInterfaceTy g) -> 
-                        add m SemanticClassificationType.Interface
-                    | Item.Types(_, types), LegitTypeOccurence, _, _, _, m when types |> List.exists (isStructTy g) -> 
-                        add m SemanticClassificationType.ValueType
-                    | Item.Types(_, TType_app(tyconRef, (TType_measure _ :: _), _) :: _), LegitTypeOccurence, _, _, _, m when isStructTyconRef tyconRef ->
-=======
 
                     | (Item.Value vref), _, _, _, _, m ->
                         if isValRefDisposable vref then
@@ -276,8 +245,7 @@
                                 add m SemanticClassificationType.Method
 
                     // Special case measures for struct types
-                    | Item.Types(_, TType_app(tyconRef, TType_measure _ :: _) :: _), LegitTypeOccurence, _, _, _, m when isStructTyconRef tyconRef ->
->>>>>>> 2702b33d
+                    | Item.Types(_, TType_app(tyconRef, (TType_measure _ :: _), _) :: _), LegitTypeOccurence, _, _, _, m when isStructTyconRef tyconRef ->
                         add m SemanticClassificationType.ValueType
 
                     | Item.Types (_, ty :: _), LegitTypeOccurence, _, _, _, m ->
