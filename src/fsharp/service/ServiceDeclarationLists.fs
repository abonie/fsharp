// Copyright (c) Microsoft Corporation.  All Rights Reserved.  See License.txt in the project root for license information.

//----------------------------------------------------------------------------
// Open up the compiler as an incremental service for parsing,
// type checking and intellisense-like environment-reporting.
//--------------------------------------------------------------------------

namespace FSharp.Compiler.EditorServices

open System.Collections.Immutable
open Internal.Utilities.Library  
open Internal.Utilities.Library.Extras
open FSharp.Compiler 
open FSharp.Compiler.AbstractIL.Diagnostics 
open FSharp.Compiler.AccessibilityLogic
open FSharp.Compiler.CodeAnalysis
open FSharp.Compiler.Diagnostics
open FSharp.Compiler.EditorServices
open FSharp.Compiler.ErrorLogger
open FSharp.Compiler.Infos
open FSharp.Compiler.InfoReader
open FSharp.Compiler.NameResolution
open FSharp.Compiler.Symbols
open FSharp.Compiler.Symbols.SymbolHelpers
open FSharp.Compiler.Syntax.PrettyNaming
open FSharp.Compiler.TcGlobals
open FSharp.Compiler.Text
open FSharp.Compiler.Text
open FSharp.Compiler.Text.Layout
open FSharp.Compiler.Text.LayoutRender
open FSharp.Compiler.Text.TaggedText
open FSharp.Compiler.TypedTree
open FSharp.Compiler.TypedTreeBasics
open FSharp.Compiler.TypedTreeOps

/// A single data tip display element
[<RequireQualifiedAccess>]
type ToolTipElementData = 
    { MainDescription:  TaggedText[]
      XmlDoc: FSharpXmlDoc
      TypeMapping: TaggedText[] list
      Remarks: TaggedText[] option
      ParamName : string option }

    static member Create(layout, xml, ?typeMapping, ?paramName, ?remarks) = 
        { MainDescription=layout; XmlDoc=xml; TypeMapping=defaultArg typeMapping []; ParamName=paramName; Remarks=remarks }

/// A single data tip display element
[<RequireQualifiedAccess>]
type ToolTipElement = 
    | None

    /// A single type, method, etc with comment. May represent a method overload group.
    | Group of elements: ToolTipElementData list

    /// An error occurred formatting this element
    | CompositionError of errorText: string

    static member Single(layout, xml, ?typeMapping, ?paramName, ?remarks) = 
        Group [ ToolTipElementData.Create(layout, xml, ?typeMapping=typeMapping, ?paramName=paramName, ?remarks=remarks) ]

/// Information for building a data tip box.
type ToolTipText = 
    /// A list of data tip elements to display.
    | ToolTipText of ToolTipElement list  

[<RequireQualifiedAccess>]
type CompletionItemKind =
    | Field
    | Property
    | Method of isExtension : bool
    | Event
    | Argument
    | CustomOperation
    | Other

type UnresolvedSymbol =
    { FullName: string
      DisplayName: string
      Namespace: string[] }

type CompletionItem =
    { ItemWithInst: ItemWithInst
      Kind: CompletionItemKind
      IsOwnMember: bool
      MinorPriority: int
      Type: TyconRef option
      Unresolved: UnresolvedSymbol option }
    member x.Item = x.ItemWithInst.Item

[<AutoOpen>]
module DeclarationListHelpers =
    let mutable ToolTipFault  = None

    /// Generate the structured tooltip for a method info
    let FormatOverloadsToList (infoReader: InfoReader) m denv (item: ItemWithInst) minfos : ToolTipElement = 
        ToolTipFault |> Option.iter (fun msg -> 
           let exn = Error((0, msg), range.Zero)
           let ph = PhasedDiagnostic.Create(exn, BuildPhase.TypeCheck)
           simulateError ph)
        
        let layouts = 
            [ for minfo in minfos -> 
                let prettyTyparInst, layout = NicePrint.prettyLayoutOfMethInfoFreeStyle infoReader m denv item.TyparInst minfo
                let xml = GetXmlCommentForMethInfoItem infoReader m item.Item minfo
                let tpsL = FormatTyparMapping denv prettyTyparInst
                let layout = toArray layout
                let tpsL = List.map toArray tpsL
                ToolTipElementData.Create(layout, xml, tpsL) ]
 
        ToolTipElement.Group layouts
        
    let CompletionItemDisplayPartialEquality g = 
        let itemComparer = ItemDisplayPartialEquality g
  
        { new IPartialEqualityComparer<CompletionItem> with
            member x.InEqualityRelation item = itemComparer.InEqualityRelation item.Item
            member x.Equals(item1, item2) = itemComparer.Equals(item1.Item, item2.Item)
            member x.GetHashCode item = itemComparer.GetHashCode(item.Item) }

    /// Remove all duplicate items
    let RemoveDuplicateCompletionItems g items =     
        if isNil items then items else
        items |> IPartialEqualityComparer.partialDistinctBy (CompletionItemDisplayPartialEquality g) 

    /// Filter types that are explicitly suppressed from the IntelliSense (such as uppercase "FSharpList", "Option", etc.)
    let RemoveExplicitlySuppressedCompletionItems (g: TcGlobals) (items: CompletionItem list) = 
        items |> List.filter (fun item -> not (IsExplicitlySuppressed g item.Item))

    // Remove items containing the same module references
    let RemoveDuplicateModuleRefs modrefs  = 
        modrefs |> IPartialEqualityComparer.partialDistinctBy 
                      { new IPartialEqualityComparer<ModuleOrNamespaceRef> with
                          member x.InEqualityRelation _ = true
                          member x.Equals(item1, item2) = (fullDisplayTextOfModRef item1 = fullDisplayTextOfModRef item2)
                          member x.GetHashCode item = hash item.Stamp  }

    let OutputFullName isListItem ppF fnF r = 
      // Only display full names in quick info, not declaration lists or method lists
      if not isListItem then 
        match ppF r with 
        | None -> emptyL
        | Some _ -> wordL (tagText (FSComp.SR.typeInfoFullName())) ^^ RightL.colon ^^ (fnF r)
      else emptyL

    let pubpathOfValRef (v: ValRef) = v.PublicPath        

    let pubpathOfTyconRef (x: TyconRef) = x.PublicPath

    /// Output the quick info information of a language item
    let rec FormatItemDescriptionToToolTipElement isListItem (infoReader: InfoReader) m denv (item: ItemWithInst) = 
        let g = infoReader.g
        let amap = infoReader.amap
        let denv = SimplerDisplayEnv denv 
        let xml = GetXmlCommentForItem infoReader m item.Item
        match item.Item with
        | Item.ImplicitOp(_, { contents = Some(TraitConstraintSln.FSMethSln(_, vref, _)) }) -> 
            // operator with solution
            FormatItemDescriptionToToolTipElement isListItem infoReader m denv { item with Item = Item.Value vref }

        | Item.Value vref | Item.CustomBuilder (_, vref) ->            
            let prettyTyparInst, resL = NicePrint.layoutQualifiedValOrMember denv infoReader item.TyparInst vref
            let remarks = OutputFullName isListItem pubpathOfValRef fullDisplayTextOfValRefAsLayout vref
            let tpsL = FormatTyparMapping denv prettyTyparInst
            let tpsL = List.map toArray tpsL
            let resL = toArray resL
            let remarks = toArray remarks
            ToolTipElement.Single(resL, xml, tpsL, remarks=remarks)

        // Union tags (constructors)
        | Item.UnionCase(ucinfo, _) -> 
            let uc = ucinfo.UnionCase 
            let rty = generalizedTyconRef g ucinfo.TyconRef
            let recd = uc.RecdFields 
            let layout = 
                wordL (tagText (FSComp.SR.typeInfoUnionCase())) ^^
                NicePrint.layoutTyconRef denv ucinfo.TyconRef ^^
                sepL (tagPunctuation ".") ^^
                wordL (tagUnionCase (DecompileOpName uc.Id.idText) |> mkNav uc.DefinitionRange) ^^
                RightL.colon ^^
                (if List.isEmpty recd then emptyL else NicePrint.layoutUnionCases denv infoReader ucinfo.TyconRef recd ^^ WordL.arrow) ^^
                NicePrint.layoutType denv rty
            let layout = toArray layout
            ToolTipElement.Single (layout, xml)

        // Active pattern tag inside the declaration (result)             
        | Item.ActivePatternResult(apinfo, ty, idx, _) ->
            let items = apinfo.ActiveTags
            let layout = 
                wordL (tagText (FSComp.SR.typeInfoActivePatternResult())) ^^
                wordL (tagActivePatternResult (List.item idx items) |> mkNav apinfo.Range) ^^
                RightL.colon ^^
                NicePrint.layoutType denv ty
            let layout = toArray layout
            ToolTipElement.Single (layout, xml)

        // Active pattern tags 
        | Item.ActivePatternCase apref -> 
            let v = apref.ActivePatternVal
            // Format the type parameters to get e.g. ('a -> 'a) rather than ('?1234 -> '?1234)
            let tau = v.TauType
            // REVIEW: use _cxs here
            let (prettyTyparInst, ptau), _cxs = PrettyTypes.PrettifyInstAndType denv.g (item.TyparInst, tau)
            let remarks = OutputFullName isListItem pubpathOfValRef fullDisplayTextOfValRefAsLayout v
            let layout =
                wordL (tagText (FSComp.SR.typeInfoActiveRecognizer())) ^^
                wordL (tagActivePatternCase apref.Name |> mkNav v.DefinitionRange) ^^
                RightL.colon ^^
                NicePrint.layoutType denv ptau

            let tpsL = FormatTyparMapping denv prettyTyparInst

            let layout = toArray layout
            let tpsL = List.map toArray tpsL
            let remarks = toArray remarks
            ToolTipElement.Single (layout, xml, tpsL, remarks=remarks)

        // F# exception names
        | Item.ExnCase ecref -> 
            let layout = NicePrint.layoutExnDef denv infoReader ecref
            let remarks = OutputFullName isListItem pubpathOfTyconRef fullDisplayTextOfExnRefAsLayout ecref
            let layout = toArray layout
            let remarks = toArray remarks
            ToolTipElement.Single (layout, xml, remarks=remarks)

        | Item.RecdField rfinfo when rfinfo.TyconRef.IsExceptionDecl ->
            let ty, _ = PrettyTypes.PrettifyType g rfinfo.FieldType
            let id = rfinfo.RecdField.Id
            let layout =
                wordL (tagText (FSComp.SR.typeInfoArgument())) ^^
                wordL (tagParameter id.idText) ^^
                RightL.colon ^^
                NicePrint.layoutType denv ty
            let layout = toArray layout
            ToolTipElement.Single (layout, xml, paramName = id.idText)

        // F# record field names
        | Item.RecdField rfinfo ->
            let rfield = rfinfo.RecdField
            let ty, _cxs = PrettyTypes.PrettifyType g rfinfo.FieldType
            let layout = 
                NicePrint.layoutTyconRef denv rfinfo.TyconRef ^^
                SepL.dot ^^
                wordL (tagRecordField (DecompileOpName rfield.Name) |> mkNav rfield.DefinitionRange) ^^
                RightL.colon ^^
                NicePrint.layoutType denv ty ^^
                (
                    match rfinfo.LiteralValue with
                    | None -> emptyL
                    | Some lit -> try WordL.equals ^^  NicePrint.layoutConst denv.g ty lit with _ -> emptyL
                )
            let layout = toArray layout
            ToolTipElement.Single (layout, xml)

        | Item.UnionCaseField (ucinfo, fieldIndex) ->
            let rfield = ucinfo.UnionCase.GetFieldByIndex(fieldIndex)
            let fieldTy, _ = PrettyTypes.PrettifyType g rfield.rfield_type
            let id = rfield.Id
            let layout =
                wordL (tagText (FSComp.SR.typeInfoArgument())) ^^
                wordL (tagParameter id.idText) ^^
                RightL.colon ^^
                NicePrint.layoutType denv fieldTy
            let layout = toArray layout
            ToolTipElement.Single (layout, xml, paramName = id.idText)

        // Not used
        | Item.NewDef id -> 
            let layout = 
                wordL (tagText (FSComp.SR.typeInfoPatternVariable())) ^^
                wordL (tagUnknownEntity id.idText)
            let layout = toArray layout
            ToolTipElement.Single (layout, xml)

        // .NET fields
        | Item.ILField finfo ->
            let layout = 
                wordL (tagText (FSComp.SR.typeInfoField())) ^^
                NicePrint.layoutType denv finfo.ApparentEnclosingAppType ^^
                SepL.dot ^^
                wordL (tagField finfo.FieldName) ^^
                RightL.colon ^^
                NicePrint.layoutType denv (finfo.FieldType(amap, m)) ^^
                (
                    match finfo.LiteralValue with
                    | None -> emptyL
                    | Some v ->
                        WordL.equals ^^
                        try NicePrint.layoutConst denv.g (finfo.FieldType(infoReader.amap, m)) (CheckExpressions.TcFieldInit m v) with _ -> emptyL
                )
            let layout = toArray layout
            ToolTipElement.Single (layout, xml)

        // .NET events
        | Item.Event einfo ->
            let rty = PropTypOfEventInfo infoReader m AccessibleFromSomewhere einfo
            let rty, _cxs = PrettyTypes.PrettifyType g rty
            let layout =
                wordL (tagText (FSComp.SR.typeInfoEvent())) ^^
                NicePrint.layoutTyconRef denv einfo.ApparentEnclosingTyconRef ^^
                SepL.dot ^^
                wordL (tagEvent einfo.EventName) ^^
                RightL.colon ^^
                NicePrint.layoutType denv rty
            let layout = toArray layout
            ToolTipElement.Single (layout, xml)

        // F# and .NET properties
        | Item.Property(_, pinfo :: _) -> 
            let layout = NicePrint.prettyLayoutOfPropInfoFreeStyle  g amap m denv pinfo
            let layout = toArray layout
            ToolTipElement.Single (layout, xml)

        // Custom operations in queries
        | Item.CustomOperation (customOpName, usageText, Some minfo) -> 

            // Build 'custom operation: where (bool)
            //        
            //        Calls QueryBuilder.Where'
            let layout = 
                wordL (tagText (FSComp.SR.typeInfoCustomOperation())) ^^
                RightL.colon ^^
                (
                    match usageText() with
                    | Some t -> wordL (tagText t)
                    | None ->
                        let argTys = ParamNameAndTypesOfUnaryCustomOperation g minfo |> List.map (fun (ParamNameAndType(_, ty)) -> ty)
                        let argTys, _ = PrettyTypes.PrettifyTypes g argTys 
                        wordL (tagMethod customOpName) ^^ sepListL SepL.space (List.map (fun ty -> LeftL.leftParen ^^ NicePrint.layoutType denv ty ^^ SepL.rightParen) argTys)
                ) ^^
                SepL.lineBreak ^^ SepL.lineBreak  ^^
                wordL (tagText (FSComp.SR.typeInfoCallsWord())) ^^
                NicePrint.layoutTyconRef denv minfo.ApparentEnclosingTyconRef ^^
                SepL.dot ^^
                wordL (tagMethod minfo.DisplayName)

            let layout = toArray layout
            ToolTipElement.Single (layout, xml)

        // F# constructors and methods
        | Item.CtorGroup(_, minfos) 
        | Item.MethodGroup(_, minfos, _) ->
            FormatOverloadsToList infoReader m denv item minfos
        
        // The 'fake' zero-argument constructors of .NET interfaces.
        // This ideally should never appear in intellisense, but we do get here in repros like:
        //     type IFoo = abstract F : int
        //     type II = IFoo  // remove 'type II = ' and quickly hover over IFoo before it gets squiggled for 'invalid use of interface type'
        // and in that case we'll just show the interface type name.
        | Item.FakeInterfaceCtor ty ->
           let ty, _ = PrettyTypes.PrettifyType g ty
           let layout = NicePrint.layoutTyconRef denv (tcrefOfAppTy g ty)
           let layout = toArray layout
           ToolTipElement.Single(layout, xml)
        
        // The 'fake' representation of constructors of .NET delegate types
        | Item.DelegateCtor delty -> 
           let delty, _cxs = PrettyTypes.PrettifyType g delty
           let (SigOfFunctionForDelegate(_, _, _, fty)) = GetSigOfFunctionForDelegate infoReader delty m AccessibleFromSomewhere
           let layout =
               NicePrint.layoutTyconRef denv (tcrefOfAppTy g delty) ^^
               LeftL.leftParen ^^
               NicePrint.layoutType denv fty ^^
               RightL.rightParen
           let layout = toArray layout
           ToolTipElement.Single(layout, xml)

        // Types.
<<<<<<< HEAD
        | Item.Types(_, ((TType_app(tcref, _, _)) :: _))
=======
        | Item.Types(_, TType_app(tcref, _) :: _)
>>>>>>> 9d4fb7d1
        | Item.UnqualifiedType (tcref :: _) -> 
            let denv = { denv with
                            // tooltips are space-constrained, so use shorter names
                            shortTypeNames = true
                            // tooltips are space-constrained, so don't include xml doc comments
                            // on types/members. The doc comments for the actual member will still
                            // be shown in the tip.
                            showDocumentation = false  }
            let layout = NicePrint.layoutTycon denv infoReader AccessibleFromSomewhere m (* width *) tcref.Deref
            let remarks = OutputFullName isListItem pubpathOfTyconRef fullDisplayTextOfTyconRefAsLayout tcref
            let layout = toArray layout
            let remarks = toArray remarks
            ToolTipElement.Single (layout, xml, remarks=remarks)

        // F# Modules and namespaces
        | Item.ModuleOrNamespaces(modref :: _ as modrefs) -> 
            //let os = StringBuilder()
            let modrefs = modrefs |> RemoveDuplicateModuleRefs
            let definiteNamespace = modrefs |> List.forall (fun modref -> modref.IsNamespace)
            let kind = 
                if definiteNamespace then FSComp.SR.typeInfoNamespace()
                elif modrefs |> List.forall (fun modref -> modref.IsModule) then FSComp.SR.typeInfoModule()
                else FSComp.SR.typeInfoNamespaceOrModule()
            
            let layout = 
                wordL (tagKeyword kind) ^^
                (if definiteNamespace then tagNamespace (fullDisplayTextOfModRef modref) else (tagModule modref.DemangledModuleOrNamespaceName)
                 |> mkNav modref.DefinitionRange
                 |> wordL)
            if not definiteNamespace then
                let namesToAdd = 
                    ([], modrefs) 
                    ||> Seq.fold (fun st modref -> 
                        match fullDisplayTextOfParentOfModRef modref with 
                        | ValueSome txt -> txt :: st 
                        | _ -> st) 
                    |> Seq.mapi (fun i x -> i, x) 
                    |> Seq.toList
                let layout =
                    layout ^^
                    (
                        if not (List.isEmpty namesToAdd) then
                            SepL.lineBreak ^^
                            List.fold ( fun s (i, txt) ->
                                s ^^
                                SepL.lineBreak ^^
                                wordL (tagText ((if i = 0 then FSComp.SR.typeInfoFromFirst else FSComp.SR.typeInfoFromNext) txt))
                            ) emptyL namesToAdd 
                        else 
                            emptyL
                    )
                let layout = toArray layout
                ToolTipElement.Single (layout, xml)
            else
                let layout = toArray layout
                ToolTipElement.Single (layout, xml)

        | Item.AnonRecdField(anon, argTys, i, _) -> 
            let argTy = argTys.[i]
            let nm = anon.SortedNames.[i]
            let argTy, _ = PrettyTypes.PrettifyType g argTy
            let layout =
                wordL (tagText (FSComp.SR.typeInfoAnonRecdField())) ^^
                wordL (tagRecordField nm) ^^
                RightL.colon ^^
                NicePrint.layoutType denv argTy
            let layout = toArray layout
            ToolTipElement.Single (layout, FSharpXmlDoc.None)
            
        // Named parameters
        | Item.ArgName (id, argTy, _) -> 
            let argTy, _ = PrettyTypes.PrettifyType g argTy
            let layout =
                wordL (tagText (FSComp.SR.typeInfoArgument())) ^^
                wordL (tagParameter id.idText) ^^
                RightL.colon ^^
                NicePrint.layoutType denv argTy
            let layout = toArray layout
            ToolTipElement.Single (layout, xml, paramName = id.idText)
            
        | Item.SetterArg (_, item) -> 
            FormatItemDescriptionToToolTipElement isListItem infoReader m denv (ItemWithNoInst item)

        |  _ -> 
            ToolTipElement.None

    /// Format the structured version of a tooltip for an item
    let FormatStructuredDescriptionOfItem isDecl infoReader m denv item = 
        ErrorScope.Protect m 
            (fun () -> FormatItemDescriptionToToolTipElement isDecl infoReader m denv item)
            (fun err -> ToolTipElement.CompositionError err)

[<Sealed>]
/// Represents one parameter for one method (or other item) in a group. 
type MethodGroupItemParameter(name: string, canonicalTypeTextForSorting: string, display: TaggedText[], isOptional: bool) = 

    /// The name of the parameter.
    member _.ParameterName = name

    /// A key that can be used for sorting the parameters, used to help sort overloads.
    member _.CanonicalTypeTextForSorting = canonicalTypeTextForSorting

    /// The text to display for the parameter including its name, its type and visual indicators of other
    /// information such as whether it is optional.
    member _.Display = display

    /// Is the parameter optional
    member _.IsOptional = isOptional

[<AutoOpen>]
module internal DescriptionListsImpl = 

    let isFunction g ty =
        let _, tau = tryDestForallTy g ty
        isFunTy g tau 
   
    let printCanonicalizedTypeName g (denv:DisplayEnv) tau =
        // get rid of F# abbreviations and such
        let strippedType = stripTyEqnsWrtErasure EraseAll g tau
        // pretend no namespaces are open
        let denv = denv.SetOpenPaths([])
        // now printing will see a .NET-like canonical representation, that is good for sorting overloads into a reasonable order (see bug 94520)
        NicePrint.stringOfTy denv strippedType

    let PrettyParamOfRecdField g denv (f: RecdField) =
        let display = NicePrint.prettyLayoutOfType denv f.FormalType
        let display = toArray display
        MethodGroupItemParameter(
          name = f.Name,
          canonicalTypeTextForSorting = printCanonicalizedTypeName g denv f.FormalType,
          // Note: the instantiation of any type parameters is currently incorporated directly into the type
          // rather than being returned separately.
          display = display,
          isOptional=false)
    
    let PrettyParamOfUnionCaseField g denv isGenerated (i: int) (f: RecdField) = 
        let initial = PrettyParamOfRecdField g denv f
        let display = 
            if isGenerated i f then 
                initial.Display 
            else 
                // TODO: in this case ucinst is ignored - it gives the instantiation of the type parameters of
                // the union type containing this case.
                let display = NicePrint.layoutOfParamData denv (ParamData(false, false, false, NotOptional, NoCallerInfo, Some f.Id, ReflectedArgInfo.None, f.FormalType)) 
                toArray display

        MethodGroupItemParameter(
          name=initial.ParameterName,
          canonicalTypeTextForSorting=initial.CanonicalTypeTextForSorting,
          display=display,
          isOptional=false)

    let ParamOfParamData g denv (ParamData(_isParamArrayArg, _isInArg, _isOutArg, optArgInfo, _callerInfo, nmOpt, _reflArgInfo, pty) as paramData) =
        let display = NicePrint.layoutOfParamData denv paramData
        let display = toArray display
        MethodGroupItemParameter(
          name = (match nmOpt with None -> "" | Some pn -> pn.idText),
          canonicalTypeTextForSorting = printCanonicalizedTypeName g denv pty,
          display = display,
          isOptional=optArgInfo.IsOptional)

    // TODO this code is similar to NicePrint.fs:formatParamDataToBuffer, refactor or figure out why different?
    let PrettyParamsOfParamDatas g denv typarInst (paramDatas:ParamData list) rty = 
        let paramInfo, paramTypes = 
            paramDatas 
            |> List.map (fun (ParamData(isParamArrayArg, _isInArg, _isOutArg, optArgInfo, _callerInfo, nmOpt, _reflArgInfo, pty)) -> 
                let isOptArg = optArgInfo.IsOptional
                match nmOpt, isOptArg, tryDestOptionTy denv.g pty with 
                // Layout an optional argument 
                | Some id, true, ptyOpt -> 
                    let nm = id.idText
                    // detect parameter type, if ptyOpt is None - this is .NET style optional argument
                    let pty = match ptyOpt with ValueSome x -> x | _ -> pty
                    (nm, isOptArg, SepL.questionMark ^^ (wordL (tagParameter nm))),  pty
                // Layout an unnamed argument 
                | None, _, _ -> 
                    ("", isOptArg, emptyL), pty
                // Layout a named argument 
                | Some id, _, _ -> 
                    let nm = id.idText
                    let prefix = 
                        if isParamArrayArg then
                            NicePrint.PrintUtilities.layoutBuiltinAttribute denv denv.g.attrib_ParamArrayAttribute ^^
                            wordL (tagParameter nm) ^^
                            RightL.colon
                            //sprintf "%s %s: " (NicePrint.PrintUtilities.layoutBuiltinAttribute denv denv.g.attrib_ParamArrayAttribute |> showL) nm 
                        else 
                            wordL (tagParameter nm) ^^
                            RightL.colon
                            //sprintf "%s: " nm
                    (nm, isOptArg, prefix), pty)
            |> List.unzip

        // Prettify everything
        let prettyTyparInst, (prettyParamTys, _prettyRetTy), (prettyParamTysL, prettyRetTyL), prettyConstraintsL = 
            NicePrint.prettyLayoutOfInstAndSig denv (typarInst, paramTypes, rty)

        // Remake the params using the prettified versions
        let prettyParams = 
          (paramInfo, prettyParamTys, prettyParamTysL) |||> List.map3 (fun (nm, isOptArg, paramPrefix) tau tyL -> 
            let display = paramPrefix ^^ tyL
            let display = toArray display
            MethodGroupItemParameter(
              name = nm,
              canonicalTypeTextForSorting = printCanonicalizedTypeName g denv tau,
              display = display,
              isOptional=isOptArg
            ))

        prettyTyparInst, prettyParams, prettyRetTyL, prettyConstraintsL

    let PrettyParamsOfTypes g denv typarInst paramTys retTy = 

        // Prettify everything
        let prettyTyparInst, (prettyParamTys, _prettyRetTy), (prettyParamTysL, prettyRetTyL), prettyConstraintsL = 
            NicePrint.prettyLayoutOfInstAndSig denv  (typarInst, paramTys, retTy) 

        // Remake the params using the prettified versions
        let parameters = 
            (prettyParamTys, prettyParamTysL)
            ||> List.map2 (fun tau tyL ->
                let display = toArray tyL
                MethodGroupItemParameter(
                    name = "",
                    canonicalTypeTextForSorting = printCanonicalizedTypeName g denv tau,
                    display =  display,
                    isOptional=false
                ))

        // Return the results
        prettyTyparInst, parameters, prettyRetTyL, prettyConstraintsL
                          

#if !NO_EXTENSIONTYPING

    /// Get the set of static parameters associated with an item
    let StaticParamsOfItem (infoReader:InfoReader) m denv item = 
        let amap = infoReader.amap
        let g = infoReader.g
        match item with
        | ItemIsWithStaticArguments m g staticParameters ->
            staticParameters 
                |> Array.map (fun sp -> 
                    let ty = Import.ImportProvidedType amap m (sp.PApply((fun x -> x.ParameterType), m))
                    let spKind = NicePrint.prettyLayoutOfType denv ty
                    let spName = sp.PUntaint((fun sp -> nonNull sp.Name), m)
                    let spOpt = sp.PUntaint((fun sp -> sp.IsOptional), m)
                    let display = (if spOpt then SepL.questionMark else emptyL) ^^ wordL (tagParameter spName) ^^ RightL.colon ^^ spKind
                    let display = toArray display
                    MethodGroupItemParameter(
                      name = spName,
                      canonicalTypeTextForSorting = showL spKind,
                      display = display,
                      //display = sprintf "%s%s: %s" (if spOpt then "?" else "") spName spKind,
                      isOptional=spOpt))
        | _ -> [| |]
#endif

    /// Get all the information about parameters and "prettify" the types by choosing nice type variable
    /// names.  This is similar to the other variations on "show me an item" code. This version is
    /// is used when presenting groups of methods (see MethodGroup).  It is possible these different
    /// versions could be better unified.
    let rec PrettyParamsAndReturnTypeOfItem (infoReader:InfoReader) m denv (item: ItemWithInst) = 
        let amap = infoReader.amap
        let g = infoReader.g
        let denv = { SimplerDisplayEnv denv with useColonForReturnType=true}
        match item.Item with
        | Item.Value vref -> 
            let getPrettyParamsOfTypes() = 
                let tau = vref.TauType
                match tryDestFunTy denv.g tau with
                | ValueSome(arg, rtau) ->
                    let args = tryDestRefTupleTy denv.g arg 
                    let _prettyTyparInst, prettyParams, prettyRetTyL, _prettyConstraintsL = PrettyParamsOfTypes g denv item.TyparInst args rtau
                    // FUTURE: prettyTyparInst is the pretty version of the known instantiations of type parameters in the output. It could be returned
                    // for display as part of the method group
                    prettyParams, prettyRetTyL
                | _ -> 
                    let _prettyTyparInst, prettyTyL = NicePrint.prettyLayoutOfUncurriedSig denv item.TyparInst [] tau
                    [], prettyTyL

            match vref.ValReprInfo with
            | None -> 
                // ValReprInfo = None i.e. in let bindings defined in types or in local functions
                // in this case use old approach and return only information about types
                getPrettyParamsOfTypes ()

            | Some valRefInfo ->
                // ValReprInfo will exist for top-level syntactic functions
                // per spec: binding is considered to define a syntactic function if it is either a function or its immediate right-hand-side is a anonymous function
                let _, argInfos,  lastRetTy, _ = GetTopValTypeInFSharpForm  g valRefInfo vref.Type m
                match argInfos with
                | [] -> 
                    // handles cases like 'let foo = List.map'
                    getPrettyParamsOfTypes() 
                | firstCurriedArgInfo :: _ ->
                    // result 'paramDatas' collection corresponds to the first argument of curried function
                    // i.e. let func (a : int) (b : int) = a + b
                    // paramDatas will contain information about a and retTy will be: int -> int
                    // This is good enough as we don't provide ways to display info for the second curried argument
                    let firstCurriedParamDatas = 
                        firstCurriedArgInfo
                        |> List.map ParamNameAndType.FromArgInfo
                        |> List.map (fun (ParamNameAndType(nmOpt, pty)) -> ParamData(false, false, false, NotOptional, NoCallerInfo, nmOpt, ReflectedArgInfo.None, pty))

                    // Adjust the return type so it only strips the first argument
                    let curriedRetTy = 
                        match tryDestFunTy denv.g vref.TauType with
                        | ValueSome(_, rtau) -> rtau
                        | _ -> lastRetTy

                    let _prettyTyparInst, prettyFirstCurriedParams, prettyCurriedRetTyL, prettyConstraintsL = PrettyParamsOfParamDatas g denv item.TyparInst firstCurriedParamDatas curriedRetTy
                    
                    let prettyCurriedRetTyL = prettyCurriedRetTyL ^^ SepL.space ^^ prettyConstraintsL

                    prettyFirstCurriedParams, prettyCurriedRetTyL

        | Item.UnionCase(ucinfo, _)   -> 
            let prettyParams = 
                match ucinfo.UnionCase.RecdFields with
                | [f] -> [PrettyParamOfUnionCaseField g denv NicePrint.isGeneratedUnionCaseField -1 f]
                | fs -> fs |> List.mapi (PrettyParamOfUnionCaseField g denv NicePrint.isGeneratedUnionCaseField)
            let rty = generalizedTyconRef g ucinfo.TyconRef
            let rtyL = NicePrint.layoutType denv rty
            prettyParams, rtyL

        | Item.ActivePatternCase(apref)   -> 
            let v = apref.ActivePatternVal 
            let tau = v.TauType
            let args, resTy = stripFunTy denv.g tau 

            let apinfo = Option.get (TryGetActivePatternInfo v)
            let aparity = apinfo.Names.Length
            
            let rty = if aparity <= 1 then resTy else (argsOfAppTy g resTy).[apref.CaseIndex]

            let _prettyTyparInst, prettyParams, prettyRetTyL, _prettyConstraintsL = PrettyParamsOfTypes g denv item.TyparInst args rty
            // FUTURE: prettyTyparInst is the pretty version of the known instantiations of type parameters in the output. It could be returned
            // for display as part of the method group
            prettyParams, prettyRetTyL

        | Item.ExnCase ecref -> 
            let prettyParams = ecref |> recdFieldsOfExnDefRef |> List.mapi (PrettyParamOfUnionCaseField g denv NicePrint.isGeneratedExceptionField) 
            let _prettyTyparInst, prettyRetTyL = NicePrint.prettyLayoutOfUncurriedSig denv item.TyparInst [] g.exn_ty
            prettyParams, prettyRetTyL

        | Item.RecdField rfinfo ->
            let _prettyTyparInst, prettyRetTyL = NicePrint.prettyLayoutOfUncurriedSig denv item.TyparInst [] rfinfo.FieldType
            [], prettyRetTyL

        | Item.AnonRecdField(_anonInfo, tys, i, _) ->
            let _prettyTyparInst, prettyRetTyL = NicePrint.prettyLayoutOfUncurriedSig denv item.TyparInst [] tys.[i]
            [], prettyRetTyL

        | Item.ILField finfo ->
            let _prettyTyparInst, prettyRetTyL = NicePrint.prettyLayoutOfUncurriedSig denv item.TyparInst [] (finfo.FieldType(amap, m))
            [], prettyRetTyL

        | Item.Event einfo ->
            let _prettyTyparInst, prettyRetTyL = NicePrint.prettyLayoutOfUncurriedSig denv item.TyparInst [] (PropTypOfEventInfo infoReader m AccessibleFromSomewhere einfo)
            [], prettyRetTyL

        | Item.Property(_, pinfo :: _) -> 
            let paramDatas = pinfo.GetParamDatas(amap, m)
            let rty = pinfo.GetPropertyType(amap, m) 

            let _prettyTyparInst, prettyParams, prettyRetTyL, _prettyConstraintsL = PrettyParamsOfParamDatas g denv item.TyparInst paramDatas rty
            // FUTURE: prettyTyparInst is the pretty version of the known instantiations of type parameters in the output. It could be returned
            // for display as part of the method group
            prettyParams, prettyRetTyL

        | Item.CtorGroup(_, minfo :: _) 
        | Item.MethodGroup(_, minfo :: _, _) -> 
            let paramDatas = minfo.GetParamDatas(amap, m, minfo.FormalMethodInst) |> List.head
            let rty = minfo.GetFSharpReturnTy(amap, m, minfo.FormalMethodInst)
            let _prettyTyparInst, prettyParams, prettyRetTyL, _prettyConstraintsL = PrettyParamsOfParamDatas g denv item.TyparInst paramDatas rty
            // FUTURE: prettyTyparInst is the pretty version of the known instantiations of type parameters in the output. It could be returned
            // for display as part of the method group
            prettyParams, prettyRetTyL

        | Item.CustomBuilder (_, vref) -> 
            PrettyParamsAndReturnTypeOfItem infoReader m denv { item with Item = Item.Value vref }

        | Item.TypeVar _ -> 
            [], emptyL

        | Item.CustomOperation (_, usageText, Some minfo) -> 
            match usageText() with 
            | None -> 
                let argNamesAndTys = ParamNameAndTypesOfUnaryCustomOperation g minfo 
                let argTys, _ = PrettyTypes.PrettifyTypes g (argNamesAndTys |> List.map (fun (ParamNameAndType(_, ty)) -> ty))
                let paramDatas = (argNamesAndTys, argTys) ||> List.map2 (fun (ParamNameAndType(nmOpt, _)) argTy -> ParamData(false, false, false, NotOptional, NoCallerInfo, nmOpt, ReflectedArgInfo.None, argTy))
                let rty = minfo.GetFSharpReturnTy(amap, m, minfo.FormalMethodInst)
                let _prettyTyparInst, prettyParams, prettyRetTyL, _prettyConstraintsL = PrettyParamsOfParamDatas g denv item.TyparInst paramDatas rty

                // FUTURE: prettyTyparInst is the pretty version of the known instantiations of type parameters in the output. It could be returned
                // for display as part of the method group
                prettyParams, prettyRetTyL

            | Some _ -> 
                let rty = minfo.GetFSharpReturnTy(amap, m, minfo.FormalMethodInst)
                let _prettyTyparInst, prettyRetTyL = NicePrint.prettyLayoutOfUncurriedSig denv item.TyparInst [] rty
                [], prettyRetTyL  // no parameter data available for binary operators like 'zip', 'join' and 'groupJoin' since they use bespoke syntax 

        | Item.FakeInterfaceCtor ty -> 
            let _prettyTyparInst, prettyRetTyL = NicePrint.prettyLayoutOfUncurriedSig denv item.TyparInst [] ty
            [], prettyRetTyL

        | Item.DelegateCtor delty -> 
            let (SigOfFunctionForDelegate(_, _, _, fty)) = GetSigOfFunctionForDelegate infoReader delty m AccessibleFromSomewhere

            // No need to pass more generic type information in here since the instanitations have already been applied
            let _prettyTyparInst, prettyParams, prettyRetTyL, _prettyConstraintsL = PrettyParamsOfParamDatas g denv item.TyparInst [ParamData(false, false, false, NotOptional, NoCallerInfo, None, ReflectedArgInfo.None, fty)] delty

            // FUTURE: prettyTyparInst is the pretty version of the known instantiations of type parameters in the output. It could be returned
            // for display as part of the method group
            prettyParams, prettyRetTyL

        |  _ -> 
            [], emptyL


    /// Compute the index of the VS glyph shown with an item in the Intellisense menu
    let GlyphOfItem(denv, item) : FSharpGlyph = 
         /// Find the glyph for the given representation.    
         let reprToGlyph repr = 
            match repr with
            | TFSharpObjectRepr om -> 
                match om.fsobjmodel_kind with 
                | TTyconClass -> FSharpGlyph.Class
                | TTyconInterface -> FSharpGlyph.Interface
                | TTyconStruct -> FSharpGlyph.Struct
                | TTyconDelegate _ -> FSharpGlyph.Delegate
                | TTyconEnum _ -> FSharpGlyph.Enum
            | TRecdRepr _ -> FSharpGlyph.Type
            | TUnionRepr _ -> FSharpGlyph.Union
            | TILObjectRepr (TILObjectReprData (_, _, td)) -> 
                if td.IsClass        then FSharpGlyph.Class
                elif td.IsStruct     then FSharpGlyph.Struct
                elif td.IsInterface  then FSharpGlyph.Interface
                elif td.IsEnum       then FSharpGlyph.Enum
                else                      FSharpGlyph.Delegate
            | TAsmRepr _ -> FSharpGlyph.Typedef
            | TMeasureableRepr _-> FSharpGlyph.Typedef 
#if !NO_EXTENSIONTYPING
            | TProvidedTypeExtensionPoint _-> FSharpGlyph.Typedef 
            | TProvidedNamespaceExtensionPoint  _-> FSharpGlyph.Typedef  
#endif
            | TNoRepr -> FSharpGlyph.Class  
         
         /// Find the glyph for the given type representation.
         let typeToGlyph ty = 
            match tryTcrefOfAppTy denv.g ty with
            | ValueSome tcref -> tcref.TypeReprInfo |> reprToGlyph
            | _ ->
                if isStructTupleTy denv.g ty then FSharpGlyph.Struct
                elif isRefTupleTy denv.g ty then FSharpGlyph.Class
                elif isFunction denv.g ty then FSharpGlyph.Delegate
                elif isTyparTy denv.g ty then FSharpGlyph.Struct
                else FSharpGlyph.Typedef
            
         // This may explore assemblies that are not in the reference set,
         // e.g. for type abbreviations to types not in the reference set. 
         // In this case just use GlyphMajor.Class.
         protectAssemblyExploration FSharpGlyph.Class (fun () ->
            match item with 
            | Item.Value(vref) | Item.CustomBuilder (_, vref) -> 
                  if isFunction denv.g vref.Type then FSharpGlyph.Method
                  elif vref.LiteralValue.IsSome then FSharpGlyph.Constant
                  else FSharpGlyph.Variable
            | Item.Types(_, ty :: _) -> typeToGlyph (stripTyEqns denv.g ty)    
            | Item.UnionCase _
            | Item.ActivePatternCase _ -> FSharpGlyph.EnumMember   
            | Item.ExnCase _ -> FSharpGlyph.Exception   
            | Item.AnonRecdField _ -> FSharpGlyph.Field
            | Item.RecdField _ -> FSharpGlyph.Field
            | Item.UnionCaseField _ -> FSharpGlyph.Field
            | Item.ILField _ -> FSharpGlyph.Field
            | Item.Event _ -> FSharpGlyph.Event   
            | Item.Property _ -> FSharpGlyph.Property   
            | Item.CtorGroup _ 
            | Item.DelegateCtor _ 
            | Item.FakeInterfaceCtor _
            | Item.CustomOperation _ -> FSharpGlyph.Method
            | Item.MethodGroup (_, minfos, _) when minfos |> List.forall (fun minfo -> minfo.IsExtensionMember) -> FSharpGlyph.ExtensionMethod
            | Item.MethodGroup _ -> FSharpGlyph.Method
            | Item.TypeVar _ 
            | Item.Types _  -> FSharpGlyph.Class
            | Item.UnqualifiedType (tcref :: _) -> 
                if tcref.IsEnumTycon || tcref.IsILEnumTycon then FSharpGlyph.Enum
                elif tcref.IsExceptionDecl then FSharpGlyph.Exception
                elif tcref.IsFSharpDelegateTycon then FSharpGlyph.Delegate
                elif tcref.IsFSharpInterfaceTycon then FSharpGlyph.Interface
                elif tcref.IsFSharpStructOrEnumTycon then FSharpGlyph.Struct
                elif tcref.IsModule then FSharpGlyph.Module
                elif tcref.IsNamespace then FSharpGlyph.NameSpace
                elif tcref.IsUnionTycon then FSharpGlyph.Union
                elif tcref.IsILTycon then 
                    let (TILObjectReprData (_, _, tydef)) = tcref.ILTyconInfo
                    if tydef.IsInterface then FSharpGlyph.Interface
                    elif tydef.IsDelegate then FSharpGlyph.Delegate
                    elif tydef.IsEnum then FSharpGlyph.Enum
                    elif tydef.IsStruct then FSharpGlyph.Struct
                    else FSharpGlyph.Class
                else FSharpGlyph.Class
            | Item.ModuleOrNamespaces(modref :: _) -> 
                  if modref.IsNamespace then FSharpGlyph.NameSpace else FSharpGlyph.Module
            | Item.ArgName _ -> FSharpGlyph.Variable
            | Item.SetterArg _ -> FSharpGlyph.Variable
            | _ -> FSharpGlyph.Error)


    /// Get rid of groups of overloads an replace them with single items.
    /// (This looks like it is doing the a similar thing as FlattenItems, this code 
    /// duplication could potentially be removed)
    let AnotherFlattenItems g m item =
        match item with 
        | Item.CtorGroup(nm, cinfos) -> List.map (fun minfo -> Item.CtorGroup(nm, [minfo])) cinfos 
        | Item.FakeInterfaceCtor _
        | Item.DelegateCtor _ -> [item]
        | Item.NewDef _ 
        | Item.ILField _ -> []
        | Item.Event _ -> []
        | Item.RecdField(rfinfo) -> 
            if isFunction g rfinfo.FieldType then [item] else []
        | Item.Value v -> 
            if isFunction g v.Type then [item] else []
        | Item.UnionCase(ucr, _) -> 
            if not ucr.UnionCase.IsNullary then [item] else []
        | Item.ExnCase(ecr) -> 
            if isNil (recdFieldsOfExnDefRef ecr) then [] else [item]
        | Item.Property(_, pinfos) -> 
            let pinfo = List.head pinfos 
            if pinfo.IsIndexer then [item] else []
#if !NO_EXTENSIONTYPING
        | ItemIsWithStaticArguments m g _ -> 
            // we pretend that provided-types-with-static-args are method-like in order to get ParamInfo for them
            [item] 
#endif
        | Item.MethodGroup(nm, minfos, orig) -> minfos |> List.map (fun minfo -> Item.MethodGroup(nm, [minfo], orig)) 
        | Item.CustomOperation(_name, _helpText, _minfo) -> [item]
        | Item.TypeVar _ -> []
        | Item.CustomBuilder _ -> []
        | _ -> []


/// An intellisense declaration
[<Sealed>]
type DeclarationListItem(name: string, nameInCode: string, fullName: string, glyph: FSharpGlyph, info, accessibility: FSharpAccessibility,
                               kind: CompletionItemKind, isOwnMember: bool, priority: int, isResolved: bool, namespaceToOpen: string option) =
    member _.Name = name

    member _.NameInCode = nameInCode

    member _.Description = 
        match info with
        | Choice1Of2 (items: CompletionItem list, infoReader, m, denv) -> 
            ToolTipText(items |> List.map (fun x -> FormatStructuredDescriptionOfItem true infoReader m denv x.ItemWithInst))
        | Choice2Of2 result -> 
            result

    member _.Glyph = glyph 

    member _.Accessibility = accessibility

    member _.Kind = kind

    member _.IsOwnMember = isOwnMember

    member _.MinorPriority = priority

    member _.FullName = fullName

    member _.IsResolved = isResolved

    member _.NamespaceToOpen = namespaceToOpen

/// A table of declarations for Intellisense completion 
[<Sealed>]
type DeclarationListInfo(declarations: DeclarationListItem[], isForType: bool, isError: bool) = 
    static let fsharpNamespace = [|"Microsoft"; "FSharp"|]

    member _.Items = declarations

    member _.IsForType = isForType

    member _.IsError = isError

    // Make a 'Declarations' object for a set of selected items
    static member Create(infoReader:InfoReader, m: range, denv, getAccessibility: Item -> FSharpAccessibility, items: CompletionItem list, currentNamespace: string[] option, isAttributeApplicationContext: bool) = 
        let g = infoReader.g
        let isForType = items |> List.exists (fun x -> x.Type.IsSome)
        let items = items |> RemoveExplicitlySuppressedCompletionItems g
        
        let tyconRefOptEq tref1 tref2 =
            match tref1, tref2 with
            | Some tref1, tref2 -> tyconRefEq g tref1 tref2
            | _ -> false

        // Adjust items priority. Sort by name. For things with the same name,
        //     - show types with fewer generic parameters first
        //     - show types before over other related items - they usually have very useful XmlDocs 
        let _, _, items = 
            items 
            |> List.map (fun x ->
                match x.Item with
<<<<<<< HEAD
                | Item.Types (_, (TType_app(tcref, _, _) :: _)) -> { x with MinorPriority = 1 + tcref.TyparsNoRange.Length }
=======
                | Item.Types (_, TType_app(tcref, _) :: _) -> { x with MinorPriority = 1 + tcref.TyparsNoRange.Length }
>>>>>>> 9d4fb7d1
                // Put delegate ctors after types, sorted by #typars. RemoveDuplicateItems will remove FakeInterfaceCtor and DelegateCtor if an earlier type is also reported with this name
                | Item.FakeInterfaceCtor (TType_app(tcref,_,_)) 
                | Item.DelegateCtor (TType_app(tcref,_,_)) -> { x with MinorPriority = 1000 + tcref.TyparsNoRange.Length }
                // Put type ctors after types, sorted by #typars. RemoveDuplicateItems will remove DefaultStructCtors if a type is also reported with this name
                | Item.CtorGroup (_, cinfo :: _) -> { x with MinorPriority = 1000 + 10 * cinfo.DeclaringTyconRef.TyparsNoRange.Length }
                | Item.MethodGroup(_, minfo :: _, _) -> { x with IsOwnMember = tyconRefOptEq x.Type minfo.DeclaringTyconRef }
                | Item.Property(_, pinfo :: _) -> { x with IsOwnMember = tyconRefOptEq x.Type pinfo.DeclaringTyconRef }
                | Item.ILField finfo -> { x with IsOwnMember = tyconRefOptEq x.Type finfo.DeclaringTyconRef }
                | _ -> x)
            |> List.sortBy (fun x -> x.MinorPriority)
            |> List.fold (fun (prevRealPrior, prevNormalizedPrior, acc) x ->
                if x.MinorPriority = prevRealPrior then
                    prevRealPrior, prevNormalizedPrior, x :: acc
                else
                    let normalizedPrior = prevNormalizedPrior + 1
                    x.MinorPriority, normalizedPrior, { x with MinorPriority = normalizedPrior } :: acc
                ) (0, 0, [])

        if verbose then dprintf "service.ml: mkDecls: %d found groups after filtering\n" (List.length items); 

        // Group by full name for unresolved items and by display name for resolved ones.
        let items = 
            items
            |> List.rev
            // Prefer items from file check results to ones from referenced assemblies via GetAssemblyContent ("all entities")
            |> List.sortBy (fun x -> x.Unresolved.IsSome) 
            // Remove all duplicates. We've put the types first, so this removes the DelegateCtor and DefaultStructCtor's.
            |> RemoveDuplicateCompletionItems g
            |> List.groupBy (fun x ->
                match x.Unresolved with
                | Some u -> 
                    match u.Namespace with
                    | [||] -> u.DisplayName
                    | ns -> (ns |> String.concat ".") + "." + u.DisplayName
                | None -> x.Item.DisplayName)
            |> List.map (fun (_, items) -> 
                let item = items.Head
                let name = 
                    match item.Unresolved with
                    | Some u -> u.DisplayName
                    | None -> item.Item.DisplayName
                name, items)

        // Filter out operators, active patterns (as values) and the empty list
        let items = 
            // Check whether this item looks like an operator.
            let isOperatorItem name (items: CompletionItem list) =
                match items with
                | [item] ->
                    match item.Item with
                    | Item.Value _ | Item.MethodGroup _ | Item.UnionCase _ -> IsOperatorName name
                    | _ -> false
                | _ -> false              

            let isActivePatternItem (items: CompletionItem list) =
                match items with
                | [item] ->
                    match item.Item with
                    | Item.Value vref -> IsActivePatternName vref.CoreDisplayName
                    | _ -> false
                | _ -> false

            items |> List.filter (fun (displayName, items) -> 
                not (isOperatorItem displayName items) && 
                not (displayName = "[]") && // list shows up as a Type and a UnionCase, only such entity with a symbolic name, but want to filter out of intellisense
                not (isActivePatternItem items))

        let decls = 
            items 
            |> List.map (fun (displayName, itemsWithSameFullName) -> 
                match itemsWithSameFullName with
                | [] -> failwith "Unexpected empty bag"
                | _ ->
                    let items =
                        match itemsWithSameFullName |> List.partition (fun x -> x.Unresolved.IsNone) with
                        | [], unresolved -> unresolved
                        // if there are resolvable items, throw out unresolved to prevent duplicates like `Set` and `FSharp.Collections.Set`.
                        | resolved, _ -> resolved 
                    
                    let item = items.Head
                    let glyph = GlyphOfItem(denv, item.Item)

                    let name, nameInCode =
                        if displayName.StartsWithOrdinal("( ") && displayName.EndsWithOrdinal(" )") then
                            let cleanName = displayName.[2..displayName.Length - 3]
                            cleanName,
                            if IsOperatorName displayName then cleanName else "``" + cleanName + "``"
                        else 
                            displayName,
                            match item.Unresolved with
                            | Some _ -> displayName
                            | None -> Lexhelp.Keywords.QuoteIdentifierIfNeeded displayName

                    let isAttributeItem = lazy (IsAttribute infoReader item.Item)

                    let cutAttributeSuffix (name: string) =
                        if isAttributeApplicationContext && name <> "Attribute" && name.EndsWithOrdinal("Attribute") && isAttributeItem.Value then
                            name.[0..name.Length - "Attribute".Length - 1]
                        else name

                    let name = cutAttributeSuffix name
                    let nameInCode = cutAttributeSuffix nameInCode
                    
                    let fullName = 
                        match item.Unresolved with
                        | Some x -> x.FullName
                        | None -> FullNameOfItem g item.Item
                    
                    let namespaceToOpen = 
                        item.Unresolved 
                        |> Option.map (fun x -> x.Namespace)
                        |> Option.bind (fun ns ->
                            if ns |> Array.startsWith fsharpNamespace then None
                            else Some ns)
                        |> Option.map (fun ns ->
                            match currentNamespace with
                            | Some currentNs ->
                               if ns |> Array.startsWith currentNs then
                                 ns.[currentNs.Length..]
                               else ns
                            | None -> ns)
                        |> Option.bind (function
                            | [||] -> None
                            | ns -> Some (System.String.Join(".", ns)))

                    DeclarationListItem(
                        name, nameInCode, fullName, glyph, Choice1Of2 (items, infoReader, m, denv), getAccessibility item.Item,
                        item.Kind, item.IsOwnMember, item.MinorPriority, item.Unresolved.IsNone, namespaceToOpen))

        new DeclarationListInfo(Array.ofList decls, isForType, false)
    
    static member Error message = 
        new DeclarationListInfo(
                [| DeclarationListItem("<Note>", "<Note>", "<Note>", FSharpGlyph.Error, Choice2Of2 (ToolTipText [ToolTipElement.CompositionError message]),
                                             FSharpAccessibility(taccessPublic), CompletionItemKind.Other, false, 0, false, None) |], false, true)
    
    static member Empty = DeclarationListInfo([| |], false, false)



/// Represents one method (or other item) in a method group. The item may represent either a method or 
/// a single, non-overloaded item such as union case or a named function value.
// Note: instances of this type do not hold any references to any compiler resources.
[<Sealed; NoEquality; NoComparison>]
type MethodGroupItem(description: ToolTipText, xmlDoc: FSharpXmlDoc,
                           returnType: TaggedText[], parameters: MethodGroupItemParameter[],
                           hasParameters: bool, hasParamArrayArg: bool, staticParameters: MethodGroupItemParameter[]) = 

    /// The description representation for the method (or other item)
    member _.Description = description

    /// The documentation for the item
    member _.XmlDoc = xmlDoc

    /// The return type text for the method (or other item)
    member _.ReturnTypeText = returnType

    /// The parameters of the method in the overload set
    member _.Parameters = parameters

    /// Does the method support an arguments list?  This is always true except for static type instantiations like TP<42, "foo">.
    member _.HasParameters = hasParameters

    /// Does the method support a params list arg?
    member _.HasParamArrayArg = hasParamArrayArg

    /// Does the type name or method support a static arguments list, like TP<42, "foo"> or conn.CreateCommand<42, "foo">(arg1, arg2)?
    member _.StaticParameters = staticParameters


/// A table of methods for Intellisense completion
//
// Note: this type does not hold any strong references to any compiler resources, nor does evaluating any of the properties execute any
// code on the compiler thread.  
[<Sealed>]
type MethodGroup( name: string, unsortedMethods: MethodGroupItem[] ) = 
    // BUG 413009 : [ParameterInfo] takes about 3 seconds to move from one overload parameter to another
    // cache allows to avoid recomputing parameterinfo for the same item
#if !FX_NO_WEAKTABLE
    static let methodOverloadsCache = System.Runtime.CompilerServices.ConditionalWeakTable<ItemWithInst, MethodGroupItem[]>()
#endif

    let methods = 
        unsortedMethods 
        // Methods with zero arguments show up here as taking a single argument of type 'unit'.  Patch them now to appear as having zero arguments.
        |> Array.map (fun meth -> 
            let parms = meth.Parameters
            if parms.Length = 1 && parms.[0].CanonicalTypeTextForSorting="Microsoft.FSharp.Core.Unit" then 
                MethodGroupItem(meth.Description, meth.XmlDoc, meth.ReturnTypeText, [||], true, meth.HasParamArrayArg, meth.StaticParameters) 
            else 
                meth)
        // Fix the order of methods, to be stable for unit testing.
        |> Array.sortBy (fun meth -> 
            let parms = meth.Parameters
            parms.Length, (parms |> Array.map (fun p -> p.CanonicalTypeTextForSorting)))

    member _.MethodName = name

    member _.Methods = methods

    static member Create (infoReader: InfoReader, m, denv, items:ItemWithInst list) = 
        let g = infoReader.g
        if isNil items then new MethodGroup("", [| |]) else
        let name = items.Head.Item.DisplayName 

        let methods = 
          [| for item in items do 
#if !FX_NO_WEAKTABLE
               match methodOverloadsCache.TryGetValue item with
               | true, res -> yield! res
               | false, _ ->
#endif
                let flatItems = AnotherFlattenItems g  m item.Item

                let methods = 
                    flatItems |> Array.ofList |> Array.map (fun flatItem -> 
                        let prettyParams, prettyRetTyL = 
                            ErrorScope.Protect m 
                                (fun () -> PrettyParamsAndReturnTypeOfItem infoReader m denv  { item with Item = flatItem })
                                (fun err -> [], wordL (tagText err))
                            
                        let description = ToolTipText [FormatStructuredDescriptionOfItem true infoReader m denv { item with Item = flatItem }]

                        let hasParamArrayArg = 
                            match flatItem with 
                            | Item.CtorGroup(_, [meth]) 
                            | Item.MethodGroup(_, [meth], _) -> meth.HasParamArrayArg(infoReader.amap, m, meth.FormalMethodInst) 
                            | _ -> false

                        let hasStaticParameters = 
                            match flatItem with 
#if !NO_EXTENSIONTYPING
                            | ItemIsProvidedTypeWithStaticArguments m g _ -> false 
#endif
                            | _ -> true

                        let prettyRetTyL = toArray prettyRetTyL
                        MethodGroupItem(
                          description = description,
                          returnType = prettyRetTyL,
                          xmlDoc = GetXmlCommentForItem infoReader m flatItem,
                          parameters = (prettyParams |> Array.ofList),
                          hasParameters = hasStaticParameters,
                          hasParamArrayArg = hasParamArrayArg,
#if !NO_EXTENSIONTYPING
                          staticParameters = StaticParamsOfItem infoReader m denv flatItem
#else
                          staticParameters = [| |]
#endif
                        ))
#if !FX_NO_WEAKTABLE
                methodOverloadsCache.Add(item, methods)
#endif
                yield! methods 
           |]

        new MethodGroup(name, methods)


<|MERGE_RESOLUTION|>--- conflicted
+++ resolved
@@ -366,11 +366,7 @@
            ToolTipElement.Single(layout, xml)
 
         // Types.
-<<<<<<< HEAD
-        | Item.Types(_, ((TType_app(tcref, _, _)) :: _))
-=======
-        | Item.Types(_, TType_app(tcref, _) :: _)
->>>>>>> 9d4fb7d1
+        | Item.Types(_, TType_app(tcref, _, _) :: _)
         | Item.UnqualifiedType (tcref :: _) -> 
             let denv = { denv with
                             // tooltips are space-constrained, so use shorter names
@@ -977,11 +973,7 @@
             items 
             |> List.map (fun x ->
                 match x.Item with
-<<<<<<< HEAD
-                | Item.Types (_, (TType_app(tcref, _, _) :: _)) -> { x with MinorPriority = 1 + tcref.TyparsNoRange.Length }
-=======
-                | Item.Types (_, TType_app(tcref, _) :: _) -> { x with MinorPriority = 1 + tcref.TyparsNoRange.Length }
->>>>>>> 9d4fb7d1
+                | Item.Types (_, TType_app(tcref, _, _) :: _) -> { x with MinorPriority = 1 + tcref.TyparsNoRange.Length }
                 // Put delegate ctors after types, sorted by #typars. RemoveDuplicateItems will remove FakeInterfaceCtor and DelegateCtor if an earlier type is also reported with this name
                 | Item.FakeInterfaceCtor (TType_app(tcref,_,_)) 
                 | Item.DelegateCtor (TType_app(tcref,_,_)) -> { x with MinorPriority = 1000 + tcref.TyparsNoRange.Length }
