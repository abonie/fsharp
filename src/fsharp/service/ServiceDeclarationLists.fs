// Copyright (c) Microsoft Corporation.  All Rights Reserved.  See License.txt in the project root for license information.

//----------------------------------------------------------------------------
// Open up the compiler as an incremental service for parsing,
// type checking and intellisense-like environment-reporting.
//--------------------------------------------------------------------------

namespace FSharp.Compiler.SourceCodeServices

open FSharp.Compiler 
open FSharp.Compiler.AbstractIL.IL 
open FSharp.Compiler.AbstractIL.Internal.Library  
open FSharp.Compiler.AbstractIL.Diagnostics 
open FSharp.Compiler.AccessibilityLogic
open FSharp.Compiler.ErrorLogger
open FSharp.Compiler.Layout
open FSharp.Compiler.Layout.TaggedTextOps
open FSharp.Compiler.Lib
open FSharp.Compiler.PrettyNaming
open FSharp.Compiler.Range
open FSharp.Compiler.Tast
open FSharp.Compiler.Tastops
open FSharp.Compiler.Infos
open FSharp.Compiler.NameResolution
open FSharp.Compiler.InfoReader

[<AutoOpen>]
module EnvMisc3 =
    /// dataTipSpinWaitTime limits how long we block the UI thread while a tooltip pops up next to a selected item in an IntelliSense completion list.
    /// This time appears to be somewhat amortized by the time it takes the VS completion UI to actually bring up the tooltip after selecting an item in the first place.
    let dataTipSpinWaitTime = GetEnvInteger "FCS_ToolTipSpinWaitTime" 5000


[<Sealed>]
/// Represents one parameter for one method (or other item) in a group. 
type FSharpMethodGroupItemParameter(name: string, canonicalTypeTextForSorting: string, display: layout, isOptional: bool) = 

    /// The name of the parameter.
    member __.ParameterName = name

    /// A key that can be used for sorting the parameters, used to help sort overloads.
    member __.CanonicalTypeTextForSorting = canonicalTypeTextForSorting

    /// The structured representation for the parameter including its name, its type and visual indicators of other
    /// information such as whether it is optional.
    member __.StructuredDisplay = display

    /// The text to display for the parameter including its name, its type and visual indicators of other
    /// information such as whether it is optional.
    member __.Display = showL display

    /// Is the parameter optional
    member __.IsOptional = isOptional

[<AutoOpen>]
module internal DescriptionListsImpl = 

    let isFunction g ty =
        let _, tau = tryDestForallTy g ty
        isFunTy g tau 
   
    let printCanonicalizedTypeName g (denv:DisplayEnv) tau =
        // get rid of F# abbreviations and such
        let strippedType = stripTyEqnsWrtErasure EraseAll g tau
        // pretend no namespaces are open
        let denv = denv.SetOpenPaths([])
        // now printing will see a .NET-like canonical representation, that is good for sorting overloads into a reasonable order (see bug 94520)
        NicePrint.stringOfTy denv strippedType

    let PrettyParamOfRecdField g denv (f: RecdField) =
        FSharpMethodGroupItemParameter(
          name = f.Name,
          canonicalTypeTextForSorting = printCanonicalizedTypeName g denv f.FormalType,
          // Note: the instantiation of any type parameters is currently incorporated directly into the type
          // rather than being returned separately.
          display = NicePrint.prettyLayoutOfType denv f.FormalType,
          isOptional=false)
    
    let PrettyParamOfUnionCaseField g denv isGenerated (i: int) (f: RecdField) = 
        let initial = PrettyParamOfRecdField g denv f
        let display = 
            if isGenerated i f then 
                initial.StructuredDisplay 
            else 
                // TODO: in this case ucinst is ignored - it gives the instantiation of the type parameters of
                // the union type containing this case.
                NicePrint.layoutOfParamData denv (ParamData(false, false, false, NotOptional, NoCallerInfo, Some f.Id, ReflectedArgInfo.None, f.FormalType)) 
        FSharpMethodGroupItemParameter(
          name=initial.ParameterName,
          canonicalTypeTextForSorting=initial.CanonicalTypeTextForSorting,
          display=display,
          isOptional=false)

    let ParamOfParamData g denv (ParamData(_isParamArrayArg, _isInArg, _isOutArg, optArgInfo, _callerInfo, nmOpt, _reflArgInfo, pty) as paramData) =
        FSharpMethodGroupItemParameter(
          name = (match nmOpt with None -> "" | Some pn -> pn.idText),
          canonicalTypeTextForSorting = printCanonicalizedTypeName g denv pty,
          display = NicePrint.layoutOfParamData denv paramData,
          isOptional=optArgInfo.IsOptional)

    // TODO this code is similar to NicePrint.fs:formatParamDataToBuffer, refactor or figure out why different?
    let PrettyParamsOfParamDatas g denv typarInst (paramDatas:ParamData list) rty = 
        let paramInfo, paramTypes = 
            paramDatas 
            |> List.map (fun (ParamData(isParamArrayArg, _isInArg, _isOutArg, optArgInfo, _callerInfo, nmOpt, _reflArgInfo, pty)) -> 
                let isOptArg = optArgInfo.IsOptional
                match nmOpt, isOptArg, tryDestOptionTy denv.g pty with 
                // Layout an optional argument 
                | Some id, true, ptyOpt -> 
                    let nm = id.idText
                    // detect parameter type, if ptyOpt is None - this is .NET style optional argument
                    let pty = match ptyOpt with ValueSome x -> x | _ -> pty
                    (nm, isOptArg, SepL.questionMark ^^ (wordL (TaggedTextOps.tagParameter nm))),  pty
                // Layout an unnamed argument 
                | None, _, _ -> 
                    ("", isOptArg, emptyL), pty
                // Layout a named argument 
                | Some id, _, _ -> 
                    let nm = id.idText
                    let prefix = 
                        if isParamArrayArg then
                            NicePrint.PrintUtilities.layoutBuiltinAttribute denv denv.g.attrib_ParamArrayAttribute ^^
                            wordL (TaggedTextOps.tagParameter nm) ^^
                            RightL.colon
                            //sprintf "%s %s: " (NicePrint.PrintUtilities.layoutBuiltinAttribute denv denv.g.attrib_ParamArrayAttribute |> showL) nm 
                        else 
                            wordL (TaggedTextOps.tagParameter nm) ^^
                            RightL.colon
                            //sprintf "%s: " nm
                    (nm, isOptArg, prefix), pty)
            |> List.unzip

        // Prettify everything
        let prettyTyparInst, (prettyParamTys, _prettyRetTy), (prettyParamTysL, prettyRetTyL), prettyConstraintsL = 
            NicePrint.prettyLayoutOfInstAndSig denv (typarInst, paramTypes, rty)

        // Remake the params using the prettified versions
        let prettyParams = 
          (paramInfo, prettyParamTys, prettyParamTysL) |||> List.map3 (fun (nm, isOptArg, paramPrefix) tau tyL -> 
            FSharpMethodGroupItemParameter(
              name = nm,
              canonicalTypeTextForSorting = printCanonicalizedTypeName g denv tau,
              display = paramPrefix ^^ tyL,
              isOptional=isOptArg
            ))

        prettyTyparInst, prettyParams, prettyRetTyL, prettyConstraintsL

    let PrettyParamsOfTypes g denv typarInst paramTys retTy = 

        // Prettify everything
        let prettyTyparInst, (prettyParamTys, _prettyRetTy), (prettyParamTysL, prettyRetTyL), prettyConstraintsL = 
            NicePrint.prettyLayoutOfInstAndSig denv  (typarInst, paramTys, retTy) 

        // Remake the params using the prettified versions
        let parameters = 
            (prettyParamTys, prettyParamTysL) 
            ||> List.zip 
            |> List.map (fun (tau, tyL) -> 
                FSharpMethodGroupItemParameter(
                    name = "",
                    canonicalTypeTextForSorting = printCanonicalizedTypeName g denv tau,
                    display =  tyL,
                    isOptional=false
                ))

        // Return the results
        prettyTyparInst, parameters, prettyRetTyL, prettyConstraintsL
                          

#if !NO_EXTENSIONTYPING

    /// Get the set of static parameters associated with an item
    let StaticParamsOfItem (infoReader:InfoReader) m denv item = 
        let amap = infoReader.amap
        let g = infoReader.g
        match item with
        | SymbolHelpers.ItemIsWithStaticArguments m g staticParameters ->
            staticParameters 
                |> Array.map (fun sp -> 
                    let ty = Import.ImportProvidedType amap m (sp.PApply((fun x -> x.ParameterType), m))
                    let spKind = NicePrint.prettyLayoutOfType denv ty
                    let spName = sp.PUntaint((fun sp -> sp.Name), m)
                    let spOpt = sp.PUntaint((fun sp -> sp.IsOptional), m)
                    FSharpMethodGroupItemParameter(
                      name = spName,
                      canonicalTypeTextForSorting = showL spKind,
                      display = (if spOpt then SepL.questionMark else emptyL) ^^ wordL (TaggedTextOps.tagParameter spName) ^^ RightL.colon ^^ spKind,
                      //display = sprintf "%s%s: %s" (if spOpt then "?" else "") spName spKind,
                      isOptional=spOpt))
        | _ -> [| |]
#endif

    /// Get all the information about parameters and "prettify" the types by choosing nice type variable
    /// names.  This is similar to the other variations on "show me an item" code. This version is
    /// is used when presenting groups of methods (see FSharpMethodGroup).  It is possible these different
    /// versions could be better unified.
    let rec PrettyParamsAndReturnTypeOfItem (infoReader:InfoReader) m denv (item: ItemWithInst) = 
        let amap = infoReader.amap
        let g = infoReader.g
        let denv = { SymbolHelpers.SimplerDisplayEnv denv with useColonForReturnType=true}
        match item.Item with
        | Item.Value vref -> 
            let getPrettyParamsOfTypes() = 
                let tau = vref.TauType
                match tryDestFunTy denv.g tau with
                | ValueSome(arg, rtau) ->
                    let args = tryDestRefTupleTy denv.g arg 
                    let _prettyTyparInst, prettyParams, prettyRetTyL, _prettyConstraintsL = PrettyParamsOfTypes g denv item.TyparInst args rtau
                    // FUTURE: prettyTyparInst is the pretty version of the known instantiations of type parameters in the output. It could be returned
                    // for display as part of the method group
                    prettyParams, prettyRetTyL
                | _ -> 
                    let _prettyTyparInst, prettyTyL = NicePrint.prettyLayoutOfUncurriedSig denv item.TyparInst [] tau
                    [], prettyTyL

            match vref.ValReprInfo with
            | None -> 
                // ValReprInfo = None i.e. in let bindings defined in types or in local functions
                // in this case use old approach and return only information about types
                getPrettyParamsOfTypes ()

            | Some valRefInfo ->
                // ValReprInfo will exist for top-level syntactic functions
                // per spec: binding is considered to define a syntactic function if it is either a function or its immediate right-hand-side is a anonymous function
                let (_, argInfos,  lastRetTy, _) = GetTopValTypeInFSharpForm  g valRefInfo vref.Type m
                match argInfos with
                | [] -> 
                    // handles cases like 'let foo = List.map'
                    getPrettyParamsOfTypes() 
                | firstCurriedArgInfo::_ ->
                    // result 'paramDatas' collection corresponds to the first argument of curried function
                    // i.e. let func (a : int) (b : int) = a + b
                    // paramDatas will contain information about a and retTy will be: int -> int
                    // This is good enough as we don't provide ways to display info for the second curried argument
                    let firstCurriedParamDatas = 
                        firstCurriedArgInfo
                        |> List.map ParamNameAndType.FromArgInfo
                        |> List.map (fun (ParamNameAndType(nmOpt, pty)) -> ParamData(false, false, false, NotOptional, NoCallerInfo, nmOpt, ReflectedArgInfo.None, pty))

                    // Adjust the return type so it only strips the first argument
                    let curriedRetTy = 
                        match tryDestFunTy denv.g vref.TauType with
                        | ValueSome(_, rtau) -> rtau
                        | _ -> lastRetTy

                    let _prettyTyparInst, prettyFirstCurriedParams, prettyCurriedRetTyL, prettyConstraintsL = PrettyParamsOfParamDatas g denv item.TyparInst firstCurriedParamDatas curriedRetTy
                    
                    let prettyCurriedRetTyL = prettyCurriedRetTyL ^^ SepL.space ^^ prettyConstraintsL

                    prettyFirstCurriedParams, prettyCurriedRetTyL

        | Item.UnionCase(ucinfo, _)   -> 
            let prettyParams = 
                match ucinfo.UnionCase.RecdFields with
                | [f] -> [PrettyParamOfUnionCaseField g denv NicePrint.isGeneratedUnionCaseField -1 f]
                | fs -> fs |> List.mapi (PrettyParamOfUnionCaseField g denv NicePrint.isGeneratedUnionCaseField)
            let rty = generalizedTyconRef ucinfo.TyconRef
            let rtyL = NicePrint.layoutType denv rty
            prettyParams, rtyL

        | Item.ActivePatternCase(apref)   -> 
            let v = apref.ActivePatternVal 
            let tau = v.TauType
            let args, resTy = stripFunTy denv.g tau 

            let apinfo = Option.get (TryGetActivePatternInfo v)
            let aparity = apinfo.Names.Length
            
            let rty = if aparity <= 1 then resTy else (argsOfAppTy g resTy).[apref.CaseIndex]

            let _prettyTyparInst, prettyParams, prettyRetTyL, _prettyConstraintsL = PrettyParamsOfTypes g denv item.TyparInst args rty
            // FUTURE: prettyTyparInst is the pretty version of the known instantiations of type parameters in the output. It could be returned
            // for display as part of the method group
            prettyParams, prettyRetTyL

        | Item.ExnCase ecref -> 
            let prettyParams = ecref |> recdFieldsOfExnDefRef |> List.mapi (PrettyParamOfUnionCaseField g denv NicePrint.isGeneratedExceptionField) 
            let _prettyTyparInst, prettyRetTyL = NicePrint.prettyLayoutOfUncurriedSig denv item.TyparInst [] g.exn_ty
            prettyParams, prettyRetTyL

        | Item.RecdField rfinfo ->
            let _prettyTyparInst, prettyRetTyL = NicePrint.prettyLayoutOfUncurriedSig denv item.TyparInst [] rfinfo.FieldType
            [], prettyRetTyL

        | Item.AnonRecdField(_anonInfo, tys, i, _) ->
            let _prettyTyparInst, prettyRetTyL = NicePrint.prettyLayoutOfUncurriedSig denv item.TyparInst [] tys.[i]
            [], prettyRetTyL

        | Item.ILField finfo ->
            let _prettyTyparInst, prettyRetTyL = NicePrint.prettyLayoutOfUncurriedSig denv item.TyparInst [] (finfo.FieldType(amap, m))
            [], prettyRetTyL

        | Item.Event einfo ->
            let _prettyTyparInst, prettyRetTyL = NicePrint.prettyLayoutOfUncurriedSig denv item.TyparInst [] (PropTypOfEventInfo infoReader m AccessibleFromSomewhere einfo)
            [], prettyRetTyL

        | Item.Property(_, pinfo :: _) -> 
            let paramDatas = pinfo.GetParamDatas(amap, m)
            let rty = pinfo.GetPropertyType(amap, m) 

            let _prettyTyparInst, prettyParams, prettyRetTyL, _prettyConstraintsL = PrettyParamsOfParamDatas g denv item.TyparInst paramDatas rty
            // FUTURE: prettyTyparInst is the pretty version of the known instantiations of type parameters in the output. It could be returned
            // for display as part of the method group
            prettyParams, prettyRetTyL

        | Item.CtorGroup(_, (minfo :: _)) 
        | Item.MethodGroup(_, (minfo :: _), _) -> 
            let paramDatas = minfo.GetParamDatas(amap, m, minfo.FormalMethodInst) |> List.head
            let rty = minfo.GetFSharpReturnTy(amap, m, minfo.FormalMethodInst)
            let _prettyTyparInst, prettyParams, prettyRetTyL, _prettyConstraintsL = PrettyParamsOfParamDatas g denv item.TyparInst paramDatas rty
            // FUTURE: prettyTyparInst is the pretty version of the known instantiations of type parameters in the output. It could be returned
            // for display as part of the method group
            prettyParams, prettyRetTyL

        | Item.CustomBuilder (_, vref) -> 
            PrettyParamsAndReturnTypeOfItem infoReader m denv { item with Item = Item.Value vref }

        | Item.TypeVar _ -> 
            [], emptyL

        | Item.CustomOperation (_, usageText, Some minfo) -> 
            match usageText() with 
            | None -> 
                let argNamesAndTys = SymbolHelpers.ParamNameAndTypesOfUnaryCustomOperation g minfo 
                let argTys, _ = PrettyTypes.PrettifyTypes g (argNamesAndTys |> List.map (fun (ParamNameAndType(_, ty)) -> ty))
                let paramDatas = (argNamesAndTys, argTys) ||> List.map2 (fun (ParamNameAndType(nmOpt, _)) argTy -> ParamData(false, false, false, NotOptional, NoCallerInfo, nmOpt, ReflectedArgInfo.None, argTy))
                let rty = minfo.GetFSharpReturnTy(amap, m, minfo.FormalMethodInst)
                let _prettyTyparInst, prettyParams, prettyRetTyL, _prettyConstraintsL = PrettyParamsOfParamDatas g denv item.TyparInst paramDatas rty

                // FUTURE: prettyTyparInst is the pretty version of the known instantiations of type parameters in the output. It could be returned
                // for display as part of the method group
                prettyParams, prettyRetTyL

            | Some _ -> 
                let rty = minfo.GetFSharpReturnTy(amap, m, minfo.FormalMethodInst)
                let _prettyTyparInst, prettyRetTyL = NicePrint.prettyLayoutOfUncurriedSig denv item.TyparInst [] rty
                [], prettyRetTyL  // no parameter data available for binary operators like 'zip', 'join' and 'groupJoin' since they use bespoke syntax 

        | Item.FakeInterfaceCtor ty -> 
            let _prettyTyparInst, prettyRetTyL = NicePrint.prettyLayoutOfUncurriedSig denv item.TyparInst [] ty
            [], prettyRetTyL

        | Item.DelegateCtor delty -> 
            let (SigOfFunctionForDelegate(_, _, _, fty)) = GetSigOfFunctionForDelegate infoReader delty m AccessibleFromSomewhere

            // No need to pass more generic type information in here since the instanitations have already been applied
            let _prettyTyparInst, prettyParams, prettyRetTyL, _prettyConstraintsL = PrettyParamsOfParamDatas g denv item.TyparInst [ParamData(false, false, false, NotOptional, NoCallerInfo, None, ReflectedArgInfo.None, fty)] delty

            // FUTURE: prettyTyparInst is the pretty version of the known instantiations of type parameters in the output. It could be returned
            // for display as part of the method group
            prettyParams, prettyRetTyL

        |  _ -> 
            [], emptyL


    /// Compute the index of the VS glyph shown with an item in the Intellisense menu
    let GlyphOfItem(denv, item) : FSharpGlyph = 
         /// Find the glyph for the given representation.    
         let reprToGlyph repr = 
            match repr with
            | TFSharpObjectRepr om -> 
                match om.fsobjmodel_kind with 
                | TTyconClass -> FSharpGlyph.Class
                | TTyconInterface -> FSharpGlyph.Interface
                | TTyconStruct -> FSharpGlyph.Struct
                | TTyconDelegate _ -> FSharpGlyph.Delegate
                | TTyconEnum _ -> FSharpGlyph.Enum
            | TRecdRepr _ -> FSharpGlyph.Type
            | TUnionRepr _ -> FSharpGlyph.Union
            | TILObjectRepr (TILObjectReprData (_, _, td)) -> 
                if td.IsClass        then FSharpGlyph.Class
                elif td.IsStruct     then FSharpGlyph.Struct
                elif td.IsInterface  then FSharpGlyph.Interface
                elif td.IsEnum       then FSharpGlyph.Enum
                else                      FSharpGlyph.Delegate
            | TAsmRepr _ -> FSharpGlyph.Typedef
            | TMeasureableRepr _-> FSharpGlyph.Typedef 
#if !NO_EXTENSIONTYPING
            | TProvidedTypeExtensionPoint _-> FSharpGlyph.Typedef 
            | TProvidedNamespaceExtensionPoint  _-> FSharpGlyph.Typedef  
#endif
            | TNoRepr -> FSharpGlyph.Class  
         
         /// Find the glyph for the given type representation.
         let typeToGlyph ty = 
            match tryDestAppTy denv.g ty with
            | ValueSome tcref -> tcref.TypeReprInfo |> reprToGlyph
            | _ ->
                if isStructTupleTy denv.g ty then FSharpGlyph.Struct
                elif isRefTupleTy denv.g ty then FSharpGlyph.Class
                elif isFunction denv.g ty then FSharpGlyph.Delegate
                elif isTyparTy denv.g ty then FSharpGlyph.Struct
                else FSharpGlyph.Typedef
            
         // This may explore assemblies that are not in the reference set,
         // e.g. for type abbreviations to types not in the reference set. 
         // In this case just use GlyphMajor.Class.
         protectAssemblyExploration FSharpGlyph.Class (fun () ->
            match item with 
            | Item.Value(vref) | Item.CustomBuilder (_, vref) -> 
                  if isFunction denv.g vref.Type then FSharpGlyph.Method
                  elif vref.LiteralValue.IsSome then FSharpGlyph.Constant
                  else FSharpGlyph.Variable
            | Item.Types(_, ty::_) -> typeToGlyph (stripTyEqns denv.g ty)    
            | Item.UnionCase _
            | Item.ActivePatternCase _ -> FSharpGlyph.EnumMember   
            | Item.ExnCase _ -> FSharpGlyph.Exception   
            | Item.AnonRecdField _ -> FSharpGlyph.Field
            | Item.RecdField _ -> FSharpGlyph.Field
            | Item.ILField _ -> FSharpGlyph.Field
            | Item.Event _ -> FSharpGlyph.Event   
            | Item.Property _ -> FSharpGlyph.Property   
            | Item.CtorGroup _ 
            | Item.DelegateCtor _ 
            | Item.FakeInterfaceCtor _
            | Item.CustomOperation _ -> FSharpGlyph.Method
            | Item.MethodGroup (_, minfos, _) when minfos |> List.forall (fun minfo -> minfo.IsExtensionMember) -> FSharpGlyph.ExtensionMethod
            | Item.MethodGroup _ -> FSharpGlyph.Method
            | Item.TypeVar _ 
            | Item.Types _  -> FSharpGlyph.Class
            | Item.UnqualifiedType (tcref :: _) -> 
                if tcref.IsEnumTycon || tcref.IsILEnumTycon then FSharpGlyph.Enum
                elif tcref.IsExceptionDecl then FSharpGlyph.Exception
                elif tcref.IsFSharpDelegateTycon then FSharpGlyph.Delegate
                elif tcref.IsFSharpInterfaceTycon then FSharpGlyph.Interface
                elif tcref.IsFSharpStructOrEnumTycon then FSharpGlyph.Struct
                elif tcref.IsModule then FSharpGlyph.Module
                elif tcref.IsNamespace then FSharpGlyph.NameSpace
                elif tcref.IsUnionTycon then FSharpGlyph.Union
                elif tcref.IsILTycon then 
                    let (TILObjectReprData (_, _, tydef)) = tcref.ILTyconInfo
                    if tydef.IsInterface then FSharpGlyph.Interface
                    elif tydef.IsDelegate then FSharpGlyph.Delegate
                    elif tydef.IsEnum then FSharpGlyph.Enum
                    elif tydef.IsStruct then FSharpGlyph.Struct
                    else FSharpGlyph.Class
                else FSharpGlyph.Class
            | Item.ModuleOrNamespaces(modref::_) -> 
                  if modref.IsNamespace then FSharpGlyph.NameSpace else FSharpGlyph.Module
            | Item.ArgName _ -> FSharpGlyph.Variable
            | Item.SetterArg _ -> FSharpGlyph.Variable
            | _ -> FSharpGlyph.Error)


    /// Get rid of groups of overloads an replace them with single items.
    /// (This looks like it is doing the a similar thing as FlattenItems, this code 
    /// duplication could potentially be removed)
    let AnotherFlattenItems g m item =
        match item with 
        | Item.CtorGroup(nm, cinfos) -> List.map (fun minfo -> Item.CtorGroup(nm, [minfo])) cinfos 
        | Item.FakeInterfaceCtor _
        | Item.DelegateCtor _ -> [item]
        | Item.NewDef _ 
        | Item.ILField _ -> []
        | Item.Event _ -> []
        | Item.RecdField(rfinfo) -> 
            if isFunction g rfinfo.FieldType then [item] else []
        | Item.Value v -> 
            if isFunction g v.Type then [item] else []
        | Item.UnionCase(ucr, _) -> 
            if not ucr.UnionCase.IsNullary then [item] else []
        | Item.ExnCase(ecr) -> 
            if isNil (recdFieldsOfExnDefRef ecr) then [] else [item]
        | Item.Property(_, pinfos) -> 
            let pinfo = List.head pinfos 
            if pinfo.IsIndexer then [item] else []
#if !NO_EXTENSIONTYPING
        | SymbolHelpers.ItemIsWithStaticArguments m g _ -> 
            // we pretend that provided-types-with-static-args are method-like in order to get ParamInfo for them
            [item] 
#endif
        | Item.MethodGroup(nm, minfos, orig) -> minfos |> List.map (fun minfo -> Item.MethodGroup(nm, [minfo], orig)) 
        | Item.CustomOperation(_name, _helpText, _minfo) -> [item]
        | Item.TypeVar _ -> []
        | Item.CustomBuilder _ -> []
        | _ -> []


/// An intellisense declaration
[<Sealed>]
type FSharpDeclarationListItem(name: string, nameInCode: string, fullName: string, glyph: FSharpGlyph, info, accessibility: FSharpAccessibility option,
                               kind: CompletionItemKind, isOwnMember: bool, priority: int, isResolved: bool, namespaceToOpen: string option) =

    let mutable descriptionTextHolder: FSharpToolTipText<_> option = None
    let mutable task = null

    member __.Name = name
    member __.NameInCode = nameInCode

    member __.StructuredDescriptionTextAsync = 
        let userOpName = "ToolTip"
        match info with
        | Choice1Of2 (items: CompletionItem list, infoReader, m, denv, reactor:IReactorOperations, checkAlive) -> 
            // reactor causes the lambda to execute on the background compiler thread, through the Reactor
            reactor.EnqueueAndAwaitOpAsync (userOpName, "StructuredDescriptionTextAsync", name, fun ctok -> 
                RequireCompilationThread ctok
                // This is where we do some work which may touch TAST data structures owned by the IncrementalBuilder - infoReader, item etc. 
                // It is written to be robust to a disposal of an IncrementalBuilder, in which case it will just return the empty string. 
                // It is best to think of this as a "weak reference" to the IncrementalBuilder, i.e. this code is written to be robust to its
                // disposal. Yes, you are right to scratch your head here, but this is ok.
                cancellable.Return(
                    if checkAlive() then 
                        FSharpToolTipText(items |> List.map (fun x -> SymbolHelpers.FormatStructuredDescriptionOfItem true infoReader m denv x.ItemWithInst))
                    else 
                        FSharpToolTipText [ FSharpStructuredToolTipElement.Single(wordL (tagText (FSComp.SR.descriptionUnavailable())), FSharpXmlDoc.None) ]))
            | Choice2Of2 result -> 
                async.Return result

    member decl.DescriptionTextAsync = 
        decl.StructuredDescriptionTextAsync
        |> Tooltips.Map Tooltips.ToFSharpToolTipText

    member decl.StructuredDescriptionText = 
      ErrorScope.Protect Range.range0 
       (fun () -> 
        match descriptionTextHolder with
        | Some descriptionText -> descriptionText
        | None ->
            match info with
            | Choice1Of2 _ -> 
                // The dataTipSpinWaitTime limits how long we block the UI thread while a tooltip pops up next to a selected item in an IntelliSense completion list.
                // This time appears to be somewhat amortized by the time it takes the VS completion UI to actually bring up the tooltip after selecting an item in the first place.
                if isNull task then
                    // kick off the actual (non-cooperative) work
                    task <- System.Threading.Tasks.Task.Factory.StartNew(fun() -> 
                        let text = decl.StructuredDescriptionTextAsync |> Async.RunSynchronously
                        descriptionTextHolder <- Some text) 

                // The dataTipSpinWaitTime limits how long we block the UI thread while a tooltip pops up next to a selected item in an IntelliSense completion list.
                // This time appears to be somewhat amortized by the time it takes the VS completion UI to actually bring up the tooltip after selecting an item in the first place.
                task.Wait EnvMisc3.dataTipSpinWaitTime  |> ignore
                match descriptionTextHolder with 
                | Some text -> text
                | None -> FSharpToolTipText [ FSharpStructuredToolTipElement.Single(wordL (tagText (FSComp.SR.loadingDescription())), FSharpXmlDoc.None) ]

            | Choice2Of2 result -> 
                result
       )
       (fun err -> FSharpToolTipText [FSharpStructuredToolTipElement.CompositionError err])
    member decl.DescriptionText = decl.StructuredDescriptionText |> Tooltips.ToFSharpToolTipText
    member __.Glyph = glyph 
    member __.Accessibility = accessibility
    member __.Kind = kind
    member __.IsOwnMember = isOwnMember
    member __.MinorPriority = priority
    member __.FullName = fullName
    member __.IsResolved = isResolved
    member __.NamespaceToOpen = namespaceToOpen

/// A table of declarations for Intellisense completion 
[<Sealed>]
type FSharpDeclarationListInfo(declarations: FSharpDeclarationListItem[], isForType: bool, isError: bool) = 
    static let fsharpNamespace = [|"Microsoft"; "FSharp"|]

    member __.Items = declarations
    member __.IsForType = isForType
    member __.IsError = isError

    // Make a 'Declarations' object for a set of selected items
    static member Create(infoReader:InfoReader, m, denv, getAccessibility, items: CompletionItem list, reactor, currentNamespaceOrModule: string[] option, isAttributeApplicationContext: bool, checkAlive) = 
        let g = infoReader.g
        let isForType = items |> List.exists (fun x -> x.Type.IsSome)
        let items = items |> SymbolHelpers.RemoveExplicitlySuppressedCompletionItems g
        
        let tyconRefOptEq tref1 tref2 =
            match tref1, tref2 with
            | Some tref1, tref2 -> tyconRefEq g tref1 tref2
            | _ -> false

        // Adjust items priority. Sort by name. For things with the same name,
        //     - show types with fewer generic parameters first
        //     - show types before over other related items - they usually have very useful XmlDocs 
        let _, _, items = 
            items 
            |> List.map (fun x ->
                match x.Item with
                | Item.Types (_, (TType_app(tcref, _) :: _)) -> { x with MinorPriority = 1 + tcref.TyparsNoRange.Length }
                // Put delegate ctors after types, sorted by #typars. RemoveDuplicateItems will remove FakeInterfaceCtor and DelegateCtor if an earlier type is also reported with this name
                | Item.FakeInterfaceCtor (TType_app(tcref, _)) 
                | Item.DelegateCtor (TType_app(tcref, _)) -> { x with MinorPriority = 1000 + tcref.TyparsNoRange.Length }
                // Put type ctors after types, sorted by #typars. RemoveDuplicateItems will remove DefaultStructCtors if a type is also reported with this name
                | Item.CtorGroup (_, (cinfo :: _)) -> { x with MinorPriority = 1000 + 10 * cinfo.DeclaringTyconRef.TyparsNoRange.Length }
                | Item.MethodGroup(_, minfo :: _, _) -> { x with IsOwnMember = tyconRefOptEq x.Type minfo.DeclaringTyconRef }
                | Item.Property(_, pinfo :: _) -> { x with IsOwnMember = tyconRefOptEq x.Type pinfo.DeclaringTyconRef }
                | Item.ILField finfo -> { x with IsOwnMember = tyconRefOptEq x.Type finfo.DeclaringTyconRef }
                | _ -> x)
            |> List.sortBy (fun x -> x.MinorPriority)
            |> List.fold (fun (prevRealPrior, prevNormalizedPrior, acc) x ->
                if x.MinorPriority = prevRealPrior then
                    prevRealPrior, prevNormalizedPrior, x :: acc
                else
                    let normalizedPrior = prevNormalizedPrior + 1
                    x.MinorPriority, normalizedPrior, { x with MinorPriority = normalizedPrior } :: acc
                ) (0, 0, [])

        if verbose then dprintf "service.ml: mkDecls: %d found groups after filtering\n" (List.length items); 

        // Group by full name for unresolved items and by display name for resolved ones.
        let items = 
            items
            |> List.rev
            // Prefer items from file check results to ones from referenced assemblies via GetAssemblyContent ("all entities")
            |> List.sortBy (fun x -> x.Unresolved.IsSome) 
            // Remove all duplicates. We've put the types first, so this removes the DelegateCtor and DefaultStructCtor's.
            |> SymbolHelpers.RemoveDuplicateCompletionItems g
            |> List.groupBy (fun x ->
                match x.Unresolved with
                | Some u -> 
                    match u.Namespace with
                    | [||] -> u.DisplayName
                    | ns -> (ns |> String.concat ".") + "." + u.DisplayName
                | None -> x.Item.DisplayName)
            |> List.map (fun (_, items) -> 
                let item = items.Head
                let name = 
                    match item.Unresolved with
                    | Some u -> u.DisplayName
                    | None -> item.Item.DisplayName
                name, items)

        // Filter out operators, active patterns (as values) and the empty list
        let items = 
            // Check whether this item looks like an operator.
            let isOperatorItem(name, items: CompletionItem list) = 
                match items |> List.map (fun x -> x.Item) with
                | [Item.Value _ | Item.MethodGroup _ | Item.UnionCase _] -> IsOperatorName name
                | _ -> false              
            
            let isActivePatternItem (items: CompletionItem list) =
                match items |> List.map (fun x -> x.Item) with
                | [Item.Value vref] -> IsActivePatternName vref.CompiledName
                | _ -> false
            
            items |> List.filter (fun (displayName, items) -> 
                not (isOperatorItem(displayName, items)) && 
                not (displayName = "[]") && // list shows up as a Type and a UnionCase, only such entity with a symbolic name, but want to filter out of intellisense
                not (isActivePatternItem items))
                    
        let decls = 
            items 
            |> List.map (fun (displayName, itemsWithSameFullName) -> 
                match itemsWithSameFullName with
                | [] -> failwith "Unexpected empty bag"
                | _ ->
                    let items =
                        match itemsWithSameFullName |> List.partition (fun x -> x.Unresolved.IsNone) with
                        | [], unresolved -> unresolved
                        // if there are resolvable items, throw out unresolved to prevent duplicates like `Set` and `FSharp.Collections.Set`.
                        | resolved, _ -> resolved 
                    
                    let item = items.Head
                    let glyph = GlyphOfItem(denv, item.Item)

                    let name, nameInCode =
                        if displayName.StartsWithOrdinal("( ") && displayName.EndsWithOrdinal(" )") then
                            let cleanName = displayName.[2..displayName.Length - 3]
                            cleanName,
                            if IsOperatorName displayName then cleanName else "``" + cleanName + "``"
                        else 
                            displayName,
                            match item.Unresolved with
                            | Some _ -> displayName
                            | None -> Lexhelp.Keywords.QuoteIdentifierIfNeeded displayName

                    let isAttributeItem = lazy (SymbolHelpers.IsAttribute infoReader item.Item)

                    let cutAttributeSuffix (name: string) =
                        if isAttributeApplicationContext && name <> "Attribute" && name.EndsWithOrdinal("Attribute") && isAttributeItem.Value then
                            name.[0..name.Length - "Attribute".Length - 1]
                        else name

                    let name = cutAttributeSuffix name
                    let nameInCode = cutAttributeSuffix nameInCode
                    
                    let fullName = 
                        match item.Unresolved with
                        | Some x -> x.FullName
                        | None -> SymbolHelpers.FullNameOfItem g item.Item
                    
                    let namespaceToOpen = 
                        item.Unresolved 
                        |> Option.map (fun x -> x.Namespace)
                        |> Option.bind (fun ns ->
                            if ns |> Array.startsWith fsharpNamespace then None
                            else Some ns)
                        |> Option.map (fun ns ->
                            match currentNamespaceOrModule with
                            | Some currentNs ->
                               if ns |> Array.startsWith currentNs then
                                 ns.[currentNs.Length..]
                               else ns
                            | None -> ns)
                        |> Option.bind (function
                            | [||] -> None
                            | ns -> Some (System.String.Join(".", ns)))

                    FSharpDeclarationListItem(
                        name, nameInCode, fullName, glyph, Choice1Of2 (items, infoReader, m, denv, reactor, checkAlive), getAccessibility item.Item,
                        item.Kind, item.IsOwnMember, item.MinorPriority, item.Unresolved.IsNone, namespaceToOpen))

        new FSharpDeclarationListInfo(Array.ofList decls, isForType, false)
    
    static member Error msg = 
        new FSharpDeclarationListInfo(
                [| FSharpDeclarationListItem("<Note>", "<Note>", "<Note>", FSharpGlyph.Error, Choice2Of2 (FSharpToolTipText [FSharpStructuredToolTipElement.CompositionError msg]),
                                             None, CompletionItemKind.Other, false, 0, false, None) |], false, true)
    
    static member Empty = FSharpDeclarationListInfo([| |], false, false)



/// Represents one method (or other item) in a method group. The item may represent either a method or 
/// a single, non-overloaded item such as union case or a named function value.
// Note: instances of this type do not hold any references to any compiler resources.
[<Sealed; NoEquality; NoComparison>]
<<<<<<< HEAD
type FSharpMethodGroupItem(description: FSharpToolTipText<layout>, xmlDoc: FSharpXmlDoc, 
                           returnType: layout, parameters: FSharpMethodGroupItemParameter[], 
=======
type FSharpMethodGroupItem(description: FSharpToolTipText<layout>, xmlDoc: FSharpXmlDoc,
                           returnType: layout, parameters: FSharpMethodGroupItemParameter[],
>>>>>>> 88d18d99
                           hasParameters: bool, hasParamArrayArg: bool, staticParameters: FSharpMethodGroupItemParameter[]) = 

    /// The structured description representation for the method (or other item)
    member __.StructuredDescription = description

    /// The formatted description text for the method (or other item)
    member __.Description = Tooltips.ToFSharpToolTipText description

    /// The documentation for the item
    member __.XmlDoc = xmlDoc

    /// The The structured description representation for the method (or other item)
    member __.StructuredReturnTypeText = returnType

    /// The formatted type text for the method (or other item)
    member __.ReturnTypeText = showL returnType

    /// The parameters of the method in the overload set
    member __.Parameters = parameters

    /// Does the method support an arguments list?  This is always true except for static type instantiations like TP<42, "foo">.
    member __.HasParameters = hasParameters

    /// Does the method support a params list arg?
    member __.HasParamArrayArg = hasParamArrayArg

    /// Does the type name or method support a static arguments list, like TP<42, "foo"> or conn.CreateCommand<42, "foo">(arg1, arg2)?
    member __.StaticParameters = staticParameters


/// A table of methods for Intellisense completion
//
// Note: this type does not hold any strong references to any compiler resources, nor does evaluating any of the properties execute any
// code on the compiler thread.  
[<Sealed>]
type FSharpMethodGroup( name: string, unsortedMethods: FSharpMethodGroupItem[] ) = 
    // BUG 413009 : [ParameterInfo] takes about 3 seconds to move from one overload parameter to another
    // cache allows to avoid recomputing parameterinfo for the same item
#if !FX_NO_WEAKTABLE
    static let methodOverloadsCache = System.Runtime.CompilerServices.ConditionalWeakTable<ItemWithInst, FSharpMethodGroupItem[]>()
#endif

    let methods = 
        unsortedMethods 
        // Methods with zero arguments show up here as taking a single argument of type 'unit'.  Patch them now to appear as having zero arguments.
        |> Array.map (fun meth -> 
            let parms = meth.Parameters
            if parms.Length = 1 && parms.[0].CanonicalTypeTextForSorting="Microsoft.FSharp.Core.Unit" then 
                FSharpMethodGroupItem(meth.StructuredDescription, meth.XmlDoc, meth.StructuredReturnTypeText, [||], true, meth.HasParamArrayArg, meth.StaticParameters) 
            else 
                meth)
        // Fix the order of methods, to be stable for unit testing.
        |> Array.sortBy (fun meth -> 
            let parms = meth.Parameters
            parms.Length, (parms |> Array.map (fun p -> p.CanonicalTypeTextForSorting)))

    member __.MethodName = name

    member __.Methods = methods

    static member Create (infoReader: InfoReader, m, denv, items:ItemWithInst list) = 
        let g = infoReader.g
        if isNil items then new FSharpMethodGroup("", [| |]) else
        let name = items.Head.Item.DisplayName 

        let methods = 
          [| for item in items do 
#if !FX_NO_WEAKTABLE
               match methodOverloadsCache.TryGetValue item with
               | true, res -> yield! res
               | false, _ ->
#endif
                let flatItems = AnotherFlattenItems g  m item.Item

                let methods = 
                    flatItems |> Array.ofList |> Array.map (fun flatItem -> 
                        let prettyParams, prettyRetTyL = 
                            ErrorScope.Protect m 
                                (fun () -> PrettyParamsAndReturnTypeOfItem infoReader m denv  { item with Item = flatItem })
                                (fun err -> [], wordL (tagText err))
                            
                        let description = FSharpToolTipText [SymbolHelpers.FormatStructuredDescriptionOfItem true infoReader m denv { item with Item = flatItem }]

                        let hasParamArrayArg = 
                            match flatItem with 
                            | Item.CtorGroup(_, [meth]) 
                            | Item.MethodGroup(_, [meth], _) -> meth.HasParamArrayArg(infoReader.amap, m, meth.FormalMethodInst) 
                            | _ -> false

                        let hasStaticParameters = 
                            match flatItem with 
#if !NO_EXTENSIONTYPING
                            | SymbolHelpers.ItemIsProvidedTypeWithStaticArguments m g _ -> false 
#endif
                            | _ -> true

                        FSharpMethodGroupItem(
                          description = description,
                          returnType = prettyRetTyL,
                          xmlDoc = SymbolHelpers.GetXmlCommentForItem infoReader m flatItem,
                          parameters = (prettyParams |> Array.ofList),
                          hasParameters = hasStaticParameters,
                          hasParamArrayArg = hasParamArrayArg,
#if !NO_EXTENSIONTYPING
                          staticParameters = StaticParamsOfItem infoReader m denv flatItem
#else
                          staticParameters = [| |]
#endif
                        ))
#if !FX_NO_WEAKTABLE
                methodOverloadsCache.Add(item, methods)
#endif
                yield! methods 
           |]

        new FSharpMethodGroup(name, methods)


<|MERGE_RESOLUTION|>--- conflicted
+++ resolved
@@ -715,13 +715,8 @@
 /// a single, non-overloaded item such as union case or a named function value.
 // Note: instances of this type do not hold any references to any compiler resources.
 [<Sealed; NoEquality; NoComparison>]
-<<<<<<< HEAD
-type FSharpMethodGroupItem(description: FSharpToolTipText<layout>, xmlDoc: FSharpXmlDoc, 
-                           returnType: layout, parameters: FSharpMethodGroupItemParameter[], 
-=======
 type FSharpMethodGroupItem(description: FSharpToolTipText<layout>, xmlDoc: FSharpXmlDoc,
                            returnType: layout, parameters: FSharpMethodGroupItemParameter[],
->>>>>>> 88d18d99
                            hasParameters: bool, hasParamArrayArg: bool, staticParameters: FSharpMethodGroupItemParameter[]) = 
 
     /// The structured description representation for the method (or other item)
