// Copyright (c) Microsoft Corporation.  All Rights Reserved.  See License.txt in the project root for license information.

namespace FSharp.Compiler.EditorServices

open FSharp.Compiler.Tokenization

/// Qualified long name.
type public PartialLongName =
    {
      /// Qualifying idents, prior to the last dot, not including the last part.
      QualifyingIdents: string list

      /// Last part of long ident.
      PartialIdent: string

      /// The column number at the end of full partial name.
      EndColumn: int

      /// Position of the last dot.
      LastDotPos: int option
    }
    
    /// Empty partial long name.
    static member Empty: endColumn: int -> PartialLongName

/// Methods for cheaply and inaccurately parsing F#.
///
/// These methods are very old and are mostly to do with extracting "long identifier islands" 
///     A.B.C
/// from F# source code, an approach taken from pre-F# VS samples for implementing intelliense.
///
/// This code should really no longer be needed since the language service has access to 
/// parsed F# source code ASTs.  However, the long identifiers are still passed back to GetDeclarations and friends in the 
/// F# Compiler Service and it's annoyingly hard to remove their use completely.
///
/// In general it is unlikely much progress will be made by fixing this code - it will be better to 
/// extract more information from the F# ASTs.
///
/// It's also surprising how hard even the job of getting long identifier islands can be. For example the code 
/// below is inaccurate for long identifier chains involving ``...`` identifiers.  And there are special cases
/// for active pattern names and so on.
module public QuickParse =

    /// Puts us after the last character.
    val MagicalAdjustmentConstant : int

    // Adjusts the token tag for the given identifier
    // - if we're inside active pattern name (at the bar), correct the token TAG to be an identifier
    val CorrectIdentifierToken : tokenText: string -> tokenTag: int -> int
    
    /// Given a string and a position in that string, find an identifier as
    /// expected by `GotoDefinition`. This will work when the cursor is
    /// immediately before the identifier, within the identifier, or immediately
    /// after the identifier.
    ///
    /// 'tolerateJustAfter' indicates that we tolerate being one character after the identifier, used
    /// for goto-definition
    ///
    /// In general, only identifiers composed from upper/lower letters and '.' are supported, but there
    /// are a couple of explicitly handled exceptions to allow some common scenarios:
    /// - When the name contains only letters and '|' symbol, it may be an active pattern, so we 
    ///   treat it as a valid identifier - e.g. let ( |Identity| ) a = a
    ///   (but other identifiers that include '|' are not allowed - e.g. '||' operator)
    /// - It searches for double tick (``) to see if the identifier could be something like ``a b``
    ///
    /// REVIEW: Also support, e.g., operators, performing the necessary mangling.
    /// (i.e., I would like that the name returned here can be passed as-is
    /// (post `.`-chopping) to `GetDeclarationLocation.)
    /// 
    /// In addition, return the position where a `.` would go if we were making
    /// a call to `DeclItemsForNamesAtPosition` for intellisense. This will
    /// allow us to use find the correct qualified items rather than resorting
    /// to the more expensive and less accurate environment lookup.
#if BUILDING_WITH_LKG || BUILD_FROM_SOURCE || NO_CHECKNULLS
    val GetCompleteIdentifierIsland : tolerateJustAfter: bool -> lineStr: string -> index: int -> (string * int * bool) option
#else
    val GetCompleteIdentifierIsland : tolerateJustAfter: bool -> lineStr: string? -> index: int -> (string * int * bool) option
#endif
    
    /// Get the partial long name of the identifier to the left of index.
<<<<<<< HEAD
#if BUILDING_WITH_LKG || BUILD_FROM_SOURCE || NO_CHECKNULLS
    val GetPartialLongName : lineStr: string * index: int -> (string list * string)
#else
    val GetPartialLongName : lineStr: string? * index: int -> (string list * string)
#endif
=======
    val GetPartialLongName : lineStr: string * index: int -> string list * string
>>>>>>> 9d4fb7d1
    
    /// Get the partial long name of the identifier to the left of index.
    /// For example, for `System.DateTime.Now` it returns PartialLongName ([|"System"; "DateTime"|], "Now", Some 32), where "32" pos of the last dot.
#if BUILDING_WITH_LKG || BUILD_FROM_SOURCE || NO_CHECKNULLS
    val GetPartialLongNameEx : lineStr: string * index: int -> PartialLongName
#else
    val GetPartialLongNameEx : lineStr: string? * index: int -> PartialLongName
#endif
    
    /// Tests whether the user is typing something like "member x." or "override (*comment*) x."
    val TestMemberOrOverrideDeclaration : tokens: FSharpTokenInfo[] -> bool<|MERGE_RESOLUTION|>--- conflicted
+++ resolved
@@ -78,15 +78,11 @@
 #endif
     
     /// Get the partial long name of the identifier to the left of index.
-<<<<<<< HEAD
 #if BUILDING_WITH_LKG || BUILD_FROM_SOURCE || NO_CHECKNULLS
-    val GetPartialLongName : lineStr: string * index: int -> (string list * string)
+    val GetPartialLongName : lineStr: string * index: int -> string list * string
 #else
-    val GetPartialLongName : lineStr: string? * index: int -> (string list * string)
+    val GetPartialLongName : lineStr: string? * index: int -> string list * string
 #endif
-=======
-    val GetPartialLongName : lineStr: string * index: int -> string list * string
->>>>>>> 9d4fb7d1
     
     /// Get the partial long name of the identifier to the left of index.
     /// For example, for `System.DateTime.Now` it returns PartialLongName ([|"System"; "DateTime"|], "Now", Some 32), where "32" pos of the last dot.
