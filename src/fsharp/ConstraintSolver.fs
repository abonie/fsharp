--- conflicted
+++ resolved
@@ -1201,9 +1201,8 @@
     match sty1, sty2 with 
 
     // type vars inside forall-types may be alpha-equivalent 
-<<<<<<< HEAD
     | TType_var (tp1, nullness1), TType_var (tp2, nullness2) when typarEq tp1 tp2 || (match aenv.EquivTypars.TryFind tp1 with | Some v when typeEquiv g v ty2 -> true | _ -> false) ->
-           SolveNullnessEquiv csenv m2 trace ty1 ty2 nullness1 nullness2
+        SolveNullnessEquiv csenv m2 trace ty1 ty2 nullness1 nullness2
 
     | TType_var (tp1, nullness1), TType_var (tp2, nullness2) when PreferUnifyTypar tp1 tp2 -> 
         match nullness1.TryEvaluate(), nullness2.TryEvaluate() with
@@ -1235,12 +1234,12 @@
                SolveNullnessEquiv csenv m2 trace ty1 ty2 nullness1 nullnessAfterSolution2
             )
 
-    | TType_var (tp1, nullness1), _ when (tp1.Rigidity <> TyparRigidity.Rigid) -> 
+    | TType_var (tp1, nullness1), _ when not (IsRigid csenv r) ->
         match nullness1.TryEvaluate(), (nullnessOfTy g sty2).TryEvaluate() with
         // Unifying 'T1? and 'T2? 
         | ValueSome NullnessInfo.WithNull, ValueSome NullnessInfo.WithNull ->
             SolveTyparEqualsType csenv ndeep m2 trace sty1 (replaceNullnessOfTy g.knownWithoutNull sty2) 
-        // // Unifying 'T1 % and 'T2 % 
+        // Unifying 'T1 % and 'T2 % 
         //| ValueSome NullnessInfo.AmbivalentToNull, ValueSome NullnessInfo.AmbivalentToNull ->
         //    SolveTyparEqualsType csenv ndeep m2 trace sty1 (replaceNullnessOfTy g.knownWithoutNull sty2) 
         | _ -> 
@@ -1249,12 +1248,12 @@
            SolveNullnessEquiv csenv m2 trace ty1 ty2 nullnessAfterSolution1 (nullnessOfTy g sty2)
         )
 
-    | _, TType_var (tp2, nullness2) when (tp2.Rigidity <> TyparRigidity.Rigid) && not csenv.MatchingOnly ->
+    | _, TType_var (tp2, nullness2) when not csenv.MatchingOnly && not (IsRigid csenv r) ->
         match (nullnessOfTy g sty1).TryEvaluate(), nullness2.TryEvaluate() with
         // Unifying 'T1? and 'T2? 
         | ValueSome NullnessInfo.WithNull, ValueSome NullnessInfo.WithNull ->
             SolveTyparEqualsType csenv ndeep m2 trace sty2 (replaceNullnessOfTy g.knownWithoutNull sty1)
-        //// Unifying 'T1 % and 'T2 % 
+        // Unifying 'T1 % and 'T2 % 
         //| ValueSome NullnessInfo.AmbivalentToNull, ValueSome NullnessInfo.AmbivalentToNull ->
         //    SolveTyparEqualsType csenv ndeep m2 trace sty2 (replaceNullnessOfTy g.knownWithoutNull sty1)
         | _ -> 
@@ -1273,24 +1272,6 @@
         SolveTypeEqualsType csenv ndeep m2 trace None ms1 (TType_measure Measure.One) ++ (fun () -> 
            SolveNullnessEquiv csenv m2 trace ty1 ty2 nullness1 (nullnessOfTy g sty2)
         )
-=======
-    | TType_var tp1, TType_var tp2 when typarEq tp1 tp2 || (match aenv.EquivTypars.TryFind tp1 with | Some v when typeEquiv g v ty2 -> true | _ -> false) ->
-        CompleteD
-
-    // 'v1 = 'v2
-    | TType_var tp1, TType_var tp2 when PreferUnifyTypar tp1 tp2 ->
-        SolveTyparEqualsType csenv ndeep m2 trace sty1 ty2
-
-    // 'v1 = 'v2
-    | TType_var tp1, TType_var tp2 when not csenv.MatchingOnly && PreferUnifyTypar tp2 tp1 ->
-        SolveTyparEqualsType csenv ndeep m2 trace sty2 ty1
-
-    | TType_var r, _ when not (IsRigid csenv r) ->
-        SolveTyparEqualsType csenv ndeep m2 trace sty1 ty2
-
-    | _, TType_var r when not csenv.MatchingOnly && not (IsRigid csenv r) ->
-        SolveTyparEqualsType csenv ndeep m2 trace sty2 ty1
->>>>>>> 19b8f3c5
 
     | TType_app (tc1, l1, nullness1), TType_app (tc2, l2, nullness2) when tyconRefEq g tc1 tc2  ->
         SolveTypeEqualsTypeEqns csenv ndeep m2 trace None l1 l2 ++ (fun () -> 
@@ -1303,7 +1284,6 @@
         if evalTupInfoIsStruct tupInfo1 <> evalTupInfoIsStruct tupInfo2 then ErrorD (ConstraintSolverError(FSComp.SR.tcTupleStructMismatch(), csenv.m, m2)) else
         SolveTypeEqualsTypeEqns csenv ndeep m2 trace None l1 l2
 
-<<<<<<< HEAD
     | TType_fun (d1, r1, nullness1)   , TType_fun (d2, r2, nullness2)   -> 
         SolveFunTypeEqn csenv ndeep m2 trace None d1 d2 r1 r2 ++ (fun () -> 
            SolveNullnessEquiv csenv m2 trace ty1 ty2 nullness1 nullness2
@@ -1312,8 +1292,6 @@
     | TType_measure ms1   , TType_measure ms2   -> 
         UnifyMeasures csenv trace ms1 ms2
 
-=======
->>>>>>> 19b8f3c5
     | TType_anon (anonInfo1, l1),TType_anon (anonInfo2, l2)      -> 
         SolveAnonInfoEqualsAnonInfo csenv m2 anonInfo1 anonInfo2 ++ (fun () -> 
         SolveTypeEqualsTypeEqns csenv ndeep m2 trace None l1 l2)
@@ -1330,13 +1308,9 @@
 
     | _  -> localAbortD
 
-<<<<<<< HEAD
 
 and SolveTypeEqualsTypeKeepAbbrevs csenv ndeep m2 trace ty1 ty2 = 
     SolveTypeEqualsTypeKeepAbbrevsWithCxsln csenv ndeep m2 trace None ty1 ty2
-=======
-and SolveTypeEqualsTypeKeepAbbrevs csenv ndeep m2 trace ty1 ty2 = SolveTypeEqualsTypeKeepAbbrevsWithCxsln csenv ndeep m2 trace None ty1 ty2
->>>>>>> 19b8f3c5
 
 and private SolveTypeEqualsTypeKeepAbbrevsWithCxsln csenv ndeep m2 trace cxsln ty1 ty2 = 
    // Back out of expansions of type abbreviations to give improved error messages. 
@@ -2322,12 +2296,8 @@
             ()
     }
 
-<<<<<<< HEAD
 
 and SolveNullnessSupportsNull (csenv:ConstraintSolverEnv) ndeep m2 (trace: OptionalTrace) ty nullness = trackErrors {
-=======
-and SolveTypeSupportsNull (csenv: ConstraintSolverEnv) ndeep m2 trace ty =
->>>>>>> 19b8f3c5
     let g = csenv.g
     let m = csenv.m
     let denv = csenv.DisplayEnv
@@ -3657,13 +3627,8 @@
 
 let AddCxTypeUseSupportsNull denv css m trace ty =
     let csenv = MakeConstraintSolverEnv ContextInfo.NoContext css m denv
-<<<<<<< HEAD
-    TryD_IgnoreAbortForFailedOverloadResolution
+    PostponeOnFailedMemberConstraintResolution
         (fun () -> SolveTypeUseSupportsNull csenv 0 m trace ty)
-=======
-    PostponeOnFailedMemberConstraintResolution csenv trace
-        (fun csenv -> SolveTypeSupportsNull csenv 0 m trace ty)
->>>>>>> 19b8f3c5
         (fun res -> ErrorD (ErrorFromAddingConstraint(denv, res, m)))
     |> RaiseOperationResult
 
