﻿<?xml version="1.0" encoding="utf-8"?>
<xliff xmlns="urn:oasis:names:tc:xliff:document:1.2" xmlns:xsi="http://www.w3.org/2001/XMLSchema-instance" version="1.2" xsi:schemaLocation="urn:oasis:names:tc:xliff:document:1.2 xliff-core-1.2-transitional.xsd">
  <file datatype="xml" source-language="en" target-language="ko" original="../FSComp.resx">
    <body>
      <trans-unit id="undefinedNameNamespace">
        <source>The namespace '{0}' is not defined.</source>
        <target state="translated">'{0}' 네임스페이스가 정의되지 않았습니다.</target>
        <note />
      </trans-unit>
      <trans-unit id="undefinedNameNamespaceOrModule">
        <source>The namespace or module '{0}' is not defined.</source>
        <target state="translated">'{0}' 네임스페이스 또는 모듈이 정의되지 않았습니다.</target>
        <note />
      </trans-unit>
      <trans-unit id="undefinedNameFieldConstructorOrMember">
        <source>The field, constructor or member '{0}' is not defined.</source>
        <target state="translated">'{0}' 필드, 생성자 또는 멤버가 정의되지 않았습니다.</target>
        <note />
      </trans-unit>
      <trans-unit id="undefinedNameValueConstructorNamespaceOrType">
        <source>The value, constructor, namespace or type '{0}' is not defined.</source>
        <target state="translated">'{0}' 값, 생성자, 네임스페이스 또는 형식이 정의되지 않았습니다.</target>
        <note />
      </trans-unit>
      <trans-unit id="undefinedNameValueOfConstructor">
        <source>The value or constructor '{0}' is not defined.</source>
        <target state="translated">'{0}' 값 또는 생성자가 정의되지 않았습니다.</target>
        <note />
      </trans-unit>
      <trans-unit id="undefinedNameValueNamespaceTypeOrModule">
        <source>The value, namespace, type or module '{0}' is not defined.</source>
        <target state="translated">'{0}' 값, 네임스페이스, 형식 또는 모듈이 정의되지 않았습니다.</target>
        <note />
      </trans-unit>
      <trans-unit id="undefinedNameConstructorModuleOrNamespace">
        <source>The constructor, module or namespace '{0}' is not defined.</source>
        <target state="translated">'{0}' 생성자, 모듈 또는 네임스페이스가 정의되지 않았습니다.</target>
        <note />
      </trans-unit>
      <trans-unit id="undefinedNameType">
        <source>The type '{0}' is not defined.</source>
        <target state="translated">'{0}' 형식이 정의되지 않았습니다.</target>
        <note />
      </trans-unit>
      <trans-unit id="undefinedNameTypeIn">
        <source>The type '{0}' is not defined in '{1}'.</source>
        <target state="translated">{0}' 형식이 '{1}'에 정의되어 있지 않습니다.</target>
        <note />
      </trans-unit>
      <trans-unit id="undefinedNameRecordLabelOrNamespace">
        <source>The record label or namespace '{0}' is not defined.</source>
        <target state="translated">레코드 레이블 또는 네임스페이스 '{0}'이(가) 정의되지 않았습니다.</target>
        <note />
      </trans-unit>
      <trans-unit id="undefinedNameRecordLabel">
        <source>The record label '{0}' is not defined.</source>
        <target state="translated">레코드 레이블 '{0}'이(가) 정의되지 않았습니다.</target>
        <note />
      </trans-unit>
      <trans-unit id="undefinedNameSuggestionsIntro">
        <source>Maybe you want one of the following:</source>
        <target state="translated">다음 중 하나가 필요할 수 있습니다.</target>
        <note />
      </trans-unit>
      <trans-unit id="undefinedNameTypeParameter">
        <source>The type parameter {0} is not defined.</source>
        <target state="translated">형식 매개 변수 '{0}'이(가) 정의되지 않았습니다.</target>
        <note />
      </trans-unit>
      <trans-unit id="undefinedNamePatternDiscriminator">
        <source>The pattern discriminator '{0}' is not defined.</source>
        <target state="translated">패턴 판별자 '{0}'이(가) 정의되지 않았습니다.</target>
        <note />
      </trans-unit>
      <trans-unit id="replaceWithSuggestion">
        <source>Replace with '{0}'</source>
        <target state="translated">'{0}'(으)로 바꾸기</target>
        <note />
      </trans-unit>
      <trans-unit id="addIndexerDot">
        <source>Add . for indexer access.</source>
        <target state="translated">인덱서 액세스의 경우 . 추가</target>
        <note />
      </trans-unit>
      <trans-unit id="listElementHasWrongType">
        <source>All elements of a list must be of the same type as the first element, which here is '{0}'. This element has type '{1}'.</source>
        <target state="needs-review-translation">목록 생성자의 모든 요소는 동일한 형식이어야 합니다. 이 식에는 '{0}' 형식이 필요하지만 여기에서는 '{1}' 형식이 지정되었습니다.</target>
        <note />
      </trans-unit>
      <trans-unit id="arrayElementHasWrongType">
        <source>All elements of an array must be of the same type as the first element, which here is '{0}'. This element has type '{1}'.</source>
        <target state="needs-review-translation">배열 생성자의 모든 요소는 동일한 형식이어야 합니다. 이 식에는 '{0}' 형식이 필요하지만 여기에서는 '{1}' 형식이 지정되었습니다.</target>
        <note />
      </trans-unit>
      <trans-unit id="missingElseBranch">
        <source>This 'if' expression is missing an 'else' branch. Because 'if' is an expression, and not a statement, add an 'else' branch which also returns a value of type '{0}'.</source>
        <target state="needs-review-translation">'if' 식에 'else' 분기가 누락되었습니다. 'then' 분기의 형식은 '{0}'입니다. 'if'는 문이 아니라 식이므로 동일한 형식의 값을 반환하는 'else' 분기를 추가하세요.</target>
        <note />
      </trans-unit>
      <trans-unit id="ifExpression">
        <source>The 'if' expression needs to have type '{0}' to satisfy context type requirements. It currently has type '{1}'.</source>
        <target state="translated">if' 식은 컨텍스트 형식 요구 사항을 충족하기 위해 '{0}' 형식이 필요하지만 현재 형식은 '{1}'입니다.</target>
        <note />
      </trans-unit>
      <trans-unit id="elseBranchHasWrongType">
        <source>All branches of an 'if' expression must return values of the same type as the first branch, which here is '{0}'. This branch returns a value of type '{1}'.</source>
        <target state="needs-review-translation">if' 식의 모든 분기는 동일한 형식이어야 합니다. 이 식에는 '{0}' 형식이 필요하지만 여기에서는 '{1}' 형식이 지정되었습니다.</target>
        <note />
      </trans-unit>
      <trans-unit id="followingPatternMatchClauseHasWrongType">
<<<<<<< HEAD
        <source>All branches of a pattern match expression must return values of the same type as the first branch, which here is '{0}'. This branch returns a value of type '{1}'.</source>
=======
        <source>All branches of a pattern match expression must return values of the same type. The first branch returned a value of type '{0}', but this branch returned a value of type '{1}'.</source>
>>>>>>> c55dd2c3
        <target state="translated">패턴 일치 식의 모든 분기는 동일한 형식의 값을 반환해야 합니다. 첫 번째 분기는 '{0}' 형식의 값을 반환했지만 이 분기는 '{1}' 형식의 값을 반환했습니다.</target>
        <note />
      </trans-unit>
      <trans-unit id="patternMatchGuardIsNotBool">
        <source>A pattern match guard must be of type 'bool', but this 'when' expression is of type '{0}'.</source>
        <target state="translated">패턴 일치 가드의 형식은 'bool'이어야 하지만 'when' 식의 형식은 '{0}'입니다.</target>
        <note />
      </trans-unit>
      <trans-unit id="commaInsteadOfSemicolonInRecord">
        <source>A ';' is used to separate field values in records. Consider replacing ',' with ';'.</source>
        <target state="translated">';'은 레코드에서 필드 값을 구분하는 데 사용됩니다. ','를 ';'으로 바꾸세요.</target>
        <note />
      </trans-unit>
      <trans-unit id="derefInsteadOfNot">
        <source>The '!' operator is used to dereference a ref cell. Consider using 'not expr' here.</source>
        <target state="translated">'!' 연산자는 참조 셀을 역참조하는 데 사용됩니다. 여기에 'not expr' 사용을 고려하세요.</target>
        <note />
      </trans-unit>
      <trans-unit id="buildUnexpectedTypeArgs">
        <source>The non-generic type '{0}' does not expect any type arguments, but here is given {1} type argument(s)</source>
        <target state="translated">제네릭이 아닌 형식 '{0}'에는 형식 인수가 필요하지 않지만 여기에서는 {1}개의 형식 인수가 지정되었습니다.</target>
        <note />
      </trans-unit>
      <trans-unit id="returnUsedInsteadOfReturnBang">
        <source>Consider using 'return!' instead of 'return'.</source>
        <target state="translated">'return'이 아니라 'return!'를 사용하세요.</target>
        <note />
      </trans-unit>
      <trans-unit id="yieldUsedInsteadOfYieldBang">
        <source>Consider using 'yield!' instead of 'yield'.</source>
        <target state="translated">'yield'가 아닌 'yield!'를 사용하세요.</target>
        <note />
      </trans-unit>
      <trans-unit id="tupleRequiredInAbstractMethod">
        <source>\nA tuple type is required for one or more arguments. Consider wrapping the given arguments in additional parentheses or review the definition of the interface.</source>
        <target state="translated">\n하나 이상의 인수에 튜플 형식이 필요합니다. 지정된 인수를 추가 괄호로 래핑하거나 인터페이스의 정의를 검토하세요.</target>
        <note />
      </trans-unit>
      <trans-unit id="buildInvalidWarningNumber">
        <source>Invalid warning number '{0}'</source>
        <target state="translated">경고 번호 '{0}'이(가) 잘못되었습니다.</target>
        <note />
      </trans-unit>
      <trans-unit id="buildInvalidVersionString">
        <source>Invalid version string '{0}'</source>
        <target state="translated">버전 문자열 '{0}'이(가) 잘못되었습니다.</target>
        <note />
      </trans-unit>
      <trans-unit id="buildInvalidVersionFile">
        <source>Invalid version file '{0}'</source>
        <target state="translated">버전 파일 '{0}'이(가) 잘못되었습니다.</target>
        <note />
      </trans-unit>
      <trans-unit id="buildProductName">
        <source>Microsoft (R) F# Compiler version {0}</source>
        <target state="translated">Microsoft (R) F# Compiler 버전 {0}</target>
        <note />
      </trans-unit>
      <trans-unit id="buildProductNameCommunity">
        <source>F# Compiler for F# {0}</source>
        <target state="translated">F# {0}에 대한 F# 컴파일러</target>
        <note />
      </trans-unit>
      <trans-unit id="buildProblemWithFilename">
        <source>Problem with filename '{0}': {1}</source>
        <target state="translated">파일 이름 '{0}'에 문제가 있습니다. {1}</target>
        <note />
      </trans-unit>
      <trans-unit id="buildNoInputsSpecified">
        <source>No inputs specified</source>
        <target state="translated">지정한 입력이 없습니다.</target>
        <note />
      </trans-unit>
      <trans-unit id="buildPdbRequiresDebug">
        <source>The '--pdb' option requires the '--debug' option to be used</source>
        <target state="translated">'--pdb' 옵션을 사용하려면 '--debug' 옵션을 사용해야 합니다.</target>
        <note />
      </trans-unit>
      <trans-unit id="buildInvalidSearchDirectory">
        <source>The search directory '{0}' is invalid</source>
        <target state="translated">검색 디렉터리 '{0}'이(가) 잘못되었습니다.</target>
        <note />
      </trans-unit>
      <trans-unit id="buildSearchDirectoryNotFound">
        <source>The search directory '{0}' could not be found</source>
        <target state="translated">검색 디렉터리 '{0}'을(를) 찾을 수 없습니다.</target>
        <note />
      </trans-unit>
      <trans-unit id="buildInvalidFilename">
        <source>'{0}' is not a valid filename</source>
        <target state="translated">'{0}'은(는) 올바른 파일 이름이 아닙니다.</target>
        <note />
      </trans-unit>
      <trans-unit id="buildInvalidAssemblyName">
        <source>'{0}' is not a valid assembly name</source>
        <target state="translated">'{0}'은(는) 올바른 어셈블리 이름이 아닙니다.</target>
        <note />
      </trans-unit>
      <trans-unit id="buildInvalidPrivacy">
        <source>Unrecognized privacy setting '{0}' for managed resource, valid options are 'public' and 'private'</source>
        <target state="translated">관리되는 리소스에 대해 인식할 수 없는 개인 정보 보호 설정 '{0}'입니다. 올바른 옵션은 'public' 및 'private'입니다.</target>
        <note />
      </trans-unit>
      <trans-unit id="buildMultipleReferencesNotAllowed">
        <source>Multiple references to '{0}.dll' are not permitted</source>
        <target state="translated">'{0}.dll'에 대한 다중 참조는 허용되지 않습니다.</target>
        <note />
      </trans-unit>
      <trans-unit id="buildCouldNotReadVersionInfoFromMscorlib">
        <source>Could not read version from mscorlib.dll</source>
        <target state="translated">mscorlib.dll에서 버전을 읽을 수 없습니다.</target>
        <note />
      </trans-unit>
      <trans-unit id="buildCannotReadAssembly">
        <source>Unable to read assembly '{0}'</source>
        <target state="translated">'{0}' 어셈블리를 읽을 수 없습니다.</target>
        <note />
      </trans-unit>
      <trans-unit id="buildAssemblyResolutionFailed">
        <source>Assembly resolution failure at or near this location</source>
        <target state="translated">이 위치 또는 이 위치 근처에서 어셈블리를 확인하지 못했습니다.</target>
        <note />
      </trans-unit>
      <trans-unit id="buildImplicitModuleIsNotLegalIdentifier">
        <source>The declarations in this file will be placed in an implicit module '{0}' based on the file name '{1}'. However this is not a valid F# identifier, so the contents will not be accessible from other files. Consider renaming the file or adding a 'module' or 'namespace' declaration at the top of the file.</source>
        <target state="translated">이 파일의 선언은 파일 이름 '{1}'을(를) 기반으로 암시적 모듈 '{0}'에 배치됩니다. 그러나 이는 올바른 F# 식별자가 아니므로 다른 파일에서 내용에 액세스할 수 없게 됩니다. 파일의 이름을 바꾸거나 파일의 맨 위에 'module' 또는 'namespace' 선언을 추가하세요.</target>
        <note />
      </trans-unit>
      <trans-unit id="buildMultiFileRequiresNamespaceOrModule">
        <source>Files in libraries or multiple-file applications must begin with a namespace or module declaration, e.g. 'namespace SomeNamespace.SubNamespace' or 'module SomeNamespace.SomeModule'. Only the last source file of an application may omit such a declaration.</source>
        <target state="translated">라이브러리 또는 다중 파일 응용 프로그램의 파일은 네임스페이스 또는 모듈 선언으로 시작해야 합니다(예: 'namespace SomeNamespace.SubNamespace' 또는 'module SomeNamespace.SomeModule'). 응용 프로그램의 마지막 소스 파일만 선언이 없어도 됩니다.</target>
        <note />
      </trans-unit>
      <trans-unit id="noEqualSignAfterModule">
        <source>Files in libraries or multiple-file applications must begin with a namespace or module declaration. When using a module declaration at the start of a file the '=' sign is not allowed. If this is a top-level module, consider removing the = to resolve this error.</source>
        <target state="translated">라이브러리 또는 다중 파일 응용 프로그램의 파일은 네임스페이스 또는 모듈 선언으로 시작해야 합니다. 파일 시작에 모듈 선언을 사용하는 경우 '=' 기호를 사용할 수 없습니다. 최상위 모듈인 경우 =를 제거하여 이 오류를 해결하세요.</target>
        <note />
      </trans-unit>
      <trans-unit id="buildMultipleToplevelModules">
        <source>This file contains multiple declarations of the form 'module SomeNamespace.SomeModule'. Only one declaration of this form is permitted in a file. Change your file to use an initial namespace declaration and/or use 'module ModuleName = ...' to define your modules.</source>
        <target state="translated">이 파일에는 'module SomeNamespace.SomeModule' 형식의 선언이 여러 개 포함되어 있습니다. 이러한 형식의 선언은 파일당 하나만 허용됩니다. 초기 네임스페이스 선언을 사용하도록 파일을 변경하거나 'module ModuleName = ...'을 사용하여 모듈을 정의하세요.</target>
        <note />
      </trans-unit>
      <trans-unit id="buildOptionRequiresParameter">
        <source>Option requires parameter: {0}</source>
        <target state="translated">옵션에 필요한 매개 변수: {0}</target>
        <note />
      </trans-unit>
      <trans-unit id="buildCouldNotFindSourceFile">
        <source>Source file '{0}' could not be found</source>
        <target state="translated">소스 파일 '{0}'을(를) 찾을 수 없습니다.</target>
        <note />
      </trans-unit>
      <trans-unit id="buildInvalidSourceFileExtension">
        <source>The file extension of '{0}' is not recognized. Source files must have extension .fs, .fsi, .fsx, .fsscript, .ml or .mli.</source>
        <target state="translated">'{0}'의 파일 확장명을 인식할 수 없습니다. 소스 파일의 확장명은 .fs, .fsi, .fsx, .fsscript, .ml 또는 .mli여야 합니다.</target>
        <note />
      </trans-unit>
      <trans-unit id="buildCouldNotResolveAssembly">
        <source>Could not resolve assembly '{0}'</source>
        <target state="translated">'{0}' 어셈블리를 확인할 수 없습니다.</target>
        <note />
      </trans-unit>
      <trans-unit id="buildCouldNotResolveAssemblyRequiredByFile">
        <source>Could not resolve assembly '{0}' required by '{1}'</source>
        <target state="translated">{1}'에 필요한 '{0}' 어셈블리를 확인할 수 없습니다.</target>
        <note />
      </trans-unit>
      <trans-unit id="buildErrorOpeningBinaryFile">
        <source>Error opening binary file '{0}': {1}</source>
        <target state="translated">이진 파일 '{0}'을(를) 여는 동안 오류가 발생했습니다. {1}</target>
        <note />
      </trans-unit>
      <trans-unit id="buildDifferentVersionMustRecompile">
        <source>The F#-compiled DLL '{0}' needs to be recompiled to be used with this version of F#</source>
        <target state="translated">F# 컴파일 DLL '{0}'을(를) 이 버전의 F#에 사용하려면 다시 컴파일해야 합니다.</target>
        <note />
      </trans-unit>
      <trans-unit id="buildInvalidHashIDirective">
        <source>Invalid directive. Expected '#I \"&lt;path&gt;\"'.</source>
        <target state="translated">지시문이 잘못되었습니다. '#I \"&lt;path&gt;\"'가 필요합니다.</target>
        <note />
      </trans-unit>
      <trans-unit id="buildInvalidHashrDirective">
        <source>Invalid directive. Expected '#r \"&lt;file-or-assembly&gt;\"'.</source>
        <target state="translated">지시문이 잘못되었습니다. '#r \"&lt;file-or-assembly&gt;\"'가 필요합니다.</target>
        <note />
      </trans-unit>
      <trans-unit id="buildInvalidHashloadDirective">
        <source>Invalid directive. Expected '#load \"&lt;file&gt;\" ... \"&lt;file&gt;\"'.</source>
        <target state="translated">지시문이 잘못되었습니다. '#load \"&lt;file&gt;\" ... \"&lt;file&gt;\"'이 필요합니다.</target>
        <note />
      </trans-unit>
      <trans-unit id="buildInvalidHashtimeDirective">
        <source>Invalid directive. Expected '#time', '#time \"on\"' or '#time \"off\"'.</source>
        <target state="translated">지시문이 잘못되었습니다. '#time', '#time \"on\"' 또는 '#time \"off\"'가 필요합니다.</target>
        <note />
      </trans-unit>
      <trans-unit id="buildDirectivesInModulesAreIgnored">
        <source>Directives inside modules are ignored</source>
        <target state="translated">모듈 내의 지시문은 무시됩니다.</target>
        <note />
      </trans-unit>
      <trans-unit id="buildSignatureAlreadySpecified">
        <source>A signature for the file or module '{0}' has already been specified</source>
        <target state="translated">'{0}' 파일 또는 모듈의 시그니처가 이미 지정되었습니다.</target>
        <note />
      </trans-unit>
      <trans-unit id="buildImplementationAlreadyGivenDetail">
        <source>An implementation of file or module '{0}' has already been given. Compilation order is significant in F# because of type inference. You may need to adjust the order of your files to place the signature file before the implementation. In Visual Studio files are type-checked in the order they appear in the project file, which can be edited manually or adjusted using the solution explorer.</source>
        <target state="translated">'{0}' 파일 또는 모듈에 대한 구현이 이미 지정되었습니다. 형식 유추로 인해 F#에서는 컴파일 순서가 중요합니다. 구현하기 전에 시그니처 파일을 배치하기 위해 파일의 순서를 조정해야 할 수 있습니다. Visual Studio에서는 파일이 프로젝트 파일에 나타나는 순서대로 형식이 검사되며 이 순서는 수동으로 편집하거나 솔루션 탐색기를 사용하여 조정할 수 있습니다.</target>
        <note />
      </trans-unit>
      <trans-unit id="buildImplementationAlreadyGiven">
        <source>An implementation of the file or module '{0}' has already been given</source>
        <target state="translated">'{0}' 파일 또는 모듈에 대한 구현이 이미 지정되었습니다.</target>
        <note />
      </trans-unit>
      <trans-unit id="buildSignatureWithoutImplementation">
        <source>The signature file '{0}' does not have a corresponding implementation file. If an implementation file exists then check the 'module' and 'namespace' declarations in the signature and implementation files match.</source>
        <target state="translated">시그니처 파일 '{0}'에 해당하는 구현 파일이 없습니다. 구현 파일이 있는 경우 시그니처 파일과 구현 파일의 'module' 및 'namespace' 선언이 일치하는지 확인하세요.</target>
        <note />
      </trans-unit>
      <trans-unit id="buildArgInvalidInt">
        <source>'{0}' is not a valid integer argument</source>
        <target state="translated">'{0}'은(는) 올바른 정수 인수가 아닙니다.</target>
        <note />
      </trans-unit>
      <trans-unit id="buildArgInvalidFloat">
        <source>'{0}' is not a valid floating point argument</source>
        <target state="translated">'{0}'은(는) 올바른 부동 소수점 인수가 아닙니다.</target>
        <note />
      </trans-unit>
      <trans-unit id="buildUnrecognizedOption">
        <source>Unrecognized option: '{0}'</source>
        <target state="translated">인식할 수 없는 옵션: '{0}'</target>
        <note />
      </trans-unit>
      <trans-unit id="buildInvalidModuleOrNamespaceName">
        <source>Invalid module or namespace name</source>
        <target state="translated">모듈 또는 네임스페이스 이름이 잘못되었습니다.</target>
        <note />
      </trans-unit>
      <trans-unit id="pickleErrorReadingWritingMetadata">
        <source>Error reading/writing metadata for the F# compiled DLL '{0}'. Was the DLL compiled with an earlier version of the F# compiler? (error: '{1}').</source>
        <target state="translated">F# 컴파일 DLL '{0}'에 대한 메타데이터를 읽는/쓰는 동안 오류가 발생했습니다. DLL이 이전 버전의 F# 컴파일러를 사용하여 컴파일되었습니까?(오류: '{1}')</target>
        <note />
      </trans-unit>
      <trans-unit id="tastTypeOrModuleNotConcrete">
        <source>The type/module '{0}' is not a concrete module or type</source>
        <target state="translated">'{0}' 형식/모듈이 구체적인 모듈 또는 형식이 아닙니다.</target>
        <note />
      </trans-unit>
      <trans-unit id="tastTypeHasAssemblyCodeRepresentation">
        <source>The type '{0}' has an inline assembly code representation</source>
        <target state="translated">'{0}' 형식에 인라인 어셈블리 코드 표현이 있습니다.</target>
        <note />
      </trans-unit>
      <trans-unit id="tastNamespaceAndModuleWithSameNameInAssembly">
        <source>A namespace and a module named '{0}' both occur in two parts of this assembly</source>
        <target state="translated">이 어셈블리의 두 부분에서 '{0}'(이)라는 네임스페이스와 모듈이 모두 발생합니다.</target>
        <note />
      </trans-unit>
      <trans-unit id="tastTwoModulesWithSameNameInAssembly">
        <source>Two modules named '{0}' occur in two parts of this assembly</source>
        <target state="translated">이 어셈블리의 두 부분에서 '{0}'(이)라는 두 개의 모듈이 발생합니다.</target>
        <note />
      </trans-unit>
      <trans-unit id="tastDuplicateTypeDefinitionInAssembly">
        <source>Two type definitions named '{0}' occur in namespace '{1}' in two parts of this assembly</source>
        <target state="translated">이 어셈블리의 두 부분에서 네임스페이스 '{1}'에 '{0}'(이)라는 두 개의 형식 정의가 발생합니다.</target>
        <note />
      </trans-unit>
      <trans-unit id="tastConflictingModuleAndTypeDefinitionInAssembly">
        <source>A module and a type definition named '{0}' occur in namespace '{1}' in two parts of this assembly</source>
        <target state="translated">이 어셈블리의 두 부분에서 네임스페이스 '{1}'에 '{0}'(이)라는 모듈 및 형식 정의가 발생합니다.</target>
        <note />
      </trans-unit>
      <trans-unit id="tastInvalidMemberSignature">
        <source>Invalid member signature encountered because of an earlier error</source>
        <target state="translated">이전 오류로 인해 잘못된 멤버 시그니처가 발생했습니다.</target>
        <note />
      </trans-unit>
      <trans-unit id="tastValueDoesNotHaveSetterType">
        <source>This value does not have a valid property setter type</source>
        <target state="translated">이 값에는 올바른 속성 setter 형식이 없습니다.</target>
        <note />
      </trans-unit>
      <trans-unit id="tastInvalidFormForPropertyGetter">
        <source>Invalid form for a property getter. At least one '()' argument is required when using the explicit syntax.</source>
        <target state="translated">속성 getter의 형식이 잘못되었습니다. 명시적 구문을 사용할 때는 하나 이상의 '()' 인수가 필요합니다.</target>
        <note />
      </trans-unit>
      <trans-unit id="tastInvalidFormForPropertySetter">
        <source>Invalid form for a property setter. At least one argument is required.</source>
        <target state="translated">속성 setter의 형식이 잘못되었습니다. 하나 이상의 인수가 필요합니다.</target>
        <note />
      </trans-unit>
      <trans-unit id="tastUnexpectedByRef">
        <source>Unexpected use of a byref-typed variable</source>
        <target state="translated">예기치 않은 byref 형식 변수의 사용입니다.</target>
        <note />
      </trans-unit>
      <trans-unit id="tastInvalidMutationOfConstant">
        <source>Invalid mutation of a constant expression. Consider copying the expression to a mutable local, e.g. 'let mutable x = ...'.</source>
        <target state="translated">상수 식을 잘못 변경했습니다. 식을 변경할 수 있는 로컬로 복사하십시오(예: 'let mutable x = ...').</target>
        <note />
      </trans-unit>
      <trans-unit id="tastValueHasBeenCopied">
        <source>The value has been copied to ensure the original is not mutated by this operation or because the copy is implicit when returning a struct from a member and another member is then accessed</source>
        <target state="translated">이 작업에 의해 원래 값이 변경되지 않도록 값이 복사되었습니다.</target>
        <note />
      </trans-unit>
      <trans-unit id="tastRecursiveValuesMayNotBeInConstructionOfTuple">
        <source>Recursively defined values cannot appear directly as part of the construction of a tuple value within a recursive binding</source>
        <target state="translated">재귀적으로 정의된 값은 재귀적 바인딩 내에서 튜플 값의 구성 요소에 대한 일부로 직접 나타날 수 없습니다.</target>
        <note />
      </trans-unit>
      <trans-unit id="tastRecursiveValuesMayNotAppearInConstructionOfType">
        <source>Recursive values cannot appear directly as a construction of the type '{0}' within a recursive binding. This feature has been removed from the F# language. Consider using a record instead.</source>
        <target state="translated">재귀 값은 재귀적 바인딩 내에서 '{0}' 형식의 구성 요소로 직접 나타날 수 없습니다. 이 기능은 F# 언어에서 제거되었습니다. 대신 레코드를 사용하세요.</target>
        <note />
      </trans-unit>
      <trans-unit id="tastRecursiveValuesMayNotBeAssignedToNonMutableField">
        <source>Recursive values cannot be directly assigned to the non-mutable field '{0}' of the type '{1}' within a recursive binding. Consider using a mutable field instead.</source>
        <target state="translated">재귀 값은 재귀적 바인딩 내에서 '{1}' 형식의 변경할 수 없는 필드 '{0}'에 직접 할당할 수 없습니다. 대신 변경할 수 있는 필드를 사용하세요.</target>
        <note />
      </trans-unit>
      <trans-unit id="tastUnexpectedDecodeOfAutoOpenAttribute">
        <source>Unexpected decode of AutoOpenAttribute</source>
        <target state="translated">예기치 않은 AutoOpenAttribute의 디코딩입니다.</target>
        <note />
      </trans-unit>
      <trans-unit id="tastUnexpectedDecodeOfInternalsVisibleToAttribute">
        <source>Unexpected decode of InternalsVisibleToAttribute</source>
        <target state="translated">예기치 않은 InternalsVisibleToAttribute의 디코딩입니다.</target>
        <note />
      </trans-unit>
      <trans-unit id="tastUnexpectedDecodeOfInterfaceDataVersionAttribute">
        <source>Unexpected decode of InterfaceDataVersionAttribute</source>
        <target state="translated">예기치 않은 InterfaceDataVersionAttribute의 디코딩입니다.</target>
        <note />
      </trans-unit>
      <trans-unit id="tastActivePatternsLimitedToSeven">
        <source>Active patterns cannot return more than 7 possibilities</source>
        <target state="translated">활성 패턴은 7개가 넘는 가능성을 반환할 수 없습니다.</target>
        <note />
      </trans-unit>
      <trans-unit id="tastNotAConstantExpression">
        <source>This is not a valid constant expression or custom attribute value</source>
        <target state="translated">올바른 상수 식 또는 사용자 지정 특성 값이 아닙니다.</target>
        <note />
      </trans-unit>
      <trans-unit id="ValueNotContainedMutabilityAttributesDiffer">
        <source>Module '{0}' contains\n    {1}    \nbut its signature specifies\n    {2}    \nThe mutability attributes differ</source>
        <target state="translated">{0}' 모듈에\n    {1}이(가) 포함되어 있지만    \n해당 시그니처는\n    {2}을(를) 지정합니다.    \n변경 가능성 특성이 서로 다릅니다.</target>
        <note />
      </trans-unit>
      <trans-unit id="ValueNotContainedMutabilityNamesDiffer">
        <source>Module '{0}' contains\n    {1}    \nbut its signature specifies\n    {2}    \nThe names differ</source>
        <target state="translated">{0}' 모듈에\n    {1}이(가) 포함되어 있지만    \n해당 시그니처는\n    {2}을(를) 지정합니다.    \n이름이 서로 다릅니다.</target>
        <note />
      </trans-unit>
      <trans-unit id="ValueNotContainedMutabilityCompiledNamesDiffer">
        <source>Module '{0}' contains\n    {1}    \nbut its signature specifies\n    {2}    \nThe compiled names differ</source>
        <target state="translated">{0}' 모듈에는 다음이 포함되어 있습니다.\n    {1}    \n하지만 해당 시그니처는 다음을 지정합니다.\n    {2}    \n컴파일된 이름이 다릅니다.</target>
        <note />
      </trans-unit>
      <trans-unit id="ValueNotContainedMutabilityDisplayNamesDiffer">
        <source>Module '{0}' contains\n    {1}    \nbut its signature specifies\n    {2}    \nThe display names differ</source>
        <target state="translated">{0}' 모듈에는 다음이 포함되어 있습니다.\n    {1}    \n하지만 해당 시그니처는 다음을 지정합니다.\n    {2}    \n표시 이름이 다릅니다.</target>
        <note />
      </trans-unit>
      <trans-unit id="ValueNotContainedMutabilityAccessibilityMore">
        <source>Module '{0}' contains\n    {1}    \nbut its signature specifies\n    {2}    \nThe accessibility specified in the signature is more than that specified in the implementation</source>
        <target state="translated">{0}' 모듈에\n    {1}이(가) 포함되어 있지만    \n해당 시그니처는\n    {2}을(를) 지정합니다.    \n시그니처에 지정된 액세스 가능성이 구현에 지정된 액세스 가능성보다 높습니다.</target>
        <note />
      </trans-unit>
      <trans-unit id="ValueNotContainedMutabilityInlineFlagsDiffer">
        <source>Module '{0}' contains\n    {1}    \nbut its signature specifies\n    {2}    \nThe inline flags differ</source>
        <target state="translated">{0}' 모듈에\n    {1}이(가) 포함되어 있지만    \n해당 시그니처는\n    {2}을(를) 지정합니다.    \n인라인 플래그가 서로 다릅니다.</target>
        <note />
      </trans-unit>
      <trans-unit id="ValueNotContainedMutabilityLiteralConstantValuesDiffer">
        <source>Module '{0}' contains\n    {1}    \nbut its signature specifies\n    {2}    \nThe literal constant values and/or attributes differ</source>
        <target state="translated">{0}' 모듈에\n    {1}이(가) 포함되어 있지만    \n해당 시그니처는\n    {2}을(를) 지정합니다.    \n리터럴 상수 값 및/또는 특성이 서로 다릅니다.</target>
        <note />
      </trans-unit>
      <trans-unit id="ValueNotContainedMutabilityOneIsTypeFunction">
        <source>Module '{0}' contains\n    {1}    \nbut its signature specifies\n    {2}    \nOne is a type function and the other is not. The signature requires explicit type parameters if they are present in the implementation.</source>
        <target state="translated">{0}' 모듈에\n    {1}이(가) 포함되어 있지만    \n해당 시그니처는\n    {2}을(를) 지정합니다.    \n하나는 형식 함수이고 다른 하나는 그렇지 않습니다. 명시적 형식 매개 변수가 구현에 있는 경우 시그니처에도 해당 형식 매개 변수가 필요합니다.</target>
        <note />
      </trans-unit>
      <trans-unit id="ValueNotContainedMutabilityParameterCountsDiffer">
        <source>Module '{0}' contains\n    {1}    \nbut its signature specifies\n    {2}    \nThe respective type parameter counts differ</source>
        <target state="translated">{0}' 모듈에\n    {1}이(가) 포함되어 있지만    \n해당 시그니처는\n    {2}을(를) 지정합니다.    \n각각의 형식 매개 변수 수가 서로 다릅니다.</target>
        <note />
      </trans-unit>
      <trans-unit id="ValueNotContainedMutabilityTypesDiffer">
        <source>Module '{0}' contains\n    {1}    \nbut its signature specifies\n    {2}    \nThe types differ</source>
        <target state="translated">{0}' 모듈에\n    {1}이(가) 포함되어 있지만    \n해당 시그니처는\n    {2}을(를) 지정합니다.    \n형식이 서로 다릅니다.</target>
        <note />
      </trans-unit>
      <trans-unit id="ValueNotContainedMutabilityExtensionsDiffer">
        <source>Module '{0}' contains\n    {1}    \nbut its signature specifies\n    {2}    \nOne is an extension member and the other is not</source>
        <target state="translated">{0}' 모듈에\n    {1}이(가) 포함되어 있지만    \n해당 시그니처는\n    {2}을(를) 지정합니다.    \n하나는 확장 멤버이고 다른 하나는 그렇지 않습니다.</target>
        <note />
      </trans-unit>
      <trans-unit id="ValueNotContainedMutabilityArityNotInferred">
        <source>Module '{0}' contains\n    {1}    \nbut its signature specifies\n    {2}    \nAn arity was not inferred for this value</source>
        <target state="translated">{0}' 모듈에\n    {1}이(가) 포함되어 있지만    \n해당 시그니처는\n    {2}을(를) 지정합니다.    \n이 값에 대한 인자 수가 유추되지 않았습니다.</target>
        <note />
      </trans-unit>
      <trans-unit id="ValueNotContainedMutabilityGenericParametersDiffer">
        <source>Module '{0}' contains\n    {1}    \nbut its signature specifies\n    {2}    \nThe number of generic parameters in the signature and implementation differ (the signature declares {3} but the implementation declares {4}</source>
        <target state="translated">{0}' 모듈에\n    {1}이(가) 포함되어 있지만    \n해당 시그니처는\n    {2}을(를) 지정합니다.    \n시그니처와 구현의 제네릭 매개 변수 수가 서로 다릅니다. 시그니처는 {3}개를 선언하지만 구현은 {4}개를 선언합니다.</target>
        <note />
      </trans-unit>
      <trans-unit id="ValueNotContainedMutabilityGenericParametersAreDifferentKinds">
        <source>Module '{0}' contains\n    {1}    \nbut its signature specifies\n    {2}    \nThe generic parameters in the signature and implementation have different kinds. Perhaps there is a missing [&lt;Measure&gt;] attribute.</source>
        <target state="translated">'{0}' 모듈에\n    {1}이(가) 포함되어 있지만    \n해당 시그니처는\n    {2}을(를) 지정합니다.    \n시그니처와 구현의 제네릭 매개 변수 종류가 서로 다릅니다. [&lt;Measure&gt;] 특성이 없는 것 같습니다.</target>
        <note />
      </trans-unit>
      <trans-unit id="ValueNotContainedMutabilityAritiesDiffer">
        <source>Module '{0}' contains\n    {1}    \nbut its signature specifies\n    {2}    \nThe arities in the signature and implementation differ. The signature specifies that '{3}' is function definition or lambda expression accepting at least {4} argument(s), but the implementation is a computed function value. To declare that a computed function value is a permitted implementation simply parenthesize its type in the signature, e.g.\n\tval {5}: int -&gt; (int -&gt; int)\ninstead of\n\tval {6}: int -&gt; int -&gt; int.</source>
        <target state="translated">{0}' 모듈에\n    {1}이(가) 포함되어 있지만    \n해당 시그니처는\n    {2}을(를) 지정합니다.    \n시그니처와 구현의 인자 수가 서로 다릅니다. 시그니처는 '{3}'이(가) {4}개 이상의 인수를 적용하는 함수 정의 또는 람다 식임을 지정하지만 구현은 계산된 함수 값입니다. 계산된 함수 값이 허용되는 구현임을 선언하려면 시그니처에서 해당 형식을 괄호로 묶기만 하면 됩니다(예: \n\tval {6}: int -&gt; int -&gt; int\n대신\n\tval {5}: int -&gt; (int -&gt; int)).</target>
        <note />
      </trans-unit>
      <trans-unit id="ValueNotContainedMutabilityDotNetNamesDiffer">
        <source>Module '{0}' contains\n    {1}    \nbut its signature specifies\n    {2}    \nThe CLI member names differ</source>
        <target state="translated">{0}' 모듈에\n    {1}이(가) 포함되어 있지만    \n해당 시그니처는\n    {2}을(를) 지정합니다.    \nCLI 멤버 이름이 서로 다릅니다.</target>
        <note />
      </trans-unit>
      <trans-unit id="ValueNotContainedMutabilityStaticsDiffer">
        <source>Module '{0}' contains\n    {1}    \nbut its signature specifies\n    {2}    \nOne is static and the other isn't</source>
        <target state="translated">{0}' 모듈에\n    {1}이(가) 포함되어 있지만    \n해당 시그니처는\n    {2}을(를) 지정합니다.    \n하나는 정적 요소이고 다른 하나는 그렇지 않습니다.</target>
        <note />
      </trans-unit>
      <trans-unit id="ValueNotContainedMutabilityVirtualsDiffer">
        <source>Module '{0}' contains\n    {1}    \nbut its signature specifies\n    {2}    \nOne is virtual and the other isn't</source>
        <target state="translated">{0}' 모듈에\n    {1}이(가) 포함되어 있지만    \n해당 시그니처는\n    {2}을(를) 지정합니다.    \n하나는 가상 요소이고 다른 하나는 그렇지 않습니다.</target>
        <note />
      </trans-unit>
      <trans-unit id="ValueNotContainedMutabilityAbstractsDiffer">
        <source>Module '{0}' contains\n    {1}    \nbut its signature specifies\n    {2}    \nOne is abstract and the other isn't</source>
        <target state="translated">{0}' 모듈에\n    {1}이(가) 포함되어 있지만    \n해당 시그니처는\n    {2}을(를) 지정합니다.    \n하나는 추상 요소이고 다른 하나는 그렇지 않습니다.</target>
        <note />
      </trans-unit>
      <trans-unit id="ValueNotContainedMutabilityFinalsDiffer">
        <source>Module '{0}' contains\n    {1}    \nbut its signature specifies\n    {2}    \nOne is final and the other isn't</source>
        <target state="translated">{0}' 모듈에\n    {1}이(가) 포함되어 있지만    \n해당 시그니처는\n    {2}을(를) 지정합니다.    \n하나는 최종 요소이고 다른 하나는 그렇지 않습니다.</target>
        <note />
      </trans-unit>
      <trans-unit id="ValueNotContainedMutabilityOverridesDiffer">
        <source>Module '{0}' contains\n    {1}    \nbut its signature specifies\n    {2}    \nOne is marked as an override and the other isn't</source>
        <target state="translated">{0}' 모듈에\n    {1}이(가) 포함되어 있지만    \n해당 시그니처는\n    {2}을(를) 지정합니다.    \n하나는 override로 표시되어 있고 다른 하나는 그렇지 않습니다.</target>
        <note />
      </trans-unit>
      <trans-unit id="ValueNotContainedMutabilityOneIsConstructor">
        <source>Module '{0}' contains\n    {1}    \nbut its signature specifies\n    {2}    \nOne is a constructor/property and the other is not</source>
        <target state="translated">{0}' 모듈에\n    {1}이(가) 포함되어 있지만    \n해당 시그니처는\n    {2}을(를) 지정합니다.    \n하나는 생성자/속성이고 다른 하나는 그렇지 않습니다.</target>
        <note />
      </trans-unit>
      <trans-unit id="ValueNotContainedMutabilityStaticButInstance">
        <source>Module '{0}' contains\n    {1}    \nbut its signature specifies\n    {2}    \nThe compiled representation of this method is as a static member but the signature indicates its compiled representation is as an instance member</source>
        <target state="translated">{0}' 모듈에\n    {1}이(가) 포함되어 있지만    \n해당 시그니처는\n    {2}을(를) 지정합니다.    \n이 메서드의 컴파일 표현이 정적 멤버이지만 시그니처는 해당 컴파일 표현이 인스턴스 멤버임을 나타냅니다.</target>
        <note />
      </trans-unit>
      <trans-unit id="ValueNotContainedMutabilityInstanceButStatic">
        <source>Module '{0}' contains\n    {1}    \nbut its signature specifies\n    {2}    \nThe compiled representation of this method is as an instance member, but the signature indicates its compiled representation is as a static member</source>
        <target state="translated">{0}' 모듈에\n    {1}이(가) 포함되어 있지만    \n해당 시그니처는\n    {2}을(를) 지정합니다.    \n이 메서드의 컴파일 표현이 인스턴스 멤버이지만 시그니처는 해당 컴파일 표현이 정적 멤버임을 나타냅니다.</target>
        <note />
      </trans-unit>
      <trans-unit id="DefinitionsInSigAndImplNotCompatibleNamesDiffer">
        <source>The {0} definitions in the signature and implementation are not compatible because the names differ. The type is called '{1}' in the signature file but '{2}' in implementation.</source>
        <target state="translated">이름이 서로 다르므로 시그니처 및 구현의 {0} 정의가 호환되지 않습니다. 시그니처 파일의 형식은 '{1}'이지만 구현의 형식은 '{2}'입니다.</target>
        <note />
      </trans-unit>
      <trans-unit id="DefinitionsInSigAndImplNotCompatibleParameterCountsDiffer">
        <source>The {0} definitions for type '{1}' in the signature and implementation are not compatible because the respective type parameter counts differ</source>
        <target state="translated">각각의 형식 매개 변수 수가 서로 다르므로 시그니처 및 구현의 '{1}' 형식에 대한 {0} 정의가 호환되지 않습니다.</target>
        <note />
      </trans-unit>
      <trans-unit id="DefinitionsInSigAndImplNotCompatibleAccessibilityDiffer">
        <source>The {0} definitions for type '{1}' in the signature and implementation are not compatible because the accessibility specified in the signature is more than that specified in the implementation</source>
        <target state="translated">시그니처에 지정된 액세스 가능성이 구현에 지정된 액세스 가능성보다 높으므로 시그니처 및 구현의 '{1}' 형식에 대한 {0} 정의가 호환되지 않습니다.</target>
        <note />
      </trans-unit>
      <trans-unit id="DefinitionsInSigAndImplNotCompatibleMissingInterface">
        <source>The {0} definitions for type '{1}' in the signature and implementation are not compatible because the signature requires that the type supports the interface {2} but the interface has not been implemented</source>
        <target state="translated">시그니처를 사용하려면 형식이 {2} 인터페이스를 지원해야 하지만 이 인터페이스가 구현되지 않았으므로 시그니처 및 구현의 '{1}' 형식에 대한 {0} 정의가 호환되지 않습니다.</target>
        <note />
      </trans-unit>
      <trans-unit id="DefinitionsInSigAndImplNotCompatibleImplementationSaysNull">
        <source>The {0} definitions for type '{1}' in the signature and implementation are not compatible because the implementation says this type may use nulls as a representation but the signature does not</source>
        <target state="translated">구현이 이 형식에서 null을 표현으로 사용할 수 있다고 하지만 시그니처는 그렇지 않으므로 시그니처 및 구현의 '{1}' 형식에 대한 {0} 정의가 호환되지 않습니다.</target>
        <note />
      </trans-unit>
      <trans-unit id="DefinitionsInSigAndImplNotCompatibleImplementationSaysNull2">
        <source>The {0} definitions for type '{1}' in the signature and implementation are not compatible because the implementation says this type may use nulls as an extra value but the signature does not</source>
        <target state="translated">구현이 이 형식에서 null을 추가 값으로 사용할 수 있다고 하지만 시그니처는 그렇지 않으므로 시그니처 및 구현의 '{1}' 형식에 대한 {0} 정의가 호환되지 않습니다.</target>
        <note />
      </trans-unit>
      <trans-unit id="DefinitionsInSigAndImplNotCompatibleSignatureSaysNull">
        <source>The {0} definitions for type '{1}' in the signature and implementation are not compatible because the signature says this type may use nulls as a representation but the implementation does not</source>
        <target state="translated">시그니처가 이 형식에서 null을 표현으로 사용할 수 있다고 하지만 구현은 그렇지 않으므로 시그니처 및 구현의 '{1}' 형식에 대한 {0} 정의가 호환되지 않습니다.</target>
        <note />
      </trans-unit>
      <trans-unit id="DefinitionsInSigAndImplNotCompatibleSignatureSaysNull2">
        <source>The {0} definitions for type '{1}' in the signature and implementation are not compatible because the signature says this type may use nulls as an extra value but the implementation does not</source>
        <target state="translated">시그니처가 이 형식에서 null을 추가 값으로 사용할 수 있다고 하지만 구현은 그렇지 않으므로 시그니처 및 구현의 '{1}' 형식에 대한 {0} 정의가 호환되지 않습니다.</target>
        <note />
      </trans-unit>
      <trans-unit id="DefinitionsInSigAndImplNotCompatibleImplementationSealed">
        <source>The {0} definitions for type '{1}' in the signature and implementation are not compatible because the implementation type is sealed but the signature implies it is not. Consider adding the [&lt;Sealed&gt;] attribute to the signature.</source>
        <target state="translated">구현 형식이 봉인되어 있지만 시그니처는 봉인되어 있지 않음을 암시하므로 시그니처 및 구현의 '{1}' 형식에 대한 {0} 정의가 호환되지 않습니다. 시그니처에 [&lt;Sealed&gt;] 특성을 추가해 보세요.</target>
        <note />
      </trans-unit>
      <trans-unit id="DefinitionsInSigAndImplNotCompatibleImplementationIsNotSealed">
        <source>The {0} definitions for type '{1}' in the signature and implementation are not compatible because the implementation type is not sealed but signature implies it is. Consider adding the [&lt;Sealed&gt;] attribute to the implementation.</source>
        <target state="translated">구현 형식이 봉인되어 있지 않지만 시그니처는 봉인되어 있음을 암시하므로 시그니처 및 구현의 '{1}' 형식에 대한 {0} 정의가 호환되지 않습니다. 구현에 [&lt;Sealed&gt;] 특성을 추가해 보세요.</target>
        <note />
      </trans-unit>
      <trans-unit id="DefinitionsInSigAndImplNotCompatibleImplementationIsAbstract">
        <source>The {0} definitions for type '{1}' in the signature and implementation are not compatible because the implementation is an abstract class but the signature is not. Consider adding the [&lt;AbstractClass&gt;] attribute to the signature.</source>
        <target state="translated">구현이 추상 클래스이지만 시그니처는 추상 클래스가 아니므로 시그니처 및 구현의 '{1}' 형식에 대한 {0} 정의가 호환되지 않습니다. 시그니처에 [&lt;AbstractClass&gt;] 특성을 추가해 보세요.</target>
        <note />
      </trans-unit>
      <trans-unit id="DefinitionsInSigAndImplNotCompatibleSignatureIsAbstract">
        <source>The {0} definitions for type '{1}' in the signature and implementation are not compatible because the signature is an abstract class but the implementation is not. Consider adding the [&lt;AbstractClass&gt;] attribute to the implementation.</source>
        <target state="translated">시그니처가 추상 클래스이지만 구현은 추상 클래스가 아니므로 시그니처 및 구현의 '{1}' 형식에 대한 {0} 정의가 호환되지 않습니다. 구현에 [&lt;AbstractClass&gt;] 특성을 추가해 보세요.</target>
        <note />
      </trans-unit>
      <trans-unit id="DefinitionsInSigAndImplNotCompatibleTypesHaveDifferentBaseTypes">
        <source>The {0} definitions for type '{1}' in the signature and implementation are not compatible because the types have different base types</source>
        <target state="translated">형식의 기본 형식이 서로 다르므로 시그니처 및 구현의 '{1}' 형식에 대한 {0} 정의가 호환되지 않습니다.</target>
        <note />
      </trans-unit>
      <trans-unit id="DefinitionsInSigAndImplNotCompatibleNumbersDiffer">
        <source>The {0} definitions for type '{1}' in the signature and implementation are not compatible because the number of {2}s differ</source>
        <target state="translated">{2} 수가 서로 다르므로 시그니처 및 구현의 '{1}' 형식에 대한 {0} 정의가 호환되지 않습니다.</target>
        <note />
      </trans-unit>
      <trans-unit id="DefinitionsInSigAndImplNotCompatibleSignatureDefinesButImplDoesNot">
        <source>The {0} definitions for type '{1}' in the signature and implementation are not compatible because the signature defines the {2} '{3}' but the implementation does not (or does, but not in the same order)</source>
        <target state="translated">시그니처가 {2} '{3}'을(를) 정의하지만 구현은 그렇지 않거나 그렇더라도 순서가 다르므로 시그니처 및 구현의 '{1}' 형식에 대한 {0} 정의가 호환되지 않습니다.</target>
        <note />
      </trans-unit>
      <trans-unit id="DefinitionsInSigAndImplNotCompatibleImplDefinesButSignatureDoesNot">
        <source>The {0} definitions for type '{1}' in the signature and implementation are not compatible because the implementation defines the {2} '{3}' but the signature does not (or does, but not in the same order)</source>
        <target state="translated">구현이 {2} '{3}'을(를) 정의하지만 시그니처는 그렇지 않거나 그렇더라도 순서가 다르므로 시그니처 및 구현의 '{1}' 형식에 대한 {0} 정의가 호환되지 않습니다.</target>
        <note />
      </trans-unit>
      <trans-unit id="DefinitionsInSigAndImplNotCompatibleImplDefinesStruct">
        <source>The {0} definitions for type '{1}' in the signature and implementation are not compatible because the implementation defines a struct but the signature defines a type with a hidden representation</source>
        <target state="translated">구현이 구조체를 정의하지만 시그니처는 숨겨진 표현이 있는 형식을 정의하므로 시그니처 및 구현의 '{1}' 형식에 대한 {0} 정의가 호환되지 않습니다.</target>
        <note />
      </trans-unit>
      <trans-unit id="DefinitionsInSigAndImplNotCompatibleDotNetTypeRepresentationIsHidden">
        <source>The {0} definitions for type '{1}' in the signature and implementation are not compatible because a CLI type representation is being hidden by a signature</source>
        <target state="translated">시그니처에 의해 CLI 형식 표현이 숨겨져 있으므로 시그니처 및 구현의 '{1}' 형식에 대한 {0} 정의가 호환되지 않습니다.</target>
        <note />
      </trans-unit>
      <trans-unit id="DefinitionsInSigAndImplNotCompatibleTypeIsHidden">
        <source>The {0} definitions for type '{1}' in the signature and implementation are not compatible because a type representation is being hidden by a signature</source>
        <target state="translated">시그니처에 의해 형식 표현이 숨겨져 있으므로 시그니처 및 구현의 '{1}' 형식에 대한 {0} 정의가 호환되지 않습니다.</target>
        <note />
      </trans-unit>
      <trans-unit id="DefinitionsInSigAndImplNotCompatibleTypeIsDifferentKind">
        <source>The {0} definitions for type '{1}' in the signature and implementation are not compatible because the types are of different kinds</source>
        <target state="translated">형식의 종류가 서로 다르므로 시그니처 및 구현의 '{1}' 형식에 대한 {0} 정의가 호환되지 않습니다.</target>
        <note />
      </trans-unit>
      <trans-unit id="DefinitionsInSigAndImplNotCompatibleILDiffer">
        <source>The {0} definitions for type '{1}' in the signature and implementation are not compatible because the IL representations differ</source>
        <target state="translated">IL 표현이 서로 다르므로 시그니처 및 구현의 '{1}' 형식에 대한 {0} 정의가 호환되지 않습니다.</target>
        <note />
      </trans-unit>
      <trans-unit id="DefinitionsInSigAndImplNotCompatibleRepresentationsDiffer">
        <source>The {0} definitions for type '{1}' in the signature and implementation are not compatible because the representations differ</source>
        <target state="translated">표현이 서로 다르므로 시그니처 및 구현의 '{1}' 형식에 대한 {0} 정의가 호환되지 않습니다.</target>
        <note />
      </trans-unit>
      <trans-unit id="DefinitionsInSigAndImplNotCompatibleFieldWasPresent">
        <source>The {0} definitions for type '{1}' in the signature and implementation are not compatible because the field {2} was present in the implementation but not in the signature</source>
        <target state="translated">{2}' 필드가 구현에 있었지만 시그니처에는 없었으므로 시그니처 및 구현의 '{1}' 형식에 대한 {0} 정의가 호환되지 않습니다.</target>
        <note />
      </trans-unit>
      <trans-unit id="DefinitionsInSigAndImplNotCompatibleFieldOrderDiffer">
        <source>The {0} definitions for type '{1}' in the signature and implementation are not compatible because the order of the fields is different in the signature and implementation</source>
        <target state="translated">시그니처와 구현에서 필드의 순서가 서로 다르므로 시그니처 및 구현의 '{1}' 형식에 대한 {0} 정의가 호환되지 않습니다.</target>
        <note />
      </trans-unit>
      <trans-unit id="DefinitionsInSigAndImplNotCompatibleFieldRequiredButNotSpecified">
        <source>The {0} definitions for type '{1}' in the signature and implementation are not compatible because the field {2} was required by the signature but was not specified by the implementation</source>
        <target state="translated">{2}' 필드가 시그니처에 필요했지만 구현에 의해 지정되지 않았으므로 시그니처 및 구현의 '{1}' 형식에 대한 {0} 정의가 호환되지 않습니다.</target>
        <note />
      </trans-unit>
      <trans-unit id="DefinitionsInSigAndImplNotCompatibleFieldIsInImplButNotSig">
        <source>The {0} definitions for type '{1}' in the signature and implementation are not compatible because the field '{2}' was present in the implementation but not in the signature. Struct types must now reveal their fields in the signature for the type, though the fields may still be labelled 'private' or 'internal'.</source>
        <target state="translated">{2}' 필드가 구현에 있었지만 시그니처에는 없었으므로 시그니처 및 구현의 '{1}' 형식에 대한 {0} 정의가 호환되지 않습니다. 이제 구조체 형식은 시그니처에서 형식에 대해 필드를 표시해야 하지만 필드의 레이블은 계속 'private' 또는 'internal'로 지정할 수 있습니다.</target>
        <note />
      </trans-unit>
      <trans-unit id="DefinitionsInSigAndImplNotCompatibleAbstractMemberMissingInImpl">
        <source>The {0} definitions for type '{1}' in the signature and implementation are not compatible because the abstract member '{2}' was required by the signature but was not specified by the implementation</source>
        <target state="translated">추상 멤버 '{2}'이(가) 시그니처에 필요했지만 구현에 의해 지정되지 않았으므로 시그니처 및 구현의 '{1}' 형식에 대한 {0} 정의가 호환되지 않습니다.</target>
        <note />
      </trans-unit>
      <trans-unit id="DefinitionsInSigAndImplNotCompatibleAbstractMemberMissingInSig">
        <source>The {0} definitions for type '{1}' in the signature and implementation are not compatible because the abstract member '{2}' was present in the implementation but not in the signature</source>
        <target state="translated">추상 멤버 '{2}'이(가) 구현에 있었지만 시그니처에는 없었으므로 시그니처 및 구현의 '{1}' 형식에 대한 {0} 정의가 호환되지 않습니다.</target>
        <note />
      </trans-unit>
      <trans-unit id="DefinitionsInSigAndImplNotCompatibleSignatureDeclaresDiffer">
        <source>The {0} definitions for type '{1}' in the signature and implementation are not compatible because the signature declares a {2} while the implementation declares a {3}</source>
        <target state="translated">시그니처가 {2}을(를) 선언하지만 구현은 {3}을(를) 선언하므로 시그니처 및 구현의 '{1}' 형식에 대한 {0} 정의가 호환되지 않습니다.</target>
        <note />
      </trans-unit>
      <trans-unit id="DefinitionsInSigAndImplNotCompatibleAbbreviationsDiffer">
        <source>The {0} definitions for type '{1}' in the signature and implementation are not compatible because the abbreviations differ: {2} versus {3}</source>
        <target state="translated">약어가 {2}과(와) {3}(으)로 서로 다르므로 시그니처 및 구현의 '{1}' 형식에 대한 {0} 정의가 호환되지 않습니다.</target>
        <note />
      </trans-unit>
      <trans-unit id="DefinitionsInSigAndImplNotCompatibleAbbreviationHiddenBySig">
        <source>The {0} definitions for type '{1}' in the signature and implementation are not compatible because an abbreviation is being hidden by a signature. The abbreviation must be visible to other CLI languages. Consider making the abbreviation visible in the signature.</source>
        <target state="translated">시그니처에 의해 약어가 숨겨져 있으므로 시그니처 및 구현의 '{1}' 형식에 대한 {0} 정의가 호환되지 않습니다. 약어는 다른 CLI 언어에 표시되어야 합니다. 시그니처에서 약어를 표시하세요.</target>
        <note />
      </trans-unit>
      <trans-unit id="DefinitionsInSigAndImplNotCompatibleSigHasAbbreviation">
        <source>The {0} definitions for type '{1}' in the signature and implementation are not compatible because the signature has an abbreviation while the implementation does not</source>
        <target state="translated">시그니처에 약어가 있지만 구현에는 없으므로 시그니처 및 구현의 '{1}' 형식에 대한 {0} 정의가 호환되지 않습니다.</target>
        <note />
      </trans-unit>
      <trans-unit id="ModuleContainsConstructorButNamesDiffer">
        <source>The module contains the constructor\n    {0}    \nbut its signature specifies\n    {1}    \nThe names differ</source>
        <target state="translated">모듈에\n    {0} 생성자가 포함되어 있지만    \n해당 시그니처는\n    {1}을(를) 지정합니다.    \n이름이 서로 다릅니다.</target>
        <note />
      </trans-unit>
      <trans-unit id="ModuleContainsConstructorButDataFieldsDiffer">
        <source>The module contains the constructor\n    {0}    \nbut its signature specifies\n    {1}    \nThe respective number of data fields differ</source>
        <target state="translated">모듈에\n    {0} 생성자가 포함되어 있지만    \n해당 시그니처는\n    {1}을(를) 지정합니다.    \n각각의 데이터 필드 수가 서로 다릅니다.</target>
        <note />
      </trans-unit>
      <trans-unit id="ModuleContainsConstructorButTypesOfFieldsDiffer">
        <source>The module contains the constructor\n    {0}    \nbut its signature specifies\n    {1}    \nThe types of the fields differ</source>
        <target state="translated">모듈에\n    {0} 생성자가 포함되어 있지만    \n해당 시그니처는\n    {1}을(를) 지정합니다.    \n필드의 형식이 서로 다릅니다.</target>
        <note />
      </trans-unit>
      <trans-unit id="ModuleContainsConstructorButAccessibilityDiffers">
        <source>The module contains the constructor\n    {0}    \nbut its signature specifies\n    {1}    \nthe accessibility specified in the signature is more than that specified in the implementation</source>
        <target state="translated">모듈에\n    {0} 생성자가 포함되어 있지만    \n해당 시그니처는\n    {1}을(를) 지정합니다.    \n시그니처에 지정된 액세스 가능성이 구현에 지정된 액세스 가능성보다 높습니다.</target>
        <note />
      </trans-unit>
      <trans-unit id="FieldNotContainedNamesDiffer">
        <source>The module contains the field\n    {0}    \nbut its signature specifies\n    {1}    \nThe names differ</source>
        <target state="translated">모듈에\n    {0} 필드가 포함되어 있지만    \n해당 시그니처는\n    {1}을(를) 지정합니다.    \n이름이 서로 다릅니다.</target>
        <note />
      </trans-unit>
      <trans-unit id="FieldNotContainedAccessibilitiesDiffer">
        <source>The module contains the field\n    {0}    \nbut its signature specifies\n    {1}    \nthe accessibility specified in the signature is more than that specified in the implementation</source>
        <target state="translated">모듈에\n    {0} 필드가 포함되어 있지만    \n해당 시그니처는\n    {1}을(를) 지정합니다.    \n시그니처에 지정된 액세스 가능성이 구현에 지정된 액세스 가능성보다 높습니다.</target>
        <note />
      </trans-unit>
      <trans-unit id="FieldNotContainedStaticsDiffer">
        <source>The module contains the field\n    {0}    \nbut its signature specifies\n    {1}    \nThe 'static' modifiers differ</source>
        <target state="translated">모듈에\n    {0} 필드가 포함되어 있지만    \n해당 시그니처는\n    {1}을(를) 지정합니다.    \n'static' 한정자가 서로 다릅니다.</target>
        <note />
      </trans-unit>
      <trans-unit id="FieldNotContainedMutablesDiffer">
        <source>The module contains the field\n    {0}    \nbut its signature specifies\n    {1}    \nThe 'mutable' modifiers differ</source>
        <target state="translated">모듈에\n    {0} 필드가 포함되어 있지만    \n해당 시그니처는\n    {1}을(를) 지정합니다.    \n'mutable' 한정자가 서로 다릅니다.</target>
        <note />
      </trans-unit>
      <trans-unit id="FieldNotContainedLiteralsDiffer">
        <source>The module contains the field\n    {0}    \nbut its signature specifies\n    {1}    \nThe 'literal' modifiers differ</source>
        <target state="translated">모듈에\n    {0} 필드가 포함되어 있지만    \n해당 시그니처는\n    {1}을(를) 지정합니다.    \n'literal' 한정자가 서로 다릅니다.</target>
        <note />
      </trans-unit>
      <trans-unit id="FieldNotContainedTypesDiffer">
        <source>The module contains the field\n    {0}    \nbut its signature specifies\n    {1}    \nThe types differ</source>
        <target state="translated">모듈에\n    {0} 필드가 포함되어 있지만    \n해당 시그니처는\n    {1}을(를) 지정합니다.    \n형식이 서로 다릅니다.</target>
        <note />
      </trans-unit>
      <trans-unit id="typrelCannotResolveImplicitGenericInstantiation">
        <source>The implicit instantiation of a generic construct at or near this point could not be resolved because it could resolve to multiple unrelated types, e.g. '{0}' and '{1}'. Consider using type annotations to resolve the ambiguity</source>
        <target state="translated">관련되지 않은 여러 형식(예: '{0}'과(와) '{1}')으로 확인될 수 있으므로 이 지점 또는 이 지점 근처에서 제네릭 구문의 암시적 인스턴스를 확인할 수 없습니다. 형식 주석을 사용하여 모호성을 해결하세요.</target>
        <note />
      </trans-unit>
      <trans-unit id="typrelCannotResolveAmbiguityInPrintf">
        <source>Could not resolve the ambiguity inherent in the use of a 'printf'-style format string</source>
        <target state="translated">'printf' 스타일의 서식 문자열 사용과 관련하여 본질적으로 발생하는 모호성을 해결할 수 없습니다.</target>
        <note />
      </trans-unit>
      <trans-unit id="typrelCannotResolveAmbiguityInEnum">
        <source>Could not resolve the ambiguity in the use of a generic construct with an 'enum' constraint at or near this position</source>
        <target state="translated">이 위치 또는 이 위치 근처에서 'enum' 제약 조건을 사용하여 제네릭 구문 사용의 모호성을 해결할 수 없습니다.</target>
        <note />
      </trans-unit>
      <trans-unit id="typrelCannotResolveAmbiguityInDelegate">
        <source>Could not resolve the ambiguity in the use of a generic construct with a 'delegate' constraint at or near this position</source>
        <target state="translated">이 위치 또는 이 위치 근처에서 'delegate' 제약 조건을 사용하여 제네릭 구문 사용의 모호성을 해결할 수 없습니다.</target>
        <note />
      </trans-unit>
      <trans-unit id="typrelInvalidValue">
        <source>Invalid value</source>
        <target state="translated">값이 잘못되었습니다.</target>
        <note />
      </trans-unit>
      <trans-unit id="typrelSigImplNotCompatibleParamCountsDiffer">
        <source>The signature and implementation are not compatible because the respective type parameter counts differ</source>
        <target state="translated">각각의 형식 매개 변수 수가 서로 다르므로 시그니처와 구현이 호환되지 않습니다.</target>
        <note />
      </trans-unit>
      <trans-unit id="typrelSigImplNotCompatibleCompileTimeRequirementsDiffer">
        <source>The signature and implementation are not compatible because the type parameter in the class/signature has a different compile-time requirement to the one in the member/implementation</source>
        <target state="translated">클래스/시그니처에 있는 형식 매개 변수의 컴파일 시간 요구 사항이 멤버/구현에 있는 형식 매개 변수와 다르므로 시그니처와 구현이 호환되지 않습니다.</target>
        <note />
      </trans-unit>
      <trans-unit id="typrelSigImplNotCompatibleConstraintsDiffer">
        <source>The signature and implementation are not compatible because the declaration of the type parameter '{0}' requires a constraint of the form {1}</source>
        <target state="translated">형식 매개 변수 '{0}'의 선언을 사용하려면 {1} 형식의 제약 조건이 필요하므로 시그니처와 구현이 호환되지 않습니다.</target>
        <note />
      </trans-unit>
      <trans-unit id="typrelSigImplNotCompatibleConstraintsDifferRemove">
        <source>The signature and implementation are not compatible because the type parameter '{0}' has a constraint of the form {1} but the implementation does not. Either remove this constraint from the signature or add it to the implementation.</source>
        <target state="translated">형식 매개 변수 '{0}'에 {1} 형식의 제약 조건이 있지만 구현에는 없으므로 시그니처와 구현이 호환되지 않습니다. 이 제약 조건을 시그니처에서 제거하거나 구현에 추가하세요.</target>
        <note />
      </trans-unit>
      <trans-unit id="typrelTypeImplementsIComparableShouldOverrideObjectEquals">
        <source>The type '{0}' implements 'System.IComparable'. Consider also adding an explicit override for 'Object.Equals'</source>
        <target state="translated">'{0}' 형식이 'System.IComparable'을 구현합니다. 'Object.Equals'에 대한 명시적 재정의도 추가하세요.</target>
        <note />
      </trans-unit>
      <trans-unit id="typrelTypeImplementsIComparableDefaultObjectEqualsProvided">
        <source>The type '{0}' implements 'System.IComparable' explicitly but provides no corresponding override for 'Object.Equals'. An implementation of 'Object.Equals' has been automatically provided, implemented via 'System.IComparable'. Consider implementing the override 'Object.Equals' explicitly</source>
        <target state="translated">'{0}' 형식이 'System.IComparable'을 명시적으로 구현하지만 'Object.Equals'에 해당하는 재정의를 제공하지 않습니다. 'System.IComparable'을 통해 구현된 'Object.Equals'의 구현이 자동으로 제공되었습니다. 재정의 'Object.Equals'를 명시적으로 구현하세요.</target>
        <note />
      </trans-unit>
      <trans-unit id="typrelExplicitImplementationOfGetHashCodeOrEquals">
        <source>The struct, record or union type '{0}' has an explicit implementation of 'Object.GetHashCode' or 'Object.Equals'. You must apply the 'CustomEquality' attribute to the type</source>
        <target state="translated">구조체, 레코드 또는 공용 구조체 형식 '{0}'에 'Object.GetHashCode' 또는 'Object.Equals'의 명시적 구현이 있습니다. 형식에 'CustomEquality' 특성을 적용해야 합니다.</target>
        <note />
      </trans-unit>
      <trans-unit id="typrelExplicitImplementationOfGetHashCode">
        <source>The struct, record or union type '{0}' has an explicit implementation of 'Object.GetHashCode'. Consider implementing a matching override for 'Object.Equals(obj)'</source>
        <target state="translated">구조체, 레코드 또는 공용 구조체 형식 '{0}'에 'Object.GetHashCode'의 명시적 구현이 있습니다. 'Object.Equals(obj)'에 대해 일치하는 재정의를 구현하세요.</target>
        <note />
      </trans-unit>
      <trans-unit id="typrelExplicitImplementationOfEquals">
        <source>The struct, record or union type '{0}' has an explicit implementation of 'Object.Equals'. Consider implementing a matching override for 'Object.GetHashCode()'</source>
        <target state="translated">구조체, 레코드 또는 공용 구조체 형식 '{0}'에 'Object.Equals'의 명시적 구현이 있습니다. 'Object.GetHashCode()'에 대해 일치하는 재정의를 구현하세요.</target>
        <note />
      </trans-unit>
      <trans-unit id="ExceptionDefsNotCompatibleHiddenBySignature">
        <source>The exception definitions are not compatible because a CLI exception mapping is being hidden by a signature. The exception mapping must be visible to other modules. The module contains the exception definition\n    {0}    \nbut its signature specifies\n\t{1}</source>
        <target state="translated">시그니처에 의해 CLI 예외 매핑이 숨겨져 있으므로 예외 정의가 호환되지 않습니다. 예외 매핑은 다른 모듈에 표시되어야 합니다. 모듈에 예외 정의\n    {0}이(가) 포함되어 있지만    \n해당 시그니처는\n\t{1}을(를) 지정합니다.</target>
        <note />
      </trans-unit>
      <trans-unit id="ExceptionDefsNotCompatibleDotNetRepresentationsDiffer">
        <source>The exception definitions are not compatible because the CLI representations differ. The module contains the exception definition\n    {0}    \nbut its signature specifies\n\t{1}</source>
        <target state="translated">CLI 표현이 서로 다르므로 예외 정의가 호환되지 않습니다. 모듈에 예외 정의\n    {0}이(가) 포함되어 있지만    \n해당 시그니처는\n\t{1}을(를) 지정합니다.</target>
        <note />
      </trans-unit>
      <trans-unit id="ExceptionDefsNotCompatibleAbbreviationHiddenBySignature">
        <source>The exception definitions are not compatible because the exception abbreviation is being hidden by the signature. The abbreviation must be visible to other CLI languages. Consider making the abbreviation visible in the signature. The module contains the exception definition\n    {0}    \nbut its signature specifies\n\t{1}.</source>
        <target state="translated">시그니처에 의해 예외 약어가 숨겨져 있으므로 예외 정의가 호환되지 않습니다. 약어는 다른 CLI 언어에 표시되어야 합니다. 시그니처에서 약어를 표시하세요. 모듈에 예외 정의\n    {0}이(가) 포함되어 있지만    \n해당 시그니처는\n\t{1}을(를) 지정합니다.</target>
        <note />
      </trans-unit>
      <trans-unit id="ExceptionDefsNotCompatibleSignaturesDiffer">
        <source>The exception definitions are not compatible because the exception abbreviations in the signature and implementation differ. The module contains the exception definition\n    {0}    \nbut its signature specifies\n\t{1}.</source>
        <target state="translated">시그니처와 구현에서 예외 약어가 서로 다르므로 예외 정의가 호환되지 않습니다. 모듈에 예외 정의\n    {0}이(가) 포함되어 있지만    \n해당 시그니처는\n\t{1}을(를) 지정합니다.</target>
        <note />
      </trans-unit>
      <trans-unit id="ExceptionDefsNotCompatibleExceptionDeclarationsDiffer">
        <source>The exception definitions are not compatible because the exception declarations differ. The module contains the exception definition\n    {0}    \nbut its signature specifies\n\t{1}.</source>
        <target state="translated">예외 선언이 서로 다르므로 예외 정의가 호환되지 않습니다. 모듈에 예외 정의\n    {0}이(가) 포함되어 있지만    \n해당 시그니처는\n\t{1}을(를) 지정합니다.</target>
        <note />
      </trans-unit>
      <trans-unit id="ExceptionDefsNotCompatibleFieldInSigButNotImpl">
        <source>The exception definitions are not compatible because the field '{0}' was required by the signature but was not specified by the implementation. The module contains the exception definition\n    {1}    \nbut its signature specifies\n\t{2}.</source>
        <target state="translated">{0}' 필드가 시그니처에 필요했지만 구현에 의해 지정되지 않았으므로 예외 정의가 호환되지 않습니다. 모듈에 예외 정의\n    {1}이(가) 포함되어 있지만    \n해당 시그니처는\n\t{2}을(를) 지정합니다.</target>
        <note />
      </trans-unit>
      <trans-unit id="ExceptionDefsNotCompatibleFieldInImplButNotSig">
        <source>The exception definitions are not compatible because the field '{0}' was present in the implementation but not in the signature. The module contains the exception definition\n    {1}    \nbut its signature specifies\n\t{2}.</source>
        <target state="translated">{0}' 필드가 구현에 있었지만 시그니처에는 없었으므로 예외 정의가 호환되지 않습니다. 모듈에 예외 정의\n    {1}이(가) 포함되어 있지만    \n해당 시그니처는\n\t{2}을(를) 지정합니다.</target>
        <note />
      </trans-unit>
      <trans-unit id="ExceptionDefsNotCompatibleFieldOrderDiffers">
        <source>The exception definitions are not compatible because the order of the fields is different in the signature and implementation. The module contains the exception definition\n    {0}    \nbut its signature specifies\n\t{1}.</source>
        <target state="translated">시그니처와 구현에서 필드의 순서가 서로 다르므로 예외 정의가 호환되지 않습니다. 모듈에 예외 정의\n    {0}이(가) 포함되어 있지만    \n해당 시그니처는\n\t{1}을(를) 지정합니다.</target>
        <note />
      </trans-unit>
      <trans-unit id="typrelModuleNamespaceAttributesDifferInSigAndImpl">
        <source>The namespace or module attributes differ between signature and implementation</source>
        <target state="translated">네임스페이스 또는 모듈 특성이 시그니처와 구현 간에 서로 다릅니다.</target>
        <note />
      </trans-unit>
      <trans-unit id="typrelMethodIsOverconstrained">
        <source>This method is over-constrained in its type parameters</source>
        <target state="translated">이 메서드는 해당 형식 매개 변수에서 과다하게 제약 조건이 적용되었습니다.</target>
        <note />
      </trans-unit>
      <trans-unit id="typrelOverloadNotFound">
        <source>No implementations of '{0}' had the correct number of arguments and type parameters. The required signature is '{1}'.</source>
        <target state="translated">{0}'의 구현 중 올바른 수의 인수 및 형식 매개 변수를 포함하는 구현이 없습니다. 필요한 시그니처는 '{1}'입니다.</target>
        <note />
      </trans-unit>
      <trans-unit id="typrelOverrideWasAmbiguous">
        <source>The override for '{0}' was ambiguous</source>
        <target state="translated">'{0}'의 재정의가 모호합니다.</target>
        <note />
      </trans-unit>
      <trans-unit id="typrelMoreThenOneOverride">
        <source>More than one override implements '{0}'</source>
        <target state="translated">둘 이상의 재정의가 '{0}'을(를) 구현합니다.</target>
        <note />
      </trans-unit>
      <trans-unit id="typrelMethodIsSealed">
        <source>The method '{0}' is sealed and cannot be overridden</source>
        <target state="translated">'{0}' 메서드는 봉인되어 재정의할 수 없습니다.</target>
        <note />
      </trans-unit>
      <trans-unit id="typrelOverrideImplementsMoreThenOneSlot">
        <source>The override '{0}' implements more than one abstract slot, e.g. '{1}' and '{2}'</source>
        <target state="translated">재정의 '{0}'이(가) 둘 이상의 추상 슬롯을 구현합니다(예: '{1}' 및 '{2}').</target>
        <note />
      </trans-unit>
      <trans-unit id="typrelDuplicateInterface">
        <source>Duplicate or redundant interface</source>
        <target state="translated">인터페이스가 중복되었습니다.</target>
        <note />
      </trans-unit>
      <trans-unit id="typrelNeedExplicitImplementation">
        <source>The interface '{0}' is included in multiple explicitly implemented interface types. Add an explicit implementation of this interface.</source>
        <target state="translated">'{0}' 인터페이스가 명시적으로 구현된 다중 인터페이스 형식에 포함되어 있습니다. 이 인터페이스의 명시적 구현을 추가하세요.</target>
        <note />
      </trans-unit>
      <trans-unit id="typrelNamedArgumentHasBeenAssignedMoreThenOnce">
        <source>A named argument has been assigned more than one value</source>
        <target state="translated">명명된 인수에 둘 이상의 값이 할당되었습니다.</target>
        <note />
      </trans-unit>
      <trans-unit id="typrelNoImplementationGiven">
        <source>No implementation was given for '{0}'</source>
        <target state="translated">'{0}'에 대해 지정된 구현이 없습니다.</target>
        <note />
      </trans-unit>
      <trans-unit id="typrelNoImplementationGivenWithSuggestion">
        <source>No implementation was given for '{0}'. Note that all interface members must be implemented and listed under an appropriate 'interface' declaration, e.g. 'interface ... with member ...'.</source>
        <target state="translated">'{0}'에 대해 지정된 구현이 없습니다. 모든 인터페이스 멤버가 구현되어 적절한 'interface' 선언에 나열되어야 합니다(예: 'interface ... with member ...').</target>
        <note />
      </trans-unit>
      <trans-unit id="typrelMemberDoesNotHaveCorrectNumberOfArguments">
        <source>The member '{0}' does not have the correct number of arguments. The required signature is '{1}'.</source>
        <target state="translated">{0}' 멤버에 올바른 수의 인수가 없습니다. 필요한 시그니처는 '{1}'입니다.</target>
        <note />
      </trans-unit>
      <trans-unit id="typrelMemberDoesNotHaveCorrectNumberOfTypeParameters">
        <source>The member '{0}' does not have the correct number of method type parameters. The required signature is '{1}'.</source>
        <target state="translated">{0}' 멤버에 올바른 수의 메서드 형식 매개 변수가 없습니다. 필요한 시그니처는 '{1}'입니다.</target>
        <note />
      </trans-unit>
      <trans-unit id="typrelMemberDoesNotHaveCorrectKindsOfGenericParameters">
        <source>The member '{0}' does not have the correct kinds of generic parameters. The required signature is '{1}'.</source>
        <target state="translated">{0}' 멤버에 올바른 종류의 제네릭 매개 변수가 없습니다. 필요한 시그니처는 '{1}'입니다.</target>
        <note />
      </trans-unit>
      <trans-unit id="typrelMemberCannotImplement">
        <source>The member '{0}' cannot be used to implement '{1}'. The required signature is '{2}'.</source>
        <target state="translated">{0}' 멤버를 사용하여 '{1}'을(를) 구현할 수 없습니다. 필요한 시그니처는 '{2}'입니다.</target>
        <note />
      </trans-unit>
      <trans-unit id="astParseEmbeddedILError">
        <source>Error while parsing embedded IL</source>
        <target state="translated">포함된 IL을 구문 분석하는 동안 오류가 발생했습니다.</target>
        <note />
      </trans-unit>
      <trans-unit id="astParseEmbeddedILTypeError">
        <source>Error while parsing embedded IL type</source>
        <target state="translated">포함된 IL 형식을 구문 분석하는 동안 오류가 발생했습니다.</target>
        <note />
      </trans-unit>
      <trans-unit id="astDeprecatedIndexerNotation">
        <source>This indexer notation has been removed from the F# language</source>
        <target state="translated">이 인덱서 표기법은 F# 언어에서 제거되었습니다.</target>
        <note />
      </trans-unit>
      <trans-unit id="astInvalidExprLeftHandOfAssignment">
        <source>Invalid expression on left of assignment</source>
        <target state="translated">할당 왼쪽에 잘못된 식이 있습니다.</target>
        <note />
      </trans-unit>
      <trans-unit id="augNoRefEqualsOnStruct">
        <source>The 'ReferenceEquality' attribute cannot be used on structs. Consider using the 'StructuralEquality' attribute instead, or implement an override for 'System.Object.Equals(obj)'.</source>
        <target state="translated">'ReferenceEquality' 특성은 구조체에 대해 사용할 수 없습니다. 대신 'StructuralEquality' 특성을 사용하거나 'System.Object.Equals(obj)'의 재정의를 구현하세요.</target>
        <note />
      </trans-unit>
      <trans-unit id="augInvalidAttrs">
        <source>This type uses an invalid mix of the attributes 'NoEquality', 'ReferenceEquality', 'StructuralEquality', 'NoComparison' and 'StructuralComparison'</source>
        <target state="translated">이 형식은 잘못된 'NoEquality', 'ReferenceEquality', 'StructuralEquality', 'NoComparison' 및 'StructuralComparison' 특성의 조합을 사용합니다.</target>
        <note />
      </trans-unit>
      <trans-unit id="augNoEqualityNeedsNoComparison">
        <source>The 'NoEquality' attribute must be used in conjunction with the 'NoComparison' attribute</source>
        <target state="translated">'NoEquality' 특성은 'NoComparison' 특성과 함께 사용해야 합니다.</target>
        <note />
      </trans-unit>
      <trans-unit id="augStructCompNeedsStructEquality">
        <source>The 'StructuralComparison' attribute must be used in conjunction with the 'StructuralEquality' attribute</source>
        <target state="translated">'StructuralComparison' 특성은 'StructuralEquality' 특성과 함께 사용해야 합니다.</target>
        <note />
      </trans-unit>
      <trans-unit id="augStructEqNeedsNoCompOrStructComp">
        <source>The 'StructuralEquality' attribute must be used in conjunction with the 'NoComparison' or 'StructuralComparison' attributes</source>
        <target state="translated">'StructuralEquality' 특성은 'NoComparison' 또는 'StructuralComparison' 특성과 함께 사용해야 합니다.</target>
        <note />
      </trans-unit>
      <trans-unit id="augTypeCantHaveRefEqAndStructAttrs">
        <source>A type cannot have both the 'ReferenceEquality' and 'StructuralEquality' or 'StructuralComparison' attributes</source>
        <target state="translated">형식에 'ReferenceEquality' 특성과 'StructuralEquality' 또는 'StructuralComparison' 특성을 모두 지정할 수는 없습니다.</target>
        <note />
      </trans-unit>
      <trans-unit id="augOnlyCertainTypesCanHaveAttrs">
        <source>Only record, union, exception and struct types may be augmented with the 'ReferenceEquality', 'StructuralEquality' and 'StructuralComparison' attributes</source>
        <target state="translated">레코드, 공용 구조체, 예외 및 구조체 형식만 'ReferenceEquality', 'StructuralEquality' 및 'StructuralComparison' 특성으로 확대할 수 있습니다.</target>
        <note />
      </trans-unit>
      <trans-unit id="augRefEqCantHaveObjEquals">
        <source>A type with attribute 'ReferenceEquality' cannot have an explicit implementation of 'Object.Equals(obj)', 'System.IEquatable&lt;_&gt;' or 'System.Collections.IStructuralEquatable'</source>
        <target state="translated">특성 'ReferenceEquality'가 지정된 형식에는 'Object.Equals(obj)', 'System.IEquatable&lt;_&gt;' 또는 'System.Collections.IStructuralEquatable'에 대한 명시적 구현이 있을 수 없습니다.</target>
        <note />
      </trans-unit>
      <trans-unit id="augCustomEqNeedsObjEquals">
        <source>A type with attribute 'CustomEquality' must have an explicit implementation of at least one of 'Object.Equals(obj)', 'System.IEquatable&lt;_&gt;' or 'System.Collections.IStructuralEquatable'</source>
        <target state="translated">특성 'CustomEquality'가 지정된 형식에는 'Object.Equals(obj)', 'System.IEquatable&lt;_&gt;' 또는 'System.Collections.IStructuralEquatable' 중 하나 이상에 대한 명시적 구현이 있어야 합니다.</target>
        <note />
      </trans-unit>
      <trans-unit id="augCustomCompareNeedsIComp">
        <source>A type with attribute 'CustomComparison' must have an explicit implementation of at least one of 'System.IComparable' or 'System.Collections.IStructuralComparable'</source>
        <target state="translated">특성 'CustomComparison'이 지정된 형식에는 'System.IComparable' 또는 'System.Collections.IStructuralComparable' 중 하나 이상에 대한 명시적 구현이 있어야 합니다.</target>
        <note />
      </trans-unit>
      <trans-unit id="augNoEqNeedsNoObjEquals">
        <source>A type with attribute 'NoEquality' should not usually have an explicit implementation of 'Object.Equals(obj)'. Disable this warning if this is intentional for interoperability purposes</source>
        <target state="translated">특성 'NoEquality'가 지정된 형식에는 일반적으로 'Object.Equals(obj)'에 대한 명시적 구현이 있으면 안 됩니다. 상호 운용성을 위해 의도적으로 이러한 구현을 사용한 경우에는 이 경고를 사용하지 마세요.</target>
        <note />
      </trans-unit>
      <trans-unit id="augNoCompCantImpIComp">
        <source>A type with attribute 'NoComparison' should not usually have an explicit implementation of 'System.IComparable', 'System.IComparable&lt;_&gt;' or 'System.Collections.IStructuralComparable'. Disable this warning if this is intentional for interoperability purposes</source>
        <target state="translated">특성 'NoComparison'이 지정된 형식에는 일반적으로 'System.IComparable', 'System.IComparable&lt;_&gt;' 또는 'System.Collections.IStructuralComparable'에 대한 명시적 구현이 있으면 안 됩니다. 상호 운용성을 위해 의도적으로 이러한 구현을 사용한 경우에는 이 경고를 사용하지 마세요.</target>
        <note />
      </trans-unit>
      <trans-unit id="augCustomEqNeedsNoCompOrCustomComp">
        <source>The 'CustomEquality' attribute must be used in conjunction with the 'NoComparison' or 'CustomComparison' attributes</source>
        <target state="translated">'CustomEquality' 특성은 'NoComparison' 또는 'CustomComparison' 특성과 함께 사용해야 합니다.</target>
        <note />
      </trans-unit>
      <trans-unit id="forPositionalSpecifiersNotPermitted">
        <source>Positional specifiers are not permitted in format strings</source>
        <target state="translated">위치 지정자는 서식 문자열에 허용되지 않습니다.</target>
        <note />
      </trans-unit>
      <trans-unit id="forMissingFormatSpecifier">
        <source>Missing format specifier</source>
        <target state="translated">서식 지정자가 없습니다.</target>
        <note />
      </trans-unit>
      <trans-unit id="forFlagSetTwice">
        <source>'{0}' flag set twice</source>
        <target state="translated">'{0}' 플래그를 두 번 설정했습니다.</target>
        <note />
      </trans-unit>
      <trans-unit id="forPrefixFlagSpacePlusSetTwice">
        <source>Prefix flag (' ' or '+') set twice</source>
        <target state="translated">접두사 플래그(' ' 또는 '+')를 두 번 설정했습니다.</target>
        <note />
      </trans-unit>
      <trans-unit id="forHashSpecifierIsInvalid">
        <source>The # formatting modifier is invalid in F#</source>
        <target state="translated">F#에서는 # 서식 지정 한정자를 사용할 수 없습니다.</target>
        <note />
      </trans-unit>
      <trans-unit id="forBadPrecision">
        <source>Bad precision in format specifier</source>
        <target state="translated">서식 지정자의 정밀도가 잘못되었습니다.</target>
        <note />
      </trans-unit>
      <trans-unit id="forBadWidth">
        <source>Bad width in format specifier</source>
        <target state="translated">서식 지정자의 너비가 잘못되었습니다.</target>
        <note />
      </trans-unit>
      <trans-unit id="forDoesNotSupportZeroFlag">
        <source>'{0}' format does not support '0' flag</source>
        <target state="translated">'{0}' 형식은 '0' 플래그를 지원하지 않습니다.</target>
        <note />
      </trans-unit>
      <trans-unit id="forPrecisionMissingAfterDot">
        <source>Precision missing after the '.'</source>
        <target state="translated">'.' 뒤에 정밀도가 없습니다.</target>
        <note />
      </trans-unit>
      <trans-unit id="forFormatDoesntSupportPrecision">
        <source>'{0}' format does not support precision</source>
        <target state="translated">'{0}' 형식은 정밀도를 지원하지 않습니다.</target>
        <note />
      </trans-unit>
      <trans-unit id="forBadFormatSpecifier">
        <source>Bad format specifier (after l or L): Expected ld,li,lo,lu,lx or lX. In F# code you can use %d, %x, %o or %u instead, which are overloaded to work with all basic integer types.</source>
        <target state="translated">l 또는 L 뒤에서 서식 지정자가 잘못되었습니다. ld, li, lo, lu, lx 또는 lX가 필요합니다. F# 코드에서는 모든 기본 정수 형식과 함께 사용할 수 있도록 오버로드되는 %d, %x, %o 또는 %u를 대신 사용할 수 있습니다.</target>
        <note />
      </trans-unit>
      <trans-unit id="forLIsUnnecessary">
        <source>The 'l' or 'L' in this format specifier is unnecessary. In F# code you can use %d, %x, %o or %u instead, which are overloaded to work with all basic integer types.</source>
        <target state="translated">이 서식 지정자에서 'l' 또는 'L'은 불필요합니다. F# 코드에서는 모든 기본 정수 형식과 함께 사용할 수 있도록 오버로드되는 %d, %x, %o 또는 %u를 대신 사용할 수 있습니다.</target>
        <note />
      </trans-unit>
      <trans-unit id="forHIsUnnecessary">
        <source>The 'h' or 'H' in this format specifier is unnecessary. You can use %d, %x, %o or %u instead, which are overloaded to work with all basic integer types.</source>
        <target state="translated">이 서식 지정자에서 'h' 또는 'H'는 불필요합니다. 모든 기본 정수 형식과 함께 사용할 수 있도록 오버로드되는 %d, %x, %o 또는 %u를 대신 사용할 수 있습니다.</target>
        <note />
      </trans-unit>
      <trans-unit id="forDoesNotSupportPrefixFlag">
        <source>'{0}' does not support prefix '{1}' flag</source>
        <target state="translated">'{0}'은(는) 접두사 '{1}' 플래그를 지원하지 않습니다.</target>
        <note />
      </trans-unit>
      <trans-unit id="forBadFormatSpecifierGeneral">
        <source>Bad format specifier: '{0}'</source>
        <target state="translated">서식 지정자가 잘못되었습니다. '{0}'</target>
        <note />
      </trans-unit>
      <trans-unit id="elSysEnvExitDidntExit">
        <source>System.Environment.Exit did not exit</source>
        <target state="translated">System.Environment.Exit이 종료되지 않았습니다.</target>
        <note />
      </trans-unit>
      <trans-unit id="elDeprecatedOperator">
        <source>The treatment of this operator is now handled directly by the F# compiler and its meaning cannot be redefined</source>
        <target state="translated">이 연산자의 처리는 이제 F# 컴파일러에 의해 직접 수행되며 해당 의미를 다시 정의할 수 없습니다.</target>
        <note />
      </trans-unit>
      <trans-unit id="chkProtectedOrBaseCalled">
        <source>A protected member is called or 'base' is being used. This is only allowed in the direct implementation of members since they could escape their object scope.</source>
        <target state="translated">보호된 멤버가 호출되었거나 'base'가 사용되고 있습니다. 이는 멤버를 직접 구현할 경우에만 허용됩니다. 이 경우 멤버가 개체 범위를 벗어날 수 있습니다.</target>
        <note />
      </trans-unit>
      <trans-unit id="chkByrefUsedInInvalidWay">
        <source>The byref-typed variable '{0}' is used in an invalid way. Byrefs cannot be captured by closures or passed to inner functions.</source>
        <target state="translated">byref 형식의 변수 '{0}'이(가) 잘못된 방식으로 사용되었습니다. byref는 클로저로 캡처하거나 내부 함수로 전달할 수 없습니다.</target>
        <note />
      </trans-unit>
      <trans-unit id="chkBaseUsedInInvalidWay">
        <source>The 'base' keyword is used in an invalid way. Base calls cannot be used in closures. Consider using a private member to make base calls.</source>
        <target state="translated">'base' 키워드가 잘못된 방식으로 사용되었습니다. 기본 호출은 클로저에 사용할 수 없습니다. 전용 멤버를 사용하여 기본 호출을 수행하세요.</target>
        <note />
      </trans-unit>
      <trans-unit id="chkVariableUsedInInvalidWay">
        <source>The variable '{0}' is used in an invalid way</source>
        <target state="translated">'{0}' 변수가 잘못된 방식으로 사용되었습니다.</target>
        <note />
      </trans-unit>
      <trans-unit id="chkTypeLessAccessibleThanType">
        <source>The type '{0}' is less accessible than the value, member or type '{1}' it is used in.</source>
        <target state="translated">{0}' 형식은 사용되는 '{1}' 값, 멤버 또는 형식보다 액세스하기 어렵습니다.</target>
        <note />
      </trans-unit>
      <trans-unit id="chkSystemVoidOnlyInTypeof">
        <source>'System.Void' can only be used as 'typeof&lt;System.Void&gt;' in F#</source>
        <target state="translated">'System.Void'는 F#에서 'typeof&lt;System.Void&gt;'로만 사용할 수 있습니다.</target>
        <note />
      </trans-unit>
      <trans-unit id="chkErrorUseOfByref">
        <source>A type instantiation involves a byref type. This is not permitted by the rules of Common IL.</source>
        <target state="translated">형식 인스턴스에 byref 형식이 포함되어 있습니다. 이는 공통 IL의 규칙에서 허용되지 않습니다.</target>
        <note />
      </trans-unit>
      <trans-unit id="chkErrorContainsCallToRethrow">
        <source>Calls to 'reraise' may only occur directly in a handler of a try-with</source>
        <target state="translated">'reraise'에 대한 호출은 try-with의 처리기 내에서 직접 발생할 수만 있습니다.</target>
        <note />
      </trans-unit>
      <trans-unit id="chkSplicingOnlyInQuotations">
        <source>Expression-splicing operators may only be used within quotations</source>
        <target state="translated">expression-splicing 연산자는 인용구 내에서만 사용할 수 있습니다.</target>
        <note />
      </trans-unit>
      <trans-unit id="chkNoFirstClassSplicing">
        <source>First-class uses of the expression-splicing operator are not permitted</source>
        <target state="translated">expression-splicing 연산자의 첫 번째 클래스 사용은 허용되지 않습니다.</target>
        <note />
      </trans-unit>
      <trans-unit id="chkNoFirstClassAddressOf">
        <source>First-class uses of the address-of operators are not permitted</source>
        <target state="translated">address-of 연산자의 첫 번째 클래스 사용은 허용되지 않습니다.</target>
        <note />
      </trans-unit>
      <trans-unit id="chkNoFirstClassRethrow">
        <source>First-class uses of the 'reraise' function is not permitted</source>
        <target state="translated">'reraise' 함수의 첫 번째 클래스 사용은 허용되지 않습니다.</target>
        <note />
      </trans-unit>
      <trans-unit id="chkNoByrefAtThisPoint">
        <source>The byref typed value '{0}' cannot be used at this point</source>
        <target state="translated">byref 형식의 값 '{0}'을(를) 현재 사용할 수 없습니다.</target>
        <note />
      </trans-unit>
      <trans-unit id="chkLimitationsOfBaseKeyword">
        <source>'base' values may only be used to make direct calls to the base implementations of overridden members</source>
        <target state="translated">'base' 값은 재정의된 멤버의 기본 구현에 대한 직접 호출을 수행하는 데에만 사용할 수 있습니다.</target>
        <note />
      </trans-unit>
      <trans-unit id="chkObjCtorsCantUseExceptionHandling">
        <source>Object constructors cannot directly use try/with and try/finally prior to the initialization of the object. This includes constructs such as 'for x in ...' that may elaborate to uses of these constructs. This is a limitation imposed by Common IL.</source>
        <target state="translated">개체 생성자는 개체 초기화 전에 try/with 및 try/finally를 직접 사용할 수 없습니다. 여기에는 이러한 구문의 사용을 자세히 설명할 수 있는 'for x in ...'과 같은 구문이 포함됩니다. 이는 공통 IL의 제한입니다.</target>
        <note />
      </trans-unit>
      <trans-unit id="chkNoAddressOfAtThisPoint">
        <source>The address of the variable '{0}' cannot be used at this point</source>
        <target state="translated">'{0}' 변수의 주소를 현재 사용할 수 없습니다.</target>
        <note />
      </trans-unit>
      <trans-unit id="chkNoAddressStaticFieldAtThisPoint">
        <source>The address of the static field '{0}' cannot be used at this point</source>
        <target state="translated">정적 필드 '{0}'의 주소를 현재 사용할 수 없습니다.</target>
        <note />
      </trans-unit>
      <trans-unit id="chkNoAddressFieldAtThisPoint">
        <source>The address of the field '{0}' cannot be used at this point</source>
        <target state="translated">'{0}' 필드의 주소를 현재 사용할 수 없습니다.</target>
        <note />
      </trans-unit>
      <trans-unit id="chkNoAddressOfArrayElementAtThisPoint">
        <source>The address of an array element cannot be used at this point</source>
        <target state="translated">배열 요소의 주소를 현재 사용할 수 없습니다.</target>
        <note />
      </trans-unit>
      <trans-unit id="chkFirstClassFuncNoByref">
        <source>The type of a first-class function cannot contain byrefs</source>
        <target state="translated">첫 번째 클래스 함수의 형식에는 byref를 포함할 수 없습니다.</target>
        <note />
      </trans-unit>
      <trans-unit id="chkReturnTypeNoByref">
        <source>A method return type would contain byrefs which is not permitted</source>
        <target state="translated">메서드 반환 형식에 허용되지 않는 byref가 포함됩니다.</target>
        <note />
      </trans-unit>
      <trans-unit id="chkInvalidCustAttrVal">
        <source>Invalid custom attribute value (not a constant or literal)</source>
        <target state="translated">사용자 지정 특성 값이 잘못되었습니다(상수 또는 리터럴이 아님).</target>
        <note />
      </trans-unit>
      <trans-unit id="chkAttrHasAllowMultiFalse">
        <source>The attribute type '{0}' has 'AllowMultiple=false'. Multiple instances of this attribute cannot be attached to a single language element.</source>
        <target state="translated">특성 형식 '{0}'에 'AllowMultiple=false'가 있습니다. 이 특성의 여러 인스턴스를 단일 언어 요소에 연결할 수 없습니다.</target>
        <note />
      </trans-unit>
      <trans-unit id="chkMemberUsedInInvalidWay">
        <source>The member '{0}' is used in an invalid way. A use of '{1}' has been inferred prior to its definition at or near '{2}'. This is an invalid forward reference.</source>
        <target state="translated">’{0}' 멤버가 잘못된 방식으로 사용되었습니다. '{1}'이(가) 정의되기 전에 '{2}' 또는 그 근처에서 해당 사용이 유추되었습니다. 이는 잘못된 전방 참조입니다.</target>
        <note />
      </trans-unit>
      <trans-unit id="chkNoByrefAsTopValue">
        <source>A byref typed value would be stored here. Top-level let-bound byref values are not permitted.</source>
        <target state="translated">byref 형식의 값이 여기에 저장됩니다. 최상위 let 바인딩 byref 값은 허용되지 않습니다.</target>
        <note />
      </trans-unit>
      <trans-unit id="chkReflectedDefCantSplice">
        <source>[&lt;ReflectedDefinition&gt;] terms cannot contain uses of the prefix splice operator '%'</source>
        <target state="translated">[&lt;ReflectedDefinition&gt;] 용어에는 접두사 스플라이스 연산자 '%'을(를) 포함할 수 없습니다.</target>
        <note />
      </trans-unit>
      <trans-unit id="chkEntryPointUsage">
        <source>A function labeled with the 'EntryPointAttribute' attribute must be the last declaration in the last file in the compilation sequence.</source>
        <target state="translated">'EntryPointAttribute' 특성을 사용하여 레이블이 지정된 함수는 컴파일 시퀀스에서 마지막 파일의 마지막 선언이어야 합니다.</target>
        <note />
      </trans-unit>
      <trans-unit id="chkUnionCaseCompiledForm">
        <source>compiled form of the union case</source>
        <target state="translated">공용 구조체 케이스의 컴파일 형식</target>
        <note />
      </trans-unit>
      <trans-unit id="chkUnionCaseDefaultAugmentation">
        <source>default augmentation of the union case</source>
        <target state="translated">공용 구조체 케이스의 기본 확대</target>
        <note />
      </trans-unit>
      <trans-unit id="chkPropertySameNameMethod">
        <source>The property '{0}' has the same name as a method in type '{1}'.</source>
        <target state="translated">{0}' 속성의 이름이 '{1}' 형식의 메서드와 같습니다.</target>
        <note />
      </trans-unit>
      <trans-unit id="chkGetterSetterDoNotMatchAbstract">
        <source>The property '{0}' of type '{1}' has a getter and a setter that do not match. If one is abstract then the other must be as well.</source>
        <target state="translated">{1}' 형식의 '{0}' 속성에 일치하지 않는 getter와 setter가 있습니다. 하나가 추상 요소인 경우 다른 하나도 추상 요소여야 합니다.</target>
        <note />
      </trans-unit>
      <trans-unit id="chkPropertySameNameIndexer">
        <source>The property '{0}' has the same name as another property in type '{1}', but one takes indexer arguments and the other does not. You may be missing an indexer argument to one of your properties.</source>
        <target state="translated">{0}' 속성의 이름이 '{1}' 형식의 다른 속성과 같지만 하나는 인덱서 인수를 사용하고 다른 하나는 그렇지 않습니다. 속성 중 하나에 대한 인덱서 인수가 없을 수 있습니다.</target>
        <note />
      </trans-unit>
      <trans-unit id="chkCantStoreByrefValue">
        <source>A type would store a byref typed value. This is not permitted by Common IL.</source>
        <target state="translated">형식에 byref 형식의 값이 저장됩니다. 이는 공통 IL에서 허용되지 않습니다.</target>
        <note />
      </trans-unit>
      <trans-unit id="chkDuplicateMethod">
        <source>Duplicate method. The method '{0}' has the same name and signature as another method in type '{1}'.</source>
        <target state="translated">메서드가 중복되었습니다. '{0}' 메서드의 이름 및 시그니처가 '{1}' 형식의 다른 메서드와 같습니다.</target>
        <note />
      </trans-unit>
      <trans-unit id="chkDuplicateMethodWithSuffix">
        <source>Duplicate method. The method '{0}' has the same name and signature as another method in type '{1}' once tuples, functions, units of measure and/or provided types are erased.</source>
        <target state="translated">메서드가 중복되었습니다. '{0}' 메서드의 이름 및 시그니처가 '{1}' 형식의 다른 메서드와 같습니다(튜플, 함수, 측정 단위 및/또는 제공된 형식을 지울 경우).</target>
        <note />
      </trans-unit>
      <trans-unit id="chkDuplicateMethodCurried">
        <source>The method '{0}' has curried arguments but has the same name as another method in type '{1}'. Methods with curried arguments cannot be overloaded. Consider using a method taking tupled arguments.</source>
        <target state="translated">{0}' 메서드에 커리된 인수가 있지만 '{1}' 형식의 다른 메서드와 이름이 같습니다. 커리된 인수가 있는 메서드를 오버로드할 수 없습니다. 튜플된 인수를 포함하는 메서드를 사용하세요.</target>
        <note />
      </trans-unit>
      <trans-unit id="chkCurriedMethodsCantHaveOutParams">
        <source>Methods with curried arguments cannot declare 'out', 'ParamArray', 'optional', 'ReflectedDefinition', 'byref', 'CallerLineNumber', 'CallerMemberName', or 'CallerFilePath' arguments</source>
        <target state="translated">커리된 인수가 있는 메서드는 'out', 'ParamArray', 'optional', 'ReflectedDefinition', 'byref', 'CallerLineNumber', 'CallerMemberName' 또는 'CallerFilePath' 인수를 선언할 수 없습니다.</target>
        <note />
      </trans-unit>
      <trans-unit id="chkDuplicateProperty">
        <source>Duplicate property. The property '{0}' has the same name and signature as another property in type '{1}'.</source>
        <target state="translated">속성이 중복되었습니다. '{0}' 속성의 이름 및 시그니처가 '{1}' 형식의 다른 속성과 같습니다.</target>
        <note />
      </trans-unit>
      <trans-unit id="chkDuplicatePropertyWithSuffix">
        <source>Duplicate property. The property '{0}' has the same name and signature as another property in type '{1}' once tuples, functions, units of measure and/or provided types are erased.</source>
        <target state="translated">속성이 중복되었습니다. '{0}' 속성의 이름 및 시그니처가 '{1}' 형식의 다른 속성과 같습니다(튜플, 함수, 측정 단위 및/또는 제공된 형식을 지울 경우).</target>
        <note />
      </trans-unit>
      <trans-unit id="chkDuplicateMethodInheritedType">
        <source>Duplicate method. The abstract method '{0}' has the same name and signature as an abstract method in an inherited type.</source>
        <target state="translated">메서드가 중복되었습니다. 추상 메서드 '{0}'의 이름 및 시그니처가 상속된 형식의 추상 메서드와 같습니다.</target>
        <note />
      </trans-unit>
      <trans-unit id="chkDuplicateMethodInheritedTypeWithSuffix">
        <source>Duplicate method. The abstract method '{0}' has the same name and signature as an abstract method in an inherited type once tuples, functions, units of measure and/or provided types are erased.</source>
        <target state="translated">메서드가 중복되었습니다. 추상 메서드 '{0}'의 이름 및 시그니처가 상속된 형식의 추상 메서드와 같습니다(튜플, 함수, 측정 단위 및/또는 제공된 형식을 지울 경우).</target>
        <note />
      </trans-unit>
      <trans-unit id="chkMultipleGenericInterfaceInstantiations">
        <source>This type implements the same interface at different generic instantiations '{0}' and '{1}'. This is not permitted in this version of F#.</source>
        <target state="translated">이 형식은 서로 다른 제네릭 인스턴스 '{0}' 및 '{1}'에서 같은 인터페이스를 구현합니다. 이는 이 버전의 F#에서 허용되지 않습니다.</target>
        <note />
      </trans-unit>
      <trans-unit id="chkValueWithDefaultValueMustHaveDefaultValue">
        <source>The type of a field using the 'DefaultValue' attribute must admit default initialization, i.e. have 'null' as a proper value or be a struct type whose fields all admit default initialization. You can use 'DefaultValue(false)' to disable this check</source>
        <target state="translated">'DefaultValue' 특성을 사용하는 필드의 형식은 기본 초기화를 허용해야 합니다. 즉, 이러한 형식은 적절한 값으로 'null'을 가지거나 필드가 모두 기본 초기화를 허용하는 구조체 형식이어야 합니다. 'DefaultValue(false)'를 사용하여 이 검사를 사용하지 않을 수 있습니다.</target>
        <note />
      </trans-unit>
      <trans-unit id="chkNoByrefInTypeAbbrev">
        <source>The type abbreviation contains byrefs. This is not permitted by F#.</source>
        <target state="translated">형식 약어에 byref가 포함되어 있습니다. 이는 F#에서 허용되지 않습니다.</target>
        <note />
      </trans-unit>
      <trans-unit id="crefBoundVarUsedInSplice">
        <source>The variable '{0}' is bound in a quotation but is used as part of a spliced expression. This is not permitted since it may escape its scope.</source>
        <target state="translated">'{0}' 변수가 인용구 내에 바인딩되어 있지만 스플라이스된 식의 일부로 사용되었습니다. 범위를 벗어날 수 있으므로 이는 허용되지 않습니다.</target>
        <note />
      </trans-unit>
      <trans-unit id="crefQuotationsCantContainGenericExprs">
        <source>Quotations cannot contain uses of generic expressions</source>
        <target state="translated">인용구에는 제네릭 식을 포함할 수 없습니다.</target>
        <note />
      </trans-unit>
      <trans-unit id="crefQuotationsCantContainGenericFunctions">
        <source>Quotations cannot contain function definitions that are inferred or declared to be generic. Consider adding some type constraints to make this a valid quoted expression.</source>
        <target state="translated">인용구에는 제네릭 형식으로 유추되거나 선언되는 함수 정의를 포함할 수 없습니다. 형식 제약 조건을 추가하여 올바른 따옴표 붙은 식으로 만드세요.</target>
        <note />
      </trans-unit>
      <trans-unit id="crefQuotationsCantContainObjExprs">
        <source>Quotations cannot contain object expressions</source>
        <target state="translated">인용구에는 개체 식을 포함할 수 없습니다.</target>
        <note />
      </trans-unit>
      <trans-unit id="crefQuotationsCantContainAddressOf">
        <source>Quotations cannot contain expressions that take the address of a field</source>
        <target state="translated">인용구에는 필드의 주소를 사용하는 식을 포함할 수 없습니다.</target>
        <note />
      </trans-unit>
      <trans-unit id="crefQuotationsCantContainStaticFieldRef">
        <source>Quotations cannot contain expressions that fetch static fields</source>
        <target state="translated">인용구에는 정적 필드를 페치하는 식을 포함할 수 없습니다.</target>
        <note />
      </trans-unit>
      <trans-unit id="crefQuotationsCantContainInlineIL">
        <source>Quotations cannot contain inline assembly code or pattern matching on arrays</source>
        <target state="translated">인용구에는 인라인 어셈블리 코드 또는 배열에 대한 패턴 일치를 포함할 수 없습니다.</target>
        <note />
      </trans-unit>
      <trans-unit id="crefQuotationsCantContainDescendingForLoops">
        <source>Quotations cannot contain descending for loops</source>
        <target state="translated">인용구에는 루프의 내림차순을 포함할 수 없습니다.</target>
        <note />
      </trans-unit>
      <trans-unit id="crefQuotationsCantFetchUnionIndexes">
        <source>Quotations cannot contain expressions that fetch union case indexes</source>
        <target state="translated">인용구에는 공용 구조체 케이스 인덱스를 페치하는 식을 포함할 수 없습니다.</target>
        <note />
      </trans-unit>
      <trans-unit id="crefQuotationsCantSetUnionFields">
        <source>Quotations cannot contain expressions that set union case fields</source>
        <target state="translated">인용구에는 공용 구조체 케이스 필드를 설정하는 식을 포함할 수 없습니다.</target>
        <note />
      </trans-unit>
      <trans-unit id="crefQuotationsCantSetExceptionFields">
        <source>Quotations cannot contain expressions that set fields in exception values</source>
        <target state="translated">인용구에는 예외 값에 필드를 설정하는 식을 포함할 수 없습니다.</target>
        <note />
      </trans-unit>
      <trans-unit id="crefQuotationsCantRequireByref">
        <source>Quotations cannot contain expressions that require byref pointers</source>
        <target state="translated">인용구에는 byref 포인터를 필요로 하는 식을 포함할 수 없습니다.</target>
        <note />
      </trans-unit>
      <trans-unit id="crefQuotationsCantCallTraitMembers">
        <source>Quotations cannot contain expressions that make member constraint calls, or uses of operators that implicitly resolve to a member constraint call</source>
        <target state="translated">인용구에는 멤버 제약 조건을 호출하는 식 또는 암시적으로 멤버 제약 조건 호출로 확인되는 연산자 사용을 포함할 수 없습니다.</target>
        <note />
      </trans-unit>
      <trans-unit id="crefQuotationsCantContainThisConstant">
        <source>Quotations cannot contain this kind of constant</source>
        <target state="translated">인용구에는 이러한 종류의 상수를 포함할 수 없습니다.</target>
        <note />
      </trans-unit>
      <trans-unit id="crefQuotationsCantContainThisPatternMatch">
        <source>Quotations cannot contain this kind of pattern match</source>
        <target state="translated">인용구에는 이러한 종류의 패턴 일치를 포함할 수 없습니다.</target>
        <note />
      </trans-unit>
      <trans-unit id="crefQuotationsCantContainArrayPatternMatching">
        <source>Quotations cannot contain array pattern matching</source>
        <target state="translated">인용구에는 배열 패턴 일치를 포함할 수 없습니다.</target>
        <note />
      </trans-unit>
      <trans-unit id="crefQuotationsCantContainThisType">
        <source>Quotations cannot contain this kind of type</source>
        <target state="translated">인용구에는 이러한 종류의 형식을 포함할 수 없습니다.</target>
        <note />
      </trans-unit>
      <trans-unit id="csTypeCannotBeResolvedAtCompileTime">
        <source>The declared type parameter '{0}' cannot be used here since the type parameter cannot be resolved at compile time</source>
        <target state="translated">선언된 형식 매개 변수 '{0}'은(는) 컴파일 시간에 확인할 수 없으므로 여기에 사용할 수 없습니다.</target>
        <note />
      </trans-unit>
      <trans-unit id="csCodeLessGeneric">
        <source>This code is less generic than indicated by its annotations. A unit-of-measure specified using '_' has been determined to be '1', i.e. dimensionless. Consider making the code generic, or removing the use of '_'.</source>
        <target state="translated">이 코드는 해당 주석에 표시된 것보다 일반적이지 않습니다. '_'을 사용하여 지정된 측정 단위는 '1', 즉 차원이 없는 것으로 결정되었습니다. 코드를 제네릭 형식으로 만들거나 '_'을 사용하지 마세요.</target>
        <note />
      </trans-unit>
      <trans-unit id="csTypeInferenceMaxDepth">
        <source>Type inference problem too complicated (maximum iteration depth reached). Consider adding further type annotations.</source>
        <target state="translated">형식 유추 문제가 너무 복잡합니다(최대 반복 깊이에 도달함). 형식 주석을 더 추가하세요.</target>
        <note />
      </trans-unit>
      <trans-unit id="csExpectedArguments">
        <source>Expected arguments to an instance member</source>
        <target state="translated">인스턴스 멤버에 대한 인수가 필요합니다.</target>
        <note />
      </trans-unit>
      <trans-unit id="csIndexArgumentMismatch">
        <source>This indexer expects {0} arguments but is here given {1}</source>
        <target state="translated">이 인덱서에 {0}개의 인수가 필요하지만 여기에서는 {1}개가 지정되었습니다.</target>
        <note />
      </trans-unit>
      <trans-unit id="csExpectTypeWithOperatorButGivenFunction">
        <source>Expecting a type supporting the operator '{0}' but given a function type. You may be missing an argument to a function.</source>
        <target state="translated">'{0}' 연산자를 지원하는 형식이 필요하지만 함수 형식이 지정되었습니다. 함수에 대한 인수가 없을 수 있습니다.</target>
        <note />
      </trans-unit>
      <trans-unit id="csExpectTypeWithOperatorButGivenTuple">
        <source>Expecting a type supporting the operator '{0}' but given a tuple type</source>
        <target state="translated">'{0}' 연산자를 지원하는 형식이 필요한데 튜플 형식을 지정했습니다.</target>
        <note />
      </trans-unit>
      <trans-unit id="csTypesDoNotSupportOperator">
        <source>None of the types '{0}' support the operator '{1}'</source>
        <target state="translated">{0}' 형식에서 '{1}' 연산자를 지원하지 않습니다.</target>
        <note />
      </trans-unit>
      <trans-unit id="csTypeDoesNotSupportOperator">
        <source>The type '{0}' does not support the operator '{1}'</source>
        <target state="translated">{0}' 형식은 '{1}' 연산자를 지원하지 않습니다.</target>
        <note />
      </trans-unit>
      <trans-unit id="csTypesDoNotSupportOperatorNullable">
        <source>None of the types '{0}' support the operator '{1}'. Consider opening the module 'Microsoft.FSharp.Linq.NullableOperators'.</source>
        <target state="translated">{0}' 형식에서 '{1}' 연산자를 지원하지 않습니다. 'Microsoft.FSharp.Linq.NullableOperators' 모듈을 열어 보세요.</target>
        <note />
      </trans-unit>
      <trans-unit id="csTypeDoesNotSupportOperatorNullable">
        <source>The type '{0}' does not support the operator '{1}'. Consider opening the module 'Microsoft.FSharp.Linq.NullableOperators'.</source>
        <target state="translated">{0}' 형식은 '{1}' 연산자를 지원하지 않습니다. 'Microsoft.FSharp.Linq.NullableOperators' 모듈을 열어 보세요.</target>
        <note />
      </trans-unit>
      <trans-unit id="csTypeDoesNotSupportConversion">
        <source>The type '{0}' does not support a conversion to the type '{1}'</source>
        <target state="translated">{0}' 형식은 '{1}' 형식으로의 변환을 지원하지 않습니다.</target>
        <note />
      </trans-unit>
      <trans-unit id="csMethodFoundButIsStatic">
        <source>The type '{0}' has a method '{1}' (full name '{2}'), but the method is static</source>
        <target state="translated">{0}' 형식에 '{1}' 메서드(전체 이름: '{2}')가 있지만 정적 메서드입니다.</target>
        <note />
      </trans-unit>
      <trans-unit id="csMethodFoundButIsNotStatic">
        <source>The type '{0}' has a method '{1}' (full name '{2}'), but the method is not static</source>
        <target state="translated">{0}' 형식에 '{1}' 메서드(전체 이름: '{2}')가 있지만 정적 메서드가 아닙니다.</target>
        <note />
      </trans-unit>
      <trans-unit id="csStructConstraintInconsistent">
        <source>The constraints 'struct' and 'not struct' are inconsistent</source>
        <target state="translated">제약 조건 'struct'와 'not struct'는 서로 일관되지 않습니다.</target>
        <note />
      </trans-unit>
      <trans-unit id="csTypeDoesNotHaveNull">
        <source>The type '{0}' does not have 'null' as a proper value</source>
        <target state="translated">'{0}' 형식은 적절한 값으로 'null'을 가지지 않습니다.</target>
        <note />
      </trans-unit>
      <trans-unit id="csNullableTypeDoesNotHaveNull">
        <source>The type '{0}' does not have 'null' as a proper value. To create a null value for a Nullable type use 'System.Nullable()'.</source>
        <target state="translated">'{0}' 형식은 적절한 값으로 'null'을 가지지 않습니다. Nullable 형식에 null 값을 만들려면 'System.Nullable()'을 사용하세요.</target>
        <note />
      </trans-unit>
      <trans-unit id="csTypeDoesNotSupportComparison1">
        <source>The type '{0}' does not support the 'comparison' constraint because it has the 'NoComparison' attribute</source>
        <target state="translated">'{0}' 형식은 'NoComparison' 특성을 가지므로 'comparison' 제약 조건을 지원하지 않습니다.</target>
        <note />
      </trans-unit>
      <trans-unit id="csTypeDoesNotSupportComparison2">
        <source>The type '{0}' does not support the 'comparison' constraint. For example, it does not support the 'System.IComparable' interface</source>
        <target state="translated">'{0}' 형식은 'comparison' 제약 조건을 지원하지 않습니다. 예를 들어, 이 형식은 'System.IComparable' 인터페이스를 지원하지 않습니다.</target>
        <note />
      </trans-unit>
      <trans-unit id="csTypeDoesNotSupportComparison3">
        <source>The type '{0}' does not support the 'comparison' constraint because it is a record, union or struct with one or more structural element types which do not support the 'comparison' constraint. Either avoid the use of comparison with this type, or add the 'StructuralComparison' attribute to the type to determine which field type does not support comparison</source>
        <target state="translated">'{0}' 형식은 'comparison' 제약 조건을 지원하지 않는 하나 이상의 구조적 요소 형식을 포함하는 레코드, 공용 구조체 또는 구조체이므로 'comparison' 제약 조건을 지원하지 않습니다. 이 형식의 경우 비교를 사용하지 말거나 형식에 'StructuralComparison' 특성을 추가하여 비교를 지원하지 않는 필드 형식을 확인하세요.</target>
        <note />
      </trans-unit>
      <trans-unit id="csTypeDoesNotSupportEquality1">
        <source>The type '{0}' does not support the 'equality' constraint because it has the 'NoEquality' attribute</source>
        <target state="translated">'{0}' 형식은 'NoEquality' 특성을 가지므로 'equality' 제약 조건을 지원하지 않습니다.</target>
        <note />
      </trans-unit>
      <trans-unit id="csTypeDoesNotSupportEquality2">
        <source>The type '{0}' does not support the 'equality' constraint because it is a function type</source>
        <target state="translated">'{0}' 형식은 함수 형식이므로 'equality' 제약 조건을 지원하지 않습니다.</target>
        <note />
      </trans-unit>
      <trans-unit id="csTypeDoesNotSupportEquality3">
        <source>The type '{0}' does not support the 'equality' constraint because it is a record, union or struct with one or more structural element types which do not support the 'equality' constraint. Either avoid the use of equality with this type, or add the 'StructuralEquality' attribute to the type to determine which field type does not support equality</source>
        <target state="translated">'{0}' 형식은 'equality' 제약 조건을 지원하지 않는 하나 이상의 구조적 요소 형식을 포함하는 레코드, 공용 구조체 또는 구조체이므로 'equality' 제약 조건을 지원하지 않습니다. 이 형식의 경우 같음 조건을 사용하지 말거나 형식에 'StructuralEquality' 특성을 추가하여 같음 조건을 지원하지 않는 필드 형식을 확인하세요.</target>
        <note />
      </trans-unit>
      <trans-unit id="csTypeIsNotEnumType">
        <source>The type '{0}' is not a CLI enum type</source>
        <target state="translated">'{0}' 형식은 CLI 열거형 형식이 아닙니다.</target>
        <note />
      </trans-unit>
      <trans-unit id="csTypeHasNonStandardDelegateType">
        <source>The type '{0}' has a non-standard delegate type</source>
        <target state="translated">'{0}' 형식은 비표준 대리자 형식을 가집니다.</target>
        <note />
      </trans-unit>
      <trans-unit id="csTypeIsNotDelegateType">
        <source>The type '{0}' is not a CLI delegate type</source>
        <target state="translated">'{0}' 형식은 CLI 대리자 형식이 아닙니다.</target>
        <note />
      </trans-unit>
      <trans-unit id="csTypeParameterCannotBeNullable">
        <source>This type parameter cannot be instantiated to 'Nullable'. This is a restriction imposed in order to ensure the meaning of 'null' in some CLI languages is not confusing when used in conjunction with 'Nullable' values.</source>
        <target state="translated">이 형식 매개 변수는 'Nullable'로 인스턴스화할 수 없습니다. 이는 'Nullable' 값과 함께 사용할 때 일부 CLI 언어에서 'null'의 의미가 혼동되지 않도록 하기 위한 제한입니다.</target>
        <note />
      </trans-unit>
      <trans-unit id="csGenericConstructRequiresStructType">
        <source>A generic construct requires that the type '{0}' is a CLI or F# struct type</source>
        <target state="translated">제네릭 구문을 사용하려면 '{0}' 형식이 CLI 또는 F# 구조체 형식이어야 합니다.</target>
        <note />
      </trans-unit>
      <trans-unit id="csGenericConstructRequiresUnmanagedType">
        <source>A generic construct requires that the type '{0}' is an unmanaged type</source>
        <target state="translated">제네릭 구문을 사용하려면 '{0}' 형식이 관리되지 않은 형식이어야 합니다.</target>
        <note />
      </trans-unit>
      <trans-unit id="csTypeNotCompatibleBecauseOfPrintf">
        <source>The type '{0}' is not compatible with any of the types {1}, arising from the use of a printf-style format string</source>
        <target state="translated">’{0}' 형식은 printf 스타일의 서식 문자열을 사용함으로 인해 발생하는 어떤 {1} 형식과도 호환되지 않습니다.</target>
        <note />
      </trans-unit>
      <trans-unit id="csGenericConstructRequiresReferenceSemantics">
        <source>A generic construct requires that the type '{0}' have reference semantics, but it does not, i.e. it is a struct</source>
        <target state="translated">제네릭 구문을 사용하려면 '{0}' 형식에 참조 의미 체계가 있어야 하지만 없습니다. 즉, 형식이 구조체입니다.</target>
        <note />
      </trans-unit>
      <trans-unit id="csGenericConstructRequiresNonAbstract">
        <source>A generic construct requires that the type '{0}' be non-abstract</source>
        <target state="translated">제네릭 구문을 사용하려면 '{0}' 형식이 비추상 형식이어야 합니다.</target>
        <note />
      </trans-unit>
      <trans-unit id="csGenericConstructRequiresPublicDefaultConstructor">
        <source>A generic construct requires that the type '{0}' have a public default constructor</source>
        <target state="translated">제네릭 구문을 사용하려면 '{0}' 형식에 public 기본 생성자가 있어야 합니다.</target>
        <note />
      </trans-unit>
      <trans-unit id="csTypeInstantiationLengthMismatch">
        <source>Type instantiation length mismatch</source>
        <target state="translated">형식 인스턴스 길이가 일치하지 않습니다.</target>
        <note />
      </trans-unit>
      <trans-unit id="csOptionalArgumentNotPermittedHere">
        <source>Optional arguments not permitted here</source>
        <target state="translated">선택적 인수는 여기에 허용되지 않습니다.</target>
        <note />
      </trans-unit>
      <trans-unit id="csMemberIsNotStatic">
        <source>{0} is not a static member</source>
        <target state="translated">{0}은(는) 정적 멤버가 아닙니다.</target>
        <note />
      </trans-unit>
      <trans-unit id="csMemberIsNotInstance">
        <source>{0} is not an instance member</source>
        <target state="translated">{0}은(는) 인스턴스 멤버가 아닙니다.</target>
        <note />
      </trans-unit>
      <trans-unit id="csArgumentLengthMismatch">
        <source>Argument length mismatch</source>
        <target state="translated">인수 길이가 일치하지 않습니다.</target>
        <note />
      </trans-unit>
      <trans-unit id="csArgumentTypesDoNotMatch">
        <source>The argument types don't match</source>
        <target state="translated">인수 형식이 일치하지 않습니다.</target>
        <note />
      </trans-unit>
      <trans-unit id="csMethodExpectsParams">
        <source>This method expects a CLI 'params' parameter in this position. 'params' is a way of passing a variable number of arguments to a method in languages such as C#. Consider passing an array for this argument</source>
        <target state="translated">이 메서드에서는 이 위치에 CLI 'params' 매개 변수가 필요합니다. 'params'는 다양한 수의 인수를 C#과 같은 언어의 메서드에 전달하는 방법입니다. 이 인수에 대한 배열을 전달하세요.</target>
        <note />
      </trans-unit>
      <trans-unit id="csMemberIsNotAccessible">
        <source>The member or object constructor '{0}' is not {1}</source>
        <target state="translated">멤버 또는 개체 생성자 '{0}'은(는) {1}이(가) 아닙니다.</target>
        <note />
      </trans-unit>
      <trans-unit id="csMemberIsNotAccessible2">
        <source>The member or object constructor '{0}' is not {1}. Private members may only be accessed from within the declaring type. Protected members may only be accessed from an extending type and cannot be accessed from inner lambda expressions.</source>
        <target state="translated">멤버 또는 개체 생성자 '{0}'은(는) {1}이(가) 아닙니다. 전용 멤버는 선언 형식 내에서만 액세스할 수 있습니다. 보호된 멤버는 확장 형식에서만 액세스할 수 있으며 내부 람다 식에서는 액세스할 수 없습니다.</target>
        <note />
      </trans-unit>
      <trans-unit id="csMethodIsNotAStaticMethod">
        <source>{0} is not a static method</source>
        <target state="translated">{0}은(는) 정적 메서드가 아닙니다.</target>
        <note />
      </trans-unit>
      <trans-unit id="csMethodIsNotAnInstanceMethod">
        <source>{0} is not an instance method</source>
        <target state="translated">{0}은(는) 인스턴스 메서드가 아닙니다.</target>
        <note />
      </trans-unit>
      <trans-unit id="csMemberHasNoArgumentOrReturnProperty">
        <source>The member or object constructor '{0}' has no argument or settable return property '{1}'. {2}.</source>
        <target state="translated">멤버 또는 개체 생성자 '{0}'에 인수 또는 설정 가능한 반환 속성 '{1}'이(가) 없습니다. {2}</target>
        <note />
      </trans-unit>
      <trans-unit id="csCtorHasNoArgumentOrReturnProperty">
        <source>The object constructor '{0}' has no argument or settable return property '{1}'. {2}.</source>
        <target state="translated">개체 생성자 '{0}'에 인수 또는 설정 가능한 반환 속성 '{1}'이(가) 없습니다. {2}.</target>
        <note />
      </trans-unit>
      <trans-unit id="csRequiredSignatureIs">
        <source>The required signature is {0}</source>
        <target state="translated">필요한 시그니처는 {0}입니다.</target>
        <note />
      </trans-unit>
      <trans-unit id="csMemberSignatureMismatch">
        <source>The member or object constructor '{0}' requires {1} argument(s). The required signature is '{2}'.</source>
        <target state="translated">멤버 또는 개체 생성자 '{0}'을(를) 사용하려면 {1}개의 인수가 필요합니다. 필요한 시그니처는 '{2}'입니다.</target>
        <note />
      </trans-unit>
      <trans-unit id="csMemberSignatureMismatch2">
        <source>The member or object constructor '{0}' requires {1} additional argument(s). The required signature is '{2}'.</source>
        <target state="translated">멤버 또는 개체 생성자 '{0}'을(를) 사용하려면 {1}개의 인수가 더 필요합니다. 필요한 시그니처는 '{2}'입니다.</target>
        <note />
      </trans-unit>
      <trans-unit id="csMemberSignatureMismatch3">
        <source>The member or object constructor '{0}' requires {1} argument(s). The required signature is '{2}'. Some names for missing arguments are {3}.</source>
        <target state="translated">멤버 또는 개체 생성자 '{0}'을(를) 사용하려면 {1}개의 인수가 필요합니다. 필요한 시그니처는 '{2}'입니다. 누락된 인수의 이름에는 {3} 등이 있습니다.</target>
        <note />
      </trans-unit>
      <trans-unit id="csMemberSignatureMismatch4">
        <source>The member or object constructor '{0}' requires {1} additional argument(s). The required signature is '{2}'. Some names for missing arguments are {3}.</source>
        <target state="translated">멤버 또는 개체 생성자 '{0}'을(를) 사용하려면 {1}개의 인수가 더 필요합니다. 필요한 시그니처는 '{2}'입니다. 누락된 인수의 이름에는 {3} 등이 있습니다.</target>
        <note />
      </trans-unit>
      <trans-unit id="csMemberSignatureMismatchArityNamed">
        <source>The member or object constructor '{0}' requires {1} argument(s) but is here given {2} unnamed and {3} named argument(s). The required signature is '{4}'.</source>
        <target state="translated">멤버 또는 개체 생성자 '{0}'을(를) 사용하려면 {1}개의 인수가 필요하지만 여기에서는 {2}개의 명명되지 않은 인수와 {3}개의 명명된 인수가 지정되었습니다. 필요한 시그니처는 '{4}'입니다.</target>
        <note />
      </trans-unit>
      <trans-unit id="csMemberSignatureMismatchArity">
        <source>The member or object constructor '{0}' takes {1} argument(s) but is here given {2}. The required signature is '{3}'.</source>
        <target state="translated">멤버 또는 개체 생성자 '{0}'은(는) {1}개의 인수를 사용하지만 여기에서는 {2}개가 지정되었습니다. 필요한 시그니처는 '{3}'입니다.</target>
        <note />
      </trans-unit>
      <trans-unit id="csCtorSignatureMismatchArity">
        <source>The object constructor '{0}' takes {1} argument(s) but is here given {2}. The required signature is '{3}'.</source>
        <target state="translated">개체 생성자 '{0}'은(는) {1}개의 인수를 사용하지만, 여기에서는 {2}개가 지정되었습니다. 필요한 시그니처는 '{3}'입니다.</target>
        <note />
      </trans-unit>
      <trans-unit id="csCtorSignatureMismatchArityProp">
        <source>The object constructor '{0}' takes {1} argument(s) but is here given {2}. The required signature is '{3}'. If some of the arguments are meant to assign values to properties, consider separating those arguments with a comma (',').</source>
        <target state="translated">개체 생성자 '{0}'은(는) {1}개의 인수를 사용하지만, 여기에서는 {2}개가 지정되었습니다. 필요한 시그니처는 '{3}'입니다. 여러 인수로 속성에 값을 할당하는 경우 해당 인수를 쉼표(',')로 구분하세요.</target>
        <note />
      </trans-unit>
      <trans-unit id="csMemberSignatureMismatchArityType">
        <source>The member or object constructor '{0}' takes {1} type argument(s) but is here given {2}. The required signature is '{3}'.</source>
        <target state="translated">멤버 또는 개체 생성자 '{0}'은(는) {1}개의 형식 인수를 사용하지만 여기에서는 {2}개가 지정되었습니다. 필요한 시그니처는 '{3}'입니다.</target>
        <note />
      </trans-unit>
      <trans-unit id="csMemberNotAccessible">
        <source>A member or object constructor '{0}' taking {1} arguments is not accessible from this code location. All accessible versions of method '{2}' take {3} arguments.</source>
        <target state="translated">{1}개의 인수를 사용하는 멤버 또는 개체 생성자 '{0}'은(는) 이 코드 위치에서 액세스할 수 없습니다. '{2}' 메서드의 액세스할 수 있는 모든 버전은 {3}개의 인수를 사용합니다.</target>
        <note />
      </trans-unit>
      <trans-unit id="csIncorrectGenericInstantiation">
        <source>Incorrect generic instantiation. No {0} member named '{1}' takes {2} generic arguments.</source>
        <target state="translated">제네릭 인스턴스가 잘못되었습니다. 이름이 '{1}'인 {0} 멤버 중 {2}개의 제네릭 인수를 사용하는 멤버가 없습니다.</target>
        <note />
      </trans-unit>
      <trans-unit id="csMemberOverloadArityMismatch">
        <source>The member or object constructor '{0}' does not take {1} argument(s). An overload was found taking {2} arguments.</source>
        <target state="translated">멤버 또는 개체 생성자 '{0}'은(는) {1}개의 인수를 사용하지 않습니다. {2}개의 인수를 사용하는 오버로드를 찾았습니다.</target>
        <note />
      </trans-unit>
      <trans-unit id="csNoMemberTakesTheseArguments">
        <source>No {0} member or object constructor named '{1}' takes {2} arguments</source>
        <target state="translated">이름이 '{1}'인 {0} 멤버 또는 개체 생성자 중 {2}개의 인수를 사용하는 요소가 없습니다.</target>
        <note />
      </trans-unit>
      <trans-unit id="csNoMemberTakesTheseArguments2">
        <source>No {0} member or object constructor named '{1}' takes {2} arguments. Note the call to this member also provides {3} named arguments.</source>
        <target state="translated">이름이 '{1}'인 {0} 멤버 또는 개체 생성자 중 {2}개의 인수를 사용하는 요소가 없습니다. 이 멤버를 호출하면 {3}개의 명명된 인수도 제공됩니다.</target>
        <note />
      </trans-unit>
      <trans-unit id="csNoMemberTakesTheseArguments3">
        <source>No {0} member or object constructor named '{1}' takes {2} arguments. The named argument '{3}' doesn't correspond to any argument or settable return property for any overload.</source>
        <target state="translated">이름이 '{1}'인 {0} 멤버 또는 개체 생성자 중 {2}개의 인수를 사용하는 요소가 없습니다. 명명된 인수 '{3}'은(는) 오버로드에 대한 어떠한 인수 또는 설정 가능한 반환 속성에도 해당하지 않습니다.</target>
        <note />
      </trans-unit>
      <trans-unit id="csMethodNotFound">
        <source>Method or object constructor '{0}' not found</source>
        <target state="translated">메서드 또는 개체 생성자 '{0}'을(를) 찾을 수 없습니다.</target>
        <note />
      </trans-unit>
      <trans-unit id="csNoOverloadsFound">
        <source>No overloads match for method '{0}'.</source>
        <target state="translated">'{0}' 메서드와 일치하는 오버로드가 없습니다.</target>
        <note />
      </trans-unit>
      <trans-unit id="csMethodIsOverloaded">
        <source>A unique overload for method '{0}' could not be determined based on type information prior to this program point. A type annotation may be needed.</source>
        <target state="translated">이 프로그램 지점 전의 형식 정보를 기반으로 '{0}' 메서드에 대한 고유 오버로드를 결정할 수 없습니다. 형식 주석이 필요할 수 있습니다.</target>
        <note />
      </trans-unit>
      <trans-unit id="csCandidates">
        <source>Candidates: {0}</source>
        <target state="translated">후보: {0}</target>
        <note />
      </trans-unit>
      <trans-unit id="csSeeAvailableOverloads">
        <source>The available overloads are shown below.</source>
        <target state="translated">사용 가능한 오버로드가 아래에 표시됩니다.</target>
        <note />
      </trans-unit>
      <trans-unit id="parsDoCannotHaveVisibilityDeclarations">
        <source>Accessibility modifiers are not permitted on 'do' bindings, but '{0}' was given.</source>
        <target state="translated">액세스 가능성 한정자는 'do' 바인딩에서 허용되지 않지만, '{0}'이(가) 지정되었습니다.</target>
        <note />
      </trans-unit>
      <trans-unit id="parsEofInHashIf">
        <source>End of file in #if section begun at or after here</source>
        <target state="translated">#if 섹션의 파일 끝이 여기에서 또는 여기 뒤에서 시작되었습니다.</target>
        <note />
      </trans-unit>
      <trans-unit id="parsEofInString">
        <source>End of file in string begun at or before here</source>
        <target state="translated">문자열의 파일 끝이 여기에서 또는 여기 앞에서 시작되었습니다.</target>
        <note />
      </trans-unit>
      <trans-unit id="parsEofInVerbatimString">
        <source>End of file in verbatim string begun at or before here</source>
        <target state="translated">축자 문자열의 파일 끝이 여기에서 또는 여기 앞에서 시작되었습니다.</target>
        <note />
      </trans-unit>
      <trans-unit id="parsEofInComment">
        <source>End of file in comment begun at or before here</source>
        <target state="translated">주석의 파일 끝이 여기에서 또는 여기 앞에서 시작되었습니다.</target>
        <note />
      </trans-unit>
      <trans-unit id="parsEofInStringInComment">
        <source>End of file in string embedded in comment begun at or before here</source>
        <target state="translated">주석에 포함된 문자열의 파일 끝이 여기에서 또는 여기 앞에서 시작되었습니다.</target>
        <note />
      </trans-unit>
      <trans-unit id="parsEofInVerbatimStringInComment">
        <source>End of file in verbatim string embedded in comment begun at or before here</source>
        <target state="translated">주석에 포함된 축자 문자열의 파일 끝이 여기에서 또는 여기 앞에서 시작되었습니다.</target>
        <note />
      </trans-unit>
      <trans-unit id="parsEofInIfOcaml">
        <source>End of file in IF-OCAML section begun at or before here</source>
        <target state="translated">IF-OCAML 섹션의 파일 끝이 여기에서 또는 여기 앞에서 시작되었습니다.</target>
        <note />
      </trans-unit>
      <trans-unit id="parsEofInDirective">
        <source>End of file in directive begun at or before here</source>
        <target state="translated">지시문의 파일 끝이 여기에서 또는 여기 앞에서 시작되었습니다.</target>
        <note />
      </trans-unit>
      <trans-unit id="parsNoHashEndIfFound">
        <source>No #endif found for #if or #else</source>
        <target state="translated">#if 또는 #else에 대한 #endif를 찾을 수 없습니다.</target>
        <note />
      </trans-unit>
      <trans-unit id="parsAttributesIgnored">
        <source>Attributes have been ignored in this construct</source>
        <target state="translated">특성은 이 구문에서 무시되었습니다.</target>
        <note />
      </trans-unit>
      <trans-unit id="parsUseBindingsIllegalInImplicitClassConstructors">
        <source>'use' bindings are not permitted in primary constructors</source>
        <target state="translated">'use' 바인딩은 기본 생성자에서 허용되지 않습니다.</target>
        <note />
      </trans-unit>
      <trans-unit id="parsUseBindingsIllegalInModules">
        <source>'use' bindings are not permitted in modules and are treated as 'let' bindings</source>
        <target state="translated">'use' 바인딩은 모듈에서 허용되지 않으며 'let' 바인딩으로 처리됩니다.</target>
        <note />
      </trans-unit>
      <trans-unit id="parsIntegerForLoopRequiresSimpleIdentifier">
        <source>An integer for loop must use a simple identifier</source>
        <target state="translated">루프의 정수에는 단순 식별자를 사용해야 합니다.</target>
        <note />
      </trans-unit>
      <trans-unit id="parsOnlyOneWithAugmentationAllowed">
        <source>At most one 'with' augmentation is permitted</source>
        <target state="translated">최대 하나의 'with' 확대가 허용됩니다.</target>
        <note />
      </trans-unit>
      <trans-unit id="parsUnexpectedSemicolon">
        <source>A semicolon is not expected at this point</source>
        <target state="translated">여기서는 세미콜론이 필요하지 않습니다.</target>
        <note />
      </trans-unit>
      <trans-unit id="parsUnexpectedEndOfFile">
        <source>Unexpected end of input</source>
        <target state="translated">예기치 않은 입력의 끝입니다.</target>
        <note />
      </trans-unit>
      <trans-unit id="parsUnexpectedVisibilityDeclaration">
        <source>Accessibility modifiers are not permitted here, but '{0}' was given.</source>
        <target state="translated">액세스 가능성 한정자는 여기에 허용되지 않지만, '{0}'이(가) 지정되었습니다.</target>
        <note />
      </trans-unit>
      <trans-unit id="parsOnlyHashDirectivesAllowed">
        <source>Only '#' compiler directives may occur prior to the first 'namespace' declaration</source>
        <target state="translated">'#' 컴파일러 지시문만 첫 번째 'namespace' 선언 앞에 발생할 수 있습니다.</target>
        <note />
      </trans-unit>
      <trans-unit id="parsVisibilityDeclarationsShouldComePriorToIdentifier">
        <source>Accessibility modifiers should come immediately prior to the identifier naming a construct</source>
        <target state="translated">액세스 가능성 한정자는 구문의 이름을 지정하는 식별자 바로 앞에 와야 합니다.</target>
        <note />
      </trans-unit>
      <trans-unit id="parsNamespaceOrModuleNotBoth">
        <source>Files should begin with either a namespace or module declaration, e.g. 'namespace SomeNamespace.SubNamespace' or 'module SomeNamespace.SomeModule', but not both. To define a module within a namespace use 'module SomeModule = ...'</source>
        <target state="translated">파일은 네임스페이스 또는 모듈 선언으로 시작해야 하지만(예: 'namespace SomeNamespace.SubNamespace' 또는 'module SomeNamespace.SomeModule') 둘 다로 시작할 수는 없습니다. 네임스페이스 내에 모듈을 정의하려면 'module SomeModule = ...'을 사용하세요.</target>
        <note />
      </trans-unit>
      <trans-unit id="parsModuleAbbreviationMustBeSimpleName">
        <source>A module abbreviation must be a simple name, not a path</source>
        <target state="translated">모듈 약어는 경로가 아니라 단순 이름이어야 합니다.</target>
        <note />
      </trans-unit>
      <trans-unit id="parsIgnoreAttributesOnModuleAbbreviation">
        <source>Ignoring attributes on module abbreviation</source>
        <target state="translated">모듈 약어의 특성을 무시합니다.</target>
        <note />
      </trans-unit>
      <trans-unit id="parsIgnoreAttributesOnModuleAbbreviationAlwaysPrivate">
        <source>The '{0}' accessibility attribute is not allowed on module abbreviation. Module abbreviations are always private.</source>
        <target state="translated">'{0}' 액세스 가능성 특성이 모듈 약어에서 허용되지 않습니다. 모듈 약어는 항상 Private입니다.</target>
        <note />
      </trans-unit>
      <trans-unit id="parsIgnoreVisibilityOnModuleAbbreviationAlwaysPrivate">
        <source>The '{0}' visibility attribute is not allowed on module abbreviation. Module abbreviations are always private.</source>
        <target state="translated">'{0}' 표시 유형 특성이 모듈 약어에서 허용되지 않습니다. 모듈 약어는 항상 Private입니다.</target>
        <note />
      </trans-unit>
      <trans-unit id="parsUnClosedBlockInHashLight">
        <source>Unclosed block</source>
        <target state="translated">블록이 닫히지 않았습니다.</target>
        <note />
      </trans-unit>
      <trans-unit id="parsUnmatchedBeginOrStruct">
        <source>Unmatched 'begin' or 'struct'</source>
        <target state="translated">'begin' 또는 'struct'의 짝이 맞지 않습니다.</target>
        <note />
      </trans-unit>
      <trans-unit id="parsModuleDefnMustBeSimpleName">
        <source>A module name must be a simple name, not a path</source>
        <target state="translated">모듈 이름은 경로가 아니라 단순 이름이어야 합니다.</target>
        <note />
      </trans-unit>
      <trans-unit id="parsUnexpectedEmptyModuleDefn">
        <source>Unexpected empty type moduleDefn list</source>
        <target state="translated">예기치 않은 빈 형식 moduleDefn 목록입니다.</target>
        <note />
      </trans-unit>
      <trans-unit id="parsAttributesMustComeBeforeVal">
        <source>Attributes should be placed before 'val'</source>
        <target state="translated">특성은 'val' 앞에 배치해야 합니다.</target>
        <note />
      </trans-unit>
      <trans-unit id="parsAttributesAreNotPermittedOnInterfaceImplementations">
        <source>Attributes are not permitted on interface implementations</source>
        <target state="translated">특성은 인터페이스 구현에서 허용되지 않습니다.</target>
        <note />
      </trans-unit>
      <trans-unit id="parsSyntaxError">
        <source>Syntax error</source>
        <target state="translated">구문 오류</target>
        <note />
      </trans-unit>
      <trans-unit id="parsAugmentationsIllegalOnDelegateType">
        <source>Augmentations are not permitted on delegate type moduleDefns</source>
        <target state="translated">확대는 대리자 형식 moduleDefns에서 허용되지 않습니다.</target>
        <note />
      </trans-unit>
      <trans-unit id="parsUnmatchedClassInterfaceOrStruct">
        <source>Unmatched 'class', 'interface' or 'struct'</source>
        <target state="translated">'class', 'interface' 또는 'struct'의 짝이 맞지 않습니다.</target>
        <note />
      </trans-unit>
      <trans-unit id="parsEmptyTypeDefinition">
        <source>A type definition requires one or more members or other declarations. If you intend to define an empty class, struct or interface, then use 'type ... = class end', 'interface end' or 'struct end'.</source>
        <target state="translated">형식 정의에는 하나 이상의 멤버 또는 기타 선언이 필요합니다. 빈 클래스, 구조체 또는 인터페이스를 정의하려는 경우에는 'type ... = class end', 'interface end' 또는 'struct end'를 사용하세요.</target>
        <note />
      </trans-unit>
      <trans-unit id="parsUnmatchedWith">
        <source>Unmatched 'with' or badly formatted 'with' block</source>
        <target state="translated">'with'의 짝이 맞지 않거나 'with' 블록의 형식이 잘못되었습니다.</target>
        <note />
      </trans-unit>
      <trans-unit id="parsGetOrSetRequired">
        <source>'get', 'set' or 'get,set' required</source>
        <target state="translated">'get', 'set' 또는 'get,set'이 필요합니다.</target>
        <note />
      </trans-unit>
      <trans-unit id="parsOnlyClassCanTakeValueArguments">
        <source>Only class types may take value arguments</source>
        <target state="translated">클래스 형식만 값 인수를 사용할 수 있습니다.</target>
        <note />
      </trans-unit>
      <trans-unit id="parsUnmatchedBegin">
        <source>Unmatched 'begin'</source>
        <target state="translated">'begin'의 짝이 맞지 않습니다.</target>
        <note />
      </trans-unit>
      <trans-unit id="parsInvalidDeclarationSyntax">
        <source>Invalid declaration syntax</source>
        <target state="translated">선언 구문이 잘못되었습니다.</target>
        <note />
      </trans-unit>
      <trans-unit id="parsGetAndOrSetRequired">
        <source>'get' and/or 'set' required</source>
        <target state="translated">'get' 및/또는 'set'이 필요합니다.</target>
        <note />
      </trans-unit>
      <trans-unit id="parsTypeAnnotationsOnGetSet">
        <source>Type annotations on property getters and setters must be given after the 'get()' or 'set(v)', e.g. 'with get() : string = ...'</source>
        <target state="translated">속성 getter 및 setter에 대한 형식 주석은 'get()' 또는 'set(v)' 뒤에 지정해야 합니다(예: 'with get() : string = ...').</target>
        <note />
      </trans-unit>
      <trans-unit id="parsGetterMustHaveAtLeastOneArgument">
        <source>A getter property is expected to be a function, e.g. 'get() = ...' or 'get(index) = ...'</source>
        <target state="translated">getter 속성은 함수여야 합니다(예: 'get() = ...' 또는 'get(index) = ...').</target>
        <note />
      </trans-unit>
      <trans-unit id="parsMultipleAccessibilitiesForGetSet">
        <source>Multiple accessibilities given for property getter or setter</source>
        <target state="translated">속성 getter 또는 setter에 대해 여러 액세스 가능성이 지정되었습니다.</target>
        <note />
      </trans-unit>
      <trans-unit id="parsSetSyntax">
        <source>Property setters must be defined using 'set value = ', 'set idx value = ' or 'set (idx1,...,idxN) value = ... '</source>
        <target state="translated">속성 setter는 'set value = ', 'set idx value = ' 또는 'set (idx1,...,idxN) value = ... '를 사용하여 정의해야 합니다.</target>
        <note />
      </trans-unit>
      <trans-unit id="parsInterfacesHaveSameVisibilityAsEnclosingType">
        <source>Interfaces always have the same visibility as the enclosing type</source>
        <target state="translated">인터페이스의 표시 유형은 항상 바깥쪽 형식과 같습니다.</target>
        <note />
      </trans-unit>
      <trans-unit id="parsAccessibilityModsIllegalForAbstract">
        <source>Accessibility modifiers are not allowed on this member. Abstract slots always have the same visibility as the enclosing type.</source>
        <target state="translated">액세스 가능성 한정자는 이 멤버에서 허용되지 않습니다. 추상 슬롯의 표시 유형은 항상 바깥쪽 형식과 같습니다.</target>
        <note />
      </trans-unit>
      <trans-unit id="parsAttributesIllegalOnInherit">
        <source>Attributes are not permitted on 'inherit' declarations</source>
        <target state="translated">특성은 'inherit' 선언에서 허용되지 않습니다.</target>
        <note />
      </trans-unit>
      <trans-unit id="parsVisibilityIllegalOnInherit">
        <source>Accessibility modifiers are not permitted on an 'inherits' declaration</source>
        <target state="translated">액세스 가능성 한정자는 'inherits' 선언에서 허용되지 않습니다.</target>
        <note />
      </trans-unit>
      <trans-unit id="parsInheritDeclarationsCannotHaveAsBindings">
        <source>'inherit' declarations cannot have 'as' bindings. To access members of the base class when overriding a method, the syntax 'base.SomeMember' may be used; 'base' is a keyword. Remove this 'as' binding.</source>
        <target state="translated">'inherit' 선언에는 'as' 바인딩을 지정할 수 없습니다. 메서드를 재정의할 때 기본 클래스의 멤버에 액세스하려면 'base.SomeMember' 구문을 사용할 수 있습니다. 'base'는 키워드입니다. 이 'as' 바인딩을 제거하세요.</target>
        <note />
      </trans-unit>
      <trans-unit id="parsAttributesIllegalHere">
        <source>Attributes are not allowed here</source>
        <target state="translated">특성은 여기에 허용되지 않습니다.</target>
        <note />
      </trans-unit>
      <trans-unit id="parsTypeAbbreviationsCannotHaveVisibilityDeclarations">
        <source>Accessibility modifiers are not permitted in this position for type abbreviations</source>
        <target state="translated">액세스 가능성 한정자는 형식 약어에 대해 이 위치에 허용되지 않습니다.</target>
        <note />
      </trans-unit>
      <trans-unit id="parsEnumTypesCannotHaveVisibilityDeclarations">
        <source>Accessibility modifiers are not permitted in this position for enum types</source>
        <target state="translated">액세스 가능성 한정자는 열거형 형식에 대해 이 위치에 허용되지 않습니다.</target>
        <note />
      </trans-unit>
      <trans-unit id="parsAllEnumFieldsRequireValues">
        <source>All enum fields must be given values</source>
        <target state="translated">모든 열거형 필드에는 값을 지정해야 합니다.</target>
        <note />
      </trans-unit>
      <trans-unit id="parsInlineAssemblyCannotHaveVisibilityDeclarations">
        <source>Accessibility modifiers are not permitted on inline assembly code types</source>
        <target state="translated">액세스 가능성 한정자는 인라인 어셈블리 코드 형식에서 허용되지 않습니다.</target>
        <note />
      </trans-unit>
      <trans-unit id="parsUnexpectedIdentifier">
        <source>Unexpected identifier: '{0}'</source>
        <target state="translated">예기치 않은 식별자입니다. '{0}'</target>
        <note />
      </trans-unit>
      <trans-unit id="parsUnionCasesCannotHaveVisibilityDeclarations">
        <source>Accessibility modifiers are not permitted on union cases. Use 'type U = internal ...' or 'type U = private ...' to give an accessibility to the whole representation.</source>
        <target state="translated">액세스 가능성 한정자는 공용 구조체 케이스에서 허용되지 않습니다. 표현 전체에 액세스 가능성을 지정하려면 'type U = internal ...' 또는 'type U = private ...'을 사용하세요.</target>
        <note />
      </trans-unit>
      <trans-unit id="parsEnumFieldsCannotHaveVisibilityDeclarations">
        <source>Accessibility modifiers are not permitted on enumeration fields</source>
        <target state="translated">액세스 가능성 한정자는 열거형 필드에서 허용되지 않습니다.</target>
        <note />
      </trans-unit>
      <trans-unit id="parsConsiderUsingSeparateRecordType">
        <source>Consider using a separate record type instead</source>
        <target state="translated">대신 별도의 레코드 형식을 사용하세요.</target>
        <note />
      </trans-unit>
      <trans-unit id="parsRecordFieldsCannotHaveVisibilityDeclarations">
        <source>Accessibility modifiers are not permitted on record fields. Use 'type R = internal ...' or 'type R = private ...' to give an accessibility to the whole representation.</source>
        <target state="translated">액세스 가능성 한정자는 레코드 필드에서 허용되지 않습니다. 표현 전체에 액세스 가능성을 지정하려면 'type R = internal ...' 또는 'type R = private ...'을 사용하세요.</target>
        <note />
      </trans-unit>
      <trans-unit id="parsLetAndForNonRecBindings">
        <source>The declaration form 'let ... and ...' for non-recursive bindings is not used in F# code. Consider using a sequence of 'let' bindings</source>
        <target state="translated">비재귀적 바인딩을 위한 선언 형식 'let ... and ...'는 F# 코드에서 사용되지 않습니다. 대신 'let' 바인딩 시퀀스를 사용하세요.</target>
        <note />
      </trans-unit>
      <trans-unit id="parsUnmatchedParen">
        <source>Unmatched '('</source>
        <target state="translated">'('의 짝이 맞지 않습니다.</target>
        <note />
      </trans-unit>
      <trans-unit id="parsSuccessivePatternsShouldBeSpacedOrTupled">
        <source>Successive patterns should be separated by spaces or tupled</source>
        <target state="translated">연속된 패턴은 공백으로 구분하거나 튜플해야 합니다.</target>
        <note />
      </trans-unit>
      <trans-unit id="parsNoMatchingInForLet">
        <source>No matching 'in' found for this 'let'</source>
        <target state="translated">이 'let'과 짝이 맞는 'in'을 찾을 수 없습니다.</target>
        <note />
      </trans-unit>
      <trans-unit id="parsErrorInReturnForLetIncorrectIndentation">
        <source>Error in the return expression for this 'let'. Possible incorrect indentation.</source>
        <target state="translated">이 'let'에 대한 반환 식에 오류가 있습니다. 들여쓰기가 잘못되었을 수 있습니다.</target>
        <note />
      </trans-unit>
      <trans-unit id="parsExpectedExpressionAfterLet">
        <source>The block following this '{0}' is unfinished. Every code block is an expression and must have a result. '{1}' cannot be the final code element in a block. Consider giving this block an explicit result.</source>
        <target state="translated">이 '{0}' 뒤에 오는 블록이 완료되지 않았습니다. 모든 코드 블록은 식이며 결과가 있어야 합니다. '{1}'이(가) 블록의 최종 코드 요소가 될 수 없습니다. 이 블록에 명시적 결과를 제공하세요.</target>
        <note />
      </trans-unit>
      <trans-unit id="parsIncompleteIf">
        <source>Incomplete conditional. Expected 'if &lt;expr&gt; then &lt;expr&gt;' or 'if &lt;expr&gt; then &lt;expr&gt; else &lt;expr&gt;'.</source>
        <target state="translated">조건이 잘못되었습니다. 'if &lt;expr&gt; then &lt;expr&gt;' 또는 'if &lt;expr&gt; then &lt;expr&gt; else &lt;expr&gt;'이 필요합니다.</target>
        <note />
      </trans-unit>
      <trans-unit id="parsAssertIsNotFirstClassValue">
        <source>'assert' may not be used as a first class value. Use 'assert &lt;expr&gt;' instead.</source>
        <target state="translated">'assert'는 첫 번째 클래스 값으로 사용할 수 없습니다. 대신 'assert &lt;expr&gt;'을 사용하세요.</target>
        <note />
      </trans-unit>
      <trans-unit id="parsIdentifierExpected">
        <source>Identifier expected</source>
        <target state="translated">식별자가 필요합니다.</target>
        <note />
      </trans-unit>
      <trans-unit id="parsInOrEqualExpected">
        <source>'in' or '=' expected</source>
        <target state="translated">'in' 또는 '='가 필요합니다.</target>
        <note />
      </trans-unit>
      <trans-unit id="parsArrowUseIsLimited">
        <source>The use of '-&gt;' in sequence and computation expressions is limited to the form 'for pat in expr -&gt; expr'. Use the syntax 'for ... in ... do ... yield...' to generate elements in more complex sequence expressions.</source>
        <target state="translated">'-&gt;'를 시퀀스 및 계산 식에 사용할 때는 'for pat in expr -&gt; expr' 형식을 사용해야 합니다. 'for ... in ... do ... yield...' 구문을 사용하면 보다 복잡한 시퀀스 식에서 요소를 생성할 수 있습니다.</target>
        <note />
      </trans-unit>
      <trans-unit id="parsSuccessiveArgsShouldBeSpacedOrTupled">
        <source>Successive arguments should be separated by spaces or tupled, and arguments involving function or method applications should be parenthesized</source>
        <target state="translated">연속된 인수는 공백으로 구분하거나 튜플해야 하며 함수 또는 메서드 적용과 관련된 인수는 괄호로 묶어야 합니다.</target>
        <note />
      </trans-unit>
      <trans-unit id="parsUnmatchedBracket">
        <source>Unmatched '['</source>
        <target state="translated">'['의 짝이 맞지 않습니다.</target>
        <note />
      </trans-unit>
      <trans-unit id="parsMissingQualificationAfterDot">
        <source>Missing qualification after '.'</source>
        <target state="translated">'.' 뒤에 한정자가 없습니다.</target>
        <note />
      </trans-unit>
      <trans-unit id="parsParenFormIsForML">
        <source>In F# code you may use 'expr.[expr]'. A type annotation may be required to indicate the first expression is an array</source>
        <target state="translated">F# 코드에서는 'expr.[expr]'을 사용할 수 있습니다. 첫 번째 식이 배열임을 나타내기 위해 형식 주석이 필요할 수 있습니다.</target>
        <note />
      </trans-unit>
      <trans-unit id="parsMismatchedQuote">
        <source>Mismatched quotation, beginning with '{0}'</source>
        <target state="translated">짝이 맞지 않는 인용구('{0}'(으)로 시작)입니다.</target>
        <note />
      </trans-unit>
      <trans-unit id="parsUnmatched">
        <source>Unmatched '{0}'</source>
        <target state="translated">'{0}'의 짝이 맞지 않습니다.</target>
        <note />
      </trans-unit>
      <trans-unit id="parsUnmatchedBracketBar">
        <source>Unmatched '[|'</source>
        <target state="translated">'[|'의 짝이 맞지 않습니다.</target>
        <note />
      </trans-unit>
      <trans-unit id="parsUnmatchedBrace">
        <source>Unmatched '{{'</source>
        <target state="translated">'{{'의 짝이 맞지 않습니다.</target>
        <note />
      </trans-unit>
      <trans-unit id="parsFieldBinding">
        <source>Field bindings must have the form 'id = expr;'</source>
        <target state="translated">필드 바인딩의 형식은 'id = expr;'이어야 합니다.</target>
        <note />
      </trans-unit>
      <trans-unit id="parsMemberIllegalInObjectImplementation">
        <source>This member is not permitted in an object implementation</source>
        <target state="translated">이 멤버는 개체 구현에서 허용되지 않습니다.</target>
        <note />
      </trans-unit>
      <trans-unit id="parsMissingFunctionBody">
        <source>Missing function body</source>
        <target state="translated">함수 본문이 없습니다.</target>
        <note />
      </trans-unit>
      <trans-unit id="parsSyntaxErrorInLabeledType">
        <source>Syntax error in labelled type argument</source>
        <target state="translated">레이블이 지정된 형식 인수에 구문 오류가 있습니다.</target>
        <note />
      </trans-unit>
      <trans-unit id="parsUnexpectedInfixOperator">
        <source>Unexpected infix operator in type expression</source>
        <target state="translated">형식 식에 예기치 않은 중위 연산자가 있습니다.</target>
        <note />
      </trans-unit>
      <trans-unit id="parsMultiArgumentGenericTypeFormDeprecated">
        <source>The syntax '(typ,...,typ) ident' is not used in F# code. Consider using 'ident&lt;typ,...,typ&gt;' instead</source>
        <target state="translated">'(typ,...,typ) ident' 구문은 F# 코드에서 사용되지 않습니다. 대신 'ident&lt;typ,...,typ&gt;'를 사용하세요.</target>
        <note />
      </trans-unit>
      <trans-unit id="parsInvalidLiteralInType">
        <source>Invalid literal in type</source>
        <target state="translated">형식의 리터럴이 잘못되었습니다.</target>
        <note />
      </trans-unit>
      <trans-unit id="parsUnexpectedOperatorForUnitOfMeasure">
        <source>Unexpected infix operator in unit-of-measure expression. Legal operators are '*', '/' and '^'.</source>
        <target state="translated">측정 단위 식에 예기치 않은 중위 연산자가 있습니다. 올바른 연산자는 '*', '/' 및 '^'입니다.</target>
        <note />
      </trans-unit>
      <trans-unit id="parsUnexpectedIntegerLiteralForUnitOfMeasure">
        <source>Unexpected integer literal in unit-of-measure expression</source>
        <target state="translated">측정 단위 식에 예기치 않은 정수 리터럴이 있습니다.</target>
        <note />
      </trans-unit>
      <trans-unit id="parsUnexpectedTypeParameter">
        <source>Syntax error: unexpected type parameter specification</source>
        <target state="translated">구문 오류: 예기치 않은 형식 매개 변수 지정입니다.</target>
        <note />
      </trans-unit>
      <trans-unit id="parsMismatchedQuotationName">
        <source>Mismatched quotation operator name, beginning with '{0}'</source>
        <target state="translated">짝이 맞지 않는 인용구 연산자 이름('{0}'(으)로 시작)입니다.</target>
        <note />
      </trans-unit>
      <trans-unit id="parsActivePatternCaseMustBeginWithUpperCase">
        <source>Active pattern case identifiers must begin with an uppercase letter</source>
        <target state="translated">활성 패턴 케이스 식별자는 대문자로 시작해야 합니다.</target>
        <note />
      </trans-unit>
      <trans-unit id="parsActivePatternCaseContainsPipe">
        <source>The '|' character is not permitted in active pattern case identifiers</source>
        <target state="translated">'|' 문자는 활성 패턴 케이스 식별자에 허용되지 않습니다.</target>
        <note />
      </trans-unit>
      <trans-unit id="parsIllegalDenominatorForMeasureExponent">
        <source>Denominator must not be 0 in unit-of-measure exponent</source>
        <target state="translated">측정 단위 지수에서 분모는 0일 수 없습니다.</target>
        <note />
      </trans-unit>
      <trans-unit id="parsNoEqualShouldFollowNamespace">
        <source>No '=' symbol should follow a 'namespace' declaration</source>
        <target state="translated">'namespace' 선언 뒤에 '=' 기호가 오면 안 됩니다.</target>
        <note />
      </trans-unit>
      <trans-unit id="parsSyntaxModuleStructEndDeprecated">
        <source>The syntax 'module ... = struct .. end' is not used in F# code. Consider using 'module ... = begin .. end'</source>
        <target state="translated">'module ... = struct .. end' 구문은 F# 코드에서 사용되지 않습니다. 'module ... = begin .. end'를 사용하세요.</target>
        <note />
      </trans-unit>
      <trans-unit id="parsSyntaxModuleSigEndDeprecated">
        <source>The syntax 'module ... : sig .. end' is not used in F# code. Consider using 'module ... = begin .. end'</source>
        <target state="translated">'module ... : sig .. end' 구문은 F# 코드에서 사용되지 않습니다. 'module ... = begin .. end'를 사용하세요.</target>
        <note />
      </trans-unit>
      <trans-unit id="tcStaticFieldUsedWhenInstanceFieldExpected">
        <source>A static field was used where an instance field is expected</source>
        <target state="translated">인스턴스 필드가 필요한데 정적 필드가 사용되었습니다.</target>
        <note />
      </trans-unit>
      <trans-unit id="tcMethodNotAccessible">
        <source>Method '{0}' is not accessible from this code location</source>
        <target state="translated">'{0}' 메서드는 이 코드 위치에서 액세스할 수 없습니다.</target>
        <note />
      </trans-unit>
      <trans-unit id="tcImplicitMeasureFollowingSlash">
        <source>Implicit product of measures following /</source>
        <target state="translated">/ 다음의 측정값에 대한 암시적 곱입니다.</target>
        <note />
      </trans-unit>
      <trans-unit id="tcUnexpectedMeasureAnon">
        <source>Unexpected SynMeasure.Anon</source>
        <target state="translated">예기치 않은 SynMeasure.Anon입니다.</target>
        <note />
      </trans-unit>
      <trans-unit id="tcNonZeroConstantCannotHaveGenericUnit">
        <source>Non-zero constants cannot have generic units. For generic zero, write 0.0&lt;_&gt;.</source>
        <target state="translated">0이 아닌 상수에는 제네릭 단위를 지정할 수 없습니다. 제네릭 0을 사용하려면 0.0&lt;_&gt;을 작성하세요.</target>
        <note />
      </trans-unit>
      <trans-unit id="tcSeqResultsUseYield">
        <source>In sequence expressions, results are generated using 'yield'</source>
        <target state="translated">시퀀스 식에서는 'yield'를 사용하여 결과가 생성됩니다.</target>
        <note />
      </trans-unit>
      <trans-unit id="tcUnexpectedBigRationalConstant">
        <source>Unexpected big rational constant</source>
        <target state="translated">예기치 않은 큰 유리 상수입니다.</target>
        <note />
      </trans-unit>
      <trans-unit id="tcInvalidTypeForUnitsOfMeasure">
        <source>Units-of-measure supported only on float, float32, decimal and signed integer types</source>
        <target state="translated">측정 단위는 float, float32, decimal 및 부호 있는 정수 형식에 대해서만 지원됩니다.</target>
        <note />
      </trans-unit>
      <trans-unit id="tcUnexpectedConstUint16Array">
        <source>Unexpected Const_uint16array</source>
        <target state="translated">예기치 않은 Const_uint16array입니다.</target>
        <note />
      </trans-unit>
      <trans-unit id="tcUnexpectedConstByteArray">
        <source>Unexpected Const_bytearray</source>
        <target state="translated">예기치 않은 Const_bytearray입니다.</target>
        <note />
      </trans-unit>
      <trans-unit id="tcParameterRequiresName">
        <source>A parameter with attributes must also be given a name, e.g. '[&lt;Attribute&gt;] Name : Type'</source>
        <target state="translated">특성이 지정된 매개 변수에는 이름도 지정해야 합니다(예: '[&lt;Attribute&gt;] Name : Type').</target>
        <note />
      </trans-unit>
      <trans-unit id="tcReturnValuesCannotHaveNames">
        <source>Return values cannot have names</source>
        <target state="translated">반환 값에는 이름을 지정할 수 없습니다.</target>
        <note />
      </trans-unit>
      <trans-unit id="tcMemberKindPropertyGetSetNotExpected">
        <source>MemberKind.PropertyGetSet only expected in parse trees</source>
        <target state="translated">MemberKind.PropertyGetSet은 구문 분석 트리에만 필요합니다.</target>
        <note />
      </trans-unit>
      <trans-unit id="tcNamespaceCannotContainValues">
        <source>Namespaces cannot contain values. Consider using a module to hold your value declarations.</source>
        <target state="translated">네임스페이스에는 값을 포함할 수 없습니다. 모듈을 사용하여 값 선언을 저장하세요.</target>
        <note />
      </trans-unit>
      <trans-unit id="tcNamespaceCannotContainExtensionMembers">
        <source>Namespaces cannot contain extension members except in the same file and namespace declaration group where the type is defined. Consider using a module to hold declarations of extension members.</source>
        <target state="translated">형식이 정의된 것과 같은 파일 및 네임스페이스 선언 그룹을 제외하고 네임스페이스는 확장 멤버를 포함할 수 없습니다. 모듈을 사용하여 확장 멤버의 선언을 저장하세요.</target>
        <note />
      </trans-unit>
      <trans-unit id="tcMultipleVisibilityAttributes">
        <source>Multiple visibility attributes have been specified for this identifier</source>
        <target state="translated">이 식별자에 대해 다중 표시 유형 특성이 지정되었습니다.</target>
        <note />
      </trans-unit>
      <trans-unit id="tcMultipleVisibilityAttributesWithLet">
        <source>Multiple visibility attributes have been specified for this identifier. 'let' bindings in classes are always private, as are any 'let' bindings inside expressions.</source>
        <target state="translated">이 식별자에 대해 다중 표시 유형 특성이 지정되었습니다. 클래스의 'let' 바인딩은 식 안의 모든 'let' 바인딩과 마찬가지로 항상 Private입니다.</target>
        <note />
      </trans-unit>
      <trans-unit id="tcInvalidMethodNameForRelationalOperator">
        <source>The name '({0})' should not be used as a member name. To define comparison semantics for a type, implement the 'System.IComparable' interface. If defining a static member for use from other CLI languages then use the name '{1}' instead.</source>
        <target state="translated">이름 '({0})'은(는) 멤버 이름으로 사용하면 안 됩니다. 형식에 대한 비교 의미 체계를 정의하려면 'System.IComparable' 인터페이스를 구현하세요. 다른 CLI 언어를 통해 사용할 정적 멤버를 정의하는 경우에는 이름 '{1}'을(를) 대신 사용하세요.</target>
        <note />
      </trans-unit>
      <trans-unit id="tcInvalidMethodNameForEquality">
        <source>The name '({0})' should not be used as a member name. To define equality semantics for a type, override the 'Object.Equals' member. If defining a static member for use from other CLI languages then use the name '{1}' instead.</source>
        <target state="translated">이름 '({0})'은(는) 멤버 이름으로 사용하면 안 됩니다. 형식에 대한 같음 의미 체계를 정의하려면 'Object.Equals' 멤버를 재정의하세요. 다른 CLI 언어를 통해 사용할 정적 멤버를 정의하는 경우에는 이름 '{1}'을(를) 대신 사용하세요.</target>
        <note />
      </trans-unit>
      <trans-unit id="tcInvalidMemberName">
        <source>The name '({0})' should not be used as a member name. If defining a static member for use from other CLI languages then use the name '{1}' instead.</source>
        <target state="translated">이름 '({0})'은(는) 멤버 이름으로 사용하면 안 됩니다. 다른 CLI 언어를 통해 사용할 정적 멤버를 정의하는 경우에는 이름 '{1}'을(를) 대신 사용하세요.</target>
        <note />
      </trans-unit>
      <trans-unit id="tcInvalidMemberNameFixedTypes">
        <source>The name '({0})' should not be used as a member name because it is given a standard definition in the F# library over fixed types</source>
        <target state="translated">이름 '({0})'에는 고정 형식에 대한 F# 라이브러리의 표준 정의가 지정되어 있으므로 해당 이름을 멤버 이름으로 사용하면 안 됩니다.</target>
        <note />
      </trans-unit>
      <trans-unit id="tcInvalidOperatorDefinitionRelational">
        <source>The '{0}' operator should not normally be redefined. To define overloaded comparison semantics for a particular type, implement the 'System.IComparable' interface in the definition of that type.</source>
        <target state="translated">'{0}' 연산자는 일반적으로 다시 정의하면 안 됩니다. 특정 형식에 대한 오버로드된 비교 의미 체계를 정의하려면 해당 형식의 정의에서 'System.IComparable' 인터페이스를 구현하세요.</target>
        <note />
      </trans-unit>
      <trans-unit id="tcInvalidOperatorDefinitionEquality">
        <source>The '{0}' operator should not normally be redefined. To define equality semantics for a type, override the 'Object.Equals' member in the definition of that type.</source>
        <target state="translated">'{0}' 연산자는 일반적으로 다시 정의하면 안 됩니다. 형식에 대한 같음 의미 체계를 정의하려면 해당 형식의 정의에서 'Object.Equals' 멤버를 재정의하세요.</target>
        <note />
      </trans-unit>
      <trans-unit id="tcInvalidOperatorDefinition">
        <source>The '{0}' operator should not normally be redefined. Consider using a different operator name</source>
        <target state="translated">'{0}' 연산자는 일반적으로 다시 정의하면 안 됩니다. 다른 연산자 이름을 사용하세요.</target>
        <note />
      </trans-unit>
      <trans-unit id="tcInvalidIndexOperatorDefinition">
        <source>The '{0}' operator cannot be redefined. Consider using a different operator name</source>
        <target state="translated">'{0}' 연산자를 다시 정의할 수 없습니다. 다른 연산자 이름을 사용하세요.</target>
        <note />
      </trans-unit>
      <trans-unit id="tcExpectModuleOrNamespaceParent">
        <source>Expected module or namespace parent {0}</source>
        <target state="translated">모듈 또는 네임스페이스 부모 {0}이(가) 필요합니다.</target>
        <note />
      </trans-unit>
      <trans-unit id="tcImplementsIComparableExplicitly">
        <source>The struct, record or union type '{0}' implements the interface 'System.IComparable' explicitly. You must apply the 'CustomComparison' attribute to the type.</source>
        <target state="translated">구조체, 레코드 또는 공용 구조체 형식 '{0}'은(는) 'System.IComparable' 인터페이스를 명시적으로 구현합니다. 형식에 'CustomComparison' 특성을 적용해야 합니다.</target>
        <note />
      </trans-unit>
      <trans-unit id="tcImplementsGenericIComparableExplicitly">
        <source>The struct, record or union type '{0}' implements the interface 'System.IComparable&lt;_&gt;' explicitly. You must apply the 'CustomComparison' attribute to the type, and should also provide a consistent implementation of the non-generic interface System.IComparable.</source>
        <target state="translated">구조체, 레코드 또는 공용 구조체 형식 '{0}'은(는) 'System.IComparable&lt;_&gt;' 인터페이스를 명시적으로 구현합니다. 형식에 'CustomComparison' 특성을 적용하고 제네릭이 아닌 인터페이스 System.IComparable에 대한 일관된 구현도 제공해야 합니다.</target>
        <note />
      </trans-unit>
      <trans-unit id="tcImplementsIStructuralComparableExplicitly">
        <source>The struct, record or union type '{0}' implements the interface 'System.IStructuralComparable' explicitly. Apply the 'CustomComparison' attribute to the type.</source>
        <target state="translated">구조체, 레코드 또는 공용 구조체 형식 '{0}'은(는) 'System.IStructuralComparable' 인터페이스를 명시적으로 구현합니다. 형식에 'CustomComparison' 특성을 적용하세요.</target>
        <note />
      </trans-unit>
      <trans-unit id="tcRecordFieldInconsistentTypes">
        <source>This record contains fields from inconsistent types</source>
        <target state="translated">이 레코드에는 일관성이 없는 형식의 필드가 포함되어 있습니다.</target>
        <note />
      </trans-unit>
      <trans-unit id="tcDllImportStubsCannotBeInlined">
        <source>DLLImport stubs cannot be inlined</source>
        <target state="translated">DLLImport 스텁은 인라인할 수 없습니다.</target>
        <note />
      </trans-unit>
      <trans-unit id="tcStructsCanOnlyBindThisAtMemberDeclaration">
        <source>Structs may only bind a 'this' parameter at member declarations</source>
        <target state="translated">구조체는 멤버 선언에서만 'this' 매개 변수를 바인딩할 수 있습니다.</target>
        <note />
      </trans-unit>
      <trans-unit id="tcUnexpectedExprAtRecInfPoint">
        <source>Unexpected expression at recursive inference point</source>
        <target state="translated">재귀적 유추 지점에 예기치 않은 식이 있습니다.</target>
        <note />
      </trans-unit>
      <trans-unit id="tcLessGenericBecauseOfAnnotation">
        <source>This code is less generic than required by its annotations because the explicit type variable '{0}' could not be generalized. It was constrained to be '{1}'.</source>
        <target state="translated">명시적 형식 변수 '{0}'을(를) 일반화할 수 없으므로 이 코드는 해당 주석에 필요한 것보다 일반적이지 않습니다. 해당 변수는 '{1}'(으)로 제한되었습니다.</target>
        <note />
      </trans-unit>
      <trans-unit id="tcConstrainedTypeVariableCannotBeGeneralized">
        <source>One or more of the explicit class or function type variables for this binding could not be generalized, because they were constrained to other types</source>
        <target state="translated">이 바인딩에 대한 하나 이상의 명시적 클래스 또는 함수 형식 변수가 다른 형식의 제약을 받으므로 해당 변수를 일반화할 수 없습니다.</target>
        <note />
      </trans-unit>
      <trans-unit id="tcGenericParameterHasBeenConstrained">
        <source>A generic type parameter has been used in a way that constrains it to always be '{0}'</source>
        <target state="translated">제네릭 형식 매개 변수가 항상 '{0}'이(가) 되도록 제한하는 방식으로 해당 매개 변수가 사용되었습니다.</target>
        <note />
      </trans-unit>
      <trans-unit id="tcTypeParameterHasBeenConstrained">
        <source>This type parameter has been used in a way that constrains it to always be '{0}'</source>
        <target state="translated">이 형식 매개 변수가 항상 '{0}'이(가) 되도록 제한하는 방식으로 해당 매개 변수가 사용되었습니다.</target>
        <note />
      </trans-unit>
      <trans-unit id="tcTypeParametersInferredAreNotStable">
        <source>The type parameters inferred for this value are not stable under the erasure of type abbreviations. This is due to the use of type abbreviations which drop or reorder type parameters, e.g. \n\ttype taggedInt&lt;'a&gt; = int or\n\ttype swap&lt;'a,'b&gt; = 'b * 'a.\nConsider declaring the type parameters for this value explicitly, e.g.\n\tlet f&lt;'a,'b&gt; ((x,y) : swap&lt;'b,'a&gt;) : swap&lt;'a,'b&gt; = (y,x).</source>
        <target state="translated">이 값에 대해 유추된 형식 매개 변수는 형식 약어를 지울 경우 불안정적인 상태가 됩니다. 이는 형식 매개 변수를 삭제 또는 다시 정렬하는 형식 약어를 사용했기 때문입니다(예: \n\ttype taggedInt&lt;'a&gt; = int 또는 \n\ttype swap&lt;'a,'b&gt; = 'b * 'a).\n이 값에 대한 형식 매개 변수를 명시적으로 선언하십시오(예: \n\tlet f&lt;'a,'b&gt; ((x,y) : swap&lt;'b,'a&gt;) : swap&lt;'a,'b&gt; = (y,x)).</target>
        <note />
      </trans-unit>
      <trans-unit id="tcExplicitTypeParameterInvalid">
        <source>Explicit type parameters may only be used on module or member bindings</source>
        <target state="translated">명시적 형식 매개 변수는 모듈 또는 멤버 바인딩에 대해서만 사용할 수 있습니다.</target>
        <note />
      </trans-unit>
      <trans-unit id="tcOverridingMethodRequiresAllOrNoTypeParameters">
        <source>You must explicitly declare either all or no type parameters when overriding a generic abstract method</source>
        <target state="translated">제네릭 추상 메서드를 재정의할 때는 모든 형식 매개 변수를 명시적으로 선언하거나 형식 매개 변수를 선언하지 않아야 합니다.</target>
        <note />
      </trans-unit>
      <trans-unit id="tcFieldsDoNotDetermineUniqueRecordType">
        <source>The field labels and expected type of this record expression or pattern do not uniquely determine a corresponding record type</source>
        <target state="translated">이 레코드 식 또는 패턴의 필요한 형식 및 필드 레이블이 해당하는 레코드 형식을 고유하게 확인하지 않습니다.</target>
        <note />
      </trans-unit>
      <trans-unit id="tcFieldAppearsTwiceInRecord">
        <source>The field '{0}' appears twice in this record expression or pattern</source>
        <target state="translated">'{0}' 필드가 이 레코드 식 또는 패턴에 두 번 나타납니다.</target>
        <note />
      </trans-unit>
      <trans-unit id="tcUnknownUnion">
        <source>Unknown union case</source>
        <target state="translated">알 수 없는 공용 구조체 케이스입니다.</target>
        <note />
      </trans-unit>
      <trans-unit id="tcNotSufficientlyGenericBecauseOfScope">
        <source>This code is not sufficiently generic. The type variable {0} could not be generalized because it would escape its scope.</source>
        <target state="translated">이 코드는 충분히 일반적이지 않습니다. 형식 변수 {0}을(를) 일반화하면 범위를 벗어나게 되므로 일반화할 수 없습니다.</target>
        <note />
      </trans-unit>
      <trans-unit id="tcPropertyRequiresExplicitTypeParameters">
        <source>A property cannot have explicit type parameters. Consider using a method instead.</source>
        <target state="translated">속성에는 명시적 형식 매개 변수를 지정할 수 없습니다. 대신 메서드를 사용하세요.</target>
        <note />
      </trans-unit>
      <trans-unit id="tcConstructorCannotHaveTypeParameters">
        <source>A constructor cannot have explicit type parameters. Consider using a static construction method instead.</source>
        <target state="translated">생성자에는 명시적 형식 매개 변수를 지정할 수 없습니다. 대신 정적 생성 메서드를 사용하세요.</target>
        <note />
      </trans-unit>
      <trans-unit id="tcInstanceMemberRequiresTarget">
        <source>This instance member needs a parameter to represent the object being invoked. Make the member static or use the notation 'member x.Member(args) = ...'.</source>
        <target state="translated">이 인스턴스 멤버에는 호출하는 개체를 나타내는 매개 변수가 필요합니다. 멤버를 정적 요소로 만들거나 'member x.Member(args) = ...' 표기법을 사용하세요.</target>
        <note />
      </trans-unit>
      <trans-unit id="tcUnexpectedPropertyInSyntaxTree">
        <source>Unexpected source-level property specification in syntax tree</source>
        <target state="translated">구문 트리에 예기치 않은 소스 수준 속성 지정이 있습니다.</target>
        <note />
      </trans-unit>
      <trans-unit id="tcStaticInitializerRequiresArgument">
        <source>A static initializer requires an argument</source>
        <target state="translated">정적 이니셜라이저를 사용하려면 인수가 필요합니다.</target>
        <note />
      </trans-unit>
      <trans-unit id="tcObjectConstructorRequiresArgument">
        <source>An object constructor requires an argument</source>
        <target state="translated">개체 생성자를 사용하려면 인수가 필요합니다.</target>
        <note />
      </trans-unit>
      <trans-unit id="tcStaticMemberShouldNotHaveThis">
        <source>This static member should not have a 'this' parameter. Consider using the notation 'member Member(args) = ...'.</source>
        <target state="translated">이 정적 멤버에는 'this' 매개 변수가 있으면 안 됩니다. 'member Member(args) = ...' 표기법을 사용하세요.</target>
        <note />
      </trans-unit>
      <trans-unit id="tcExplicitStaticInitializerSyntax">
        <source>An explicit static initializer should use the syntax 'static new(args) = expr'</source>
        <target state="translated">명시적 정적 이니셜라이저는 'static new(args) = expr' 구문을 사용해야 합니다.</target>
        <note />
      </trans-unit>
      <trans-unit id="tcExplicitObjectConstructorSyntax">
        <source>An explicit object constructor should use the syntax 'new(args) = expr'</source>
        <target state="translated">명시적 개체 생성자는 'new(args) = expr' 구문을 사용해야 합니다.</target>
        <note />
      </trans-unit>
      <trans-unit id="tcUnexpectedPropertySpec">
        <source>Unexpected source-level property specification</source>
        <target state="translated">예기치 않은 소스 수준 속성 지정입니다.</target>
        <note />
      </trans-unit>
      <trans-unit id="tcObjectExpressionFormDeprecated">
        <source>This form of object expression is not used in F#. Use 'member this.MemberName ... = ...' to define member implementations in object expressions.</source>
        <target state="translated">이러한 형식의 개체 식은 F#에서 사용되지 않습니다. 'member this.MemberName ... = ...'을 사용하여 개체 식에 멤버 구현을 정의하세요.</target>
        <note />
      </trans-unit>
      <trans-unit id="tcInvalidDeclaration">
        <source>Invalid declaration</source>
        <target state="translated">선언이 잘못되었습니다.</target>
        <note />
      </trans-unit>
      <trans-unit id="tcAttributesInvalidInPatterns">
        <source>Attributes are not allowed within patterns</source>
        <target state="translated">특성은 패턴 내에서 허용되지 않습니다.</target>
        <note />
      </trans-unit>
      <trans-unit id="tcFunctionRequiresExplicitTypeArguments">
        <source>The generic function '{0}' must be given explicit type argument(s)</source>
        <target state="translated">제네릭 함수 '{0}'에는 명시적 형식 인수를 지정해야 합니다.</target>
        <note />
      </trans-unit>
      <trans-unit id="tcDoesNotAllowExplicitTypeArguments">
        <source>The method or function '{0}' should not be given explicit type argument(s) because it does not declare its type parameters explicitly</source>
        <target state="translated">'{0}' 메서드 또는 함수는 해당 형식 매개 변수를 명시적으로 선언하지 않으므로 이 함수에 명시적 형식 인수를 지정하면 안 됩니다.</target>
        <note />
      </trans-unit>
      <trans-unit id="tcTypeParameterArityMismatch">
        <source>This value, type or method expects {0} type parameter(s) but was given {1}</source>
        <target state="translated">이 값, 형식 또는 메서드에는 {0}개의 형식 매개 변수가 필요한데 {1}개를 받았습니다.</target>
        <note />
      </trans-unit>
      <trans-unit id="tcDefaultStructConstructorCall">
        <source>The default, zero-initializing constructor of a struct type may only be used if all the fields of the struct type admit default initialization</source>
        <target state="translated">구조체 형식의 기본 0 초기화 생성자는 구조체 형식의 모든 필드가 기본 초기화를 허용하는 경우에만 사용할 수 있습니다.</target>
        <note />
      </trans-unit>
      <trans-unit id="tcCouldNotFindIDisposable">
        <source>Couldn't find Dispose on IDisposable, or it was overloaded</source>
        <target state="translated">IDisposable에서 Dispose를 찾을 수 없거나 Dispose가 오버로드되었습니다.</target>
        <note />
      </trans-unit>
      <trans-unit id="tcNonLiteralCannotBeUsedInPattern">
        <source>This value is not a literal and cannot be used in a pattern</source>
        <target state="translated">이 값은 리터럴이 아니며 패턴에 사용할 수 없습니다.</target>
        <note />
      </trans-unit>
      <trans-unit id="tcFieldIsReadonly">
        <source>This field is readonly</source>
        <target state="translated">이 필드는 읽기 전용입니다.</target>
        <note />
      </trans-unit>
      <trans-unit id="tcNameArgumentsMustAppearLast">
        <source>Named arguments must appear after all other arguments</source>
        <target state="translated">명명된 인수는 다른 모든 인수 뒤에 나타나야 합니다.</target>
        <note />
      </trans-unit>
      <trans-unit id="tcFunctionRequiresExplicitLambda">
        <source>This function value is being used to construct a delegate type whose signature includes a byref argument. You must use an explicit lambda expression taking {0} arguments.</source>
        <target state="translated">이 함수 값은 시그니처에 byref 인수가 포함된 대리자 형식을 생성하는 데 사용되고 있습니다. {0}개의 인수를 사용하는 명시적 람다 식을 사용해야 합니다.</target>
        <note />
      </trans-unit>
      <trans-unit id="tcTypeCannotBeEnumerated">
        <source>The type '{0}' is not a type whose values can be enumerated with this syntax, i.e. is not compatible with either seq&lt;_&gt;, IEnumerable&lt;_&gt; or IEnumerable and does not have a GetEnumerator method</source>
        <target state="translated">'{0}' 형식은 이 구문을 사용하여 열거할 수 있는 값을 포함하는 형식이 아닙니다. 즉, seq&lt;_&gt;, IEnumerable&lt;_&gt; 또는 IEnumerable과 호환되지 않으며 GetEnumerator 메서드를 가지지 않습니다.</target>
        <note />
      </trans-unit>
      <trans-unit id="tcInvalidMixtureOfRecursiveForms">
        <source>This recursive binding uses an invalid mixture of recursive forms</source>
        <target state="translated">이 재귀적 바인딩은 잘못된 재귀적 형식 조합을 사용합니다.</target>
        <note />
      </trans-unit>
      <trans-unit id="tcInvalidObjectConstructionExpression">
        <source>This is not a valid object construction expression. Explicit object constructors must either call an alternate constructor or initialize all fields of the object and specify a call to a super class constructor.</source>
        <target state="translated">올바른 개체 생성 식이 아닙니다. 명시적 개체 생성자에서는 대체 생성자를 호출하거나 개체의 모든 필드를 초기화한 후 상위 클래스 생성자에 대한 호출을 지정해야 합니다.</target>
        <note />
      </trans-unit>
      <trans-unit id="tcInvalidConstraint">
        <source>Invalid constraint</source>
        <target state="translated">제약 조건이 잘못되었습니다.</target>
        <note />
      </trans-unit>
      <trans-unit id="tcInvalidConstraintTypeSealed">
        <source>Invalid constraint: the type used for the constraint is sealed, which means the constraint could only be satisfied by at most one solution</source>
        <target state="translated">제약 조건이 잘못되었습니다. 제약 조건에 사용된 형식이 봉인되었습니다. 즉, 최대 하나의 솔루션을 통해서만 해당 제약 조건을 만족시킬 수 있습니다.</target>
        <note />
      </trans-unit>
      <trans-unit id="tcInvalidEnumConstraint">
        <source>An 'enum' constraint must be of the form 'enum&lt;type&gt;'</source>
        <target state="translated">'enum' 제약 조건의 형식은 'enum&lt;type&gt;'이어야 합니다.</target>
        <note />
      </trans-unit>
      <trans-unit id="tcInvalidNewConstraint">
        <source>'new' constraints must take one argument of type 'unit' and return the constructed type</source>
        <target state="translated">'new' 제약 조건은 'unit' 형식의 인수 하나를 사용하고 생성된 형식을 반환해야 합니다.</target>
        <note />
      </trans-unit>
      <trans-unit id="tcInvalidPropertyType">
        <source>This property has an invalid type. Properties taking multiple indexer arguments should have types of the form 'ty1 * ty2 -&gt; ty3'. Properties returning functions should have types of the form '(ty1 -&gt; ty2)'.</source>
        <target state="translated">이 속성에는 잘못된 형식이 있습니다. 다중 인덱서 인수를 사용하는 속성에는 'ty1 * ty2 -&gt; ty3'과 같은 형식이 있어야 합니다. 함수를 반환하는 속성에는 '(ty1 -&gt; ty2)'와 같은 형식이 있어야 합니다.</target>
        <note />
      </trans-unit>
      <trans-unit id="tcExpectedUnitOfMeasureMarkWithAttribute">
        <source>Expected unit-of-measure parameter, not type parameter. Explicit unit-of-measure parameters must be marked with the [&lt;Measure&gt;] attribute.</source>
        <target state="translated">형식 매개 변수가 아니라 측정 단위 매개 변수가 필요합니다. 명시적 측정 단위 매개 변수는 [&lt;Measure&gt;] 특성으로 표시해야 합니다.</target>
        <note />
      </trans-unit>
      <trans-unit id="tcExpectedTypeParameter">
        <source>Expected type parameter, not unit-of-measure parameter</source>
        <target state="translated">측정 단위 매개 변수가 아니라 형식 매개 변수가 필요합니다.</target>
        <note />
      </trans-unit>
      <trans-unit id="tcExpectedTypeNotUnitOfMeasure">
        <source>Expected type, not unit-of-measure</source>
        <target state="translated">측정 단위가 아니라 형식이 필요합니다.</target>
        <note />
      </trans-unit>
      <trans-unit id="tcExpectedUnitOfMeasureNotType">
        <source>Expected unit-of-measure, not type</source>
        <target state="translated">형식이 아니라 측정 단위가 필요합니다.</target>
        <note />
      </trans-unit>
      <trans-unit id="tcInvalidUnitsOfMeasurePrefix">
        <source>Units-of-measure cannot be used as prefix arguments to a type. Rewrite as postfix arguments in angle brackets.</source>
        <target state="translated">측정 단위는 형식에 대한 접두사 인수로 사용할 수 없습니다. 꺾쇠 괄호 안에 후위 인수로 다시 작성하세요.</target>
        <note />
      </trans-unit>
      <trans-unit id="tcUnitsOfMeasureInvalidInTypeConstructor">
        <source>Unit-of-measure cannot be used in type constructor application</source>
        <target state="translated">측정 단위는 형식 생성자 적용 시 사용할 수 없습니다.</target>
        <note />
      </trans-unit>
      <trans-unit id="tcRequireBuilderMethod">
        <source>This control construct may only be used if the computation expression builder defines a '{0}' method</source>
        <target state="translated">계산 식 작성기가 '{0}' 메서드를 정의하는 경우에만 이 제어 구문을 사용할 수 있습니다.</target>
        <note />
      </trans-unit>
      <trans-unit id="tcTypeHasNoNestedTypes">
        <source>This type has no nested types</source>
        <target state="translated">이 형식에는 중첩 형식이 없습니다.</target>
        <note />
      </trans-unit>
      <trans-unit id="tcUnexpectedSymbolInTypeExpression">
        <source>Unexpected {0} in type expression</source>
        <target state="translated">형식 식에 예기치 않은 {0}이(가) 있습니다.</target>
        <note />
      </trans-unit>
      <trans-unit id="tcTypeParameterInvalidAsTypeConstructor">
        <source>Type parameter cannot be used as type constructor</source>
        <target state="translated">형식 매개 변수는 형식 생성자로 사용할 수 없습니다.</target>
        <note />
      </trans-unit>
      <trans-unit id="tcIllegalSyntaxInTypeExpression">
        <source>Illegal syntax in type expression</source>
        <target state="translated">형식 식의 구문이 잘못되었습니다.</target>
        <note />
      </trans-unit>
      <trans-unit id="tcAnonymousUnitsOfMeasureCannotBeNested">
        <source>Anonymous unit-of-measure cannot be nested inside another unit-of-measure expression</source>
        <target state="translated">익명 측정 단위는 다른 측정 단위 식 내에 중첩할 수 없습니다.</target>
        <note />
      </trans-unit>
      <trans-unit id="tcAnonymousTypeInvalidInDeclaration">
        <source>Anonymous type variables are not permitted in this declaration</source>
        <target state="translated">익명 형식 변수는 이 선언에서 허용되지 않습니다.</target>
        <note />
      </trans-unit>
      <trans-unit id="tcUnexpectedSlashInType">
        <source>Unexpected / in type</source>
        <target state="translated">형식에 예기치 않은 /가 있습니다.</target>
        <note />
      </trans-unit>
      <trans-unit id="tcUnexpectedTypeArguments">
        <source>Unexpected type arguments</source>
        <target state="translated">예기치 않은 형식 인수입니다.</target>
        <note />
      </trans-unit>
      <trans-unit id="tcOptionalArgsOnlyOnMembers">
        <source>Optional arguments are only permitted on type members</source>
        <target state="translated">선택적 인수는 형식 멤버에 대해서만 허용됩니다.</target>
        <note />
      </trans-unit>
      <trans-unit id="tcNameNotBoundInPattern">
        <source>Name '{0}' not bound in pattern context</source>
        <target state="translated">이름 '{0}'은(는) 패턴 컨텍스트에 바인딩되지 않았습니다.</target>
        <note />
      </trans-unit>
      <trans-unit id="tcInvalidNonPrimitiveLiteralInPatternMatch">
        <source>Non-primitive numeric literal constants cannot be used in pattern matches because they can be mapped to multiple different types through the use of a NumericLiteral module. Consider using replacing with a variable, and use 'when &lt;variable&gt; = &lt;constant&gt;' at the end of the match clause.</source>
        <target state="translated">기본 형식이 아닌 숫자 리터럴 상수는 NumericLiteral 모듈을 사용하여 다양한 형식에 매핑될 수 있으므로 패턴 일치에 사용할 수 없습니다. 변수로 바꾸고 일치 절의 끝에 'when &lt;variable&gt; = &lt;constant&gt;'를 사용하세요.</target>
        <note />
      </trans-unit>
      <trans-unit id="tcInvalidTypeArgumentUsage">
        <source>Type arguments cannot be specified here</source>
        <target state="translated">형식 인수는 여기에 지정할 수 없습니다.</target>
        <note />
      </trans-unit>
      <trans-unit id="tcRequireActivePatternWithOneResult">
        <source>Only active patterns returning exactly one result may accept arguments</source>
        <target state="translated">하나의 결과를 반환하는 활성 패턴만 인수를 사용할 수 있습니다.</target>
        <note />
      </trans-unit>
      <trans-unit id="tcInvalidArgForParameterizedPattern">
        <source>Invalid argument to parameterized pattern label</source>
        <target state="translated">매개 변수가 있는 패턴 레이블에 대한 인수가 잘못되었습니다.</target>
        <note />
      </trans-unit>
      <trans-unit id="tcInvalidIndexIntoActivePatternArray">
        <source>Internal error. Invalid index into active pattern array</source>
        <target state="translated">내부 오류입니다. 활성 패턴 배열에 대한 인덱스가 잘못되었습니다.</target>
        <note />
      </trans-unit>
      <trans-unit id="tcUnionCaseDoesNotTakeArguments">
        <source>This union case does not take arguments</source>
        <target state="translated">이 공용 구조체 케이스는 인수를 사용하지 않습니다.</target>
        <note />
      </trans-unit>
      <trans-unit id="tcUnionCaseRequiresOneArgument">
        <source>This union case takes one argument</source>
        <target state="translated">이 공용 구조체 케이스는 하나의 인수를 사용합니다.</target>
        <note />
      </trans-unit>
      <trans-unit id="tcUnionCaseExpectsTupledArguments">
        <source>This union case expects {0} arguments in tupled form</source>
        <target state="translated">이 공용 구조체 케이스에는 튜플된 형식의 인수 {0}개가 필요합니다.</target>
        <note />
      </trans-unit>
      <trans-unit id="tcFieldIsNotStatic">
        <source>Field '{0}' is not static</source>
        <target state="translated">'{0}'은(는) 정적 필드가 아닙니다.</target>
        <note />
      </trans-unit>
      <trans-unit id="tcFieldNotLiteralCannotBeUsedInPattern">
        <source>This field is not a literal and cannot be used in a pattern</source>
        <target state="translated">이는 리터럴 필드가 아니며 패턴에 사용할 수 없습니다.</target>
        <note />
      </trans-unit>
      <trans-unit id="tcRequireVarConstRecogOrLiteral">
        <source>This is not a variable, constant, active recognizer or literal</source>
        <target state="translated">변수, 상수, 활성 인식기 또는 리터럴이 아닙니다.</target>
        <note />
      </trans-unit>
      <trans-unit id="tcInvalidPattern">
        <source>This is not a valid pattern</source>
        <target state="translated">올바른 패턴이 아닙니다.</target>
        <note />
      </trans-unit>
      <trans-unit id="tcUseWhenPatternGuard">
        <source>Character range matches have been removed in F#. Consider using a 'when' pattern guard instead.</source>
        <target state="translated">문자 범위 일치는 F#에서 제거되었습니다. 대신 'when' 패턴 가드를 사용하세요.</target>
        <note />
      </trans-unit>
      <trans-unit id="tcIllegalPattern">
        <source>Illegal pattern</source>
        <target state="translated">패턴이 잘못되었습니다.</target>
        <note />
      </trans-unit>
      <trans-unit id="tcSyntaxErrorUnexpectedQMark">
        <source>Syntax error - unexpected '?' symbol</source>
        <target state="translated">구문 오류 - 예기치 않은 '?' 기호입니다.</target>
        <note />
      </trans-unit>
      <trans-unit id="tcExpressionCountMisMatch">
        <source>Expected {0} expressions, got {1}</source>
        <target state="translated">{0}개의 식이 필요한데 {1}개를 받았습니다.</target>
        <note />
      </trans-unit>
      <trans-unit id="tcExprUndelayed">
        <source>TcExprUndelayed: delayed</source>
        <target state="translated">TcExprUndelayed: 지연되었습니다.</target>
        <note />
      </trans-unit>
      <trans-unit id="tcExpressionRequiresSequence">
        <source>This expression form may only be used in sequence and computation expressions</source>
        <target state="translated">이 식 형식은 시퀀스 및 계산 식에만 사용할 수 있습니다.</target>
        <note />
      </trans-unit>
      <trans-unit id="tcInvalidObjectExpressionSyntaxForm">
        <source>Invalid object expression. Objects without overrides or interfaces should use the expression form 'new Type(args)' without braces.</source>
        <target state="translated">개체 식이 잘못되었습니다. 재정의 또는 인터페이스가 없는 개체는 중괄호 없이 식 형식 'new Type(args)'을 사용해야 합니다.</target>
        <note />
      </trans-unit>
      <trans-unit id="tcInvalidObjectSequenceOrRecordExpression">
        <source>Invalid object, sequence or record expression</source>
        <target state="translated">개체, 시퀀스 또는 레코드 식이 잘못되었습니다.</target>
        <note />
      </trans-unit>
      <trans-unit id="tcInvalidSequenceExpressionSyntaxForm">
        <source>Invalid record, sequence or computation expression. Sequence expressions should be of the form 'seq {{ ... }}'</source>
        <target state="translated">레코드, 시퀀스 또는 계산 식이 잘못되었습니다. 시퀀스 식의 형식은 'seq {{ ... }}'여야 합니다.</target>
        <note />
      </trans-unit>
      <trans-unit id="tcExpressionWithIfRequiresParenthesis">
        <source>This list or array expression includes an element of the form 'if ... then ... else'. Parenthesize this expression to indicate it is an individual element of the list or array, to disambiguate this from a list generated using a sequence expression</source>
        <target state="translated">이 목록 또는 배열 식에는 'if ... then ... else' 형식의 요소가 포함되어 있습니다. 식이 목록 또는 배열의 개별 요소임을 나타내고 이를 시퀀스 식을 사용하여 생성된 목록과 구분하려면 이 식을 괄호로 묶으세요.</target>
        <note />
      </trans-unit>
      <trans-unit id="tcUnableToParseFormatString">
        <source>Unable to parse format string '{0}'</source>
        <target state="translated">서식 문자열 '{0}'을(를) 구문 분석할 수 없습니다.</target>
        <note />
      </trans-unit>
      <trans-unit id="tcListLiteralMaxSize">
        <source>This list expression exceeds the maximum size for list literals. Use an array for larger literals and call Array.ToList.</source>
        <target state="translated">이 목록 식은 목록 리터럴의 최대 크기를 초과합니다. 보다 큰 리터럴을 위한 배열을 사용하고 Array.ToList를 호출하세요.</target>
        <note />
      </trans-unit>
      <trans-unit id="tcExpressionFormRequiresObjectConstructor">
        <source>The expression form 'expr then expr' may only be used as part of an explicit object constructor</source>
        <target state="translated">식 형식 'expr then expr'은 명시적 개체 생성자의 일부로만 사용할 수 있습니다.</target>
        <note />
      </trans-unit>
      <trans-unit id="tcNamedArgumentsCannotBeUsedInMemberTraits">
        <source>Named arguments cannot be given to member trait calls</source>
        <target state="translated">명명된 인수는 멤버 특성 호출에 지정할 수 없습니다.</target>
        <note />
      </trans-unit>
      <trans-unit id="tcNotValidEnumCaseName">
        <source>This is not a valid name for an enumeration case</source>
        <target state="translated">열거형 케이스에 대한 올바른 이름이 아닙니다.</target>
        <note />
      </trans-unit>
      <trans-unit id="tcFieldIsNotMutable">
        <source>This field is not mutable</source>
        <target state="translated">이 필드는 변경할 수 없습니다.</target>
        <note />
      </trans-unit>
      <trans-unit id="tcConstructRequiresListArrayOrSequence">
        <source>This construct may only be used within list, array and sequence expressions, e.g. expressions of the form 'seq {{ ... }}', '[ ... ]' or '[| ... |]'. These use the syntax 'for ... in ... do ... yield...' to generate elements</source>
        <target state="translated">이 생성자는 목록, 배열 및 시퀀스 식 내에서만 사용할 수 있습니다(예: 'seq {{ ... }}', '[ ... ]' 또는 '[| ... |]' 형식의 식). 이러한 식은 'for ... in ... do ... yield...' 구문을 사용하여 요소를 생성합니다.</target>
        <note />
      </trans-unit>
      <trans-unit id="tcConstructRequiresComputationExpressions">
        <source>This construct may only be used within computation expressions. To return a value from an ordinary function simply write the expression without 'return'.</source>
        <target state="translated">이 생성자는 계산 식 내에서만 사용할 수 있습니다. 일반 함수에서 값을 반환하려면 단순히 'return' 없이 식을 작성하세요.</target>
        <note />
      </trans-unit>
      <trans-unit id="tcConstructRequiresSequenceOrComputations">
        <source>This construct may only be used within sequence or computation expressions</source>
        <target state="translated">이 생성자는 시퀀스 또는 계산 식 내에서만 사용할 수 있습니다.</target>
        <note />
      </trans-unit>
      <trans-unit id="tcConstructRequiresComputationExpression">
        <source>This construct may only be used within computation expressions</source>
        <target state="translated">이 생성자는 계산 식 내에서만 사용할 수 있습니다.</target>
        <note />
      </trans-unit>
      <trans-unit id="tcInvalidIndexerExpression">
        <source>Invalid indexer expression</source>
        <target state="translated">인덱서 식이 잘못되었습니다.</target>
        <note />
      </trans-unit>
      <trans-unit id="tcObjectOfIndeterminateTypeUsedRequireTypeConstraint">
        <source>The operator 'expr.[idx]' has been used on an object of indeterminate type based on information prior to this program point. Consider adding further type constraints</source>
        <target state="translated">'expr.[idx]' 연산자가 이 프로그램 지점 전의 정보를 기반으로 하는 확인할 수 없는 형식의 개체에 사용되었습니다. 형식 제약 조건을 더 추가해 보세요.</target>
        <note />
      </trans-unit>
      <trans-unit id="tcCannotInheritFromVariableType">
        <source>Cannot inherit from a variable type</source>
        <target state="translated">변수 형식에서 상속할 수 없습니다.</target>
        <note />
      </trans-unit>
      <trans-unit id="tcObjectConstructorsOnTypeParametersCannotTakeArguments">
        <source>Calls to object constructors on type parameters cannot be given arguments</source>
        <target state="translated">형식 매개 변수의 개체 생성자에 대한 호출에는 인수를 지정할 수 없습니다.</target>
        <note />
      </trans-unit>
      <trans-unit id="tcCompiledNameAttributeMisused">
        <source>The 'CompiledName' attribute cannot be used with this language element</source>
        <target state="translated">'CompiledName' 특성은 이 언어 요소에 사용할 수 없습니다.</target>
        <note />
      </trans-unit>
      <trans-unit id="tcNamedTypeRequired">
        <source>'{0}' may only be used with named types</source>
        <target state="translated">'{0}'은(는) 명명된 형식에만 사용할 수 있습니다.</target>
        <note />
      </trans-unit>
      <trans-unit id="tcInheritCannotBeUsedOnInterfaceType">
        <source>'inherit' cannot be used on interface types. Consider implementing the interface by using 'interface ... with ... end' instead.</source>
        <target state="translated">'inherit'은 인터페이스 형식에 대해 사용할 수 없습니다. 대신 'interface ... with ... end'를 사용하여 인터페이스를 구현하세요.</target>
        <note />
      </trans-unit>
      <trans-unit id="tcNewCannotBeUsedOnInterfaceType">
        <source>'new' cannot be used on interface types. Consider using an object expression '{{ new ... with ... }}' instead.</source>
        <target state="translated">'new'는 인터페이스 형식에 대해 사용할 수 없습니다. 대신 개체 식 '{{ new ... with ... }}'를 사용하세요.</target>
        <note />
      </trans-unit>
      <trans-unit id="tcAbstractTypeCannotBeInstantiated">
        <source>Instances of this type cannot be created since it has been marked abstract or not all methods have been given implementations. Consider using an object expression '{{ new ... with ... }}' instead.</source>
        <target state="translated">이 형식의 인스턴스가 abstract로 표시되었거나 메서드 중 일부에 구현이 지정되지 않았으므로 해당 인스턴스를 만들 수 없습니다. 대신 개체 식 '{{ new ... with ... }}'를 사용하세요.</target>
        <note />
      </trans-unit>
      <trans-unit id="tcIDisposableTypeShouldUseNew">
        <source>It is recommended that objects supporting the IDisposable interface are created using the syntax 'new Type(args)', rather than 'Type(args)' or 'Type' as a function value representing the constructor, to indicate that resources may be owned by the generated value</source>
        <target state="translated">IDisposable 인터페이스를 지원하는 개체는 생성 값이 리소스를 소유할 수도 있다는 것을 표시하기 위해 생성자를 나타내는 함수 값으로 'Type(args)' 또는 'Type'이 아니라 'new Type(args)' 구문을 사용하여 만드는 것이 좋습니다.</target>
        <note />
      </trans-unit>
      <trans-unit id="tcSyntaxCanOnlyBeUsedToCreateObjectTypes">
        <source>'{0}' may only be used to construct object types</source>
        <target state="translated">'{0}'은(는) 개체 형식을 생성하는 데에만 사용할 수 있습니다.</target>
        <note />
      </trans-unit>
      <trans-unit id="tcConstructorRequiresCall">
        <source>Constructors for the type '{0}' must directly or indirectly call its implicit object constructor. Use a call to the implicit object constructor instead of a record expression.</source>
        <target state="translated">'{0}' 형식에 대한 생성자는 직접 또는 간접적으로 해당 암시적 개체 생성자를 호출해야 합니다. 레코드 식 대신 암시적 개체 생성자에 대한 호출을 사용하세요.</target>
        <note />
      </trans-unit>
      <trans-unit id="tcUndefinedField">
        <source>The field '{0}' has been given a value, but is not present in the type '{1}'</source>
        <target state="translated">{0}' 필드에 값이 지정되었지만 해당 필드가 '{1}' 형식에 없습니다.</target>
        <note />
      </trans-unit>
      <trans-unit id="tcFieldRequiresAssignment">
        <source>No assignment given for field '{0}' of type '{1}'</source>
        <target state="translated">{1}' 형식의 '{0}' 필드에 대해 지정된 할당이 없습니다.</target>
        <note />
      </trans-unit>
      <trans-unit id="tcExtraneousFieldsGivenValues">
        <source>Extraneous fields have been given values</source>
        <target state="translated">잘못 사용된 필드에 값이 지정되었습니다.</target>
        <note />
      </trans-unit>
      <trans-unit id="tcObjectExpressionsCanOnlyOverrideAbstractOrVirtual">
        <source>Only overrides of abstract and virtual members may be specified in object expressions</source>
        <target state="translated">추상 및 가상 멤버의 재정의만 개체 식에 지정할 수 있습니다.</target>
        <note />
      </trans-unit>
      <trans-unit id="tcNoAbstractOrVirtualMemberFound">
        <source>The member '{0}' does not correspond to any abstract or virtual method available to override or implement.</source>
        <target state="translated">'{0}' 멤버는 재정의 또는 구현할 수 있는 어떠한 추상 또는 가상 메서드에도 해당하지 않습니다.</target>
        <note />
      </trans-unit>
      <trans-unit id="tcMemberFoundIsNotAbstractOrVirtual">
        <source>The type {0} contains the member '{1}' but it is not a virtual or abstract method that is available to override or implement.</source>
        <target state="translated">{0} 형식에 '{1}' 멤버가 포함되어 있지만 이 멤버는 재정의 또는 구현할 수 있는 가상 또는 추상 메서드가 아닙니다.</target>
        <note />
      </trans-unit>
      <trans-unit id="tcArgumentArityMismatch">
        <source>The member '{0}' does not accept the correct number of arguments. {1} argument(s) are expected, but {2} were given. The required signature is '{3}'.{4}</source>
        <target state="translated">{0}' 멤버가 올바른 수의 인수를 적용하지 않습니다. {1}개의 인수가 필요하지만 {2}개 지정되었습니다. 필요한 시그니처는 '{3}'입니다.{4}</target>
        <note />
      </trans-unit>
      <trans-unit id="tcArgumentArityMismatchOneOverload">
        <source>The member '{0}' does not accept the correct number of arguments. One overload accepts {1} arguments, but {2} were given. The required signature is '{3}'.{4}</source>
        <target state="translated">{0}' 멤버가 올바른 수의 인수를 받지 못했습니다. 하나의 오버로드는 {1}개의 인수를 받지만 {2}개가 주어졌습니다. 필요한 시그니처는 '{3}'입니다.{4}</target>
        <note />
      </trans-unit>
      <trans-unit id="tcSimpleMethodNameRequired">
        <source>A simple method name is required here</source>
        <target state="translated">단순 메서드 이름이 여기에 필요합니다.</target>
        <note />
      </trans-unit>
      <trans-unit id="tcPredefinedTypeCannotBeUsedAsSuperType">
        <source>The types System.ValueType, System.Enum, System.Delegate, System.MulticastDelegate and System.Array cannot be used as super types in an object expression or class</source>
        <target state="translated">System.ValueType, System.Enum, System.Delegate, System.MulticastDelegate 및 System.Array 형식은 개체 식 또는 클래스에서 상위 형식으로 사용할 수 없습니다.</target>
        <note />
      </trans-unit>
      <trans-unit id="tcNewMustBeUsedWithNamedType">
        <source>'new' must be used with a named type</source>
        <target state="translated">'new'는 명명된 형식에 사용해야 합니다.</target>
        <note />
      </trans-unit>
      <trans-unit id="tcCannotCreateExtensionOfSealedType">
        <source>Cannot create an extension of a sealed type</source>
        <target state="translated">봉인된 형식의 확장을 만들 수 없습니다.</target>
        <note />
      </trans-unit>
      <trans-unit id="tcNoArgumentsForRecordValue">
        <source>No arguments may be given when constructing a record value</source>
        <target state="translated">레코드 값을 생성할 때는 인수를 지정할 수 없습니다.</target>
        <note />
      </trans-unit>
      <trans-unit id="tcNoInterfaceImplementationForConstructionExpression">
        <source>Interface implementations cannot be given on construction expressions</source>
        <target state="translated">인터페이스 구현은 생성 식에서 지정할 수 없습니다.</target>
        <note />
      </trans-unit>
      <trans-unit id="tcObjectConstructionCanOnlyBeUsedInClassTypes">
        <source>Object construction expressions may only be used to implement constructors in class types</source>
        <target state="translated">개체 생성 식은 클래스 형식의 생성자를 구현하는 데에만 사용할 수 있습니다.</target>
        <note />
      </trans-unit>
      <trans-unit id="tcOnlySimpleBindingsCanBeUsedInConstructionExpressions">
        <source>Only simple bindings of the form 'id = expr' can be used in construction expressions</source>
        <target state="translated">'id = expr' 형식의 단순 바인딩만 생성 식에 사용할 수 있습니다.</target>
        <note />
      </trans-unit>
      <trans-unit id="tcObjectsMustBeInitializedWithObjectExpression">
        <source>Objects must be initialized by an object construction expression that calls an inherited object constructor and assigns a value to each field</source>
        <target state="translated">개체는 상속된 개체 생성자를 호출하고 각 필드에 값을 할당하는 개체 생성 식으로 초기화해야 합니다.</target>
        <note />
      </trans-unit>
      <trans-unit id="tcExpectedInterfaceType">
        <source>Expected an interface type</source>
        <target state="translated">인터페이스 형식이 필요합니다.</target>
        <note />
      </trans-unit>
      <trans-unit id="tcConstructorForInterfacesDoNotTakeArguments">
        <source>Constructor expressions for interfaces do not take arguments</source>
        <target state="translated">인터페이스에 대한 생성자 식에는 인수가 사용되지 않습니다.</target>
        <note />
      </trans-unit>
      <trans-unit id="tcConstructorRequiresArguments">
        <source>This object constructor requires arguments</source>
        <target state="translated">이 개체 생성자에는 인수가 필요합니다.</target>
        <note />
      </trans-unit>
      <trans-unit id="tcNewRequiresObjectConstructor">
        <source>'new' may only be used with object constructors</source>
        <target state="translated">'new'는 개체 생성자에만 사용할 수 있습니다.</target>
        <note />
      </trans-unit>
      <trans-unit id="tcAtLeastOneOverrideIsInvalid">
        <source>At least one override did not correctly implement its corresponding abstract member</source>
        <target state="translated">하나 이상의 재정의가 해당하는 추상 멤버를 올바르게 구현하지 않았습니다.</target>
        <note />
      </trans-unit>
      <trans-unit id="tcNumericLiteralRequiresModule">
        <source>This numeric literal requires that a module '{0}' defining functions FromZero, FromOne, FromInt32, FromInt64 and FromString be in scope</source>
        <target state="translated">이 숫자 리터럴을 사용하려면 FromZero, FromOne, FromInt32, FromInt64 및 FromString 함수를 정의하는 '{0}' 모듈이 범위 내에 있어야 합니다.</target>
        <note />
      </trans-unit>
      <trans-unit id="tcInvalidRecordConstruction">
        <source>Invalid record construction</source>
        <target state="translated">레코드 생성이 잘못되었습니다.</target>
        <note />
      </trans-unit>
      <trans-unit id="tcExpressionFormRequiresRecordTypes">
        <source>The expression form {{ expr with ... }} may only be used with record types. To build object types use {{ new Type(...) with ... }}</source>
        <target state="translated">식 형식 {{ expr with ... }}는 레코드 형식에만 사용할 수 있습니다. 개체 형식을 빌드하려면 {{ new Type(...) with ... }}를 사용하세요.</target>
        <note />
      </trans-unit>
      <trans-unit id="tcInheritedTypeIsNotObjectModelType">
        <source>The inherited type is not an object model type</source>
        <target state="translated">상속된 형식이 개체 모델 형식이 아닙니다.</target>
        <note />
      </trans-unit>
      <trans-unit id="tcObjectConstructionExpressionCanOnlyImplementConstructorsInObjectModelTypes">
        <source>Object construction expressions (i.e. record expressions with inheritance specifications) may only be used to implement constructors in object model types. Use 'new ObjectType(args)' to construct instances of object model types outside of constructors</source>
        <target state="translated">개체 생성 식, 즉 상속 지정이 있는 레코드 식은 개체 모델 형식의 생성자를 구현하는 데에만 사용할 수 있습니다. 'new ObjectType(args)'을 사용하여 생성자 외부에 개체 모델 형식의 인스턴스를 생성하세요.</target>
        <note />
      </trans-unit>
      <trans-unit id="tcEmptyRecordInvalid">
        <source>'{{ }}' is not a valid expression. Records must include at least one field. Empty sequences are specified by using Seq.empty or an empty list '[]'.</source>
        <target state="translated">'{{ }}'는 유효한 식이 아닙니다. 레코드에는 하나 이상의 필드를 포함해야 합니다. 빈 시퀀스는 Seq.empty 또는 빈 목록 '[]'를 사용하여 지정합니다.</target>
        <note />
      </trans-unit>
      <trans-unit id="tcTypeIsNotARecordTypeNeedConstructor">
        <source>This type is not a record type. Values of class and struct types must be created using calls to object constructors.</source>
        <target state="translated">이 형식은 레코드 형식이 아닙니다. 클래스 및 구조체 형식의 값은 개체 생성자에 대한 호출을 사용하여 만들어야 합니다.</target>
        <note />
      </trans-unit>
      <trans-unit id="tcTypeIsNotARecordType">
        <source>This type is not a record type</source>
        <target state="translated">이 형식은 레코드 형식이 아닙니다.</target>
        <note />
      </trans-unit>
      <trans-unit id="tcConstructIsAmbiguousInComputationExpression">
        <source>This construct is ambiguous as part of a computation expression. Nested expressions may be written using 'let _ = (...)' and nested computations using 'let! res = builder {{ ... }}'.</source>
        <target state="translated">이 구문은 계산 식의 일부로서 모호합니다. 중첩 식은 'let _ = (...)', 중첩 계산은 'let! res = builder {{ ... }}'를 사용하여 작성할 수 있습니다.</target>
        <note />
      </trans-unit>
      <trans-unit id="tcConstructIsAmbiguousInSequenceExpression">
        <source>This construct is ambiguous as part of a sequence expression. Nested expressions may be written using 'let _ = (...)' and nested sequences using 'yield! seq {{... }}'.</source>
        <target state="translated">이 구문은 시퀀스 식의 일부로서 모호합니다. 중첩 식은 'let _ = (...)', 중첩 시퀀스는 'yield! seq {{... }}'를 사용하여 작성할 수 있습니다.</target>
        <note />
      </trans-unit>
      <trans-unit id="tcDoBangIllegalInSequenceExpression">
        <source>'do!' cannot be used within sequence expressions</source>
        <target state="translated">'do!'는 시퀀스 식 내에 사용할 수 없습니다.</target>
        <note />
      </trans-unit>
      <trans-unit id="tcUseForInSequenceExpression">
        <source>The use of 'let! x = coll' in sequence expressions is not permitted. Use 'for x in coll' instead.</source>
        <target state="translated">'let! x = coll'은 시퀀스 식에 사용할 수 없습니다. 대신 'for x in coll'을 사용하세요.</target>
        <note />
      </trans-unit>
      <trans-unit id="tcTryIllegalInSequenceExpression">
        <source>'try'/'with' cannot be used within sequence expressions</source>
        <target state="translated">'try'/'with'는 시퀀스 식 내에 사용할 수 없습니다.</target>
        <note />
      </trans-unit>
      <trans-unit id="tcUseYieldBangForMultipleResults">
        <source>In sequence expressions, multiple results are generated using 'yield!'</source>
        <target state="translated">시퀀스 식에서는 'yield!'를 사용하여 다중 결과가 생성됩니다.</target>
        <note />
      </trans-unit>
      <trans-unit id="tcInvalidAssignment">
        <source>Invalid assignment</source>
        <target state="translated">할당이 잘못되었습니다.</target>
        <note />
      </trans-unit>
      <trans-unit id="tcInvalidUseOfTypeName">
        <source>Invalid use of a type name</source>
        <target state="translated">형식 이름을 잘못 사용했습니다.</target>
        <note />
      </trans-unit>
      <trans-unit id="tcTypeHasNoAccessibleConstructor">
        <source>This type has no accessible object constructors</source>
        <target state="translated">이 형식에는 액세스 가능한 개체 생성자가 없습니다.</target>
        <note />
      </trans-unit>
      <trans-unit id="tcInvalidUseOfInterfaceType">
        <source>Invalid use of an interface type</source>
        <target state="translated">인터페이스 형식을 잘못 사용했습니다.</target>
        <note />
      </trans-unit>
      <trans-unit id="tcInvalidUseOfDelegate">
        <source>Invalid use of a delegate constructor. Use the syntax 'new Type(args)' or just 'Type(args)'.</source>
        <target state="translated">대리 생성자를 잘못 사용했습니다. 'new Type(args)' 구문을 사용하거나 'Type(args)'만 사용하세요.</target>
        <note />
      </trans-unit>
      <trans-unit id="tcPropertyIsNotStatic">
        <source>Property '{0}' is not static</source>
        <target state="translated">'{0}'은(는) 정적 속성이 아닙니다.</target>
        <note />
      </trans-unit>
      <trans-unit id="tcPropertyIsNotReadable">
        <source>Property '{0}' is not readable</source>
        <target state="translated">'{0}' 속성은 읽을 수 없습니다.</target>
        <note />
      </trans-unit>
      <trans-unit id="tcLookupMayNotBeUsedHere">
        <source>This lookup cannot be used here</source>
        <target state="translated">이 조회는 여기에 사용할 수 없습니다.</target>
        <note />
      </trans-unit>
      <trans-unit id="tcPropertyIsStatic">
        <source>Property '{0}' is static</source>
        <target state="translated">'{0}'은(는) 정적 속성입니다.</target>
        <note />
      </trans-unit>
      <trans-unit id="tcPropertyCannotBeSet1">
        <source>Property '{0}' cannot be set</source>
        <target state="translated">'{0}' 속성은 설정할 수 없습니다.</target>
        <note />
      </trans-unit>
      <trans-unit id="tcConstructorsCannotBeFirstClassValues">
        <source>Constructors must be applied to arguments and cannot be used as first-class values. If necessary use an anonymous function '(fun arg1 ... argN -&gt; new Type(arg1,...,argN))'.</source>
        <target state="translated">생성자는 인수에 적용해야 하며 첫 번째 클래스 값으로 사용할 수 없습니다. 필요한 경우 익명 함수 '(fun arg1 ... argN -&gt; new Type(arg1,...,argN))'을 사용하세요.</target>
        <note />
      </trans-unit>
      <trans-unit id="tcSyntaxFormUsedOnlyWithRecordLabelsPropertiesAndFields">
        <source>The syntax 'expr.id' may only be used with record labels, properties and fields</source>
        <target state="translated">'expr.id' 구문은 레코드 레이블, 속성 및 필드에만 사용할 수 있습니다.</target>
        <note />
      </trans-unit>
      <trans-unit id="tcEventIsStatic">
        <source>Event '{0}' is static</source>
        <target state="translated">'{0}'은(는) 정적 이벤트입니다.</target>
        <note />
      </trans-unit>
      <trans-unit id="tcEventIsNotStatic">
        <source>Event '{0}' is not static</source>
        <target state="translated">'{0}'은(는) 정적 이벤트가 아닙니다.</target>
        <note />
      </trans-unit>
      <trans-unit id="tcNamedArgumentDidNotMatch">
        <source>The named argument '{0}' did not match any argument or mutable property</source>
        <target state="translated">명명된 인수 '{0}'이(가) 어떠한 인수 또는 변경할 수 있는 속성과도 일치하지 않습니다.</target>
        <note />
      </trans-unit>
      <trans-unit id="tcOverloadsCannotHaveCurriedArguments">
        <source>One or more of the overloads of this method has curried arguments. Consider redesigning these members to take arguments in tupled form.</source>
        <target state="translated">이 메서드에 대한 하나 이상의 오버로드에 커리된 인수가 있습니다. 튜플된 형식의 인수를 사용하려면 이러한 멤버를 다시 디자인하세요.</target>
        <note />
      </trans-unit>
      <trans-unit id="tcUnnamedArgumentsDoNotFormPrefix">
        <source>The unnamed arguments do not form a prefix of the arguments of the method called</source>
        <target state="translated">명명되지 않은 인수는 호출된 메서드의 인수에 대한 접두사를 형성하지 않습니다.</target>
        <note />
      </trans-unit>
      <trans-unit id="tcStaticOptimizationConditionalsOnlyForFSharpLibrary">
        <source>Static optimization conditionals are only for use within the F# library</source>
        <target state="translated">정적 최적화 조건은 F# 라이브러리 내에서만 사용해야 합니다.</target>
        <note />
      </trans-unit>
      <trans-unit id="tcFormalArgumentIsNotOptional">
        <source>The corresponding formal argument is not optional</source>
        <target state="translated">해당하는 형식 인수는 필수입니다.</target>
        <note />
      </trans-unit>
      <trans-unit id="tcInvalidOptionalAssignmentToPropertyOrField">
        <source>Invalid optional assignment to a property or field</source>
        <target state="translated">속성 또는 필드에 대한 선택적 할당이 잘못되었습니다.</target>
        <note />
      </trans-unit>
      <trans-unit id="tcDelegateConstructorMustBePassed">
        <source>A delegate constructor must be passed a single function value</source>
        <target state="translated">대리 생성자에는 단일 함수 값을 전달해야 합니다.</target>
        <note />
      </trans-unit>
      <trans-unit id="tcBindingCannotBeUseAndRec">
        <source>A binding cannot be marked both 'use' and 'rec'</source>
        <target state="translated">바인딩을 'use'와 'rec' 모두로 표시할 수 없습니다.</target>
        <note />
      </trans-unit>
      <trans-unit id="tcVolatileOnlyOnClassLetBindings">
        <source>The 'VolatileField' attribute may only be used on 'let' bindings in classes</source>
        <target state="translated">'VolatileField' 특성은 클래스의 'let' 바인딩에 대해서만 사용할 수 있습니다.</target>
        <note />
      </trans-unit>
      <trans-unit id="tcAttributesAreNotPermittedOnLetBindings">
        <source>Attributes are not permitted on 'let' bindings in expressions</source>
        <target state="translated">특성은 식의 'let' 바인딩에서 허용되지 않습니다.</target>
        <note />
      </trans-unit>
      <trans-unit id="tcDefaultValueAttributeRequiresVal">
        <source>The 'DefaultValue' attribute may only be used on 'val' declarations</source>
        <target state="translated">'DefaultValue' 특성은 'val' 선언에 대해서만 사용할 수 있습니다.</target>
        <note />
      </trans-unit>
      <trans-unit id="tcConditionalAttributeRequiresMembers">
        <source>The 'ConditionalAttribute' attribute may only be used on members</source>
        <target state="translated">'ConditionalAttribute' 특성은 멤버에 대해서만 사용할 수 있습니다.</target>
        <note />
      </trans-unit>
      <trans-unit id="tcInvalidActivePatternName">
        <source>This is not a valid name for an active pattern</source>
        <target state="translated">활성 패턴에 대한 올바른 이름이 아닙니다.</target>
        <note />
      </trans-unit>
      <trans-unit id="tcEntryPointAttributeRequiresFunctionInModule">
        <source>The 'EntryPointAttribute' attribute may only be used on function definitions in modules</source>
        <target state="translated">'EntryPointAttribute' 특성은 모듈의 함수 정의에 대해서만 사용할 수 있습니다.</target>
        <note />
      </trans-unit>
      <trans-unit id="tcMutableValuesCannotBeInline">
        <source>Mutable values cannot be marked 'inline'</source>
        <target state="translated">변경할 수 있는 값은 'inline'으로 표시할 수 없습니다.</target>
        <note />
      </trans-unit>
      <trans-unit id="tcMutableValuesMayNotHaveGenericParameters">
        <source>Mutable values cannot have generic parameters</source>
        <target state="translated">변경할 수 있는 값에는 제네릭 매개 변수를 지정할 수 없습니다.</target>
        <note />
      </trans-unit>
      <trans-unit id="tcMutableValuesSyntax">
        <source>Mutable function values should be written 'let mutable f = (fun args -&gt; ...)'</source>
        <target state="translated">변경할 수 있는 함수 값은 'let mutable f = (fun args -&gt; ...)'로 작성해야 합니다.</target>
        <note />
      </trans-unit>
      <trans-unit id="tcOnlyFunctionsCanBeInline">
        <source>Only functions may be marked 'inline'</source>
        <target state="translated">함수만 'inline'으로 표시할 수 있습니다.</target>
        <note />
      </trans-unit>
      <trans-unit id="tcIllegalAttributesForLiteral">
        <source>A literal value cannot be given the [&lt;ThreadStatic&gt;] or [&lt;ContextStatic&gt;] attributes</source>
        <target state="translated">리터럴 값에는 [&lt;ThreadStatic&gt;] 또는 [&lt;ContextStatic&gt;] 특성을 지정할 수 없습니다.</target>
        <note />
      </trans-unit>
      <trans-unit id="tcLiteralCannotBeMutable">
        <source>A literal value cannot be marked 'mutable'</source>
        <target state="translated">리터럴 값은 'mutable'로 표시할 수 없습니다.</target>
        <note />
      </trans-unit>
      <trans-unit id="tcLiteralCannotBeInline">
        <source>A literal value cannot be marked 'inline'</source>
        <target state="translated">리터럴 값은 'inline'으로 표시할 수 없습니다.</target>
        <note />
      </trans-unit>
      <trans-unit id="tcLiteralCannotHaveGenericParameters">
        <source>Literal values cannot have generic parameters</source>
        <target state="translated">리터럴 값에는 제네릭 매개 변수를 지정할 수 없습니다.</target>
        <note />
      </trans-unit>
      <trans-unit id="tcInvalidConstantExpression">
        <source>This is not a valid constant expression</source>
        <target state="translated">올바른 상수 식이 아닙니다.</target>
        <note />
      </trans-unit>
      <trans-unit id="tcTypeIsInaccessible">
        <source>This type is not accessible from this code location</source>
        <target state="translated">이 형식은 이 코드 위치에서 액세스할 수 없습니다.</target>
        <note />
      </trans-unit>
      <trans-unit id="tcUnexpectedConditionInImportedAssembly">
        <source>Unexpected condition in imported assembly: failed to decode AttributeUsage attribute</source>
        <target state="translated">가져온 어셈블리에 예기치 않은 상황이 발생했습니다. AttributeUsage 특성을 디코딩하지 못했습니다.</target>
        <note />
      </trans-unit>
      <trans-unit id="tcUnrecognizedAttributeTarget">
        <source>Unrecognized attribute target. Valid attribute targets are 'assembly', 'module', 'type', 'method', 'property', 'return', 'param', 'field', 'event', 'constructor'.</source>
        <target state="translated">인식할 수 없는 특성 대상입니다. 올바른 특성 대상은 'assembly', 'module', 'type', 'method', 'property', 'return', 'param', 'field', 'event', 'constructor'입니다.</target>
        <note />
      </trans-unit>
      <trans-unit id="tcAttributeIsNotValidForLanguageElementUseDo">
        <source>This attribute is not valid for use on this language element. Assembly attributes should be attached to a 'do ()' declaration, if necessary within an F# module.</source>
        <target state="translated">이 특성은 이 언어 요소에 사용할 수 없습니다. 어셈블리 특성은 필요한 경우 F# 모듈 내에서 'do ()' 선언에 연결해야 합니다.</target>
        <note />
      </trans-unit>
      <trans-unit id="tcAttributeIsNotValidForLanguageElement">
        <source>This attribute is not valid for use on this language element</source>
        <target state="translated">이 특성은 이 언어 요소에 사용할 수 없습니다.</target>
        <note />
      </trans-unit>
      <trans-unit id="tcOptionalArgumentsCannotBeUsedInCustomAttribute">
        <source>Optional arguments cannot be used in custom attributes</source>
        <target state="translated">선택적 인수는 사용자 지정 특성에 사용할 수 없습니다.</target>
        <note />
      </trans-unit>
      <trans-unit id="tcPropertyCannotBeSet0">
        <source>This property cannot be set</source>
        <target state="translated">이 속성은 설정할 수 없습니다.</target>
        <note />
      </trans-unit>
      <trans-unit id="tcPropertyOrFieldNotFoundInAttribute">
        <source>This property or field was not found on this custom attribute type</source>
        <target state="translated">이 속성 또는 필드를 이 사용자 지정 특성 형식에서 찾을 수 없습니다.</target>
        <note />
      </trans-unit>
      <trans-unit id="tcCustomAttributeMustBeReferenceType">
        <source>A custom attribute must be a reference type</source>
        <target state="translated">사용자 지정 특성은 참조 형식이어야 합니다.</target>
        <note />
      </trans-unit>
      <trans-unit id="tcCustomAttributeArgumentMismatch">
        <source>The number of args for a custom attribute does not match the expected number of args for the attribute constructor</source>
        <target state="translated">사용자 지정 특성에 대한 인수 수가 특성 생성자에 필요한 인수 수와 일치하지 않습니다.</target>
        <note />
      </trans-unit>
      <trans-unit id="tcCustomAttributeMustInvokeConstructor">
        <source>A custom attribute must invoke an object constructor</source>
        <target state="translated">사용자 지정 특성은 개체 생성자를 호출해야 합니다.</target>
        <note />
      </trans-unit>
      <trans-unit id="tcAttributeExpressionsMustBeConstructorCalls">
        <source>Attribute expressions must be calls to object constructors</source>
        <target state="translated">특성 식은 개체 생성자에 대한 호출이어야 합니다.</target>
        <note />
      </trans-unit>
      <trans-unit id="tcUnsupportedAttribute">
        <source>This attribute cannot be used in this version of F#</source>
        <target state="translated">이 특성은 이 버전의 F#에서 사용할 수 없습니다.</target>
        <note />
      </trans-unit>
      <trans-unit id="tcInvalidInlineSpecification">
        <source>Invalid inline specification</source>
        <target state="translated">인라인 지정이 잘못되었습니다.</target>
        <note />
      </trans-unit>
      <trans-unit id="tcInvalidUseBinding">
        <source>'use' bindings must be of the form 'use &lt;var&gt; = &lt;expr&gt;'</source>
        <target state="translated">'use' 바인딩의 형식은 'use &lt;var&gt; = &lt;expr&gt;'이어야 합니다.</target>
        <note />
      </trans-unit>
      <trans-unit id="tcAbstractMembersIllegalInAugmentation">
        <source>Abstract members are not permitted in an augmentation - they must be defined as part of the type itself</source>
        <target state="translated">추상 멤버는 확대에서 허용되지 않으며 형식 자체의 일부로 정의해야 합니다.</target>
        <note />
      </trans-unit>
      <trans-unit id="tcMethodOverridesIllegalHere">
        <source>Method overrides and interface implementations are not permitted here</source>
        <target state="translated">메서드 재정의 및 인터페이스 구현은 여기에 허용되지 않습니다.</target>
        <note />
      </trans-unit>
      <trans-unit id="tcNoMemberFoundForOverride">
        <source>No abstract or interface member was found that corresponds to this override</source>
        <target state="translated">이 재정의에 해당하는 추상 또는 인터페이스 멤버를 찾을 수 없습니다.</target>
        <note />
      </trans-unit>
      <trans-unit id="tcOverrideArityMismatch">
        <source>This override takes a different number of arguments to the corresponding abstract member. The following abstract members were found:{0}</source>
        <target state="translated">이 재정의는 해당하는 추상 멤버와 다른 수의 인수를 사용합니다. 다음 추상 멤버를 찾았습니다. {0}</target>
        <note />
      </trans-unit>
      <trans-unit id="tcDefaultImplementationAlreadyExists">
        <source>This method already has a default implementation</source>
        <target state="translated">이 메서드에 이미 기본 구현이 있습니다.</target>
        <note />
      </trans-unit>
      <trans-unit id="tcDefaultAmbiguous">
        <source>The method implemented by this default is ambiguous</source>
        <target state="translated">이 기본값으로 구현된 메서드가 모호합니다.</target>
        <note />
      </trans-unit>
      <trans-unit id="tcNoPropertyFoundForOverride">
        <source>No abstract property was found that corresponds to this override</source>
        <target state="translated">이 재정의에 해당하는 추상 속성을 찾을 수 없습니다.</target>
        <note />
      </trans-unit>
      <trans-unit id="tcAbstractPropertyMissingGetOrSet">
        <source>This property overrides or implements an abstract property but the abstract property doesn't have a corresponding {0}</source>
        <target state="translated">이 속성은 추상 속성을 재정의하거나 구현하지만 추상 속성에 해당하는 {0}이(가) 없습니다.</target>
        <note />
      </trans-unit>
      <trans-unit id="tcInvalidSignatureForSet">
        <source>Invalid signature for set member</source>
        <target state="translated">집합 멤버의 시그니처가 잘못되었습니다.</target>
        <note />
      </trans-unit>
      <trans-unit id="tcNewMemberHidesAbstractMember">
        <source>This new member hides the abstract member '{0}'. Rename the member or use 'override' instead.</source>
        <target state="translated">이 새 멤버는 추상 멤버 '{0}'을(를) 숨깁니다. 멤버의 이름을 바꾸거나 대신 'override'를 사용하세요.</target>
        <note />
      </trans-unit>
      <trans-unit id="tcNewMemberHidesAbstractMemberWithSuffix">
        <source>This new member hides the abstract member '{0}' once tuples, functions, units of measure and/or provided types are erased. Rename the member or use 'override' instead.</source>
        <target state="translated">이 새 멤버는 튜플, 함수, 측정 단위 및/또는 제공된 형식이 지워지면 추상 멤버 '{0}'을(를) 숨깁니다. 멤버의 이름을 바꾸거나 대신 'override'를 사용하세요.</target>
        <note />
      </trans-unit>
      <trans-unit id="tcStaticInitializersIllegalInInterface">
        <source>Interfaces cannot contain definitions of static initializers</source>
        <target state="translated">인터페이스에는 정적 이니셜라이저의 정의를 포함할 수 없습니다.</target>
        <note />
      </trans-unit>
      <trans-unit id="tcObjectConstructorsIllegalInInterface">
        <source>Interfaces cannot contain definitions of object constructors</source>
        <target state="translated">인터페이스에는 개체 생성자의 정의를 포함할 수 없습니다.</target>
        <note />
      </trans-unit>
      <trans-unit id="tcMemberOverridesIllegalInInterface">
        <source>Interfaces cannot contain definitions of member overrides</source>
        <target state="translated">인터페이스에는 멤버 재정의의 정의를 포함할 수 없습니다.</target>
        <note />
      </trans-unit>
      <trans-unit id="tcConcreteMembersIllegalInInterface">
        <source>Interfaces cannot contain definitions of concrete members. You may need to define a constructor on your type to indicate that the type is a class.</source>
        <target state="translated">인터페이스에는 구체적인 멤버의 정의를 포함할 수 없습니다. 사용자 형식에 대한 생성자를 정의하여 해당 형식이 클래스임을 나타내야 할 수 있습니다.</target>
        <note />
      </trans-unit>
      <trans-unit id="tcConstructorsDisallowedInExceptionAugmentation">
        <source>Constructors cannot be specified in exception augmentations</source>
        <target state="translated">생성자는 예외 확대에 지정할 수 없습니다.</target>
        <note />
      </trans-unit>
      <trans-unit id="tcStructsCannotHaveConstructorWithNoArguments">
        <source>Structs cannot have an object constructor with no arguments. This is a restriction imposed on all CLI languages as structs automatically support a default constructor.</source>
        <target state="translated">구조체에는 인수가 없는 개체 생성자를 지정할 수 없습니다. 이는 구조체가 기본 생성자를 자동으로 지원하기 때문에 모든 CLI 언어에 적용되는 제한입니다.</target>
        <note />
      </trans-unit>
      <trans-unit id="tcConstructorsIllegalForThisType">
        <source>Constructors cannot be defined for this type</source>
        <target state="translated">생성자는 이 형식에 대해 지정할 수 없습니다.</target>
        <note />
      </trans-unit>
      <trans-unit id="tcRecursiveBindingsWithMembersMustBeDirectAugmentation">
        <source>Recursive bindings that include member specifications can only occur as a direct augmentation of a type</source>
        <target state="translated">멤버 지정을 포함하는 재귀적 바인딩은 형식의 직접 확대로만 발생할 수 있습니다.</target>
        <note />
      </trans-unit>
      <trans-unit id="tcOnlySimplePatternsInLetRec">
        <source>Only simple variable patterns can be bound in 'let rec' constructs</source>
        <target state="translated">단순 변수 패턴만 'let rec' 구문에 바인딩할 수 있습니다.</target>
        <note />
      </trans-unit>
      <trans-unit id="tcOnlyRecordFieldsAndSimpleLetCanBeMutable">
        <source>Only record fields and simple, non-recursive 'let' bindings may be marked mutable</source>
        <target state="translated">레코드 필드 및 단순, 비재귀적 'let' 바인딩만 mutable로 표시할 수 있습니다.</target>
        <note />
      </trans-unit>
      <trans-unit id="tcMemberIsNotSufficientlyGeneric">
        <source>This member is not sufficiently generic</source>
        <target state="translated">이 멤버는 충분히 일반적이지 않습니다.</target>
        <note />
      </trans-unit>
      <trans-unit id="tcLiteralAttributeRequiresConstantValue">
        <source>A declaration may only be the [&lt;Literal&gt;] attribute if a constant value is also given, e.g. 'val x : int = 1'</source>
        <target state="translated">상수 값도 지정된 경우(예: 'val x : int = 1')에만 선언은 [&lt;Literal&gt;] 특성일 수 있습니다.</target>
        <note />
      </trans-unit>
      <trans-unit id="tcValueInSignatureRequiresLiteralAttribute">
        <source>A declaration may only be given a value in a signature if the declaration has the [&lt;Literal&gt;] attribute</source>
        <target state="translated">선언에 [&lt;Literal&gt;] 특성이 있는 경우에만 선언의 시그니처에 값을 지정할 수 있습니다.</target>
        <note />
      </trans-unit>
      <trans-unit id="tcThreadStaticAndContextStaticMustBeStatic">
        <source>Thread-static and context-static variables must be static and given the [&lt;DefaultValue&gt;] attribute to indicate that the value is initialized to the default value on each new thread</source>
        <target state="translated">Thread 정적 및 Context 정적 변수는 정적이어야 하며 값이 각 새 스레드에서 기본값으로 초기화됨을 나타내기 위해 [&lt;DefaultValue&gt;] 특성을 가져야 합니다.</target>
        <note />
      </trans-unit>
      <trans-unit id="tcVolatileFieldsMustBeMutable">
        <source>Volatile fields must be marked 'mutable' and cannot be thread-static</source>
        <target state="translated">volatile 필드는 'mutable'로 표시해야 하며 Thread 정적일 수 없습니다.</target>
        <note />
      </trans-unit>
      <trans-unit id="tcUninitializedValFieldsMustBeMutable">
        <source>Uninitialized 'val' fields must be mutable and marked with the '[&lt;DefaultValue&gt;]' attribute. Consider using a 'let' binding instead of a 'val' field.</source>
        <target state="translated">초기화되지 않은 'val' 필드는 변경할 수 있어야 하며 '[&lt;DefaultValue&gt;]' 특성으로 표시되어야 합니다. 'val' 필드 대신 'let' 바인딩을 사용해 보세요.</target>
        <note />
      </trans-unit>
      <trans-unit id="tcStaticValFieldsMustBeMutableAndPrivate">
        <source>Static 'val' fields in types must be mutable, private and marked with the '[&lt;DefaultValue&gt;]' attribute. They are initialized to the 'null' or 'zero' value for their type. Consider also using a 'static let mutable' binding in a class type.</source>
        <target state="translated">형식의 정적 'val' 필드는 변경할 수 있어야 하고 Private이어야 하며 '[&lt;DefaultValue&gt;]' 특성으로 표시되어야 합니다. 이러한 필드는 해당 형식에 맞게 'null' 또는 '0' 값으로 초기화됩니다. 클래스 형식에 'static let mutable' 바인딩도 사용해 보세요.</target>
        <note />
      </trans-unit>
      <trans-unit id="tcFieldRequiresName">
        <source>This field requires a name</source>
        <target state="translated">이 필드에는 이름이 필요합니다.</target>
        <note />
      </trans-unit>
      <trans-unit id="tcInvalidNamespaceModuleTypeUnionName">
        <source>Invalid namespace, module, type or union case name</source>
        <target state="translated">네임스페이스, 모듈, 형식 또는 공용 구조체 케이스 이름이 잘못되었습니다.</target>
        <note />
      </trans-unit>
      <trans-unit id="tcIllegalFormForExplicitTypeDeclaration">
        <source>Explicit type declarations for constructors must be of the form 'ty1 * ... * tyN -&gt; resTy'. Parentheses may be required around 'resTy'</source>
        <target state="translated">생성자에 대한 명시적 형식 선언의 형식은 'ty1 * ... * tyN -&gt; resTy'여야 합니다. 'resTy'를 괄호로 묶어야 할 수 있습니다.</target>
        <note />
      </trans-unit>
      <trans-unit id="tcReturnTypesForUnionMustBeSameAsType">
        <source>Return types of union cases must be identical to the type being defined, up to abbreviations</source>
        <target state="translated">공용 구조체 케이스의 반환 형식은 약어까지 정의 대상 형식과 동일해야 합니다.</target>
        <note />
      </trans-unit>
      <trans-unit id="tcInvalidEnumerationLiteral">
        <source>This is not a valid value for an enumeration literal</source>
        <target state="translated">열거형 리터럴에 대한 올바른 값이 아닙니다.</target>
        <note />
      </trans-unit>
      <trans-unit id="tcTypeIsNotInterfaceType1">
        <source>The type '{0}' is not an interface type</source>
        <target state="translated">'{0}' 형식은 인터페이스 형식이 아닙니다.</target>
        <note />
      </trans-unit>
      <trans-unit id="tcDuplicateSpecOfInterface">
        <source>Duplicate specification of an interface</source>
        <target state="translated">인터페이스가 중복 지정되었습니다.</target>
        <note />
      </trans-unit>
      <trans-unit id="tcFieldValIllegalHere">
        <source>A field/val declaration is not permitted here</source>
        <target state="translated">필드/val 선언은 여기에 허용되지 않습니다.</target>
        <note />
      </trans-unit>
      <trans-unit id="tcInheritIllegalHere">
        <source>A inheritance declaration is not permitted here</source>
        <target state="translated">상속 선언은 여기에 허용되지 않습니다.</target>
        <note />
      </trans-unit>
      <trans-unit id="tcModuleRequiresQualifiedAccess">
        <source>This declaration opens the module '{0}', which is marked as 'RequireQualifiedAccess'. Adjust your code to use qualified references to the elements of the module instead, e.g. 'List.map' instead of 'map'. This change will ensure that your code is robust as new constructs are added to libraries.</source>
        <target state="translated">이 선언은 'RequireQualifiedAccess'로 표시된 '{0}' 모듈을 엽니다. 대신 모듈의 요소에 대해 한정된 참조를 사용하도록 코드를 조정하십시오(예: 'map' 대신 'List.map'). 이렇게 변경하면 라이브러리에 새 구문이 추가될 때 코드가 견고성을 잃지 않게 됩니다.</target>
        <note />
      </trans-unit>
      <trans-unit id="tcOpenUsedWithPartiallyQualifiedPath">
        <source>This declaration opens the namespace or module '{0}' through a partially qualified path. Adjust this code to use the full path of the namespace. This change will make your code more robust as new constructs are added to the F# and CLI libraries.</source>
        <target state="translated">이 선언은 부분적으로 정규화된 경로를 통해 '{0}' 네임스페이스 또는 모듈을 엽니다. 네임스페이스의 전체 경로가 사용되도록 이 코드를 조정하세요. 이렇게 변경하면 F# 및 CLI 라이브러리에 새 구문이 추가될 때 코드가 더 견고해집니다.</target>
        <note />
      </trans-unit>
      <trans-unit id="tcLocalClassBindingsCannotBeInline">
        <source>Local class bindings cannot be marked inline. Consider lifting the definition out of the class or else do not mark it as inline.</source>
        <target state="translated">지역 클래스 바인딩은 inline으로 표시할 수 없습니다. 정의를 클래스 밖으로 이동하거나 inline으로 표시하지 마세요.</target>
        <note />
      </trans-unit>
      <trans-unit id="tcTypeAbbreviationsMayNotHaveMembers">
        <source>Type abbreviations cannot have members</source>
        <target state="translated">형식 약어에는 멤버를 지정할 수 없습니다.</target>
        <note />
      </trans-unit>
      <trans-unit id="tcTypeAbbreviationsCheckedAtCompileTime">
        <source>As of F# 4.1, the accessibility of type abbreviations is checked at compile-time. Consider changing the accessibility of the type abbreviation. Ignoring this warning might lead to runtime errors.</source>
        <target state="translated">F# 4.1부터 형식 약어의 액세스 가능성은 컴파일 시간에 확인합니다. 형식 약어의 액세스 가능성을 변경하세요. 이 경고를 무시하면 런타임 오류가 발생할 수 있습니다.</target>
        <note />
      </trans-unit>
      <trans-unit id="tcEnumerationsMayNotHaveMembers">
        <source>Enumerations cannot have members</source>
        <target state="translated">열거형에는 멤버를 지정할 수 없습니다.</target>
        <note />
      </trans-unit>
      <trans-unit id="tcMeasureDeclarationsRequireStaticMembers">
        <source>Measure declarations may have only static members</source>
        <target state="translated">측정값 선언에는 정적 멤버만 있을 수 있습니다.</target>
        <note />
      </trans-unit>
      <trans-unit id="tcStructsMayNotContainDoBindings">
        <source>Structs cannot contain 'do' bindings because the default constructor for structs would not execute these bindings</source>
        <target state="translated">구조체의 기본 생성자는 이러한 바인딩을 실행하지 않으므로 구조체에는 'do' 바인딩을 포함할 수 없습니다.</target>
        <note />
      </trans-unit>
      <trans-unit id="tcStructsMayNotContainLetBindings">
        <source>Structs cannot contain value definitions because the default constructor for structs will not execute these bindings. Consider adding additional arguments to the primary constructor for the type.</source>
        <target state="translated">구조체의 기본 생성자는 이러한 바인딩을 실행하지 않으므로 구조체에는 값 정의를 포함할 수 없습니다. 형식의 주 생성자에 인수를 더 추가하세요.</target>
        <note />
      </trans-unit>
      <trans-unit id="tcStaticLetBindingsRequireClassesWithImplicitConstructors">
        <source>Static value definitions may only be used in types with a primary constructor. Consider adding arguments to the type definition, e.g. 'type X(args) = ...'.</source>
        <target state="translated">정적 값 정의는 기본 생성자가 포함된 형식에서만 사용할 수 있습니다. 'type X(args) = ...'와 같이 형식 정의에 인수를 추가해 보세요.</target>
        <note />
      </trans-unit>
      <trans-unit id="tcMeasureDeclarationsRequireStaticMembersNotConstructors">
        <source>Measure declarations may have only static members: constructors are not available</source>
        <target state="translated">측정값 선언에는 정적 멤버만 있을 수 있습니다. 생성자는 사용할 수 없습니다.</target>
        <note />
      </trans-unit>
      <trans-unit id="tcMemberAndLocalClassBindingHaveSameName">
        <source>A member and a local class binding both have the name '{0}'</source>
        <target state="translated">멤버와 지역 클래스 바인딩 모두에 이름 '{0}'이(가) 있습니다.</target>
        <note />
      </trans-unit>
      <trans-unit id="tcTypeAbbreviationsCannotHaveInterfaceDeclaration">
        <source>Type abbreviations cannot have interface declarations</source>
        <target state="translated">형식 약어에는 인터페이스 선언을 지정할 수 없습니다.</target>
        <note />
      </trans-unit>
      <trans-unit id="tcEnumerationsCannotHaveInterfaceDeclaration">
        <source>Enumerations cannot have interface declarations</source>
        <target state="translated">열거형에는 인터페이스 선언을 지정할 수 없습니다.</target>
        <note />
      </trans-unit>
      <trans-unit id="tcTypeIsNotInterfaceType0">
        <source>This type is not an interface type</source>
        <target state="translated">이 형식은 인터페이스 형식이 아닙니다.</target>
        <note />
      </trans-unit>
      <trans-unit id="tcAllImplementedInterfacesShouldBeDeclared">
        <source>All implemented interfaces should be declared on the initial declaration of the type</source>
        <target state="translated">구현된 모든 인터페이스는 초기 형식 선언 시 선언해야 합니다.</target>
        <note />
      </trans-unit>
      <trans-unit id="tcDefaultImplementationForInterfaceHasAlreadyBeenAdded">
        <source>A default implementation of this interface has already been added because the explicit implementation of the interface was not specified at the definition of the type</source>
        <target state="translated">형식을 정의할 때 인터페이스의 명시적 구현이 지정되지 않았으므로 이 인터페이스의 기본 구현이 이미 추가되었습니다.</target>
        <note />
      </trans-unit>
      <trans-unit id="tcMemberNotPermittedInInterfaceImplementation">
        <source>This member is not permitted in an interface implementation</source>
        <target state="translated">이 멤버는 인터페이스 구현에서 허용되지 않습니다.</target>
        <note />
      </trans-unit>
      <trans-unit id="tcDeclarationElementNotPermittedInAugmentation">
        <source>This declaration element is not permitted in an augmentation</source>
        <target state="translated">이 선언 요소는 확대에서 허용되지 않습니다.</target>
        <note />
      </trans-unit>
      <trans-unit id="tcTypesCannotContainNestedTypes">
        <source>Types cannot contain nested type definitions</source>
        <target state="translated">형식에는 중첩 형식 정의를 포함할 수 없습니다.</target>
        <note />
      </trans-unit>
      <trans-unit id="tcTypeExceptionOrModule">
        <source>type, exception or module</source>
        <target state="translated">형식, 예외 또는 모듈입니다.</target>
        <note />
      </trans-unit>
      <trans-unit id="tcTypeOrModule">
        <source>type or module</source>
        <target state="translated">형식 또는 모듈입니다.</target>
        <note />
      </trans-unit>
      <trans-unit id="tcImplementsIStructuralEquatableExplicitly">
        <source>The struct, record or union type '{0}' implements the interface 'System.IStructuralEquatable' explicitly. Apply the 'CustomEquality' attribute to the type.</source>
        <target state="translated">구조체, 레코드 또는 공용 구조체 형식 '{0}'은(는) 'System.IStructuralEquatable' 인터페이스를 명시적으로 구현합니다. 형식에 'CustomEquality' 특성을 적용하세요.</target>
        <note />
      </trans-unit>
      <trans-unit id="tcImplementsIEquatableExplicitly">
        <source>The struct, record or union type '{0}' implements the interface 'System.IEquatable&lt;_&gt;' explicitly. Apply the 'CustomEquality' attribute to the type and provide a consistent implementation of the non-generic override 'System.Object.Equals(obj)'.</source>
        <target state="translated">구조체, 레코드 또는 공용 구조체 형식 '{0}'은(는) 'System.IEquatable&lt;_&gt;' 인터페이스를 명시적으로 구현합니다. 형식에 'CustomEquality' 특성을 적용하고 제네릭이 아닌 재정의 'System.Object.Equals(obj)'에 대한 일관된 구현을 제공하세요.</target>
        <note />
      </trans-unit>
      <trans-unit id="tcExplicitTypeSpecificationCannotBeUsedForExceptionConstructors">
        <source>Explicit type specifications cannot be used for exception constructors</source>
        <target state="translated">명시적 형식 지정은 예외 생성자에 대해 사용할 수 없습니다.</target>
        <note />
      </trans-unit>
      <trans-unit id="tcExceptionAbbreviationsShouldNotHaveArgumentList">
        <source>Exception abbreviations should not have argument lists</source>
        <target state="translated">예외 약어에는 인수 목록을 지정하면 안 됩니다.</target>
        <note />
      </trans-unit>
      <trans-unit id="tcAbbreviationsFordotNetExceptionsCannotTakeArguments">
        <source>Abbreviations for Common IL exceptions cannot take arguments</source>
        <target state="translated">공통 IL 예외에 대한 약어에는 인수를 사용할 수 없습니다.</target>
        <note />
      </trans-unit>
      <trans-unit id="tcExceptionAbbreviationsMustReferToValidExceptions">
        <source>Exception abbreviations must refer to existing exceptions or F# types deriving from System.Exception</source>
        <target state="translated">예외 약어는 기존 예외 또는 System.Exception에서 파생되는 F# 형식을 참조해야 합니다.</target>
        <note />
      </trans-unit>
      <trans-unit id="tcAbbreviationsFordotNetExceptionsMustHaveMatchingObjectConstructor">
        <source>Abbreviations for Common IL exception types must have a matching object constructor</source>
        <target state="translated">공통 IL 예외 형식에 대한 약어에는 일치하는 개체 생성자가 있어야 합니다.</target>
        <note />
      </trans-unit>
      <trans-unit id="tcNotAnException">
        <source>Not an exception</source>
        <target state="translated">예외가 아닙니다.</target>
        <note />
      </trans-unit>
      <trans-unit id="tcInvalidModuleName">
        <source>Invalid module name</source>
        <target state="translated">모듈 이름이 잘못되었습니다.</target>
        <note />
      </trans-unit>
      <trans-unit id="tcInvalidTypeExtension">
        <source>Invalid type extension</source>
        <target state="translated">형식 확장이 잘못되었습니다.</target>
        <note />
      </trans-unit>
      <trans-unit id="tcAttributesOfTypeSpecifyMultipleKindsForType">
        <source>The attributes of this type specify multiple kinds for the type</source>
        <target state="translated">이 형식의 특성은 형식에 대한 많은 종류를 지정합니다.</target>
        <note />
      </trans-unit>
      <trans-unit id="tcKindOfTypeSpecifiedDoesNotMatchDefinition">
        <source>The kind of the type specified by its attributes does not match the kind implied by its definition</source>
        <target state="translated">해당 특성으로 지정된 형식의 종류가 해당 정의에 의해 암시된 종류와 일치하지 않습니다.</target>
        <note />
      </trans-unit>
      <trans-unit id="tcMeasureDefinitionsCannotHaveTypeParameters">
        <source>Measure definitions cannot have type parameters</source>
        <target state="translated">측정값 정의에는 형식 매개 변수를 지정할 수 없습니다.</target>
        <note />
      </trans-unit>
      <trans-unit id="tcTypeRequiresDefinition">
        <source>This type requires a definition</source>
        <target state="translated">이 형식을 사용하려면 정의가 필요합니다.</target>
        <note />
      </trans-unit>
      <trans-unit id="tcTypeAbbreviationHasTypeParametersMissingOnType">
        <source>This type abbreviation has one or more declared type parameters that do not appear in the type being abbreviated. Type abbreviations must use all declared type parameters in the type being abbreviated. Consider removing one or more type parameters, or use a concrete type definition that wraps an underlying type, such as 'type C&lt;'a&gt; = C of ...'.</source>
        <target state="translated">이 형식 약어에는 간략화되는 형식에 나타나지 않는 하나 이상의 선언된 형식 매개 변수가 있습니다. 형식 약어는 간략화되는 형식에 있는 모든 선언된 형식 매개 변수를 사용해야 합니다. 하나 이상의 형식 매개 변수를 제거하거나 내부 형식을 래핑하는 구체적인 형식 정의(예: 'type C&lt;'a&gt; = C of ...')를 사용하세요.</target>
        <note />
      </trans-unit>
      <trans-unit id="tcStructsInterfacesEnumsDelegatesMayNotInheritFromOtherTypes">
        <source>Structs, interfaces, enums and delegates cannot inherit from other types</source>
        <target state="translated">구조체, 인터페이스, 열거형 및 대리자는 다른 형식에서 상속될 수 없습니다.</target>
        <note />
      </trans-unit>
      <trans-unit id="tcTypesCannotInheritFromMultipleConcreteTypes">
        <source>Types cannot inherit from multiple concrete types</source>
        <target state="translated">형식은 여러 구체적인 형식에서 상속될 수 없습니다.</target>
        <note />
      </trans-unit>
      <trans-unit id="tcRecordsUnionsAbbreviationsStructsMayNotHaveAllowNullLiteralAttribute">
        <source>Records, union, abbreviations and struct types cannot have the 'AllowNullLiteral' attribute</source>
        <target state="translated">레코드, 공용 구조체, 약어 및 구조체 형식에는 'AllowNullLiteral' 특성을 지정할 수 없습니다.</target>
        <note />
      </trans-unit>
      <trans-unit id="tcAllowNullTypesMayOnlyInheritFromAllowNullTypes">
        <source>Types with the 'AllowNullLiteral' attribute may only inherit from or implement types which also allow the use of the null literal</source>
        <target state="translated">'AllowNullLiteral' 특성이 지정된 형식은 null 리터럴도 사용할 수 있는 형식을 구현하거나 이 형식에서 상속되어야 합니다.</target>
        <note />
      </trans-unit>
      <trans-unit id="tcGenericTypesCannotHaveStructLayout">
        <source>Generic types cannot be given the 'StructLayout' attribute</source>
        <target state="translated">제네릭 형식에는 'StructLayout' 특성을 지정할 수 없습니다.</target>
        <note />
      </trans-unit>
      <trans-unit id="tcOnlyStructsCanHaveStructLayout">
        <source>Only structs and classes without primary constructors may be given the 'StructLayout' attribute</source>
        <target state="translated">기본 생성자가 없는 구조체 및 클래스에만 'StructLayout' 특성을 지정할 수 있습니다.</target>
        <note />
      </trans-unit>
      <trans-unit id="tcRepresentationOfTypeHiddenBySignature">
        <source>The representation of this type is hidden by the signature. It must be given an attribute such as [&lt;Sealed&gt;], [&lt;Class&gt;] or [&lt;Interface&gt;] to indicate the characteristics of the type.</source>
        <target state="translated">이 형식의 표현은 시그니처에 의해 숨겨져 있습니다. 형식의 특징을 나타내기 위해 이 형식에는 [&lt;Sealed&gt;], [&lt;Class&gt;] 또는 [&lt;Interface&gt;]와 같은 특성을 지정해야 합니다.</target>
        <note />
      </trans-unit>
      <trans-unit id="tcOnlyClassesCanHaveAbstract">
        <source>Only classes may be given the 'AbstractClass' attribute</source>
        <target state="translated">클래스에만 'AbstractClass' 특성을 지정할 수 있습니다.</target>
        <note />
      </trans-unit>
      <trans-unit id="tcOnlyTypesRepresentingUnitsOfMeasureCanHaveMeasure">
        <source>Only types representing units-of-measure may be given the 'Measure' attribute</source>
        <target state="translated">측정 단위를 나타내는 형식에만 'Measure' 특성을 지정할 수 있습니다.</target>
        <note />
      </trans-unit>
      <trans-unit id="tcOverridesCannotHaveVisibilityDeclarations">
        <source>Accessibility modifiers are not permitted on overrides or interface implementations</source>
        <target state="translated">액세스 가능성 한정자는 재정의 또는 인터페이스 구현에서 허용되지 않습니다.</target>
        <note />
      </trans-unit>
      <trans-unit id="tcTypesAreAlwaysSealedDU">
        <source>Discriminated union types are always sealed</source>
        <target state="translated">구분된 공용 구조체 형식은 항상 봉인됩니다.</target>
        <note />
      </trans-unit>
      <trans-unit id="tcTypesAreAlwaysSealedRecord">
        <source>Record types are always sealed</source>
        <target state="translated">레코드 형식은 항상 봉인됩니다.</target>
        <note />
      </trans-unit>
      <trans-unit id="tcTypesAreAlwaysSealedAssemblyCode">
        <source>Assembly code types are always sealed</source>
        <target state="translated">어셈블리 코드 형식은 항상 봉인됩니다.</target>
        <note />
      </trans-unit>
      <trans-unit id="tcTypesAreAlwaysSealedStruct">
        <source>Struct types are always sealed</source>
        <target state="translated">구조체 형식은 항상 봉인됩니다.</target>
        <note />
      </trans-unit>
      <trans-unit id="tcTypesAreAlwaysSealedDelegate">
        <source>Delegate types are always sealed</source>
        <target state="translated">대리자 형식은 항상 봉인됩니다.</target>
        <note />
      </trans-unit>
      <trans-unit id="tcTypesAreAlwaysSealedEnum">
        <source>Enum types are always sealed</source>
        <target state="translated">열거형 형식은 항상 봉인됩니다.</target>
        <note />
      </trans-unit>
      <trans-unit id="tcInterfaceTypesAndDelegatesCannotContainFields">
        <source>Interface types and delegate types cannot contain fields</source>
        <target state="translated">인터페이스 형식 및 대리자 형식에는 필드를 포함할 수 없습니다.</target>
        <note />
      </trans-unit>
      <trans-unit id="tcAbbreviatedTypesCannotBeSealed">
        <source>Abbreviated types cannot be given the 'Sealed' attribute</source>
        <target state="translated">간략화된 형식에는 'Sealed' 특성을 지정할 수 없습니다.</target>
        <note />
      </trans-unit>
      <trans-unit id="tcCannotInheritFromSealedType">
        <source>Cannot inherit a sealed type</source>
        <target state="translated">봉인된 형식을 상속할 수 없습니다.</target>
        <note />
      </trans-unit>
      <trans-unit id="tcCannotInheritFromInterfaceType">
        <source>Cannot inherit from interface type. Use interface ... with instead.</source>
        <target state="translated">인터페이스 형식에서 상속할 수 없습니다. 대신 interface ... with를 사용하세요.</target>
        <note />
      </trans-unit>
      <trans-unit id="tcStructTypesCannotContainAbstractMembers">
        <source>Struct types cannot contain abstract members</source>
        <target state="translated">구조체 형식에는 추상 멤버를 포함할 수 없습니다.</target>
        <note />
      </trans-unit>
      <trans-unit id="tcInterfaceTypesCannotBeSealed">
        <source>Interface types cannot be sealed</source>
        <target state="translated">인터페이스 형식은 봉인할 수 없습니다.</target>
        <note />
      </trans-unit>
      <trans-unit id="tcInvalidDelegateSpecification">
        <source>Delegate specifications must be of the form 'typ -&gt; typ'</source>
        <target state="translated">대리자 지정의 형식은 'typ -&gt; typ'여야 합니다.</target>
        <note />
      </trans-unit>
      <trans-unit id="tcDelegatesCannotBeCurried">
        <source>Delegate specifications must not be curried types. Use 'typ * ... * typ -&gt; typ' for multi-argument delegates, and 'typ -&gt; (typ -&gt; typ)' for delegates returning function values.</source>
        <target state="translated">대리자 지정은 커리된 형식이어서는 안 됩니다. 다중 인수 대리자의 경우 'typ * ... * typ -&gt; typ', 함수 값을 반환하는 대리자의 경우 'typ -&gt; (typ -&gt; typ)'를 사용하세요.</target>
        <note />
      </trans-unit>
      <trans-unit id="tcInvalidTypeForLiteralEnumeration">
        <source>Literal enumerations must have type int, uint, int16, uint16, int64, uint64, byte, sbyte or char</source>
        <target state="translated">리터럴 열거형의 형식은 int, uint, int16, uint16, int64, uint64, byte, sbyte 또는 char이어야 합니다.</target>
        <note />
      </trans-unit>
      <trans-unit id="tcTypeDefinitionIsCyclic">
        <source>This type definition involves an immediate cyclic reference through an abbreviation</source>
        <target state="translated">이 형식 정의에는 약어를 통해 직접 순환 참조가 사용됩니다.</target>
        <note />
      </trans-unit>
      <trans-unit id="tcTypeDefinitionIsCyclicThroughInheritance">
        <source>This type definition involves an immediate cyclic reference through a struct field or inheritance relation</source>
        <target state="translated">이 형식 정의에는 구조체 필드 또는 상속 관계를 통해 직접 순환 참조가 사용됩니다.</target>
        <note />
      </trans-unit>
      <trans-unit id="tcReservedSyntaxForAugmentation">
        <source>The syntax 'type X with ...' is reserved for augmentations. Types whose representations are hidden but which have members are now declared in signatures using 'type X = ...'. You may also need to add the '[&lt;Sealed&gt;] attribute to the type definition in the signature</source>
        <target state="translated">'type X with ...' 구문은 확대를 위해 예약되었습니다. 표현이 숨겨져 있지만 멤버를 가지고 있는 형식은 이제 'type X = ...'를 사용하여 시그니처에 선언됩니다. 시그니처에 있는 형식 정의에 '[&lt;Sealed&gt;] 특성을 추가해야 할 수도 있습니다.</target>
        <note />
      </trans-unit>
      <trans-unit id="tcMembersThatExtendInterfaceMustBePlacedInSeparateModule">
        <source>Members that extend interface, delegate or enum types must be placed in a module separate to the definition of the type. This module must either have the AutoOpen attribute or be opened explicitly by client code to bring the extension members into scope.</source>
        <target state="translated">인터페이스, 대리자 또는 열거형 형식을 확장하는 멤버는 형식의 정의와 별도로 모듈에 배치해야 합니다. 이 모듈은 확장 멤버를 범위 내로 가져오기 위해 AutoOpen 특성을 가지거나 클라이언트 코드를 통해 명시적으로 열어야 합니다.</target>
        <note />
      </trans-unit>
      <trans-unit id="tcDeclaredTypeParametersForExtensionDoNotMatchOriginal">
        <source>One or more of the declared type parameters for this type extension have a missing or wrong type constraint not matching the original type constraints on '{0}'</source>
        <target state="translated">이 형식 확장에 대해 선언된 하나 이상의 형식 매개 변수에 형식 제약 조건이 없거나 잘못되어 '{0}'의 원본 형식 제약 조건과 일치하지 않습니다.</target>
        <note />
      </trans-unit>
      <trans-unit id="tcTypeDefinitionsWithImplicitConstructionMustHaveOneInherit">
        <source>Type definitions may only have one 'inherit' specification and it must be the first declaration</source>
        <target state="translated">형식 정의에는 하나의 'inherit' 지정만 있을 수 있으며 이것이 첫 번째 선언이어야 합니다.</target>
        <note />
      </trans-unit>
      <trans-unit id="tcTypeDefinitionsWithImplicitConstructionMustHaveLocalBindingsBeforeMembers">
        <source>'let' and 'do' bindings must come before member and interface definitions in type definitions</source>
        <target state="translated">'let' 및 'do' 바인딩은 형식 정의에서 멤버 및 인터페이스 정의 앞에 와야 합니다.</target>
        <note />
      </trans-unit>
      <trans-unit id="tcInheritDeclarationMissingArguments">
        <source>This 'inherit' declaration specifies the inherited type but no arguments. Consider supplying arguments, e.g. 'inherit BaseType(args)'.</source>
        <target state="translated">이 'inherit' 선언은 상속된 형식을 지정하지만 인수는 지정하지 않습니다. 인수를 제공하십시오(예: 'inherit BaseType(args)').</target>
        <note />
      </trans-unit>
      <trans-unit id="tcInheritConstructionCallNotPartOfImplicitSequence">
        <source>This 'inherit' declaration has arguments, but is not in a type with a primary constructor. Consider adding arguments to your type definition, e.g. 'type X(args) = ...'.</source>
        <target state="translated">이 'inherit' 선언은 인수를 포함하지만 기본 생성자가 포함된 형식이 아닙니다. 'type X(args) = ...'와 같이 형식 정의에 인수를 추가해 보세요.</target>
        <note />
      </trans-unit>
      <trans-unit id="tcLetAndDoRequiresImplicitConstructionSequence">
        <source>This definition may only be used in a type with a primary constructor. Consider adding arguments to your type definition, e.g. 'type X(args) = ...'.</source>
        <target state="translated">이 정의는 기본 생성자가 포함된 형식에서만 사용할 수 있습니다. 'type X(args) = ...'와 같이 형식 정의에 인수를 추가해 보세요.</target>
        <note />
      </trans-unit>
      <trans-unit id="tcTypeAbbreviationsCannotHaveAugmentations">
        <source>Type abbreviations cannot have augmentations</source>
        <target state="translated">형식 약어에는 확대를 지정할 수 없습니다.</target>
        <note />
      </trans-unit>
      <trans-unit id="tcModuleAbbreviationForNamespace">
        <source>The path '{0}' is a namespace. A module abbreviation may not abbreviate a namespace.</source>
        <target state="translated">'{0}' 경로가 네임스페이스입니다. 모듈 약어가 네임스페이스의 약어가 아닐 수 있습니다.</target>
        <note />
      </trans-unit>
      <trans-unit id="tcTypeUsedInInvalidWay">
        <source>The type '{0}' is used in an invalid way. A value prior to '{1}' has an inferred type involving '{2}', which is an invalid forward reference.</source>
        <target state="translated">{0}' 형식이 잘못된 방식으로 사용되었습니다. '{1}' 앞에 있는 값에 '{2}'을(를) 사용하는 유추 형식이 있습니다. 이는 잘못된 전방 참조입니다.</target>
        <note />
      </trans-unit>
      <trans-unit id="tcMemberUsedInInvalidWay">
        <source>The member '{0}' is used in an invalid way. A use of '{1}' has been inferred prior to the definition of '{2}', which is an invalid forward reference.</source>
        <target state="translated">{0}' 멤버가 잘못된 방식으로 사용되었습니다. '{2}'이(가) 정의되기 전에 '{1}'의 사용이 유추되었습니다. 이는 잘못된 전방 참조입니다.</target>
        <note />
      </trans-unit>
      <trans-unit id="tcAttributeAutoOpenWasIgnored">
        <source>The attribute 'AutoOpen(\"{0}\")' in the assembly '{1}' did not refer to a valid module or namespace in that assembly and has been ignored</source>
        <target state="translated">{1}' 어셈블리의 특성 'AutoOpen(\"{0}\")'이 해당 어셈블리의 올바른 모듈 또는 네임스페이스를 참조하지 않아 무시되었습니다.</target>
        <note />
      </trans-unit>
      <trans-unit id="ilUndefinedValue">
        <source>Undefined value '{0}'</source>
        <target state="translated">정의되지 않은 값 '{0}'입니다.</target>
        <note />
      </trans-unit>
      <trans-unit id="ilLabelNotFound">
        <source>Label {0} not found</source>
        <target state="translated">{0} 레이블을 찾을 수 없습니다.</target>
        <note />
      </trans-unit>
      <trans-unit id="ilIncorrectNumberOfTypeArguments">
        <source>Incorrect number of type arguments to local call</source>
        <target state="translated">로컬 호출에 대한 형식 인수 수가 잘못되었습니다.</target>
        <note />
      </trans-unit>
      <trans-unit id="ilDynamicInvocationNotSupported">
        <source>Dynamic invocation of {0} is not supported</source>
        <target state="translated">{0}을(를) 동적으로 호출하는 작업은 지원되지 않습니다.</target>
        <note />
      </trans-unit>
      <trans-unit id="ilAddressOfLiteralFieldIsInvalid">
        <source>Taking the address of a literal field is invalid</source>
        <target state="translated">리터럴 필드의 주소를 사용하는 것은 올바르지 않습니다.</target>
        <note />
      </trans-unit>
      <trans-unit id="ilAddressOfValueHereIsInvalid">
        <source>This operation involves taking the address of a value '{0}' represented using a local variable or other special representation. This is invalid.</source>
        <target state="translated">이 작업을 수행하려면 지역 변수 또는 기타 특수 표현을 사용하여 표시된 값 '{0}'의 주소를 사용해야 합니다. 이는 올바르지 않습니다.</target>
        <note />
      </trans-unit>
      <trans-unit id="ilCustomMarshallersCannotBeUsedInFSharp">
        <source>Custom marshallers cannot be specified in F# code. Consider using a C# helper function.</source>
        <target state="translated">사용자 지정 마샬러는 F# 코드에 지정할 수 없습니다. C# 도우미 함수를 사용하세요.</target>
        <note />
      </trans-unit>
      <trans-unit id="ilMarshalAsAttributeCannotBeDecoded">
        <source>The MarshalAs attribute could not be decoded</source>
        <target state="translated">MarshalAs 특성을 디코딩할 수 없습니다.</target>
        <note />
      </trans-unit>
      <trans-unit id="ilSignatureForExternalFunctionContainsTypeParameters">
        <source>The signature for this external function contains type parameters. Constrain the argument and return types to indicate the types of the corresponding C function.</source>
        <target state="translated">이 외부 함수의 시그니처에 형식 매개 변수가 포함되어 있습니다. 인수 및 반환 형식을 제한하여 해당하는 C 함수의 형식을 나타내세요.</target>
        <note />
      </trans-unit>
      <trans-unit id="ilDllImportAttributeCouldNotBeDecoded">
        <source>The DllImport attribute could not be decoded</source>
        <target state="translated">DllImport 특성을 디코딩할 수 없습니다.</target>
        <note />
      </trans-unit>
      <trans-unit id="ilLiteralFieldsCannotBeSet">
        <source>Literal fields cannot be set</source>
        <target state="translated">리터럴 필드를 설정할 수 없습니다.</target>
        <note />
      </trans-unit>
      <trans-unit id="ilStaticMethodIsNotLambda">
        <source>GenSetStorage: {0} was represented as a static method but was not an appropriate lambda expression</source>
        <target state="translated">GenSetStorage: {0}이(가) 정적 메서드로 표시되었지만 적절한 람다 식이 아니었습니다.</target>
        <note />
      </trans-unit>
      <trans-unit id="ilMutableVariablesCannotEscapeMethod">
        <source>Mutable variables cannot escape their method</source>
        <target state="translated">변경할 수 있는 변수는 해당 메서드를 벗어날 수 없습니다.</target>
        <note />
      </trans-unit>
      <trans-unit id="ilUnexpectedUnrealizedValue">
        <source>Compiler error: unexpected unrealized value</source>
        <target state="translated">컴파일러 오류: 예기치 않은 구현되지 않은 값이 있습니다.</target>
        <note />
      </trans-unit>
      <trans-unit id="ilMainModuleEmpty">
        <source>Main module of program is empty: nothing will happen when it is run</source>
        <target state="translated">프로그램의 주 모듈이 비어 있습니다. 프로그램 실행 시 아무 작업도 수행되지 않습니다.</target>
        <note />
      </trans-unit>
      <trans-unit id="ilTypeCannotBeUsedForLiteralField">
        <source>This type cannot be used for a literal field</source>
        <target state="translated">이 형식은 리터럴 필드에 사용할 수 없습니다.</target>
        <note />
      </trans-unit>
      <trans-unit id="ilUnexpectedGetSetAnnotation">
        <source>Unexpected GetSet annotation on a property</source>
        <target state="translated">속성에 예기치 않은 GetSet 주석이 있습니다.</target>
        <note />
      </trans-unit>
      <trans-unit id="ilFieldOffsetAttributeCouldNotBeDecoded">
        <source>The FieldOffset attribute could not be decoded</source>
        <target state="translated">FieldOffset 특성을 디코딩할 수 없습니다.</target>
        <note />
      </trans-unit>
      <trans-unit id="ilStructLayoutAttributeCouldNotBeDecoded">
        <source>The StructLayout attribute could not be decoded</source>
        <target state="translated">StructLayout 특성을 디코딩할 수 없습니다.</target>
        <note />
      </trans-unit>
      <trans-unit id="ilDefaultAugmentationAttributeCouldNotBeDecoded">
        <source>The DefaultAugmentation attribute could not be decoded</source>
        <target state="translated">DefaultAugmentation 특성을 디코딩할 수 없습니다.</target>
        <note />
      </trans-unit>
      <trans-unit id="ilReflectedDefinitionsCannotUseSliceOperator">
        <source>Reflected definitions cannot contain uses of the prefix splice operator '%'</source>
        <target state="translated">반영된 정의에는 접두사 스플라이스 연산자 '%'을(를) 포함할 수 없습니다.</target>
        <note />
      </trans-unit>
      <trans-unit id="optsProblemWithCodepage">
        <source>Problem with codepage '{0}': {1}</source>
        <target state="translated">코드 페이지 '{0}'에 문제가 있습니다. {1}</target>
        <note />
      </trans-unit>
      <trans-unit id="optsCopyright">
        <source>Copyright (c) Microsoft Corporation. All Rights Reserved.</source>
        <target state="translated">Copyright (c) Microsoft Corporation. All rights reserved.</target>
        <note />
      </trans-unit>
      <trans-unit id="optsCopyrightCommunity">
        <source>Freely distributed under the MIT Open Source License.  https://github.com/Microsoft/visualfsharp/blob/master/License.txt</source>
        <target state="translated">MIT 오픈 소스 라이선스에 따라 무료로 배포되었습니다. https://github.com/Microsoft/visualfsharp/blob/master/License.txt</target>
        <note />
      </trans-unit>
      <trans-unit id="optsNameOfOutputFile">
        <source>Name of the output file (Short form: -o)</source>
        <target state="translated">출력 파일의 이름입니다(약식: -o).</target>
        <note />
      </trans-unit>
      <trans-unit id="optsBuildConsole">
        <source>Build a console executable</source>
        <target state="translated">콘솔 실행 파일을 빌드합니다.</target>
        <note />
      </trans-unit>
      <trans-unit id="optsBuildWindows">
        <source>Build a Windows executable</source>
        <target state="translated">Windows 실행 파일을 빌드합니다.</target>
        <note />
      </trans-unit>
      <trans-unit id="optsBuildLibrary">
        <source>Build a library (Short form: -a)</source>
        <target state="translated">라이브러리를 빌드합니다(약식: -a).</target>
        <note />
      </trans-unit>
      <trans-unit id="optsBuildModule">
        <source>Build a module that can be added to another assembly</source>
        <target state="translated">다른 어셈블리에 추가될 수 있는 모듈을 빌드합니다.</target>
        <note />
      </trans-unit>
      <trans-unit id="optsDelaySign">
        <source>Delay-sign the assembly using only the public portion of the strong name key</source>
        <target state="translated">강력한 이름 키의 공개 부분만 사용하여 어셈블리 서명을 연기합니다.</target>
        <note />
      </trans-unit>
      <trans-unit id="optsPublicSign">
        <source>Public-sign the assembly using only the public portion of the strong name key, and mark the assembly as signed</source>
        <target state="translated">강력한 이름 키의 공개 부분만 사용하여 어셈블리를 공개 서명하고, 어셈블리를 서명됨으로 표시합니다.</target>
        <note />
      </trans-unit>
      <trans-unit id="optsWriteXml">
        <source>Write the xmldoc of the assembly to the given file</source>
        <target state="translated">지정한 파일에 어셈블리의 xmldoc를 씁니다.</target>
        <note />
      </trans-unit>
      <trans-unit id="optsStrongKeyFile">
        <source>Specify a strong name key file</source>
        <target state="translated">강력한 이름의 키 파일을 지정합니다.</target>
        <note />
      </trans-unit>
      <trans-unit id="optsStrongKeyContainer">
        <source>Specify a strong name key container</source>
        <target state="translated">강력한 이름의 키 컨테이너를 지정합니다.</target>
        <note />
      </trans-unit>
      <trans-unit id="optsPlatform">
        <source>Limit which platforms this code can run on: x86, Itanium, x64, anycpu32bitpreferred, or anycpu. The default is anycpu.</source>
        <target state="translated">이 코드를 실행할 수 있는 플랫폼을 x86, Itanium, x64, anycpu32bitpreferred 또는 anycpu로 제한합니다. 기본값은 anycpu입니다.</target>
        <note />
      </trans-unit>
      <trans-unit id="optsNoOpt">
        <source>Only include optimization information essential for implementing inlined constructs. Inhibits cross-module inlining but improves binary compatibility.</source>
        <target state="translated">인라인 구문을 구현하는 데 반드시 필요한 최적화 정보만 포함합니다. 크로스 모듈 인라인 처리가 금지되지만 이진 호환성은 개선됩니다.</target>
        <note />
      </trans-unit>
      <trans-unit id="optsNoInterface">
        <source>Don't add a resource to the generated assembly containing F#-specific metadata</source>
        <target state="translated">F# 관련 메타데이터를 포함하는 생성 어셈블리에 리소스를 추가하지 마세요.</target>
        <note />
      </trans-unit>
      <trans-unit id="optsSig">
        <source>Print the inferred interface of the assembly to a file</source>
        <target state="translated">어셈블리의 유추된 인터페이스를 파일에 출력합니다.</target>
        <note />
      </trans-unit>
      <trans-unit id="optsReference">
        <source>Reference an assembly (Short form: -r)</source>
        <target state="translated">어셈블리를 참조합니다(약식: -r).</target>
        <note />
      </trans-unit>
      <trans-unit id="optsWin32res">
        <source>Specify a Win32 resource file (.res)</source>
        <target state="translated">Win32 리소스 파일(.res)을 지정합니다.</target>
        <note />
      </trans-unit>
      <trans-unit id="optsWin32manifest">
        <source>Specify a Win32 manifest file</source>
        <target state="translated">Win32 매니페스트 파일을 지정합니다.</target>
        <note />
      </trans-unit>
      <trans-unit id="optsNowin32manifest">
        <source>Do not include the default Win32 manifest</source>
        <target state="translated">기본 Win32 매니페스트를 포함하지 마세요.</target>
        <note />
      </trans-unit>
      <trans-unit id="optsEmbedAllSource">
        <source>Embed all source files in the portable PDB file</source>
        <target state="translated">이식 가능한 PDB 파일에 모든 소스 파일 포함</target>
        <note />
      </trans-unit>
      <trans-unit id="optsEmbedSource">
        <source>Embed specific source files in the portable PDB file</source>
        <target state="translated">이식 가능한 PDB 파일에 특정 소스 파일을 포함합니다.</target>
        <note />
      </trans-unit>
      <trans-unit id="optsSourceLink">
        <source>Source link information file to embed in the portable PDB file</source>
        <target state="translated">이식 가능한 PDB 파일에 포함할 소스 링크 정보 파일</target>
        <note />
      </trans-unit>
      <trans-unit id="optsEmbeddedSourceRequirePortablePDBs">
        <source>--embed switch only supported when emitting a Portable PDB (--debug:portable or --debug:embedded)</source>
        <target state="translated">--embed 스위치는 이식 가능한 PDB를 내보낼 때만 지원됩니다(--debug:portable 또는 --debug:embedded).</target>
        <note />
      </trans-unit>
      <trans-unit id="optsSourceLinkRequirePortablePDBs">
        <source>--sourcelink switch only supported when emitting a Portable PDB (--debug:portable or --debug:embedded)</source>
        <target state="translated">--sourcelink 스위치는 이식 가능한 PDB를 내보낼 때만 지원됩니다(--debug:portable 또는 --debug:embedded).</target>
        <note />
      </trans-unit>
      <trans-unit id="srcFileTooLarge">
        <source>Source file is too large to embed in a portable PDB</source>
        <target state="translated">소스 파일이 너무 커서 이식 가능한 PDB에 포함할 수 없습니다.</target>
        <note />
      </trans-unit>
      <trans-unit id="optsResource">
        <source>Embed the specified managed resource</source>
        <target state="translated">지정한 관리되는 리소스를 포함합니다.</target>
        <note />
      </trans-unit>
      <trans-unit id="optsLinkresource">
        <source>Link the specified resource to this assembly where the resinfo format is &lt;file&gt;[,&lt;string name&gt;[,public|private]]</source>
        <target state="translated">resinfo 형식이 &lt;file&gt;[,&lt;string name&gt;[,public|private]]인 경우 지정한 리소스를 이 어셈블리에 링크합니다.</target>
        <note />
      </trans-unit>
      <trans-unit id="optsDebugPM">
        <source>Emit debug information (Short form: -g)</source>
        <target state="translated">디버그 정보를 내보냅니다(약식: -g).</target>
        <note />
      </trans-unit>
      <trans-unit id="optsDebug">
        <source>Specify debugging type: full, portable, embedded, pdbonly. ('{0}' is the default if no debuggging type specified and enables attaching a debugger to a running program, 'portable' is a cross-platform format, 'embedded' is a cross-platform format embedded into the output file).</source>
        <target state="translated">디버깅 형식(full, portable, embedded, pdbonly)을 지정합니다. '{0}'은(는) 디버깅 형식을 지정하지 않은 경우 기본값이며 디버거를 실행 중인 프로그램에 연결할 수 있습니다. 'portable'은 플랫폼 간 형식이고, 'embedded'는 출력 파일에 포함된 플랫폼 간 형식입니다.</target>
        <note />
      </trans-unit>
      <trans-unit id="optsOptimize">
        <source>Enable optimizations (Short form: -O)</source>
        <target state="translated">최적화를 사용합니다(약식: -O).</target>
        <note />
      </trans-unit>
      <trans-unit id="optsTailcalls">
        <source>Enable or disable tailcalls</source>
        <target state="translated">마무리 호출을 사용하거나 사용하지 않습니다.</target>
        <note />
      </trans-unit>
      <trans-unit id="optsDeterministic">
        <source>Produce a deterministic assembly (including module version GUID and timestamp)</source>
        <target state="translated">결정적 어셈블리(모듈 버전 GUID 및 타임스탬프 포함) 생성</target>
        <note />
      </trans-unit>
      <trans-unit id="optsCrossoptimize">
        <source>Enable or disable cross-module optimizations</source>
        <target state="translated">크로스 모듈을 최적화하거나 최적화하지 않습니다.</target>
        <note />
      </trans-unit>
      <trans-unit id="optsWarnaserrorPM">
        <source>Report all warnings as errors</source>
        <target state="translated">모든 경고를 오류로 보고합니다.</target>
        <note />
      </trans-unit>
      <trans-unit id="optsWarnaserror">
        <source>Report specific warnings as errors</source>
        <target state="translated">특정 경고를 오류로 보고합니다.</target>
        <note />
      </trans-unit>
      <trans-unit id="optsWarn">
        <source>Set a warning level (0-5)</source>
        <target state="translated">경고 수준(0-5)을 설정합니다.</target>
        <note />
      </trans-unit>
      <trans-unit id="optsNowarn">
        <source>Disable specific warning messages</source>
        <target state="translated">특정 경고 메시지를 사용하지 않습니다.</target>
        <note />
      </trans-unit>
      <trans-unit id="optsWarnOn">
        <source>Enable specific warnings that may be off by default</source>
        <target state="translated">특정 경고 사용(기본적으로 해제됨)</target>
        <note />
      </trans-unit>
      <trans-unit id="optsChecked">
        <source>Generate overflow checks</source>
        <target state="translated">오버플로 검사를 생성합니다.</target>
        <note />
      </trans-unit>
      <trans-unit id="optsDefine">
        <source>Define conditional compilation symbols (Short form: -d)</source>
        <target state="translated">조건부 컴파일 기호를 정의합니다(약식: -d).</target>
        <note />
      </trans-unit>
      <trans-unit id="optsMlcompatibility">
        <source>Ignore ML compatibility warnings</source>
        <target state="translated">ML 호환성 경고를 무시합니다.</target>
        <note />
      </trans-unit>
      <trans-unit id="optsNologo">
        <source>Suppress compiler copyright message</source>
        <target state="translated">컴파일러 저작권 메시지를 표시하지 않습니다.</target>
        <note />
      </trans-unit>
      <trans-unit id="optsHelp">
        <source>Display this usage message (Short form: -?)</source>
        <target state="translated">이 사용법 메시지를 표시합니다(약식: -?).</target>
        <note />
      </trans-unit>
      <trans-unit id="optsResponseFile">
        <source>Read response file for more options</source>
        <target state="translated">추가 옵션을 보려면 지시 파일을 읽으세요.</target>
        <note />
      </trans-unit>
      <trans-unit id="optsCodepage">
        <source>Specify the codepage used to read source files</source>
        <target state="translated">소스 파일을 읽는 데 사용되는 코드 페이지를 지정합니다.</target>
        <note />
      </trans-unit>
      <trans-unit id="optsUtf8output">
        <source>Output messages in UTF-8 encoding</source>
        <target state="translated">UTF-8 인코딩으로 메시지를 출력합니다.</target>
        <note />
      </trans-unit>
      <trans-unit id="optsFullpaths">
        <source>Output messages with fully qualified paths</source>
        <target state="translated">정규화된 경로를 사용하여 메시지를 출력합니다.</target>
        <note />
      </trans-unit>
      <trans-unit id="optsLib">
        <source>Specify a directory for the include path which is used to resolve source files and assemblies (Short form: -I)</source>
        <target state="translated">소스 파일 및 어셈블리를 확인하는 데 사용되는 포함 경로의 디렉터리를 지정합니다(약식: -I).</target>
        <note />
      </trans-unit>
      <trans-unit id="optsBaseaddress">
        <source>Base address for the library to be built</source>
        <target state="translated">빌드할 라이브러리의 기준 주소</target>
        <note />
      </trans-unit>
      <trans-unit id="optsNoframework">
        <source>Do not reference the default CLI assemblies by default</source>
        <target state="translated">기본 CLI 어셈블리를 기본적으로 참조하지 마세요.</target>
        <note />
      </trans-unit>
      <trans-unit id="optsStandalone">
        <source>Statically link the F# library and all referenced DLLs that depend on it into the assembly being generated</source>
        <target state="translated">F# 라이브러리 및 이 라이브러리에 종속된 모든 참조 DLL을 생성되는 어셈블리에 정적으로 링크합니다.</target>
        <note />
      </trans-unit>
      <trans-unit id="optsStaticlink">
        <source>Statically link the given assembly and all referenced DLLs that depend on this assembly. Use an assembly name e.g. mylib, not a DLL name.</source>
        <target state="translated">지정한 어셈블리 및 이 어셈블리에 종속된 모든 참조 DLL을 정적으로 링크합니다. DLL 이름이 아니라 어셈블리 이름을 사용하십시오(예: mylib).</target>
        <note />
      </trans-unit>
      <trans-unit id="optsResident">
        <source>Use a resident background compilation service to improve compiler startup times.</source>
        <target state="translated">컴파일러 시작 시간을 단축하기 위해 상주 백그라운드 컴파일 서비스를 사용합니다.</target>
        <note />
      </trans-unit>
      <trans-unit id="optsPdb">
        <source>Name the output debug file</source>
        <target state="translated">출력 디버그 파일의 이름입니다.</target>
        <note />
      </trans-unit>
      <trans-unit id="optsSimpleresolution">
        <source>Resolve assembly references using directory-based rules rather than MSBuild resolution</source>
        <target state="translated">MSBuild 확인이 아니라 디렉터리 기반의 규칙을 사용하여 어셈블리 참조를 확인합니다.</target>
        <note />
      </trans-unit>
      <trans-unit id="optsUnrecognizedTarget">
        <source>Unrecognized target '{0}', expected 'exe', 'winexe', 'library' or 'module'</source>
        <target state="translated">인식할 수 없는 대상 '{0}'입니다. 'exe', 'winexe', 'library' 또는 'module'이 필요합니다.</target>
        <note />
      </trans-unit>
      <trans-unit id="optsUnrecognizedDebugType">
        <source>Unrecognized debug type '{0}', expected 'pdbonly' or 'full'</source>
        <target state="translated">인식할 수 없는 디버그 형식 '{0}'입니다. 'pdbonly' 또는 'full'이 필요합니다.</target>
        <note />
      </trans-unit>
      <trans-unit id="optsInvalidWarningLevel">
        <source>Invalid warning level '{0}'</source>
        <target state="translated">경고 수준 '{0}'이(가) 잘못되었습니다.</target>
        <note />
      </trans-unit>
      <trans-unit id="optsShortFormOf">
        <source>Short form of '{0}'</source>
        <target state="translated">'{0}'의 약식입니다.</target>
        <note />
      </trans-unit>
      <trans-unit id="optsClirootDeprecatedMsg">
        <source>The command-line option '--cliroot' has been deprecated. Use an explicit reference to a specific copy of mscorlib.dll instead.</source>
        <target state="translated">명령줄 옵션 '--cliroot'는 사용되지 않습니다. mscorlib.dll의 특정 복사본에 대한 명시적 참조를 대신 사용하세요.</target>
        <note />
      </trans-unit>
      <trans-unit id="optsClirootDescription">
        <source>Use to override where the compiler looks for mscorlib.dll and framework components</source>
        <target state="translated">컴파일러가 mscorlib.dll 및 프레임워크 구성 요소를 찾는 위치를 재정의하는 데 사용합니다.</target>
        <note />
      </trans-unit>
      <trans-unit id="optsHelpBannerOutputFiles">
        <source>- OUTPUT FILES -</source>
        <target state="translated">- 출력 파일 -</target>
        <note />
      </trans-unit>
      <trans-unit id="optsHelpBannerInputFiles">
        <source>- INPUT FILES -</source>
        <target state="translated">- 입력 파일 -</target>
        <note />
      </trans-unit>
      <trans-unit id="optsHelpBannerResources">
        <source>- RESOURCES -</source>
        <target state="translated">- 리소스 -</target>
        <note />
      </trans-unit>
      <trans-unit id="optsHelpBannerCodeGen">
        <source>- CODE GENERATION -</source>
        <target state="translated">- 코드 생성 -</target>
        <note />
      </trans-unit>
      <trans-unit id="optsHelpBannerAdvanced">
        <source>- ADVANCED -</source>
        <target state="translated">- 고급 -</target>
        <note />
      </trans-unit>
      <trans-unit id="optsHelpBannerMisc">
        <source>- MISCELLANEOUS -</source>
        <target state="translated">- 기타 -</target>
        <note />
      </trans-unit>
      <trans-unit id="optsHelpBannerLanguage">
        <source>- LANGUAGE -</source>
        <target state="translated">- 언어 -</target>
        <note />
      </trans-unit>
      <trans-unit id="optsHelpBannerErrsAndWarns">
        <source>- ERRORS AND WARNINGS -</source>
        <target state="translated">- 오류 및 경고 -</target>
        <note />
      </trans-unit>
      <trans-unit id="optsUnknownArgumentToTheTestSwitch">
        <source>Unknown --test argument: '{0}'</source>
        <target state="translated">알 수 없는 --test 인수입니다. '{0}'</target>
        <note />
      </trans-unit>
      <trans-unit id="optsUnknownPlatform">
        <source>Unrecognized platform '{0}', valid values are 'x86', 'x64', 'Itanium', 'anycpu32bitpreferred', and 'anycpu'</source>
        <target state="translated">인식할 수 없는 플랫폼 '{0}'입니다. 올바른 값은 'x86', 'x64', 'Itanium', 'anycpu32bitpreferred' 및 'anycpu'입니다.</target>
        <note />
      </trans-unit>
      <trans-unit id="optsInternalNoDescription">
        <source>The command-line option '{0}' is for test purposes only</source>
        <target state="translated">명령줄 옵션 '{0}'은(는) 테스트를 위해서만 사용됩니다.</target>
        <note />
      </trans-unit>
      <trans-unit id="optsDCLONoDescription">
        <source>The command-line option '{0}' has been deprecated</source>
        <target state="translated">명령줄 옵션 '{0}'은(는) 사용되지 않습니다.</target>
        <note />
      </trans-unit>
      <trans-unit id="optsDCLODeprecatedSuggestAlternative">
        <source>The command-line option '{0}' has been deprecated. Use '{1}' instead.</source>
        <target state="translated">명령줄 옵션 '{0}'은(는) 사용되지 않습니다. 대신 '{1}'을(를) 사용하세요.</target>
        <note />
      </trans-unit>
      <trans-unit id="optsDCLOHtmlDoc">
        <source>The command-line option '{0}' has been deprecated. HTML document generation is now part of the F# Power Pack, via the tool FsHtmlDoc.exe.</source>
        <target state="translated">명령줄 옵션 '{0}'은(는) 사용되지 않습니다. HTML 문서 생성은 이제 FsHtmlDoc.exe를 통해 F# Power Pack에 포함됩니다.</target>
        <note />
      </trans-unit>
      <trans-unit id="optsConsoleColors">
        <source>Output warning and error messages in color</source>
        <target state="translated">경고 및 오류 메시지를 색으로 구분하여 출력</target>
        <note />
      </trans-unit>
      <trans-unit id="optsUseHighEntropyVA">
        <source>Enable high-entropy ASLR</source>
        <target state="translated">높은 엔트로피 ASLR 사용</target>
        <note />
      </trans-unit>
      <trans-unit id="optsSubSystemVersion">
        <source>Specify subsystem version of this assembly</source>
        <target state="translated">이 어셈블리의 하위 시스템 버전을 지정하세요.</target>
        <note />
      </trans-unit>
      <trans-unit id="optsTargetProfile">
        <source>Specify target framework profile of this assembly. Valid values are mscorlib, netcore or netstandard. Default - mscorlib</source>
        <target state="translated">이 어셈블리의 대상 프레임워크 프로필을 지정하세요. 올바른 값은 mscorlib, netcore 또는 netstandard입니다. 기본값은 - mscorlib입니다.</target>
        <note />
      </trans-unit>
      <trans-unit id="optsEmitDebugInfoInQuotations">
        <source>Emit debug information in quotations</source>
        <target state="translated">인용구의 디버그 정보를 내보냅니다.</target>
        <note />
      </trans-unit>
      <trans-unit id="optsPreferredUiLang">
        <source>Specify the preferred output language culture name (e.g. es-ES, ja-JP)</source>
        <target state="translated">기본 출력 언어 문화권 이름 지정(예: es-ES, ja-JP)</target>
        <note />
      </trans-unit>
      <trans-unit id="optsNoCopyFsharpCore">
        <source>Don't copy FSharp.Core.dll along the produced binaries</source>
        <target state="translated">FSharp.Core.dll을 생성된 바이너리와 함께 복사하지 않음</target>
        <note />
      </trans-unit>
      <trans-unit id="optsInvalidSubSystemVersion">
        <source>Invalid version '{0}' for '--subsystemversion'. The version must be 4.00 or greater.</source>
        <target state="translated">'--subsystemversion'의 버전 '{0}'이(가) 잘못되었습니다. 버전은 4.00 이상이어야 합니다.</target>
        <note />
      </trans-unit>
      <trans-unit id="optsInvalidTargetProfile">
        <source>Invalid value '{0}' for '--targetprofile', valid values are 'mscorlib', 'netcore' or 'netstandard'.</source>
        <target state="translated">'--targetprofile'에 대한 값 '{0}'이(가) 잘못되었습니다. 올바른 값은 'mscorlib', 'netcore' 또는 'netstandard'입니다.</target>
        <note />
      </trans-unit>
      <trans-unit id="typeInfoFullName">
        <source>Full name</source>
        <target state="translated">전체 이름</target>
        <note />
      </trans-unit>
      <trans-unit id="typeInfoOtherOverloads">
        <source>and {0} other overloads</source>
        <target state="translated">및 기타 오버로드 {0}개</target>
        <note />
      </trans-unit>
      <trans-unit id="typeInfoUnionCase">
        <source>union case</source>
        <target state="translated">공용 구조체 케이스</target>
        <note />
      </trans-unit>
      <trans-unit id="typeInfoActivePatternResult">
        <source>active pattern result</source>
        <target state="translated">활성 패턴 결과</target>
        <note />
      </trans-unit>
      <trans-unit id="typeInfoActiveRecognizer">
        <source>active recognizer</source>
        <target state="translated">활성 인식기</target>
        <note />
      </trans-unit>
      <trans-unit id="typeInfoField">
        <source>field</source>
        <target state="translated">필드</target>
        <note />
      </trans-unit>
      <trans-unit id="typeInfoEvent">
        <source>event</source>
        <target state="translated">이벤트</target>
        <note />
      </trans-unit>
      <trans-unit id="typeInfoProperty">
        <source>property</source>
        <target state="translated">속성</target>
        <note />
      </trans-unit>
      <trans-unit id="typeInfoExtension">
        <source>extension</source>
        <target state="translated">확장</target>
        <note />
      </trans-unit>
      <trans-unit id="typeInfoCustomOperation">
        <source>custom operation</source>
        <target state="translated">사용자 지정 연산</target>
        <note />
      </trans-unit>
      <trans-unit id="typeInfoArgument">
        <source>argument</source>
        <target state="translated">인수</target>
        <note />
      </trans-unit>
      <trans-unit id="typeInfoPatternVariable">
        <source>patvar</source>
        <target state="translated">patvar</target>
        <note />
      </trans-unit>
      <trans-unit id="typeInfoNamespace">
        <source>namespace</source>
        <target state="translated">네임스페이스</target>
        <note />
      </trans-unit>
      <trans-unit id="typeInfoModule">
        <source>module</source>
        <target state="translated">모듈</target>
        <note />
      </trans-unit>
      <trans-unit id="typeInfoNamespaceOrModule">
        <source>namespace/module</source>
        <target state="translated">네임스페이스/모듈</target>
        <note />
      </trans-unit>
      <trans-unit id="typeInfoFromFirst">
        <source>from {0}</source>
        <target state="translated">소스: {0}</target>
        <note />
      </trans-unit>
      <trans-unit id="typeInfoFromNext">
        <source>also from {0}</source>
        <target state="translated">공동 소스: {0}</target>
        <note />
      </trans-unit>
      <trans-unit id="typeInfoGeneratedProperty">
        <source>generated property</source>
        <target state="translated">생성된 속성</target>
        <note />
      </trans-unit>
      <trans-unit id="typeInfoGeneratedType">
        <source>generated type</source>
        <target state="translated">생성된 형식</target>
        <note />
      </trans-unit>
      <trans-unit id="assemblyResolutionFoundByAssemblyFoldersKey">
        <source>Found by AssemblyFolders registry key</source>
        <target state="translated">AssemblyFolders 레지스트리 키로 찾았습니다.</target>
        <note />
      </trans-unit>
      <trans-unit id="assemblyResolutionFoundByAssemblyFoldersExKey">
        <source>Found by AssemblyFoldersEx registry key</source>
        <target state="translated">AssemblyFoldersEx 레지스트리 키로 찾았습니다.</target>
        <note />
      </trans-unit>
      <trans-unit id="assemblyResolutionNetFramework">
        <source>.NET Framework</source>
        <target state="translated">.NET Framework</target>
        <note />
      </trans-unit>
      <trans-unit id="assemblyResolutionGAC">
        <source>Global Assembly Cache</source>
        <target state="translated">전역 어셈블리 캐시</target>
        <note />
      </trans-unit>
      <trans-unit id="recursiveClassHierarchy">
        <source>Recursive class hierarchy in type '{0}'</source>
        <target state="translated">'{0}' 형식에 재귀적 클래스 계층 구조가 있습니다.</target>
        <note />
      </trans-unit>
      <trans-unit id="InvalidRecursiveReferenceToAbstractSlot">
        <source>Invalid recursive reference to an abstract slot</source>
        <target state="translated">추상 슬롯에 대한 재귀 참조가 잘못되었습니다.</target>
        <note />
      </trans-unit>
      <trans-unit id="eventHasNonStandardType">
        <source>The event '{0}' has a non-standard type. If this event is declared in another CLI language, you may need to access this event using the explicit {1} and {2} methods for the event. If this event is declared in F#, make the type of the event an instantiation of either 'IDelegateEvent&lt;_&gt;' or 'IEvent&lt;_,_&gt;'.</source>
        <target state="translated">{0}' 이벤트에 비표준 형식이 있습니다. 이 이벤트가 다른 CLI 언어로 선언된 경우 이벤트에 대한 명시적 {1} 및 {2} 메서드를 사용하여 이 이벤트에 액세스해야 할 수 있습니다. 이 이벤트가 F#으로 선언된 경우에는 이벤트의 형식을 'IDelegateEvent&lt;_&gt;' 또는 'IEvent&lt;_,_&gt;'의 인스턴스로 만드세요.</target>
        <note />
      </trans-unit>
      <trans-unit id="typeIsNotAccessible">
        <source>The type '{0}' is not accessible from this code location</source>
        <target state="translated">'{0}' 형식은 이 코드 위치에서 액세스할 수 없습니다.</target>
        <note />
      </trans-unit>
      <trans-unit id="unionCasesAreNotAccessible">
        <source>The union cases or fields of the type '{0}' are not accessible from this code location</source>
        <target state="translated">'{0}' 형식의 공용 구조체 케이스 또는 필드는 이 코드 위치에서 액세스할 수 없습니다.</target>
        <note />
      </trans-unit>
      <trans-unit id="valueIsNotAccessible">
        <source>The value '{0}' is not accessible from this code location</source>
        <target state="translated">값 '{0}'은(는) 이 코드 위치에서 액세스할 수 없습니다.</target>
        <note />
      </trans-unit>
      <trans-unit id="unionCaseIsNotAccessible">
        <source>The union case '{0}' is not accessible from this code location</source>
        <target state="translated">공용 구조체 케이스 '{0}'은(는) 이 코드 위치에서 액세스할 수 없습니다.</target>
        <note />
      </trans-unit>
      <trans-unit id="fieldIsNotAccessible">
        <source>The record, struct or class field '{0}' is not accessible from this code location</source>
        <target state="translated">레코드, 구조체 또는 클래스 필드 '{0}'은(는) 이 코드 위치에서 액세스할 수 없습니다.</target>
        <note />
      </trans-unit>
      <trans-unit id="structOrClassFieldIsNotAccessible">
        <source>The struct or class field '{0}' is not accessible from this code location</source>
        <target state="translated">구조체 또는 클래스 필드 '{0}'은(는) 이 코드 위치에서 액세스할 수 없습니다.</target>
        <note />
      </trans-unit>
      <trans-unit id="experimentalConstruct">
        <source>This construct is experimental</source>
        <target state="translated">이 구문은 실험적입니다.</target>
        <note />
      </trans-unit>
      <trans-unit id="noInvokeMethodsFound">
        <source>No Invoke methods found for delegate type</source>
        <target state="translated">대리자 형식에 대해 Invoke 메서드를 찾지 못했습니다.</target>
        <note />
      </trans-unit>
      <trans-unit id="moreThanOneInvokeMethodFound">
        <source>More than one Invoke method found for delegate type</source>
        <target state="translated">대리자 형식에 대해 둘 이상의 Invoke 메서드를 찾았습니다.</target>
        <note />
      </trans-unit>
      <trans-unit id="delegatesNotAllowedToHaveCurriedSignatures">
        <source>Delegates are not allowed to have curried signatures</source>
        <target state="translated">대리자는 커리된 시그니처를 가질 수 없습니다.</target>
        <note />
      </trans-unit>
      <trans-unit id="tlrUnexpectedTExpr">
        <source>Unexpected Expr.TyChoose</source>
        <target state="translated">예기치 않은 Expr.TyChoose입니다.</target>
        <note />
      </trans-unit>
      <trans-unit id="tlrLambdaLiftingOptimizationsNotApplied">
        <source>Note: Lambda-lifting optimizations have not been applied because of the use of this local constrained generic function as a first class value. Adding type constraints may resolve this condition.</source>
        <target state="translated">참고: 로컬 제약 조건이 있는 이 제네릭 함수를 첫 번째 클래스 값으로 사용했으므로 람다 리프팅 최적화가 적용되지 않았습니다. 형식 제약 조건을 추가하면 이 상황이 해결될 수 있습니다.</target>
        <note />
      </trans-unit>
      <trans-unit id="lexhlpIdentifiersContainingAtSymbolReserved">
        <source>Identifiers containing '@' are reserved for use in F# code generation</source>
        <target state="translated">'@'을 포함하는 식별자는 F# 코드 생성에 사용할 수 있도록 예약되었습니다.</target>
        <note />
      </trans-unit>
      <trans-unit id="lexhlpIdentifierReserved">
        <source>The identifier '{0}' is reserved for future use by F#</source>
        <target state="translated">'{0}' 식별자는 F#에서 나중에 사용할 수 있도록 예약되었습니다.</target>
        <note />
      </trans-unit>
      <trans-unit id="patcMissingVariable">
        <source>Missing variable '{0}'</source>
        <target state="translated">'{0}' 변수가 없습니다.</target>
        <note />
      </trans-unit>
      <trans-unit id="patcPartialActivePatternsGenerateOneResult">
        <source>Partial active patterns may only generate one result</source>
        <target state="translated">부분 활성 패턴은 하나의 결과만 생성할 수 있습니다.</target>
        <note />
      </trans-unit>
      <trans-unit id="impTypeRequiredUnavailable">
        <source>The type '{0}' is required here and is unavailable. You must add a reference to assembly '{1}'.</source>
        <target state="translated">{0}' 형식이 여기에 필요하지만 사용할 수 없습니다. '{1}' 어셈블리에 대한 참조를 추가해야 합니다.</target>
        <note />
      </trans-unit>
      <trans-unit id="impReferencedTypeCouldNotBeFoundInAssembly">
        <source>A reference to the type '{0}' in assembly '{1}' was found, but the type could not be found in that assembly</source>
        <target state="translated">{1}' 어셈블리에서 '{0}' 형식에 대한 참조를 찾았지만 이 어셈블리에서 해당 형식을 찾을 수 없습니다.</target>
        <note />
      </trans-unit>
      <trans-unit id="impNotEnoughTypeParamsInScopeWhileImporting">
        <source>Internal error or badly formed metadata: not enough type parameters were in scope while importing</source>
        <target state="translated">내부 오류 또는 잘못된 형식의 메타데이터: 가져오기 작업을 수행하는 동안 범위 내의 형식 매개 변수가 부족했습니다.</target>
        <note />
      </trans-unit>
      <trans-unit id="impReferenceToDllRequiredByAssembly">
        <source>A reference to the DLL {0} is required by assembly {1}. The imported type {2} is located in the first assembly and could not be resolved.</source>
        <target state="translated">{1} 어셈블리에 {0} DLL에 대한 참조가 필요합니다. 가져온 형식 {2}은(는) 첫 번째 어셈블리에 있으며 확인할 수 없습니다.</target>
        <note />
      </trans-unit>
      <trans-unit id="impImportedAssemblyUsesNotPublicType">
        <source>An imported assembly uses the type '{0}' but that type is not public</source>
        <target state="translated">가져온 어셈블리가 '{0}' 형식을 사용하지만 해당 형식이 public이 아닙니다.</target>
        <note />
      </trans-unit>
      <trans-unit id="optValueMarkedInlineButIncomplete">
        <source>The value '{0}' was marked inline but its implementation makes use of an internal or private function which is not sufficiently accessible</source>
        <target state="translated">값 '{0}'이(가) inline으로 표시되었지만 해당 구현이 충분히 액세스할 수 없는 내부 또는 개인 함수를 사용합니다.</target>
        <note />
      </trans-unit>
      <trans-unit id="optValueMarkedInlineButWasNotBoundInTheOptEnv">
        <source>The value '{0}' was marked inline but was not bound in the optimization environment</source>
        <target state="translated">값 '{0}'이(가) inline으로 표시되었지만 최적화 환경에 바인딩되지 않았습니다.</target>
        <note />
      </trans-unit>
      <trans-unit id="optLocalValueNotFoundDuringOptimization">
        <source>Local value {0} not found during optimization</source>
        <target state="translated">최적화하는 동안 로컬 값 {0}을(를) 찾을 수 없습니다.</target>
        <note />
      </trans-unit>
      <trans-unit id="optValueMarkedInlineHasUnexpectedValue">
        <source>A value marked as 'inline' has an unexpected value</source>
        <target state="translated">'inline'으로 표시된 값에 예기치 않은 값이 있습니다.</target>
        <note />
      </trans-unit>
      <trans-unit id="optValueMarkedInlineCouldNotBeInlined">
        <source>A value marked as 'inline' could not be inlined</source>
        <target state="translated">'inline'으로 표시된 값은 인라인할 수 없습니다.</target>
        <note />
      </trans-unit>
      <trans-unit id="optFailedToInlineValue">
        <source>Failed to inline the value '{0}' marked 'inline', perhaps because a recursive value was marked 'inline'</source>
        <target state="translated">'inline'으로 표시된 값 '{0}'을(를) 인라인하지 못했습니다. 재귀 값이 'inline'으로 표시된 것 같습니다.</target>
        <note />
      </trans-unit>
      <trans-unit id="optRecursiveValValue">
        <source>Recursive ValValue {0}</source>
        <target state="translated">재귀 ValValue {0}입니다.</target>
        <note />
      </trans-unit>
      <trans-unit id="lexfltIncorrentIndentationOfIn">
        <source>The indentation of this 'in' token is incorrect with respect to the corresponding 'let'</source>
        <target state="translated">이 'in' 토큰의 들여쓰기가 해당하는 'let'과 관련하여 올바르지 않습니다.</target>
        <note />
      </trans-unit>
      <trans-unit id="lexfltTokenIsOffsideOfContextStartedEarlier">
        <source>Possible incorrect indentation: this token is offside of context started at position {0}. Try indenting this token further or using standard formatting conventions.</source>
        <target state="translated">들여쓰기가 잘못되었을 수 있습니다. 이 토큰은 {0} 위치에서 시작된 컨텍스트를 벗어납니다. 이 토큰을 더 들여쓰거나 표준 서식 규칙을 사용하세요.</target>
        <note />
      </trans-unit>
      <trans-unit id="lexfltSeparatorTokensOfPatternMatchMisaligned">
        <source>The '|' tokens separating rules of this pattern match are misaligned by one column. Consider realigning your code or using further indentation.</source>
        <target state="translated">이 패턴 일치의 규칙을 구분하는 '|' 토큰의 한 열이 잘못 맞춤되어 있습니다. 코드를 다시 맞추거나 들여쓰기를 더 사용하세요.</target>
        <note />
      </trans-unit>
      <trans-unit id="nrInvalidModuleExprType">
        <source>Invalid module/expression/type</source>
        <target state="translated">모듈/식/형식이 잘못되었습니다.</target>
        <note />
      </trans-unit>
      <trans-unit id="nrTypeInstantiationNeededToDisambiguateTypesWithSameName">
        <source>Multiple types exist called '{0}', taking different numbers of generic parameters. Provide a type instantiation to disambiguate the type resolution, e.g. '{1}'.</source>
        <target state="translated">{0}'(이)라는 형식이 여러 개 있으며 이러한 형식에 서로 다른 수의 제네릭 매개 변수가 사용되고 있습니다. 형식 확인을 구분하기 위한 형식 인스턴스를 제공하십시오(예: '{1}').</target>
        <note />
      </trans-unit>
      <trans-unit id="nrTypeInstantiationIsMissingAndCouldNotBeInferred">
        <source>The instantiation of the generic type '{0}' is missing and can't be inferred from the arguments or return type of this member. Consider providing a type instantiation when accessing this type, e.g. '{1}'.</source>
        <target state="translated">제네릭 형식 '{0}'의 인스턴스가 없으며 이 멤버의 반환 형식 또는 인수로부터 해당 인스턴스를 유추할 수 없습니다. 이 형식에 액세스할 때 형식 인스턴스를 제공하십시오(예: '{1}').</target>
        <note />
      </trans-unit>
      <trans-unit id="nrGlobalUsedOnlyAsFirstName">
        <source>'global' may only be used as the first name in a qualified path</source>
        <target state="translated">'global'은 정규화된 경로에서 첫 번째 이름으로만 사용할 수 있습니다.</target>
        <note />
      </trans-unit>
      <trans-unit id="nrIsNotConstructorOrLiteral">
        <source>This is not a constructor or literal, or a constructor is being used incorrectly</source>
        <target state="translated">생성자 또는 리터럴이 아니거나 생성자가 잘못된 방식으로 사용되고 있습니다.</target>
        <note />
      </trans-unit>
      <trans-unit id="nrUnexpectedEmptyLongId">
        <source>Unexpected empty long identifier</source>
        <target state="translated">예기치 않은 빈 긴 식별자입니다.</target>
        <note />
      </trans-unit>
      <trans-unit id="nrRecordDoesNotContainSuchLabel">
        <source>The record type '{0}' does not contain a label '{1}'.</source>
        <target state="translated">레코드 종류 '{0}'에 '{1}' 레이블이 포함되어 있지 않습니다.</target>
        <note />
      </trans-unit>
      <trans-unit id="nrInvalidFieldLabel">
        <source>Invalid field label</source>
        <target state="translated">필드 레이블이 잘못되었습니다.</target>
        <note />
      </trans-unit>
      <trans-unit id="nrInvalidExpression">
        <source>Invalid expression '{0}'</source>
        <target state="translated">'{0}' 식이 잘못되었습니다.</target>
        <note />
      </trans-unit>
      <trans-unit id="nrNoConstructorsAvailableForType">
        <source>No constructors are available for the type '{0}'</source>
        <target state="translated">'{0}' 형식에 대해 사용할 수 있는 생성자가 없습니다.</target>
        <note />
      </trans-unit>
      <trans-unit id="nrUnionTypeNeedsQualifiedAccess">
        <source>The union type for union case '{0}' was defined with the RequireQualifiedAccessAttribute. Include the name of the union type ('{1}') in the name you are using.</source>
        <target state="translated">공용 구조체 케이스 '{0}'에 대한 공용 구조체 형식은 RequireQualifiedAccessAttribute로 정의됩니다. 사용 중인 이름에 공용 구조체 형식('{1}') 이름을 포함하세요.</target>
        <note />
      </trans-unit>
      <trans-unit id="nrRecordTypeNeedsQualifiedAccess">
        <source>The record type for the record field '{0}' was defined with the RequireQualifiedAccessAttribute. Include the name of the record type ('{1}') in the name you are using.</source>
        <target state="translated">레코드 필드 '{0}'에 대한 레코드 타입은 RequireQualifiedAccessAttribute로 정의됩니다. 사용 중인 이름에 레코드 타입('{1}') 이름을 포함하세요.</target>
        <note />
      </trans-unit>
      <trans-unit id="ilwriteErrorCreatingPdb">
        <source>Unexpected error creating debug information file '{0}'</source>
        <target state="translated">디버그 정보 파일 '{0}'을(를) 만드는 동안 예기치 않은 오류가 발생했습니다.</target>
        <note />
      </trans-unit>
      <trans-unit id="lexOutsideIntegerRange">
        <source>This number is outside the allowable range for this integer type</source>
        <target state="translated">이 숫자는 이 정수 형식에 대해 허용 가능한 범위를 벗어납니다.</target>
        <note />
      </trans-unit>
      <trans-unit id="lexCharNotAllowedInOperatorNames">
        <source>'{0}' is not permitted as a character in operator names and is reserved for future use</source>
        <target state="translated">'{0}'은(는) 연산자 이름에서 허용되는 문자가 아니며 나중에 사용할 수 있도록 예약되었습니다.</target>
        <note />
      </trans-unit>
      <trans-unit id="lexUnexpectedChar">
        <source>Unexpected character '{0}'</source>
        <target state="translated">예기치 않은 '{0}' 문자입니다.</target>
        <note />
      </trans-unit>
      <trans-unit id="lexByteArrayCannotEncode">
        <source>This byte array literal contains characters that do not encode as a single byte</source>
        <target state="translated">이 바이트 배열 리터럴에는 단일 바이트로 인코딩되지 않는 문자가 포함되어 있습니다.</target>
        <note />
      </trans-unit>
      <trans-unit id="lexIdentEndInMarkReserved">
        <source>Identifiers followed by '{0}' are reserved for future use</source>
        <target state="translated">식별자 다음에 '{0}'이(가) 있는 형식은 나중에 사용할 수 있도록 예약되었습니다.</target>
        <note />
      </trans-unit>
      <trans-unit id="lexOutsideEightBitSigned">
        <source>This number is outside the allowable range for 8-bit signed integers</source>
        <target state="translated">이 숫자는 부호 있는 8비트 정수에 대해 허용 가능한 범위를 벗어납니다.</target>
        <note />
      </trans-unit>
      <trans-unit id="lexOutsideEightBitSignedHex">
        <source>This number is outside the allowable range for hexadecimal 8-bit signed integers</source>
        <target state="translated">이 숫자는 부호 있는 16진수 8비트 정수에 대해 허용 가능한 범위를 벗어납니다.</target>
        <note />
      </trans-unit>
      <trans-unit id="lexOutsideEightBitUnsigned">
        <source>This number is outside the allowable range for 8-bit unsigned integers</source>
        <target state="translated">이 숫자는 부호 없는 8비트 정수에 대해 허용 가능한 범위를 벗어납니다.</target>
        <note />
      </trans-unit>
      <trans-unit id="lexOutsideSixteenBitSigned">
        <source>This number is outside the allowable range for 16-bit signed integers</source>
        <target state="translated">이 숫자는 부호 있는 16비트 정수에 대해 허용 가능한 범위를 벗어납니다.</target>
        <note />
      </trans-unit>
      <trans-unit id="lexOutsideSixteenBitUnsigned">
        <source>This number is outside the allowable range for 16-bit unsigned integers</source>
        <target state="translated">이 숫자는 부호 없는 16비트 정수에 대해 허용 가능한 범위를 벗어납니다.</target>
        <note />
      </trans-unit>
      <trans-unit id="lexOutsideThirtyTwoBitSigned">
        <source>This number is outside the allowable range for 32-bit signed integers</source>
        <target state="translated">이 숫자는 부호 있는 32비트 정수에 대해 허용 가능한 범위를 벗어납니다.</target>
        <note />
      </trans-unit>
      <trans-unit id="lexOutsideThirtyTwoBitUnsigned">
        <source>This number is outside the allowable range for 32-bit unsigned integers</source>
        <target state="translated">이 숫자는 부호 없는 32비트 정수에 대해 허용 가능한 범위를 벗어납니다.</target>
        <note />
      </trans-unit>
      <trans-unit id="lexOutsideSixtyFourBitSigned">
        <source>This number is outside the allowable range for 64-bit signed integers</source>
        <target state="translated">이 숫자는 부호 있는 64비트 정수에 대해 허용 가능한 범위를 벗어납니다.</target>
        <note />
      </trans-unit>
      <trans-unit id="lexOutsideSixtyFourBitUnsigned">
        <source>This number is outside the allowable range for 64-bit unsigned integers</source>
        <target state="translated">이 숫자는 부호 없는 64비트 정수에 대해 허용 가능한 범위를 벗어납니다.</target>
        <note />
      </trans-unit>
      <trans-unit id="lexOutsideNativeSigned">
        <source>This number is outside the allowable range for signed native integers</source>
        <target state="translated">이 숫자는 부호 있는 원시 정수에 대해 허용 가능한 범위를 벗어납니다.</target>
        <note />
      </trans-unit>
      <trans-unit id="lexOutsideNativeUnsigned">
        <source>This number is outside the allowable range for unsigned native integers</source>
        <target state="translated">이 숫자는 부호 없는 원시 정수에 대해 허용 가능한 범위를 벗어납니다.</target>
        <note />
      </trans-unit>
      <trans-unit id="lexInvalidFloat">
        <source>Invalid floating point number</source>
        <target state="translated">부동 소수점 수가 잘못되었습니다.</target>
        <note />
      </trans-unit>
      <trans-unit id="lexOusideDecimal">
        <source>This number is outside the allowable range for decimal literals</source>
        <target state="translated">이 숫자는 10진 리터럴에 대해 허용 가능한 범위를 벗어납니다.</target>
        <note />
      </trans-unit>
      <trans-unit id="lexOusideThirtyTwoBitFloat">
        <source>This number is outside the allowable range for 32-bit floats</source>
        <target state="translated">이 숫자는 32비트 부동 수에 대해 허용 가능한 범위를 벗어납니다.</target>
        <note />
      </trans-unit>
      <trans-unit id="lexInvalidNumericLiteral">
        <source>This is not a valid numeric literal. Valid numeric literals include 1, 0x1, 0b0001 (int), 1u (uint32), 1L (int64), 1UL (uint64), 1s (int16), 1y (sbyte), 1uy (byte), 1.0 (float), 1.0f (float32), 1.0m (decimal), 1I (BigInteger).</source>
        <target state="translated">유효한 숫자 리터럴이 아닙니다. 유효한 숫자 리터럴로는 1, 0x1, 0b0001(int), 1u(uint32), 1L(int64), 1UL(uint64), 1s(int16), 1y(sbyte), 1uy(byte), 1.0(float), 1.0f(float32), 1.0m(decimal), 1I(BigInteger) 등이 있습니다.</target>
        <note />
      </trans-unit>
      <trans-unit id="lexInvalidByteLiteral">
        <source>This is not a valid byte literal</source>
        <target state="translated">올바른 바이트 리터럴이 아닙니다.</target>
        <note />
      </trans-unit>
      <trans-unit id="lexInvalidCharLiteral">
        <source>This is not a valid character literal</source>
        <target state="translated">올바른 문자 리터럴이 아닙니다.</target>
        <note />
      </trans-unit>
      <trans-unit id="lexThisUnicodeOnlyInStringLiterals">
        <source>This Unicode encoding is only valid in string literals</source>
        <target state="translated">이 유니코드 인코딩은 문자열 리터럴에서만 올바릅니다.</target>
        <note />
      </trans-unit>
      <trans-unit id="lexTokenReserved">
        <source>This token is reserved for future use</source>
        <target state="translated">이 토큰은 나중에 사용할 수 있도록 예약되었습니다.</target>
        <note />
      </trans-unit>
      <trans-unit id="lexTabsNotAllowed">
        <source>TABs are not allowed in F# code unless the #indent \"off\" option is used</source>
        <target state="translated">#indent \"off\" 옵션을 사용하지 않는 한 TAB은 F# 코드에서 허용되지 않습니다.</target>
        <note />
      </trans-unit>
      <trans-unit id="lexInvalidLineNumber">
        <source>Invalid line number: '{0}'</source>
        <target state="translated">줄 번호가 잘못되었습니다. '{0}'</target>
        <note />
      </trans-unit>
      <trans-unit id="lexHashIfMustBeFirst">
        <source>#if directive must appear as the first non-whitespace character on a line</source>
        <target state="translated">#if 지시문은 줄에서 공백이 아닌 첫 번째 문자로 나타나야 합니다.</target>
        <note />
      </trans-unit>
      <trans-unit id="lexHashElseNoMatchingIf">
        <source>#else has no matching #if</source>
        <target state="translated">#else와 짝이 맞는 #if가 없습니다.</target>
        <note />
      </trans-unit>
      <trans-unit id="lexHashEndifRequiredForElse">
        <source>#endif required for #else</source>
        <target state="translated">#endif에 #else가 필요합니다.</target>
        <note />
      </trans-unit>
      <trans-unit id="lexHashElseMustBeFirst">
        <source>#else directive must appear as the first non-whitespace character on a line</source>
        <target state="translated">#else 지시문은 줄에서 공백이 아닌 첫 번째 문자로 나타나야 합니다.</target>
        <note />
      </trans-unit>
      <trans-unit id="lexHashEndingNoMatchingIf">
        <source>#endif has no matching #if</source>
        <target state="translated">#endif와 짝이 맞는 #if가 없습니다.</target>
        <note />
      </trans-unit>
      <trans-unit id="lexHashEndifMustBeFirst">
        <source>#endif directive must appear as the first non-whitespace character on a line</source>
        <target state="translated">#endif 지시문은 줄에서 공백이 아닌 첫 번째 문자로 나타나야 합니다.</target>
        <note />
      </trans-unit>
      <trans-unit id="lexHashIfMustHaveIdent">
        <source>#if directive should be immediately followed by an identifier</source>
        <target state="translated">#if 바로 다음에는 식별자가 있어야 합니다.</target>
        <note />
      </trans-unit>
      <trans-unit id="lexWrongNestedHashEndif">
        <source>Syntax error. Wrong nested #endif, unexpected tokens before it.</source>
        <target state="translated">구문 오류입니다. 잘못된 중첩 #endif가 있으며 이 앞에 예기치 않은 토큰이 있습니다.</target>
        <note />
      </trans-unit>
      <trans-unit id="lexHashBangMustBeFirstInFile">
        <source>#! may only appear as the first line at the start of a file.</source>
        <target state="translated">#!는 파일 시작의 첫 번째 줄에만 나타날 수 있습니다.</target>
        <note />
      </trans-unit>
      <trans-unit id="pplexExpectedSingleLineComment">
        <source>Expected single line comment or end of line</source>
        <target state="translated">한 줄로 된 주석이나 줄 끝이 필요합니다.</target>
        <note />
      </trans-unit>
      <trans-unit id="memberOperatorDefinitionWithNoArguments">
        <source>Infix operator member '{0}' has no arguments. Expected a tuple of 2 arguments, e.g. static member (+) (x,y) = ...</source>
        <target state="translated">중위 연산자 멤버 '{0}'에 인수가 없습니다. 2개 인수의 튜플이 필요합니다(예: 정적 멤버 (+) (x,y) = ...).</target>
        <note />
      </trans-unit>
      <trans-unit id="memberOperatorDefinitionWithNonPairArgument">
        <source>Infix operator member '{0}' has {1} initial argument(s). Expected a tuple of 2 arguments, e.g. static member (+) (x,y) = ...</source>
        <target state="translated">중위 연산자 멤버 '{0}'에 {1}개의 초기 인수가 있습니다. 2개 인수의 튜플이 필요합니다(예: 정적 멤버 (+) (x,y) = ...).</target>
        <note />
      </trans-unit>
      <trans-unit id="memberOperatorDefinitionWithCurriedArguments">
        <source>Infix operator member '{0}' has extra curried arguments. Expected a tuple of 2 arguments, e.g. static member (+) (x,y) = ...</source>
        <target state="translated">중위 연산자 멤버 '{0}'에 커리된 추가 인수가 있습니다. 2개 인수의 튜플이 필요합니다(예: 정적 멤버 (+) (x,y) = ...).</target>
        <note />
      </trans-unit>
      <trans-unit id="tcFSharpCoreRequiresExplicit">
        <source>All record, union and struct types in FSharp.Core.dll must be explicitly labelled with 'StructuralComparison' or 'NoComparison'</source>
        <target state="translated">FSharp.Core.dll의 레코드, 공용 구조체 및 구조체 형식에는 'StructuralComparison' 또는 'NoComparison'을 사용하여 명시적으로 레이블을 지정해야 합니다.</target>
        <note />
      </trans-unit>
      <trans-unit id="tcStructuralComparisonNotSatisfied1">
        <source>The struct, record or union type '{0}' has the 'StructuralComparison' attribute but the type parameter '{1}' does not satisfy the 'comparison' constraint. Consider adding the 'comparison' constraint to the type parameter</source>
        <target state="translated">구조체, 레코드 또는 공용 구조체 형식 '{0}'에 'StructuralComparison' 특성이 있지만 형식 매개 변수 '{1}'이(가) 'comparison' 제약 조건을 만족하지 않습니다. 형식 매개 변수에 'comparison' 제약 조건을 추가하세요.</target>
        <note />
      </trans-unit>
      <trans-unit id="tcStructuralComparisonNotSatisfied2">
        <source>The struct, record or union type '{0}' has the 'StructuralComparison' attribute but the component type '{1}' does not satisfy the 'comparison' constraint</source>
        <target state="translated">구조체, 레코드 또는 공용 구조체 형식 '{0}'에 'StructuralComparison' 특성이 있지만 구성 요소 형식 '{1}'이(가) 'comparison' 제약 조건을 만족하지 않습니다.</target>
        <note />
      </trans-unit>
      <trans-unit id="tcNoComparisonNeeded1">
        <source>The struct, record or union type '{0}' is not structurally comparable because the type parameter {1} does not satisfy the 'comparison' constraint. Consider adding the 'NoComparison' attribute to the type '{2}' to clarify that the type is not comparable</source>
        <target state="translated">형식 매개 변수 {1}이(가) 'comparison' 제약 조건을 만족하지 않으므로 구조체, 레코드 또는 공용 구조체 형식 '{0}'을(를) 구조적으로 비교할 수 없습니다. '{2}' 형식에 'NoComparison' 특성을 추가하여 해당 형식을 비교할 수 없음을 명확히 하세요.</target>
        <note />
      </trans-unit>
      <trans-unit id="tcNoComparisonNeeded2">
        <source>The struct, record or union type '{0}' is not structurally comparable because the type '{1}' does not satisfy the 'comparison' constraint. Consider adding the 'NoComparison' attribute to the type '{2}' to clarify that the type is not comparable</source>
        <target state="translated">{1}' 형식이 'comparison' 제약 조건을 만족하지 않으므로 구조체, 레코드 또는 공용 구조체 형식 '{0}'을(를) 구조적으로 비교할 수 없습니다. '{2}' 형식에 'NoComparison' 특성을 추가하여 해당 형식을 비교할 수 없음을 명확히 하세요.</target>
        <note />
      </trans-unit>
      <trans-unit id="tcNoEqualityNeeded1">
        <source>The struct, record or union type '{0}' does not support structural equality because the type parameter {1} does not satisfy the 'equality' constraint. Consider adding the 'NoEquality' attribute to the type '{2}' to clarify that the type does not support structural equality</source>
        <target state="translated">형식 매개 변수 {1}이(가) 'equality' 제약 조건을 만족하지 않으므로 구조체, 레코드 또는 공용 구조체 형식 '{0}'이(가) 구조적 같음을 지원하지 않습니다. '{2}' 형식에 'NoEquality' 특성을 추가하여 해당 형식이 구조적 같음을 지원하지 않음을 명확히 하세요.</target>
        <note />
      </trans-unit>
      <trans-unit id="tcNoEqualityNeeded2">
        <source>The struct, record or union type '{0}' does not support structural equality because the type '{1}' does not satisfy the 'equality' constraint. Consider adding the 'NoEquality' attribute to the type '{2}' to clarify that the type does not support structural equality</source>
        <target state="translated">{1}' 형식이 'equality' 제약 조건을 만족하지 않으므로 구조체, 레코드 또는 공용 구조체 형식 '{0}'이(가) 구조적 같음을 지원하지 않습니다. '{2}' 형식에 'NoEquality' 특성을 추가하여 해당 형식이 구조적 같음을 지원하지 않음을 명확히 하세요.</target>
        <note />
      </trans-unit>
      <trans-unit id="tcStructuralEqualityNotSatisfied1">
        <source>The struct, record or union type '{0}' has the 'StructuralEquality' attribute but the type parameter '{1}' does not satisfy the 'equality' constraint. Consider adding the 'equality' constraint to the type parameter</source>
        <target state="translated">구조체, 레코드 또는 공용 구조체 형식 '{0}'에 'StructuralEquality' 특성이 있지만 형식 매개 변수 '{1}'이(가) 'equality' 제약 조건을 만족하지 않습니다. 형식 매개 변수에 'equality' 제약 조건을 추가하세요.</target>
        <note />
      </trans-unit>
      <trans-unit id="tcStructuralEqualityNotSatisfied2">
        <source>The struct, record or union type '{0}' has the 'StructuralEquality' attribute but the component type '{1}' does not satisfy the 'equality' constraint</source>
        <target state="translated">구조체, 레코드 또는 공용 구조체 형식 '{0}'에 'StructuralEquality' 특성이 있지만 구성 요소 형식 '{1}'이(가) 'equality' 제약 조건을 만족하지 않습니다.</target>
        <note />
      </trans-unit>
      <trans-unit id="tcStructsMustDeclareTypesOfImplicitCtorArgsExplicitly">
        <source>Each argument of the primary constructor for a struct must be given a type, for example 'type S(x1:int, x2: int) = ...'. These arguments determine the fields of the struct.</source>
        <target state="translated">구조체의 주 생성자에 대한 각 인수에는 형식을 지정해야 합니다(예: 'type S(x1:int, x2: int) = ...'). 이러한 인수는 구조체의 필드를 결정합니다.</target>
        <note />
      </trans-unit>
      <trans-unit id="chkUnusedValue">
        <source>The value '{0}' is unused</source>
        <target state="translated">값 '{0}'을(를) 사용하지 않습니다.</target>
        <note />
      </trans-unit>
      <trans-unit id="chkUnusedThisVariable">
        <source>The recursive object reference '{0}' is unused. The presence of a recursive object reference adds runtime initialization checks to members in this and derived types. Consider removing this recursive object reference.</source>
        <target state="translated">재귀적 개체 참조 '{0}'을(를) 사용하지 않습니다. 재귀적 개체 참조가 있으면 이 형식 및 파생 형식의 멤버에 대한 런타임 초기화 검사가 추가됩니다. 이 재귀적 개체 참조를 제거하세요.</target>
        <note />
      </trans-unit>
      <trans-unit id="parsGetterAtMostOneArgument">
        <source>A getter property may have at most one argument group</source>
        <target state="translated">getter 속성에는 인수 그룹이 최대 하나만 있을 수 있습니다.</target>
        <note />
      </trans-unit>
      <trans-unit id="parsSetterAtMostTwoArguments">
        <source>A setter property may have at most two argument groups</source>
        <target state="translated">setter 속성에는 최대 2개의 인수 그룹이 있을 수 있습니다.</target>
        <note />
      </trans-unit>
      <trans-unit id="parsInvalidProperty">
        <source>Invalid property getter or setter</source>
        <target state="translated">속성 getter 또는 setter가 잘못되었습니다.</target>
        <note />
      </trans-unit>
      <trans-unit id="parsIndexerPropertyRequiresAtLeastOneArgument">
        <source>An indexer property must be given at least one argument</source>
        <target state="translated">인덱서 속성에는 하나 이상의 인수가 지정되어야 합니다.</target>
        <note />
      </trans-unit>
      <trans-unit id="tastInvalidAddressOfMutableAcrossAssemblyBoundary">
        <source>This operation accesses a mutable top-level value defined in another assembly in an unsupported way. The value cannot be accessed through its address. Consider copying the expression to a mutable local, e.g. 'let mutable x = ...', and if necessary assigning the value back after the completion of the operation</source>
        <target state="translated">이 작업은 다른 어셈블리에 정의된 변경할 수 있는 최상위 값에 지원되지 않는 방식으로 액세스합니다. 이 값은 해당 주소를 통해 액세스할 수 없습니다. 식을 변경할 수 있는 로컬 변수로 복사하고(예: 'let mutable x = ...') 필요한 경우 작업이 완료된 후에 값을 다시 할당하세요.</target>
        <note />
      </trans-unit>
      <trans-unit id="parsNonAdjacentTypars">
        <source>Type parameters must be placed directly adjacent to the type name, e.g. \"type C&lt;'T&gt;\", not     type \"C   &lt;'T&gt;\"</source>
        <target state="translated">형식 매개 변수는 형식 이름 바로 옆에 배치해야 합니다(예: type \"C   &lt;'T&gt;\"가 아니라 \"type C&lt;'T&gt;\").</target>
        <note />
      </trans-unit>
      <trans-unit id="parsNonAdjacentTyargs">
        <source>Type arguments must be placed directly adjacent to the type name, e.g. \"C&lt;'T&gt;\", not \"C  &lt;'T&gt;\"</source>
        <target state="translated">형식 인수는 형식 이름 바로 옆에 배치해야 합니다(예: \"C  &lt;'T&gt;\"가 아니라 \"C&lt;'T&gt;\").</target>
        <note />
      </trans-unit>
      <trans-unit id="parsNonAtomicType">
        <source>The use of the type syntax 'int C' and 'C  &lt;int&gt;' is not permitted here. Consider adjusting this type to be written in the form 'C&lt;int&gt;'</source>
        <target state="translated">형식 구문 'int C' 및 'C  &lt;int&gt;'는 여기에 허용되지 않습니다. 이 형식이 'C&lt;int&gt;' 형식으로 작성되도록 조정하세요.</target>
        <note />
      </trans-unit>
      <trans-unit id="tastUndefinedItemRefModuleNamespace">
        <source>The module/namespace '{0}' from compilation unit '{1}' did not contain the module/namespace '{2}'</source>
        <target state="translated">컴파일 단위 '{1}'의 '{0}' 모듈/네임스페이스에 '{2}' 모듈/네임스페이스가 없습니다.</target>
        <note />
      </trans-unit>
      <trans-unit id="tastUndefinedItemRefVal">
        <source>The module/namespace '{0}' from compilation unit '{1}' did not contain the val '{2}'</source>
        <target state="translated">컴파일 단위 '{1}'의 '{0}' 모듈/네임스페이스에 val '{2}'이(가) 없습니다.</target>
        <note />
      </trans-unit>
      <trans-unit id="tastUndefinedItemRefModuleNamespaceType">
        <source>The module/namespace '{0}' from compilation unit '{1}' did not contain the namespace, module or type '{2}'</source>
        <target state="translated">컴파일 단위 '{1}'의 '{0}' 모듈/네임스페이스에 '{2}' 네임스페이스, 모듈 또는 형식이 없습니다.</target>
        <note />
      </trans-unit>
      <trans-unit id="tcInvalidUseNullAsTrueValue">
        <source>The 'UseNullAsTrueValue' attribute flag may only be used with union types that have one nullary case and at least one non-nullary case</source>
        <target state="translated">'UseNullAsTrueValue' 특성 플래그는 하나의 nullary 케이스와 하나 이상의 nullary가 아닌 케이스를 포함하는 공용 구조체 형식에만 사용할 수 있습니다.</target>
        <note />
      </trans-unit>
      <trans-unit id="tcParameterInferredByref">
        <source>The parameter '{0}' was inferred to have byref type. Parameters of byref type must be given an explicit type annotation, e.g. 'x1: byref&lt;int&gt;'. When used, a byref parameter is implicitly dereferenced.</source>
        <target state="translated">'{0}' 매개 변수가 byref 형식으로 유추되었습니다. byref 형식의 매개 변수에는 명시적인 형식 주석(예: 'x1: byref&lt;int&gt;')이 지정되어야 합니다. byref 매개 변수는 사용될 경우 암시적으로 역참조됩니다.</target>
        <note />
      </trans-unit>
      <trans-unit id="tcNonUniformMemberUse">
        <source>The generic member '{0}' has been used at a non-uniform instantiation prior to this program point. Consider reordering the members so this member occurs first. Alternatively, specify the full type of the member explicitly, including argument types, return type and any additional generic parameters and constraints.</source>
        <target state="translated">제네릭 멤버 '{0}'이(가) 이 프로그램 지점 전의 비균일 인스턴스화에 사용되었습니다. 이 멤버가 처음에 오도록 멤버들을 다시 정렬해 보세요. 또는, 인수 형식, 반환 형식 및 추가 제네릭 매개 변수와 제약 조건을 포함한 멤버의 전체 형식을 명시적으로 지정하세요.</target>
        <note />
      </trans-unit>
      <trans-unit id="tcAttribArgsDiffer">
        <source>The attribute '{0}' appears in both the implementation and the signature, but the attribute arguments differ. Only the attribute from the signature will be included in the compiled code.</source>
        <target state="translated">'{0}' 특성이 구현과 시그니처 모두에 나타나지만 특성 인수가 다릅니다. 컴파일된 코드에는 시그니처에 있는 특성만 포함됩니다.</target>
        <note />
      </trans-unit>
      <trans-unit id="tcCannotCallAbstractBaseMember">
        <source>Cannot call an abstract base member: '{0}'</source>
        <target state="translated">추상 기본 멤버를 호출할 수 없습니다. '{0}'</target>
        <note />
      </trans-unit>
      <trans-unit id="typrelCannotResolveAmbiguityInUnmanaged">
        <source>Could not resolve the ambiguity in the use of a generic construct with an 'unmanaged' constraint at or near this position</source>
        <target state="translated">이 위치 또는 이 위치 근처에서 'unmanaged' 제약 조건을 사용하여 제네릭 구문 사용의 모호성을 해결할 수 없습니다.</target>
        <note />
      </trans-unit>
      <trans-unit id="mlCompatMessage">
        <source>This construct is for ML compatibility. {0}. You can disable this warning by using '--mlcompatibility' or '--nowarn:62'.</source>
        <target state="translated">이 구문은 ML 호환성을 위해 사용됩니다. {0}. 이 경고가 나타나지 않게 하려면 '--mlcompatibility' 또는 '--nowarn:62'를 사용합니다.</target>
        <note />
      </trans-unit>
      <trans-unit id="ilFieldDoesNotHaveValidOffsetForStructureLayout">
        <source>The type '{0}' has been marked as having an Explicit layout, but the field '{1}' has not been marked with the 'FieldOffset' attribute</source>
        <target state="translated">{0}' 형식이 명시적 레이아웃을 포함한다고 표시되어 있지만 '{1}' 필드가 'FieldOffset' 특성으로 표시되어 있지 않습니다.</target>
        <note />
      </trans-unit>
      <trans-unit id="tcInterfacesShouldUseInheritNotInterface">
        <source>Interfaces inherited by other interfaces should be declared using 'inherit ...' instead of 'interface ...'</source>
        <target state="translated">다른 인터페이스에서 상속된 인터페이스는 'interface ...' 대신 'inherit ...'를 사용하여 선언해야 합니다.</target>
        <note />
      </trans-unit>
      <trans-unit id="parsInvalidPrefixOperator">
        <source>Invalid prefix operator</source>
        <target state="translated">잘못된 전위 연산자</target>
        <note />
      </trans-unit>
      <trans-unit id="parsInvalidPrefixOperatorDefinition">
        <source>Invalid operator definition. Prefix operator definitions must use a valid prefix operator name.</source>
        <target state="translated">잘못된 연산자 정의입니다. 전위 연산자 정의에서는 유효한 전위 연산자 이름을 사용해야 합니다.</target>
        <note />
      </trans-unit>
      <trans-unit id="buildCompilingExtensionIsForML">
        <source>The file extensions '.ml' and '.mli' are for ML compatibility</source>
        <target state="translated">파일 확장명 '.ml' 및 '.mli'는 ML 호환성을 위한 것입니다.</target>
        <note />
      </trans-unit>
      <trans-unit id="lexIndentOffForML">
        <source>Consider using a file with extension '.ml' or '.mli' instead</source>
        <target state="translated">대신 확장명이 '.ml' 또는 '.mli'인 파일을 사용해 보세요.</target>
        <note />
      </trans-unit>
      <trans-unit id="activePatternIdentIsNotFunctionTyped">
        <source>Active pattern '{0}' is not a function</source>
        <target state="translated">활성 패턴 '{0}'이(가) 함수가 아닙니다.</target>
        <note />
      </trans-unit>
      <trans-unit id="activePatternChoiceHasFreeTypars">
        <source>Active pattern '{0}' has a result type containing type variables that are not determined by the input. The common cause is a when a result case is not mentioned, e.g. 'let (|A|B|) (x:int) = A x'. This can be fixed with a type constraint, e.g. 'let (|A|B|) (x:int) : Choice&lt;int,unit&gt; = A x'</source>
        <target state="translated">활성 패턴 '{0}'에 입력으로 확인되지 않는 형식 변수가 포함된 결과 형식이 있습니다. 이는 일반적으로 결과 케이스가 지정되지 않은 경우 발생합니다(예 'let (|A|B|) (x:int) = A x'). 이 문제는 형식 제약 조건을 지정하여 해결할 수 있습니다(예: 'let (|A|B|) (x:int) : Choice&lt;int,unit&gt; = A x').</target>
        <note />
      </trans-unit>
      <trans-unit id="ilFieldHasOffsetForSequentialLayout">
        <source>The FieldOffset attribute can only be placed on members of types marked with the StructLayout(LayoutKind.Explicit)</source>
        <target state="translated">FieldOffset 특성은 StructLayout(LayoutKind.Explicit)으로 표시된 형식의 멤버에만 배치할 수 있습니다.</target>
        <note />
      </trans-unit>
      <trans-unit id="tcOptionalArgsMustComeAfterNonOptionalArgs">
        <source>Optional arguments must come at the end of the argument list, after any non-optional arguments</source>
        <target state="translated">선택적 인수는 비선택적 인수 다음의 인수 목록 끝에 와야 합니다.</target>
        <note />
      </trans-unit>
      <trans-unit id="tcConditionalAttributeUsage">
        <source>Attribute 'System.Diagnostics.ConditionalAttribute' is only valid on methods or attribute classes</source>
        <target state="translated">'System.Diagnostics.ConditionalAttribute' 특성은 메서드 또는 특성 클래스에만 사용할 수 있습니다.</target>
        <note />
      </trans-unit>
      <trans-unit id="tcMemberOperatorDefinitionInExtrinsic">
        <source>Extension members cannot provide operator overloads.  Consider defining the operator as part of the type definition instead.</source>
        <target state="translated">확장 멤버가 연산자 오버로드를 제공할 수 없습니다.  대신 연산자를 형식 정의의 일부분으로 정의하세요.</target>
        <note />
      </trans-unit>
      <trans-unit id="ilwriteMDBFileNameCannotBeChangedWarning">
        <source>The name of the MDB file must be &lt;assembly-file-name&gt;.mdb. The --pdb option will be ignored.</source>
        <target state="translated">MDB 파일의 이름은 &lt;어셈블리 파일 이름&gt;.mdb여야 합니다. --pdb 옵션은 무시됩니다.</target>
        <note />
      </trans-unit>
      <trans-unit id="ilwriteMDBMemberMissing">
        <source>MDB generation failed. Could not find compatible member {0}</source>
        <target state="translated">MDB를 생성하지 못했습니다. 호환 멤버 {0}을(를) 찾을 수 없습니다.</target>
        <note />
      </trans-unit>
      <trans-unit id="ilwriteErrorCreatingMdb">
        <source>Cannot generate MDB debug information. Failed to load the 'MonoSymbolWriter' type from the 'Mono.CompilerServices.SymbolWriter.dll' assembly.</source>
        <target state="translated">MDB 디버그 정보를 생성할 수 없습니다. 'Mono.CompilerServices.SymbolWriter.dll' 어셈블리에서 'MonoSymbolWriter' 형식을 로드하지 못했습니다.</target>
        <note />
      </trans-unit>
      <trans-unit id="tcUnionCaseNameConflictsWithGeneratedType">
        <source>The union case named '{0}' conflicts with the generated type '{1}'</source>
        <target state="translated">이름이 '{0}'인 공용 구조체가 생성된 형식 '{1}'과(와) 충돌합니다.</target>
        <note />
      </trans-unit>
      <trans-unit id="chkNoReflectedDefinitionOnStructMember">
        <source>ReflectedDefinitionAttribute may not be applied to an instance member on a struct type, because the instance member takes an implicit 'this' byref parameter</source>
        <target state="translated">ReflectedDefinitionAttribute를 구조체 형식 인스턴스 멤버에 적용할 수 없습니다. 해당 인스턴스 멤버가 암시적 'this' byref 매개 변수를 사용합니다.</target>
        <note />
      </trans-unit>
      <trans-unit id="tcDllImportNotAllowed">
        <source>DLLImport bindings must be static members in a class or function definitions in a module</source>
        <target state="translated">DLLImport 바인딩은 모듈의 클래스 또는 함수 정의에서 정적 멤버여야 합니다.</target>
        <note />
      </trans-unit>
      <trans-unit id="buildExplicitCoreLibRequiresNoFramework">
        <source>When mscorlib.dll or FSharp.Core.dll is explicitly referenced the {0} option must also be passed</source>
        <target state="translated">mscorlib.dll 또는 FSharp.Core.dll이 명시적으로 참조될 경우 {0} 옵션도 전달해야 합니다.</target>
        <note />
      </trans-unit>
      <trans-unit id="buildExpectedSigdataFile">
        <source>FSharp.Core.sigdata not found alongside FSharp.Core. File expected in {0}. Consider upgrading to a more recent version of FSharp.Core, where this file is no longer be required.</source>
        <target state="translated">FSharp.Core에서 FSharp.Core.sigdata를 찾을 수 없습니다. 파일이 {0}에 있어야 합니다. 이 파일이 더 이상 필요하지 않은 최신 버전의 FSharp.Core로의 업그레이드를 고려해 보세요.</target>
        <note />
      </trans-unit>
      <trans-unit id="buildExpectedFileAlongSideFSharpCore">
        <source>File '{0}' not found alongside FSharp.Core. File expected in {1}. Consider upgrading to a more recent version of FSharp.Core, where this file is no longer be required.</source>
        <target state="translated">FSharp.Core에서 '{0}' 파일을 찾을 수 없습니다. 파일이 {1}에 있어야 합니다. 이 파일이 더 이상 필요하지 않은 최신 버전의 FSharp.Core로의 업그레이드를 고려해 보세요.</target>
        <note />
      </trans-unit>
      <trans-unit id="buildUnexpectedFileNameCharacter">
        <source>Filename '{0}' contains invalid character '{1}'</source>
        <target state="translated">파일 이름 '{0}'에 잘못된 문자('{1}')가 있습니다.</target>
        <note />
      </trans-unit>
      <trans-unit id="tcInvalidUseBangBinding">
        <source>'use!' bindings must be of the form 'use! &lt;var&gt; = &lt;expr&gt;'</source>
        <target state="translated">'use!' 바인딩은 'use! &lt;var&gt; = &lt;expr&gt;' 형식이어야 합니다.</target>
        <note />
      </trans-unit>
      <trans-unit id="crefNoInnerGenericsInQuotations">
        <source>Inner generic functions are not permitted in quoted expressions. Consider adding some type constraints until this function is no longer generic.</source>
        <target state="translated">내부 제네릭 함수는 따옴표 붙은 식에 허용되지 않습니다. 이 함수가 더 이상 제네릭 형식이 아닐 때까지 형식 제약 조건을 추가하세요.</target>
        <note />
      </trans-unit>
      <trans-unit id="tcEnumTypeCannotBeEnumerated">
        <source>The type '{0}' is not a valid enumerator type , i.e. does not have a 'MoveNext()' method returning a bool, and a 'Current' property</source>
        <target state="translated">'{0}' 형식은 올바른 열거자 형식이 아닙니다(예: 부울을 반환하는 'MoveNext()' 메서드와 'Current' 속성이 포함되어 있지 않음).</target>
        <note />
      </trans-unit>
      <trans-unit id="parsEofInTripleQuoteString">
        <source>End of file in triple-quote string begun at or before here</source>
        <target state="translated">3중 따옴표 문자열의 파일 끝이 여기나 그 앞에서 시작됩니다.</target>
        <note />
      </trans-unit>
      <trans-unit id="parsEofInTripleQuoteStringInComment">
        <source>End of file in triple-quote string embedded in comment begun at or before here</source>
        <target state="translated">주석에 포함된 3중 따옴표 문자열의 파일 끝이 여기나 그 앞에서 시작됩니다.</target>
        <note />
      </trans-unit>
      <trans-unit id="tcTypeTestLosesMeasures">
        <source>This type test or downcast will ignore the unit-of-measure '{0}'</source>
        <target state="translated">이 형식 테스트 또는 다운캐스트는 '{0}' 측정 단위를 무시합니다.</target>
        <note />
      </trans-unit>
      <trans-unit id="parsMissingTypeArgs">
        <source>Expected type argument or static argument</source>
        <target state="translated">형식 인수 또는 정적 인수가 필요합니다.</target>
        <note />
      </trans-unit>
      <trans-unit id="parsMissingGreaterThan">
        <source>Unmatched '&lt;'. Expected closing '&gt;'</source>
        <target state="translated">'&lt;'가 일치하지 않습니다. 닫는 '&gt;'가 필요합니다.</target>
        <note />
      </trans-unit>
      <trans-unit id="parsUnexpectedQuotationOperatorInTypeAliasDidYouMeanVerbatimString">
        <source>Unexpected quotation operator '&lt;@' in type definition. If you intend to pass a verbatim string as a static argument to a type provider, put a space between the '&lt;' and '@' characters.</source>
        <target state="translated">형식 정의에 예기치 않은 인용구 연산자 '&lt;@'가 있습니다. 축자 문자열을 정적 인수로 형식 공급자에 전달하려면 '&lt;'와 '@' 문자 사이에 공백을 추가하세요.</target>
        <note />
      </trans-unit>
      <trans-unit id="parsErrorParsingAsOperatorName">
        <source>Attempted to parse this as an operator name, but failed</source>
        <target state="translated">이 항목을 연산자 이름으로 구문 분석하려고 했지만 실패했습니다.</target>
        <note />
      </trans-unit>
      <trans-unit id="lexInvalidUnicodeLiteral">
        <source>\U{0} is not a valid Unicode character escape sequence</source>
        <target state="translated">\U{0}은(는) 유효한 유니코드 문자 이스케이프 시퀀스가 아닙니다.</target>
        <note />
      </trans-unit>
      <trans-unit id="tcCallerInfoWrongType">
        <source>'{0}' must be applied to an argument of type '{1}', but has been applied to an argument of type '{2}'</source>
        <target state="translated">'{0}'은(는) '{1}' 형식의 인수에 적용되어야 하지만 '{2}' 형식의 인수에 적용되었습니다.</target>
        <note />
      </trans-unit>
      <trans-unit id="tcCallerInfoNotOptional">
        <source>'{0}' can only be applied to optional arguments</source>
        <target state="translated">'{0}'은(는) 선택적 인수에만 적용할 수 있습니다.</target>
        <note />
      </trans-unit>
      <trans-unit id="toolLocationHelperUnsupportedFrameworkVersion">
        <source>The specified .NET Framework version '{0}' is not supported. Please specify a value from the enumeration Microsoft.Build.Utilities.TargetDotNetFrameworkVersion.</source>
        <target state="translated">지정한 .NET Framework 버전 "{0}"은(는) 지원되지 않습니다. Microsoft.Build.Utilities.TargetDotNetFrameworkVersion 열거형의 값을 지정하세요.</target>
        <note />
      </trans-unit>
      <trans-unit id="ilSignInvalidMagicValue">
        <source>Invalid Magic value in CLR Header</source>
        <target state="translated">CLR 헤더의 잘못된 매직 값</target>
        <note />
      </trans-unit>
      <trans-unit id="ilSignBadImageFormat">
        <source>Bad image format</source>
        <target state="translated">잘못된 이미지 형식</target>
        <note />
      </trans-unit>
      <trans-unit id="ilSignPrivateKeyExpected">
        <source>Private key expected</source>
        <target state="translated">개인 키가 필요합니다.</target>
        <note />
      </trans-unit>
      <trans-unit id="ilSignRsaKeyExpected">
        <source>RSA key expected</source>
        <target state="translated">RSA 키가 필요합니다.</target>
        <note />
      </trans-unit>
      <trans-unit id="ilSignInvalidBitLen">
        <source>Invalid bit Length</source>
        <target state="translated">잘못된 비트 길이</target>
        <note />
      </trans-unit>
      <trans-unit id="ilSignInvalidRSAParams">
        <source>Invalid RSAParameters structure - '{{0}}' expected</source>
        <target state="translated">잘못된 RSAParameters 구조 - '{{0}}'이(가) 필요합니다.</target>
        <note />
      </trans-unit>
      <trans-unit id="ilSignInvalidAlgId">
        <source>Invalid algId - 'Exponent' expected</source>
        <target state="translated">잘못된 algId - '지수'가 필요합니다.</target>
        <note />
      </trans-unit>
      <trans-unit id="ilSignInvalidSignatureSize">
        <source>Invalid signature size</source>
        <target state="translated">잘못된 서명 크기</target>
        <note />
      </trans-unit>
      <trans-unit id="ilSignNoSignatureDirectory">
        <source>No signature directory</source>
        <target state="translated">서명 디렉터리가 없습니다.</target>
        <note />
      </trans-unit>
      <trans-unit id="ilSignInvalidPKBlob">
        <source>Invalid Public Key blob</source>
        <target state="translated">잘못된 공개 키 Blob</target>
        <note />
      </trans-unit>
      <trans-unit id="fscTooManyErrors">
        <source>Exiting - too many errors</source>
        <target state="translated">끝내는 중 - 오류가 너무 많습니다.</target>
        <note />
      </trans-unit>
      <trans-unit id="docfileNoXmlSuffix">
        <source>The documentation file has no .xml suffix</source>
        <target state="translated">문서 파일에 .xml 접미사가 없습니다.</target>
        <note />
      </trans-unit>
      <trans-unit id="fscNoImplementationFiles">
        <source>No implementation files specified</source>
        <target state="translated">지정된 구현 파일이 없습니다.</target>
        <note />
      </trans-unit>
      <trans-unit id="fscBadAssemblyVersion">
        <source>The attribute {0} specified version '{1}', but this value is invalid and has been ignored</source>
        <target state="translated">특성 {0}이(가) 버전 '{1}'을(를) 지정했지만, 이 값이 잘못되어 무시되었습니다.</target>
        <note />
      </trans-unit>
      <trans-unit id="fscTwoResourceManifests">
        <source>Conflicting options specified: 'win32manifest' and 'win32res'. Only one of these can be used.</source>
        <target state="translated">지정된 옵션 'win32manifest'와 'win32res'가 충돌합니다. 둘 중 하나만 사용할 수 있습니다.</target>
        <note />
      </trans-unit>
      <trans-unit id="fscQuotationLiteralsStaticLinking">
        <source>The code in assembly '{0}' makes uses of quotation literals. Static linking may not include components that make use of quotation literals unless all assemblies are compiled with at least F# 4.0.</source>
        <target state="translated">어셈블리 '{0}'의 코드에서 따옴표로 묶인 리터럴을 사용합니다. 정적 링크에서는 모든 어셈블리가 최소 F# 4.0으로 컴파일된 경우가 아니라면 따옴표로 묶인 리터럴을 사용하는 구성 요소를 포함할 수 없습니다.</target>
        <note />
      </trans-unit>
      <trans-unit id="fscQuotationLiteralsStaticLinking0">
        <source>Code in this assembly makes uses of quotation literals. Static linking may not include components that make use of quotation literals unless all assemblies are compiled with at least F# 4.0.</source>
        <target state="translated">이 어셈블리의 코드에서 따옴표로 묶인 리터럴을 사용합니다. 정적 링크에서는 모든 어셈블리가 최소 F# 4.0으로 컴파일된 경우가 아니라면 따옴표로 묶인 리터럴을 사용하는 구성 요소를 포함할 수 없습니다.</target>
        <note />
      </trans-unit>
      <trans-unit id="fscStaticLinkingNoEXE">
        <source>Static linking may not include a .EXE</source>
        <target state="translated">정적 링크에는 .EXE를 포함할 수 없습니다.</target>
        <note />
      </trans-unit>
      <trans-unit id="fscStaticLinkingNoMixedDLL">
        <source>Static linking may not include a mixed managed/unmanaged DLL</source>
        <target state="translated">정적 링크에는 관리되는/관리되지 않는 형식이 혼합된 DLL을 포함할 수 없습니다.</target>
        <note />
      </trans-unit>
      <trans-unit id="fscIgnoringMixedWhenLinking">
        <source>Ignoring mixed managed/unmanaged assembly '{0}' during static linking</source>
        <target state="translated">정적 링크 중에 관리되는/관리되지 않는 어셈블리가 혼합된 '{0}'을(를) 무시합니다.</target>
        <note />
      </trans-unit>
      <trans-unit id="fscAssumeStaticLinkContainsNoDependencies">
        <source>Assembly '{0}' was referenced transitively and the assembly could not be resolved automatically. Static linking will assume this DLL has no dependencies on the F# library or other statically linked DLLs. Consider adding an explicit reference to this DLL.</source>
        <target state="translated">어셈블리 '{0}'이(가) 타동적으로 참조되었으며 어셈블리를 자동으로 확인할 수 없습니다. 정적 링크에서는 이 DLL에 F# 라이브러리나 다른 정적 링크 DLL에 대한 종속성이 없다고 가정합니다. 이 DLL에 대한 명시적 참조를 추가하는 것이 좋습니다.</target>
        <note />
      </trans-unit>
      <trans-unit id="fscAssemblyNotFoundInDependencySet">
        <source>Assembly '{0}' not found in dependency set of target binary. Statically linked roots should be specified using an assembly name, without a DLL or EXE extension. If this assembly was referenced explicitly then it is possible the assembly was not actually required by the generated binary, in which case it should not be statically linked.</source>
        <target state="translated">대상 이진 파일의 종속성 집합에서 어셈블리 '{0}'을(를) 찾지 못했습니다. 정적으로 링크된 루트는 DLL 또는 EXE 확장명이 없는 상태로 어셈블리 이름을 사용하여 지정해야 합니다. 이 어셈블리가 명시적으로 참조된 경우 생성된 이진 파일에서 실제로 필요하지 않을 수 있습니다. 이런 경우에는 정적으로 링크하지 마세요.</target>
        <note />
      </trans-unit>
      <trans-unit id="fscKeyFileCouldNotBeOpened">
        <source>The key file '{0}' could not be opened</source>
        <target state="translated">키 파일 '{0}'을(를) 열 수 없습니다.</target>
        <note />
      </trans-unit>
      <trans-unit id="fscProblemWritingBinary">
        <source>A problem occurred writing the binary '{0}': {1}</source>
        <target state="translated">이진 파일 '{0}'을(를) 쓰는 동안 오류가 발생했습니다. {1}</target>
        <note />
      </trans-unit>
      <trans-unit id="fscAssemblyVersionAttributeIgnored">
        <source>The 'AssemblyVersionAttribute' has been ignored because a version was given using a command line option</source>
        <target state="translated">명령줄 옵션을 사용하여 버전을 지정했기 때문에 'AssemblyVersionAttribute'가 무시되었습니다.</target>
        <note />
      </trans-unit>
      <trans-unit id="fscAssemblyCultureAttributeError">
        <source>Error emitting 'System.Reflection.AssemblyCultureAttribute' attribute -- 'Executables cannot be satellite assemblies, Culture should always be empty'</source>
        <target state="translated">'System.Reflection.AssemblyCultureAttribute' 특성을 내보내는 동안 오류 발생 -- '실행 파일은 위성 어셈블리일 수 없습니다. 문화권은 항상 비어 있어야 합니다.'</target>
        <note />
      </trans-unit>
      <trans-unit id="fscDelaySignWarning">
        <source>Option '--delaysign' overrides attribute 'System.Reflection.AssemblyDelaySignAttribute' given in a source file or added module</source>
        <target state="translated">'--delaysign' 옵션은 소스 파일이나 추가 모듈에 지정된 'System.Reflection.AssemblyDelaySignAttribute' 특성을 재정의합니다.</target>
        <note />
      </trans-unit>
      <trans-unit id="fscKeyFileWarning">
        <source>Option '--keyfile' overrides attribute 'System.Reflection.AssemblyKeyFileAttribute' given in a source file or added module</source>
        <target state="translated">'--keyfile' 옵션은 소스 파일 또는 추가 모듈에 지정된 'System.Reflection.AssemblyKeyFileAttribute' 특성을 재정의합니다.</target>
        <note />
      </trans-unit>
      <trans-unit id="fscKeyNameWarning">
        <source>Option '--keycontainer' overrides attribute 'System.Reflection.AssemblyNameAttribute' given in a source file or added module</source>
        <target state="translated">'--keycontainer' 옵션은 소스 파일이나 추가 모듈에 지정된 'System.Reflection.AssemblyNameAttribute' 특성을 재정의합니다.</target>
        <note />
      </trans-unit>
      <trans-unit id="fscReferenceOnCommandLine">
        <source>The assembly '{0}' is listed on the command line. Assemblies should be referenced using a command line flag such as '-r'.</source>
        <target state="translated">'{0}' 어셈블리가 명령줄에 나열되어 있습니다. '-r'과 같은 명령줄 플래그를 사용하여 어셈블리를 참조해야 합니다.</target>
        <note />
      </trans-unit>
      <trans-unit id="fscRemotingError">
        <source>The resident compilation service was not used because a problem occured in communicating with the server.</source>
        <target state="translated">서버와 통신하는 동안 문제가 발생하여 상주 컴파일 서비스를 사용하지 않았습니다.</target>
        <note />
      </trans-unit>
      <trans-unit id="pathIsInvalid">
        <source>Problem with filename '{0}': Illegal characters in path.</source>
        <target state="translated">파일 이름 '{0}'에 문제가 있습니다. 경로에 잘못된 문자가 있습니다.</target>
        <note />
      </trans-unit>
      <trans-unit id="fscResxSourceFileDeprecated">
        <source>Passing a .resx file ({0}) as a source file to the compiler is deprecated. Use resgen.exe to transform the .resx file into a .resources file to pass as a --resource option. If you are using MSBuild, this can be done via an &lt;EmbeddedResource&gt; item in the .fsproj project file.</source>
        <target state="translated">더 이상 .resx 파일({0})이 컴파일러에 소스 파일로 사용되지 않습니다. resgen.exe를 사용하여 .resx 파일을 .resources 파일로 변환해 --resource 옵션으로 전달하세요. MSBuild를 사용하는 경우 .fsproj 프로젝트 파일의 &lt;EmbeddedResource&gt; 항목을 통해 이 작업을 수행할 수 있습니다.</target>
        <note />
      </trans-unit>
      <trans-unit id="fscStaticLinkingNoProfileMismatches">
        <source>Static linking may not be used on an assembly referencing mscorlib (e.g. a .NET Framework assembly) when generating an assembly that references System.Runtime (e.g. a .NET Core or Portable assembly).</source>
        <target state="translated">System.Runtime을 참조하는 어셈블리(예: .NET Core 또는 이식 가능한 어셈블리)를 생성할 때 mscorlib를 참조하는 어셈블리(예: .NET Framework 어셈블리)에서 정적 링크를 사용할 수 없습니다.</target>
        <note />
      </trans-unit>
      <trans-unit id="fscAssemblyWildcardAndDeterminism">
        <source>An {0} specified version '{1}', but this value is a wildcard, and you have requested a deterministic build, these are in conflict.</source>
        <target state="translated">{0}이(가) '{1}' 버전을 지정했지만, 이 값은 와일드카드인데 사용자가 결정적 빌드를 요청하여 문제가 발생했습니다.</target>
        <note />
      </trans-unit>
      <trans-unit id="fscDeterministicDebugRequiresPortablePdb">
        <source>Determinstic builds only support portable PDBs (--debug:portable or --debug:embedded)</source>
        <target state="translated">결정적 빌드는 이식 가능한 PDB만 지원합니다(--debug:portable 또는 --debug:embedded).</target>
        <note />
      </trans-unit>
      <trans-unit id="etIllegalCharactersInNamespaceName">
        <source>Character '{0}' is not allowed in provided namespace name '{1}'</source>
        <target state="translated">제공된 네임스페이스 이름 '{1}'에는 '{0}' 문자를 사용할 수 없습니다.</target>
        <note />
      </trans-unit>
      <trans-unit id="etNullOrEmptyMemberName">
        <source>The provided type '{0}' returned a member with a null or empty member name</source>
        <target state="translated">제공된 '{0}' 형식에서 멤버 이름이 비어 있거나 null인 멤버를 반환했습니다.</target>
        <note />
      </trans-unit>
      <trans-unit id="etNullMember">
        <source>The provided type '{0}' returned a null member</source>
        <target state="translated">제공된 '{0}' 형식에서 null 멤버를 반환했습니다.</target>
        <note />
      </trans-unit>
      <trans-unit id="etNullMemberDeclaringType">
        <source>The provided type '{0}' member info '{1}' has null declaring type</source>
        <target state="translated">제공된 '{0}' 형식의 멤버 정보('{1}')에 null 선언 형식이 있습니다.</target>
        <note />
      </trans-unit>
      <trans-unit id="etNullMemberDeclaringTypeDifferentFromProvidedType">
        <source>The provided type '{0}' has member '{1}' which has declaring type '{2}'. Expected declaring type to be the same as provided type.</source>
        <target state="translated">제공된 '{0}' 형식에 포함된 멤버 '{1}'의 선언 형식이 '{2}'입니다. 제공된 형식과 같은 선언 형식이 필요합니다.</target>
        <note />
      </trans-unit>
      <trans-unit id="etHostingAssemblyFoundWithoutHosts">
        <source>Referenced assembly '{0}' has assembly level attribute '{1}' but no public type provider classes were found</source>
        <target state="translated">참조된 '{0}' 어셈블리에 어셈블리 수준 특성 '{1}'이(가) 있지만 공용 형식 공급자 클래스는 없습니다.</target>
        <note />
      </trans-unit>
      <trans-unit id="etEmptyNamespaceOfTypeNotAllowed">
        <source>Type '{0}' from type provider '{1}' has an empty namespace. Use 'null' for the global namespace.</source>
        <target state="translated">형식 공급자 '{1}' 의 형식 '{0}'에 빈 네임스페이스가 있습니다. 전역 네임스페이스에 대해 'null'을 사용하세요.</target>
        <note />
      </trans-unit>
      <trans-unit id="etEmptyNamespaceNotAllowed">
        <source>Empty namespace found from the type provider '{0}'. Use 'null' for the global namespace.</source>
        <target state="translated">형식 공급자 '{0}'에 빈 네임스페이스가 있습니다. 전역 네임스페이스에 대해 'null'을 사용하세요.</target>
        <note />
      </trans-unit>
      <trans-unit id="etMustNotBeGeneric">
        <source>Provided type '{0}' has 'IsGenericType' as true, but generic types are not supported.</source>
        <target state="translated">제공된 '{0}' 형식의 'IsGenericType'이 true인데 제네릭 형식이 지원되지 않습니다.</target>
        <note />
      </trans-unit>
      <trans-unit id="etMustNotBeAnArray">
        <source>Provided type '{0}' has 'IsArray' as true, but array types are not supported.</source>
        <target state="translated">제공된 '{0}' 형식의 'IsArray'가 true인데 배열 형식이 지원되지 않습니다.</target>
        <note />
      </trans-unit>
      <trans-unit id="etMethodHasRequirements">
        <source>Invalid member '{0}' on provided type '{1}'. Provided type members must be public, and not be generic, virtual, or abstract.</source>
        <target state="translated">제공된 '{1}' 형식에 잘못된 멤버('{0}')가 있습니다. 제공된 형식 멤버는 공용이어야 하며 제네릭, 가상 또는 추상 멤버여서는 안 됩니다.</target>
        <note />
      </trans-unit>
      <trans-unit id="etUnsupportedMemberKind">
        <source>Invalid member '{0}' on provided type '{1}'. Only properties, methods and constructors are allowed</source>
        <target state="translated">제공된 형식 '{1}'의 '{0}' 멤버가 잘못되었습니다. 속성, 메서드 및 생성자만 허용됩니다.</target>
        <note />
      </trans-unit>
      <trans-unit id="etPropertyCanReadButHasNoGetter">
        <source>Property '{0}' on provided type '{1}' has CanRead=true but there was no value from GetGetMethod()</source>
        <target state="translated">제공된 '{1}' 형식의 '{0}' 속성에서 CanRead=true인데 GetGetMethod()의 값이 없습니다.</target>
        <note />
      </trans-unit>
      <trans-unit id="etPropertyHasGetterButNoCanRead">
        <source>Property '{0}' on provided type '{1}' has CanRead=false but GetGetMethod() returned a method</source>
        <target state="translated">제공된 '{1}' 형식의 '{0}' 속성에서 CanRead=false인데 GetGetMethod()에서 메서드를 반환했습니다.</target>
        <note />
      </trans-unit>
      <trans-unit id="etPropertyCanWriteButHasNoSetter">
        <source>Property '{0}' on provided type '{1}' has CanWrite=true but there was no value from GetSetMethod()</source>
        <target state="translated">제공된 '{1}' 형식의 '{0}' 속성에서 CanWrite=true인데 GetSetMethod()의 값이 없습니다.</target>
        <note />
      </trans-unit>
      <trans-unit id="etPropertyHasSetterButNoCanWrite">
        <source>Property '{0}' on provided type '{1}' has CanWrite=false but GetSetMethod() returned a method</source>
        <target state="translated">제공된 '{1}' 형식의 '{0}' 속성에서 CanWrite=fa인데 GetSetMethod()에서 메서드를 반환했습니다.</target>
        <note />
      </trans-unit>
      <trans-unit id="etOneOrMoreErrorsSeenDuringExtensionTypeSetting">
        <source>One or more errors seen during provided type setup</source>
        <target state="translated">제공된 형식을 설정하는 동안 하나 이상의 오류가 확인되었습니다.</target>
        <note />
      </trans-unit>
      <trans-unit id="etUnexpectedExceptionFromProvidedTypeMember">
        <source>Unexpected exception from provided type '{0}' member '{1}': {2}</source>
        <target state="translated">제공된 형식 '{0}' 멤버 '{1}'에서 예기치 않은 예외가 발생했습니다. {2}</target>
        <note />
      </trans-unit>
      <trans-unit id="etUnsupportedConstantType">
        <source>Unsupported constant type '{0}'. Quotations provided by type providers can only contain simple constants. The implementation of the type provider may need to be adjusted by moving a value declared outside a provided quotation literal to be a 'let' binding inside the quotation literal.</source>
        <target state="translated">지원되지 않는 상수 형식 '{0}'입니다. 형식 공급자가 제공하는 인용에는 간단한 상수만 포함될 수 있습니다. 인용구 리터럴 내에서 'let' 바인딩이 되려면 선언된 값을 제공된 인용구 리터럴 밖으로 이동시켜 형식 공급자의 구현을 조정해야 합니다.</target>
        <note />
      </trans-unit>
      <trans-unit id="etUnsupportedProvidedExpression">
        <source>Unsupported expression '{0}' from type provider. If you are the author of this type provider, consider adjusting it to provide a different provided expression.</source>
        <target state="translated">형식 공급자의 '{0}' 식은 지원되지 않습니다. 이 형식 공급자의 작성자인 경우 제공된 다른 식을 제공하도록 조정하세요.</target>
        <note />
      </trans-unit>
      <trans-unit id="etProvidedTypeHasUnexpectedName">
        <source>Expected provided type named '{0}' but provided type has 'Name' with value '{1}'</source>
        <target state="translated">이름이 '{0}'인 제공된 형식이 필요한데 제공된 형식의 'Name' 값은 '{1}'입니다.</target>
        <note />
      </trans-unit>
      <trans-unit id="etEventNoAdd">
        <source>Event '{0}' on provided type '{1}' has no value from GetAddMethod()</source>
        <target state="translated">제공된 형식 '{1}'에 대한 이벤트 '{0}'에 GetAddMethod()의 값이 없습니다.</target>
        <note />
      </trans-unit>
      <trans-unit id="etEventNoRemove">
        <source>Event '{0}' on provided type '{1}' has no value from GetRemoveMethod()</source>
        <target state="translated">제공된 형식 '{1}'에 대한 이벤트 '{0}'에 GetRemoveMethod()의 값이 없습니다.</target>
        <note />
      </trans-unit>
      <trans-unit id="etProviderHasWrongDesignerAssembly">
        <source>Assembly attribute '{0}' refers to a designer assembly '{1}' which cannot be loaded or doesn't exist. {2}</source>
        <target state="translated">{0}' 어셈블리 특성이 로드할 수 없거나 존재하지 않는 디자이너 어셈블리'{1}'을(를) 참조합니다. {2}</target>
        <note />
      </trans-unit>
      <trans-unit id="etProviderDoesNotHaveValidConstructor">
        <source>The type provider does not have a valid constructor. A constructor taking either no arguments or one argument of type 'TypeProviderConfig' was expected.</source>
        <target state="translated">형식 공급자에 올바른 생성자가 없습니다. 인수를 사용하지 않거나 'TypeProviderConfig' 형식의 인수 하나를 사용하는 생성자가 필요합니다.</target>
        <note />
      </trans-unit>
      <trans-unit id="etProviderError">
        <source>The type provider '{0}' reported an error: {1}</source>
        <target state="translated">{0}' 형식 공급자가 오류를 보고했습니다. {1}</target>
        <note />
      </trans-unit>
      <trans-unit id="etIncorrectParameterExpression">
        <source>The type provider '{0}' used an invalid parameter in the ParameterExpression: {1}</source>
        <target state="translated">{0}' 형식 공급자가 ParameterExpression에서 잘못된 매개 변수를 사용했습니다. {1}</target>
        <note />
      </trans-unit>
      <trans-unit id="etIncorrectProvidedMethod">
        <source>The type provider '{0}' provided a method with a name '{1}' and metadata token '{2}', which is not reported among its methods of its declaring type '{3}'</source>
        <target state="translated">{0}' 형식 공급자가 이름이 '{1}'이고 메타데이터 토큰이 '{2}'인 메서드를 제공했는데, 이는 해당 선언 형식 '{3}'의 메서드에서 보고되지 않습니다.</target>
        <note />
      </trans-unit>
      <trans-unit id="etIncorrectProvidedConstructor">
        <source>The type provider '{0}' provided a constructor which is not reported among the constructors of its declaring type '{1}'</source>
        <target state="translated">선언 형식('{1}')의 생성자로부터 보고되지 않은 생성자를 형식 공급자 '{0}'에서 제공했습니다.</target>
        <note />
      </trans-unit>
      <trans-unit id="etDirectReferenceToGeneratedTypeNotAllowed">
        <source>A direct reference to the generated type '{0}' is not permitted. Instead, use a type definition, e.g. 'type TypeAlias = &lt;path&gt;'. This indicates that a type provider adds generated types to your assembly.</source>
        <target state="translated">생성된 형식 '{0}'을(를) 직접 참조할 수는 없습니다. 형식 정의를 사용하십시오(예: 'type TypeAlias = &lt;path&gt;'). 이 정의는 형식 공급자가 생성된 형식을 어셈블리에 추가함을 나타냅니다.</target>
        <note />
      </trans-unit>
      <trans-unit id="etProvidedTypeHasUnexpectedPath">
        <source>Expected provided type with path '{0}' but provided type has path '{1}'</source>
        <target state="translated">경로가 '{0}'인 제공된 형식이 필요한데 제공된 형식의 경로는 '{1}'입니다.</target>
        <note />
      </trans-unit>
      <trans-unit id="etUnexpectedNullFromProvidedTypeMember">
        <source>Unexpected 'null' return value from provided type '{0}' member '{1}'</source>
        <target state="translated">제공된 형식 '{0}' 멤버 '{1}'에 예기치 않은 'null' 반환 값이 있습니다.</target>
        <note />
      </trans-unit>
      <trans-unit id="etUnexpectedExceptionFromProvidedMemberMember">
        <source>Unexpected exception from member '{0}' of provided type '{1}' member '{2}': {3}</source>
        <target state="translated">제공된 형식 '{1}' 멤버 '{2}'의 멤버 '{0}'에서 예기치 않은 예외가 발생했습니다. {3}</target>
        <note />
      </trans-unit>
      <trans-unit id="etNestedProvidedTypesDoNotTakeStaticArgumentsOrGenericParameters">
        <source>Nested provided types do not take static arguments or generic parameters</source>
        <target state="translated">제공된 중첩 형식은 정적 인수 또는 제네릭 매개 변수를 사용하지 않습니다.</target>
        <note />
      </trans-unit>
      <trans-unit id="etInvalidStaticArgument">
        <source>Invalid static argument to provided type. Expected an argument of kind '{0}'.</source>
        <target state="translated">제공된 형식에 대한 정적 인수가 잘못되었습니다. '{0}' 종류의 인수가 필요합니다.</target>
        <note />
      </trans-unit>
      <trans-unit id="etErrorApplyingStaticArgumentsToType">
        <source>An error occured applying the static arguments to a provided type</source>
        <target state="translated">제공된 형식에 정적 인수를 적용하는 동안 오류가 발생했습니다.</target>
        <note />
      </trans-unit>
      <trans-unit id="etUnknownStaticArgumentKind">
        <source>Unknown static argument kind '{0}' when resolving a reference to a provided type or method '{1}'</source>
        <target state="translated">제공된 형식 또는 메서드 '{1}'에 대한 참조를 확인할 때 알 수 없는 정적 인수 종류('{0}')가 발견되었습니다.</target>
        <note />
      </trans-unit>
      <trans-unit id="invalidNamespaceForProvidedType">
        <source>invalid namespace for provided type</source>
        <target state="translated">제공된 형식의 네임스페이스가 잘못되었습니다.</target>
        <note />
      </trans-unit>
      <trans-unit id="invalidFullNameForProvidedType">
        <source>invalid full name for provided type</source>
        <target state="translated">제공된 형식의 전체 이름이 잘못되었습니다.</target>
        <note />
      </trans-unit>
      <trans-unit id="etProviderReturnedNull">
        <source>The type provider returned 'null', which is not a valid return value from '{0}'</source>
        <target state="translated">형식 공급자가 'null'을 반환했습니다. 이 값은 '{0}'(으)로부터의 올바른 반환 값이 아닙니다.</target>
        <note />
      </trans-unit>
      <trans-unit id="etTypeProviderConstructorException">
        <source>The type provider constructor has thrown an exception: {0}</source>
        <target state="translated">형식 공급자 생성자에서 예외가 발생했습니다. {0}</target>
        <note />
      </trans-unit>
      <trans-unit id="etNullProvidedExpression">
        <source>Type provider '{0}' returned null from GetInvokerExpression.</source>
        <target state="translated">'{0}' 형식 공급자가 GetInvokerExpression에서 null을 반환했습니다.</target>
        <note />
      </trans-unit>
      <trans-unit id="etProvidedAppliedTypeHadWrongName">
        <source>The type provider '{0}' returned an invalid type from 'ApplyStaticArguments'. A type with name '{1}' was expected, but a type with name '{2}' was returned.</source>
        <target state="translated">형식 공급자 '{0}'이(가) 'ApplyStaticArguments'에서 잘못된 형식을 반환했습니다. 이름이 '{1}'인 형식이 필요한데 이름이 '{2}'인 형식이 반환되었습니다.</target>
        <note />
      </trans-unit>
      <trans-unit id="etProvidedAppliedMethodHadWrongName">
        <source>The type provider '{0}' returned an invalid method from 'ApplyStaticArgumentsForMethod'. A method with name '{1}' was expected, but a method with name '{2}' was returned.</source>
        <target state="translated">{0}' 형식 공급자가 잘못된 메서드를 'ApplyStaticArgumentsForMethod'에서 반환했습니다. '{1}'라는 메서드를 예상했지만 '{2}'라는 메서드가 반환되었습니다.</target>
        <note />
      </trans-unit>
      <trans-unit id="tcTypeTestLossy">
        <source>This type test or downcast will erase the provided type '{0}' to the type '{1}'</source>
        <target state="translated">이 형식 테스트 또는 다운캐스트는 제공된 '{0}' 형식을 '{1}' 형식으로 지웁니다.</target>
        <note />
      </trans-unit>
      <trans-unit id="tcTypeCastErased">
        <source>This downcast will erase the provided type '{0}' to the type '{1}'.</source>
        <target state="translated">이 다운캐스트는 제공된 '{0}' 형식을 '{1}' 형식으로 지웁니다.</target>
        <note />
      </trans-unit>
      <trans-unit id="tcTypeTestErased">
        <source>This type test with a provided type '{0}' is not allowed because this provided type will be erased to '{1}' at runtime.</source>
        <target state="translated">제공된 형식 '{0}'이(가) 포함된 이 형식 테스트는 허용되지 않습니다. 이 제공된 형식은 런타임에 '{1}'(으)로 지워집니다.</target>
        <note />
      </trans-unit>
      <trans-unit id="tcCannotInheritFromErasedType">
        <source>Cannot inherit from erased provided type</source>
        <target state="translated">지워진 제공된 형식에는 상속될 수 없습니다.</target>
        <note />
      </trans-unit>
      <trans-unit id="etInvalidTypeProviderAssemblyName">
        <source>Assembly '{0}' hase TypeProviderAssembly attribute with invalid value '{1}'. The value should be a valid assembly name</source>
        <target state="translated">{0}' 어셈블리에 포함된 TypeProviderAssembly 특성의 값('{1}')이 잘못되었습니다. 값은 올바른 어셈블리 이름이어야 합니다.</target>
        <note />
      </trans-unit>
      <trans-unit id="tcInvalidMemberNameCtor">
        <source>Invalid member name. Members may not have name '.ctor' or '.cctor'</source>
        <target state="translated">멤버 이름이 잘못되었습니다. 멤버 이름은 '.ctor' 또는 '.cctor'일 수 없습니다.</target>
        <note />
      </trans-unit>
      <trans-unit id="tcInferredGenericTypeGivesRiseToInconsistency">
        <source>The function or member '{0}' is used in a way that requires further type annotations at its definition to ensure consistency of inferred types. The inferred signature is '{1}'.</source>
        <target state="translated">{0}' 함수 또는 멤버는 유추된 형식의 일관성을 유지하기 위해 해당 정의에서 형식 주석을 더 추가해야 하는 방식으로 사용됩니다. 유추된 서명은 '{1}'입니다.</target>
        <note />
      </trans-unit>
      <trans-unit id="tcInvalidTypeArgumentCount">
        <source>The number of type arguments did not match: '{0}' given, '{1}' expected. This may be related to a previously reported error.</source>
        <target state="translated">형식 인수의 수가 일치하지 않습니다. '{0}'개가 제공되었는데 '{1}'개가 필요합니다. 이전에 보고된 오류와 관련된 현상일 수 있습니다.</target>
        <note />
      </trans-unit>
      <trans-unit id="tcCannotOverrideSealedMethod">
        <source>Cannot override inherited member '{0}' because it is sealed</source>
        <target state="translated">상속된 '{0}' 멤버는 봉인되어 있으므로 재정의할 수 없습니다.</target>
        <note />
      </trans-unit>
      <trans-unit id="etProviderErrorWithContext">
        <source>The type provider '{0}' reported an error in the context of provided type '{1}', member '{2}'. The error: {3}</source>
        <target state="translated">{0}' 형식 공급자가 제공된 형식 '{1}', 멤버 '{2}'의 컨텍스트에서 오류를 보고했습니다. 오류는 {3}입니다.</target>
        <note />
      </trans-unit>
      <trans-unit id="etProvidedTypeWithNameException">
        <source>An exception occurred when accessing the '{0}' of a provided type: {1}</source>
        <target state="translated">제공된 형식 {1}의 '{0}'에 액세스하는 동안 예외가 발생했습니다.</target>
        <note />
      </trans-unit>
      <trans-unit id="etProvidedTypeWithNullOrEmptyName">
        <source>The '{0}' of a provided type was null or empty.</source>
        <target state="translated">제공된 형식의 '{0}'이 null이거나 비어 있습니다.</target>
        <note />
      </trans-unit>
      <trans-unit id="etIllegalCharactersInTypeName">
        <source>Character '{0}' is not allowed in provided type name '{1}'</source>
        <target state="translated">제공된 형식 이름 '{1}'에는 '{0}' 문자를 사용할 수 없습니다.</target>
        <note />
      </trans-unit>
      <trans-unit id="tcJoinMustUseSimplePattern">
        <source>In queries, '{0}' must use a simple pattern</source>
        <target state="translated">쿼리에서 '{0}'은(는) 단순 패턴을 사용해야 합니다.</target>
        <note />
      </trans-unit>
      <trans-unit id="tcMissingCustomOperation">
        <source>A custom query operation for '{0}' is required but not specified</source>
        <target state="translated">'{0}'에 대한 사용자 지정 쿼리 연산이 필요한데 지정되지 않았습니다.</target>
        <note />
      </trans-unit>
      <trans-unit id="etBadUnnamedStaticArgs">
        <source>Named static arguments must come after all unnamed static arguments</source>
        <target state="translated">명명되지 않은 모든 정적 인수 뒤에는 명명된 정적 인수가 와야 합니다.</target>
        <note />
      </trans-unit>
      <trans-unit id="etStaticParameterRequiresAValue">
        <source>The static parameter '{0}' of the provided type or method '{1}' requires a value. Static parameters to type providers may be optionally specified using named arguments, e.g. '{2}&lt;{3}=...&gt;'.</source>
        <target state="translated">제공된 형식 또는 메서드 '{1}'의 정적 매개 변수 '{0}'에 값이 필요합니다. 명명된 인수(예: '{2}&lt;{3}=...&gt;')를 사용하여 형식 공급자에 대한 정적 매개 변수를 선택적으로 지정할 수 있습니다.</target>
        <note />
      </trans-unit>
      <trans-unit id="etNoStaticParameterWithName">
        <source>No static parameter exists with name '{0}'</source>
        <target state="translated">이름이 '{0}'인 정적 매개 변수가 없습니다.</target>
        <note />
      </trans-unit>
      <trans-unit id="etStaticParameterAlreadyHasValue">
        <source>The static parameter '{0}' has already been given a value</source>
        <target state="translated">정적 매개 변수 '{0}'에 이미 값이 제공되었습니다.</target>
        <note />
      </trans-unit>
      <trans-unit id="etMultipleStaticParameterWithName">
        <source>Multiple static parameters exist with name '{0}'</source>
        <target state="translated">이름이 '{0}'인 정적 매개 변수가 여러 개 있습니다.</target>
        <note />
      </trans-unit>
      <trans-unit id="tcCustomOperationMayNotBeUsedInConjunctionWithNonSimpleLetBindings">
        <source>A custom operation may not be used in conjunction with a non-value or recursive 'let' binding in another part of this computation expression</source>
        <target state="translated">사용자 지정 연산은 이 계산 식의 다른 부분에 있는 값이 아니거나 재귀적인 'let' 바인딩과 함께 사용할 수 없습니다.</target>
        <note />
      </trans-unit>
      <trans-unit id="tcCustomOperationMayNotBeUsedHere">
        <source>A custom operation may not be used in conjunction with 'use', 'try/with', 'try/finally', 'if/then/else' or 'match' operators within this computation expression</source>
        <target state="translated">이 계산 식 내에서 사용자 지정 연산을 'use', 'try/with', 'try/finally', 'if/then/else' or 'match' 연산자와 함께 사용할 수 없습니다.</target>
        <note />
      </trans-unit>
      <trans-unit id="tcCustomOperationMayNotBeOverloaded">
        <source>The custom operation '{0}' refers to a method which is overloaded. The implementations of custom operations may not be overloaded.</source>
        <target state="translated">사용자 지정 연산 '{0}'에서 오버로드된 메서드를 참조합니다. 사용자 지정 연산의 구현은 오버로드될 수 없습니다.</target>
        <note />
      </trans-unit>
      <trans-unit id="tcIfThenElseMayNotBeUsedWithinQueries">
        <source>An if/then/else expression may not be used within queries. Consider using either an if/then expression, or use a sequence expression instead.</source>
        <target state="translated">if/then/else 식은 쿼리 내에서 사용할 수 없습니다. 대신 if/then 식을 사용하거나 시퀀스 식을 사용해 보세요.</target>
        <note />
      </trans-unit>
      <trans-unit id="ilxgenUnexpectedArgumentToMethodHandleOfDuringCodegen">
        <source>Invalid argument to 'methodhandleof' during codegen</source>
        <target state="translated">코드 생성 중에 'methodhandleof'에 대한 잘못된 인수가 발견되었습니다.</target>
        <note />
      </trans-unit>
      <trans-unit id="etProvidedTypeReferenceMissingArgument">
        <source>A reference to a provided type was missing a value for the static parameter '{0}'. You may need to recompile one or more referenced assemblies.</source>
        <target state="translated">제공된 형식에 대한 참조에서 정적 매개 변수 '{0}'의 값이 누락되었습니다. 참조되는 어셈블리를 하나 이상 다시 컴파일해야 할 수 있습니다.</target>
        <note />
      </trans-unit>
      <trans-unit id="etProvidedTypeReferenceInvalidText">
        <source>A reference to a provided type had an invalid value '{0}' for a static parameter. You may need to recompile one or more referenced assemblies.</source>
        <target state="translated">제공된 형식에 대한 참조의 값('{0}')이 정적 매개 변수에 대해 잘못되었습니다. 참조되는 어셈블리를 하나 이상 다시 컴파일해야 할 수 있습니다.</target>
        <note />
      </trans-unit>
      <trans-unit id="tcCustomOperationNotUsedCorrectly">
        <source>'{0}' is not used correctly. This is a custom operation in this query or computation expression.</source>
        <target state="translated">'{0}'이(가) 잘못 사용되었습니다. 이 항목은 이 쿼리 또는 계산 식의 사용자 지정 연산입니다.</target>
        <note />
      </trans-unit>
      <trans-unit id="tcCustomOperationNotUsedCorrectly2">
        <source>'{0}' is not used correctly. Usage: {1}. This is a custom operation in this query or computation expression.</source>
        <target state="translated">'{0}'이(가) 잘못 사용되었습니다. 사용법: {1}. 이 항목은 이 쿼리 또는 계산 식의 사용자 지정 연산입니다.</target>
        <note />
      </trans-unit>
      <trans-unit id="customOperationTextLikeJoin">
        <source>{0} var in collection {1} (outerKey = innerKey). Note that parentheses are required after '{2}'</source>
        <target state="translated">{0} var in collection {1} (outerKey = innerKey). '{2}' 다음에 괄호가 필요합니다.</target>
        <note />
      </trans-unit>
      <trans-unit id="customOperationTextLikeGroupJoin">
        <source>{0} var in collection {1} (outerKey = innerKey) into group. Note that parentheses are required after '{2}'</source>
        <target state="translated">그룹에 {0} var in collection {1} (outerKey = innerKey). '{2}' 다음에 괄호가 필요합니다.</target>
        <note />
      </trans-unit>
      <trans-unit id="customOperationTextLikeZip">
        <source>{0} var in collection</source>
        <target state="translated">{0} var in collection</target>
        <note />
      </trans-unit>
      <trans-unit id="tcBinaryOperatorRequiresVariable">
        <source>'{0}' must be followed by a variable name. Usage: {1}.</source>
        <target state="translated">'{0}' 뒤에는 변수 이름이 와야 합니다. 사용법: {1}.</target>
        <note />
      </trans-unit>
      <trans-unit id="tcOperatorIncorrectSyntax">
        <source>Incorrect syntax for '{0}'. Usage: {1}.</source>
        <target state="translated">{0}' 구문이 잘못되었습니다. 사용법: {1}.</target>
        <note />
      </trans-unit>
      <trans-unit id="tcBinaryOperatorRequiresBody">
        <source>'{0}' must come after a 'for' selection clause and be followed by the rest of the query. Syntax: ... {1} ...</source>
        <target state="translated">'{0}' 앞에는 'for' 선택 절이 와야 하고 뒤에는 나머지 쿼리 부분이 와야 합니다. 구문: ... {1} ...</target>
        <note />
      </trans-unit>
      <trans-unit id="tcCustomOperationHasIncorrectArgCount">
        <source>'{0}' is used with an incorrect number of arguments. This is a custom operation in this query or computation expression. Expected {1} argument(s), but given {2}.</source>
        <target state="translated">'{0}'에 사용된 인수의 수가 잘못되었습니다. 이 항목은 이 쿼리나 계산 식의 사용자 지정 연산입니다. {1}개의 인수가 필요한데 {2}개가 제공되었습니다.</target>
        <note />
      </trans-unit>
      <trans-unit id="parsExpectedExpressionAfterToken">
        <source>Expected an expression after this point</source>
        <target state="translated">이 지점 뒤에 식이 필요합니다.</target>
        <note />
      </trans-unit>
      <trans-unit id="parsExpectedTypeAfterToken">
        <source>Expected a type after this point</source>
        <target state="translated">이 지점 뒤에 형식이 필요합니다.</target>
        <note />
      </trans-unit>
      <trans-unit id="parsUnmatchedLBrackLess">
        <source>Unmatched '[&lt;'. Expected closing '&gt;]'</source>
        <target state="translated">'[&lt;'의 짝이 맞지 않습니다. 닫는 '&gt;]'가 필요합니다.</target>
        <note />
      </trans-unit>
      <trans-unit id="parsUnexpectedEndOfFileMatch">
        <source>Unexpected end of input in 'match' expression. Expected 'match &lt;expr&gt; with | &lt;pat&gt; -&gt; &lt;expr&gt; | &lt;pat&gt; -&gt; &lt;expr&gt; ...'.</source>
        <target state="translated">'match' 식에 예기치 않은 입력의 끝이 있습니다. 'match &lt;expr&gt; with | &lt;pat&gt; -&gt; &lt;expr&gt; | &lt;pat&gt; -&gt; &lt;expr&gt; ...'이 필요합니다.</target>
        <note />
      </trans-unit>
      <trans-unit id="parsUnexpectedEndOfFileTry">
        <source>Unexpected end of input in 'try' expression. Expected 'try &lt;expr&gt; with &lt;rules&gt;' or 'try &lt;expr&gt; finally &lt;expr&gt;'.</source>
        <target state="translated">'try' 식에 예기치 않은 입력의 끝이 있습니다. 'try &lt;expr&gt; with &lt;rules&gt;' 또는 'try &lt;expr&gt; finally &lt;expr&gt;'이 필요합니다.</target>
        <note />
      </trans-unit>
      <trans-unit id="parsUnexpectedEndOfFileWhile">
        <source>Unexpected end of input in 'while' expression. Expected 'while &lt;expr&gt; do &lt;expr&gt;'.</source>
        <target state="translated">'while' 식에 예기치 않은 입력의 끝이 있습니다. 'while &lt;expr&gt; do &lt;expr&gt;'이 필요합니다.</target>
        <note />
      </trans-unit>
      <trans-unit id="parsUnexpectedEndOfFileFor">
        <source>Unexpected end of input in 'for' expression. Expected 'for &lt;pat&gt; in &lt;expr&gt; do &lt;expr&gt;'.</source>
        <target state="translated">'for' 식에 예기치 않은 입력 끝이 있습니다. 'for &lt;pat&gt; in &lt;expr&gt; do &lt;expr&gt;'이 필요합니다.</target>
        <note />
      </trans-unit>
      <trans-unit id="parsUnexpectedEndOfFileWith">
        <source>Unexpected end of input in 'match' or 'try' expression</source>
        <target state="translated">'match' 또는 'try' 식에 예기치 않은 입력의 끝이 있습니다.</target>
        <note />
      </trans-unit>
      <trans-unit id="parsUnexpectedEndOfFileThen">
        <source>Unexpected end of input in 'then' branch of conditional expression. Expected 'if &lt;expr&gt; then &lt;expr&gt;' or 'if &lt;expr&gt; then &lt;expr&gt; else &lt;expr&gt;'.</source>
        <target state="translated">조건식의 'then' 분기에 예기치 않은 입력의 끝이 있습니다. 'if &lt;expr&gt; then &lt;expr&gt;' 또는 'if &lt;expr&gt; then &lt;expr&gt; else &lt;expr&gt;'이 필요합니다.</target>
        <note />
      </trans-unit>
      <trans-unit id="parsUnexpectedEndOfFileElse">
        <source>Unexpected end of input in 'else' branch of conditional expression. Expected 'if &lt;expr&gt; then &lt;expr&gt;' or 'if &lt;expr&gt; then &lt;expr&gt; else &lt;expr&gt;'.</source>
        <target state="translated">조건식의 'else' 분기에 예기치 않은 입력의 끝이 있습니다. 'if &lt;expr&gt; then &lt;expr&gt;' or 'if &lt;expr&gt; then &lt;expr&gt; else &lt;expr&gt;'이 필요합니다.</target>
        <note />
      </trans-unit>
      <trans-unit id="parsUnexpectedEndOfFileFunBody">
        <source>Unexpected end of input in body of lambda expression. Expected 'fun &lt;pat&gt; ... &lt;pat&gt; -&gt; &lt;expr&gt;'.</source>
        <target state="translated">람다 식 본문에 예기치 않은 입력의 끝이 있습니다. 'fun &lt;pat&gt; ... &lt;pat&gt; -&gt; &lt;expr&gt;'이 필요합니다.</target>
        <note />
      </trans-unit>
      <trans-unit id="parsUnexpectedEndOfFileTypeArgs">
        <source>Unexpected end of input in type arguments</source>
        <target state="translated">형식 인수에 예기치 않은 입력의 끝이 있습니다.</target>
        <note />
      </trans-unit>
      <trans-unit id="parsUnexpectedEndOfFileTypeSignature">
        <source>Unexpected end of input in type signature</source>
        <target state="translated">형식 서명에 예기치 않은 입력의 끝이 있습니다.</target>
        <note />
      </trans-unit>
      <trans-unit id="parsUnexpectedEndOfFileTypeDefinition">
        <source>Unexpected end of input in type definition</source>
        <target state="translated">형식 정의에 예기치 않은 입력의 끝이 있습니다.</target>
        <note />
      </trans-unit>
      <trans-unit id="parsUnexpectedEndOfFileObjectMembers">
        <source>Unexpected end of input in object members</source>
        <target state="translated">개체 멤버에 예기치 않은 입력의 끝이 있습니다.</target>
        <note />
      </trans-unit>
      <trans-unit id="parsUnexpectedEndOfFileDefinition">
        <source>Unexpected end of input in value, function or member definition</source>
        <target state="translated">값, 함수 또는 멤버 정의에 예기치 않은 입력의 끝이 있습니다.</target>
        <note />
      </trans-unit>
      <trans-unit id="parsUnexpectedEndOfFileExpression">
        <source>Unexpected end of input in expression</source>
        <target state="translated">식에 예기치 않은 입력의 끝이 있습니다.</target>
        <note />
      </trans-unit>
      <trans-unit id="parsExpectedNameAfterToken">
        <source>Unexpected end of type. Expected a name after this point.</source>
        <target state="translated">예기치 않은 형식의 끝입니다. 이 지점 뒤에 이름이 필요합니다.</target>
        <note />
      </trans-unit>
      <trans-unit id="parsUnmatchedLet">
        <source>Incomplete value or function definition. If this is in an expression, the body of the expression must be indented to the same column as the 'let' keyword.</source>
        <target state="translated">값 또는 함수 정의가 불완전합니다. 해당 항목이 식인 경우 식 본문을 'let' 키워드와 같은 열로 들여써야 합니다.</target>
        <note />
      </trans-unit>
      <trans-unit id="parsUnmatchedLetBang">
        <source>Incomplete value definition. If this is in an expression, the body of the expression must be indented to the same column as the 'let!' keyword.</source>
        <target state="translated">값 정의가 불완전합니다. 해당 항목이 식인 경우 식 본문을 'let!' 키워드와 같은 열로 들여써야 합니다.</target>
        <note />
      </trans-unit>
      <trans-unit id="parsUnmatchedUseBang">
        <source>Incomplete value definition. If this is in an expression, the body of the expression must be indented to the same column as the 'use!' keyword.</source>
        <target state="translated">값 정의가 불완전합니다. 해당 항목이 식인 경우 식 본문을 'use!' 키워드와 같은 열로 들여써야 합니다.</target>
        <note />
      </trans-unit>
      <trans-unit id="parsUnmatchedUse">
        <source>Incomplete value definition. If this is in an expression, the body of the expression must be indented to the same column as the 'use' keyword.</source>
        <target state="translated">값 정의가 불완전합니다. 해당 항목이 식인 경우 식 본문을 'use' 키워드와 같은 열로 들여써야 합니다.</target>
        <note />
      </trans-unit>
      <trans-unit id="parsWhileDoExpected">
        <source>Missing 'do' in 'while' expression. Expected 'while &lt;expr&gt; do &lt;expr&gt;'.</source>
        <target state="translated">'while' 식에서 'do'가 누락되었습니다. 'while &lt;expr&gt; do &lt;expr&gt;'이 필요합니다.</target>
        <note />
      </trans-unit>
      <trans-unit id="parsForDoExpected">
        <source>Missing 'do' in 'for' expression. Expected 'for &lt;pat&gt; in &lt;expr&gt; do &lt;expr&gt;'.</source>
        <target state="translated">'for' 식에서 'do'가 누락되었습니다. 'for &lt;pat&gt; in &lt;expr&gt; do &lt;expr&gt;'이 필요합니다.</target>
        <note />
      </trans-unit>
      <trans-unit id="tcInvalidRelationInJoin">
        <source>Invalid join relation in '{0}'. Expected 'expr &lt;op&gt; expr', where &lt;op&gt; is =, =?, ?= or ?=?.</source>
        <target state="translated">'{0}'의 조인 관계가 잘못되었습니다. 'expr &lt;op&gt; expr'이 필요합니다. 여기서 &lt;op&gt;는 =, =?, ?= 또는 ?=?입니다.</target>
        <note />
      </trans-unit>
      <trans-unit id="typeInfoCallsWord">
        <source>Calls</source>
        <target state="translated">호출</target>
        <note />
      </trans-unit>
      <trans-unit id="impInvalidNumberOfGenericArguments">
        <source>Invalid number of generic arguments to type '{0}' in provided type. Expected '{1}' arguments, given '{2}'.</source>
        <target state="translated">제공된 형식에서 '{0}' 형식에 대한 제네릭 인수의 수가 잘못되었습니다. '{1}'개의 인수가 필요한데 '{2}'개가 제공되었습니다.</target>
        <note />
      </trans-unit>
      <trans-unit id="impInvalidMeasureArgument1">
        <source>Invalid value '{0}' for unit-of-measure parameter '{1}'</source>
        <target state="translated">측정 단위 매개 변수 '{1}'의 값 '{0}'이(가) 잘못되었습니다.</target>
        <note />
      </trans-unit>
      <trans-unit id="impInvalidMeasureArgument2">
        <source>Invalid value unit-of-measure parameter '{0}'</source>
        <target state="translated">측정 단위 매개 변수 '{0}'의 값이 잘못되었습니다.</target>
        <note />
      </trans-unit>
      <trans-unit id="etPropertyNeedsCanWriteOrCanRead">
        <source>Property '{0}' on provided type '{1}' is neither readable nor writable as it has CanRead=false and CanWrite=false</source>
        <target state="translated">제공된 '{1}' 형식의 '{0}' 속성은 CanRead=false이고 CanWrite=false이므로 읽거나 쓸 수 없습니다.</target>
        <note />
      </trans-unit>
      <trans-unit id="tcIntoNeedsRestOfQuery">
        <source>A use of 'into' must be followed by the remainder of the computation</source>
        <target state="translated">'into'를 사용하는 경우 뒤에 나머지 계산 부분이 와야 합니다.</target>
        <note />
      </trans-unit>
      <trans-unit id="tcOperatorDoesntAcceptInto">
        <source>The operator '{0}' does not accept the use of 'into'</source>
        <target state="translated">'{0}' 연산자에서는 'into'를 사용할 수 없습니다.</target>
        <note />
      </trans-unit>
      <trans-unit id="tcCustomOperationInvalid">
        <source>The definition of the custom operator '{0}' does not use a valid combination of attribute flags</source>
        <target state="translated">사용자 지정 연산자 '{0}'의 정의에서 올바른 특성 플래그 조합을 사용하지 않습니다.</target>
        <note />
      </trans-unit>
      <trans-unit id="tcThisTypeMayNotHaveACLIMutableAttribute">
        <source>This type definition may not have the 'CLIMutable' attribute. Only record types may have this attribute.</source>
        <target state="translated">이 형식 정의는 'CLIMutable' 특성을 포함할 수 없습니다. 레코드 형식만 이 특성을 포함할 수 있습니다.</target>
        <note />
      </trans-unit>
      <trans-unit id="tcAutoPropertyRequiresImplicitConstructionSequence">
        <source>'member val' definitions are only permitted in types with a primary constructor. Consider adding arguments to your type definition, e.g. 'type X(args) = ...'.</source>
        <target state="translated">'member val' 정의는 기본 생성자가 포함된 형식에서만 허용됩니다. 'type X(args) = ...'와 같이 형식 정의에 인수를 추가해 보세요.</target>
        <note />
      </trans-unit>
      <trans-unit id="parsMutableOnAutoPropertyShouldBeGetSet">
        <source>Property definitions may not be declared mutable. To indicate that this property can be set, use 'member val PropertyName = expr with get,set'.</source>
        <target state="translated">속성 정의는 mutable로 선언할 수 없습니다. 이 속성을 설정할 수 있도록 표시하려면 'member val PropertyName = expr with get,set'을 사용하세요.</target>
        <note />
      </trans-unit>
      <trans-unit id="parsMutableOnAutoPropertyShouldBeGetSetNotJustSet">
        <source>To indicate that this property can be set, use 'member val PropertyName = expr with get,set'.</source>
        <target state="translated">이 속성을 설정할 수 있도록 표시하려면 'member val PropertyName = expr with get,set'을 사용하세요.</target>
        <note />
      </trans-unit>
      <trans-unit id="chkNoByrefsOfByrefs">
        <source>Type '{0}' is illegal because in byref&lt;T&gt;, T cannot contain byref types.</source>
        <target state="translated">byref&lt;T&gt;에서 T는 byref 형식을 포함할 수 없으므로 '{0}' 형식은 잘못되었습니다.</target>
        <note />
      </trans-unit>
      <trans-unit id="tastopsMaxArrayThirtyTwo">
        <source>F# supports array ranks between 1 and 32. The value {0} is not allowed.</source>
        <target state="translated">F#에서는 1에서 32까지의 배열 순위를 지원합니다. {0} 값은 사용할 수 없습니다.</target>
        <note />
      </trans-unit>
      <trans-unit id="tcNoIntegerForLoopInQuery">
        <source>In queries, use the form 'for x in n .. m do ...' for ranging over integers</source>
        <target state="translated">쿼리에서 정수 범위를 지정하려면 'for x in n .. m do ...' 형식을 사용하세요.</target>
        <note />
      </trans-unit>
      <trans-unit id="tcNoWhileInQuery">
        <source>'while' expressions may not be used in queries</source>
        <target state="translated">'while' 식은 쿼리에서 사용할 수 없습니다.</target>
        <note />
      </trans-unit>
      <trans-unit id="tcNoTryFinallyInQuery">
        <source>'try/finally' expressions may not be used in queries</source>
        <target state="translated">'try/finally' 식은 쿼리에서 사용할 수 없습니다.</target>
        <note />
      </trans-unit>
      <trans-unit id="tcUseMayNotBeUsedInQueries">
        <source>'use' expressions may not be used in queries</source>
        <target state="translated">'use' 식은 쿼리에서 사용할 수 없습니다.</target>
        <note />
      </trans-unit>
      <trans-unit id="tcBindMayNotBeUsedInQueries">
        <source>'let!', 'use!' and 'do!' expressions may not be used in queries</source>
        <target state="translated">'let!', 'use!' 및 'do!' 식은 쿼리에서 사용할 수 없습니다.</target>
        <note />
      </trans-unit>
      <trans-unit id="tcReturnMayNotBeUsedInQueries">
        <source>'return' and 'return!' may not be used in queries</source>
        <target state="translated">'return' 및 'return!'은 쿼리에서 사용할 수 없습니다.</target>
        <note />
      </trans-unit>
      <trans-unit id="tcUnrecognizedQueryOperator">
        <source>This is not a known query operator. Query operators are identifiers such as 'select', 'where', 'sortBy', 'thenBy', 'groupBy', 'groupValBy', 'join', 'groupJoin', 'sumBy' and 'averageBy', defined using corresponding methods on the 'QueryBuilder' type.</source>
        <target state="translated">알려진 쿼리 연산자가 아닙니다. 쿼리 연산자는 'select', 'where', 'sortBy', 'thenBy', 'groupBy', 'groupValBy', 'join', 'groupJoin', 'sumBy' 및 'averageBy' 등의 식별자로, 'QueryBuilder' 형식에서 해당하는 메서드를 사용하여 정의됩니다.</target>
        <note />
      </trans-unit>
      <trans-unit id="tcTryWithMayNotBeUsedInQueries">
        <source>'try/with' expressions may not be used in queries</source>
        <target state="translated">'try/with' 식은 쿼리에서 사용할 수 없습니다.</target>
        <note />
      </trans-unit>
      <trans-unit id="tcNonSimpleLetBindingInQuery">
        <source>This 'let' definition may not be used in a query. Only simple value definitions may be used in queries.</source>
        <target state="translated">이 'let' 정의는 쿼리에서 사용할 수 없습니다. 단순 값 정의만 쿼리에서 사용할 수 있습니다.</target>
        <note />
      </trans-unit>
      <trans-unit id="etTooManyStaticParameters">
        <source>Too many static parameters. Expected at most {0} parameters, but got {1} unnamed and {2} named parameters.</source>
        <target state="translated">정적 매개 변수가 너무 많습니다. 최대 {0}개의 매개 변수가 필요한데 명명되지 않은 매개 변수 {1}개와 명명된 매개 변수 {2}개가 있습니다.</target>
        <note />
      </trans-unit>
      <trans-unit id="infosInvalidProvidedLiteralValue">
        <source>Invalid provided literal value '{0}'</source>
        <target state="translated">제공된 '{0}' 리터럴 값이 잘못되었습니다.</target>
        <note />
      </trans-unit>
      <trans-unit id="invalidPlatformTarget">
        <source>The 'anycpu32bitpreferred' platform can only be used with EXE targets. You must use 'anycpu' instead.</source>
        <target state="translated">'anycpu32bitpreferred' 플랫폼은 EXE 대상에만 사용할 수 있습니다. 대신 'anycpu'를 사용해야 합니다.</target>
        <note />
      </trans-unit>
      <trans-unit id="tcThisValueMayNotBeInlined">
        <source>This member, function or value declaration may not be declared 'inline'</source>
        <target state="translated">이 멤버, 함수 또는 값 선언은 'inline'으로 선언할 수 없습니다.</target>
        <note />
      </trans-unit>
      <trans-unit id="etErasedTypeUsedInGeneration">
        <source>The provider '{0}' returned a non-generated type '{1}' in the context of a set of generated types. Consider adjusting the type provider to only return generated types.</source>
        <target state="translated">{0}' 공급자가 생성된 형식 컨텍스트에 생성되지 않은 형식 '{1}'을(를) 반환했습니다. 생성된 형식만 반환하도록 형식 공급자를 조정하세요.</target>
        <note />
      </trans-unit>
      <trans-unit id="tcUnrecognizedQueryBinaryOperator">
        <source>Arguments to query operators may require parentheses, e.g. 'where (x &gt; y)' or 'groupBy (x.Length / 10)'</source>
        <target state="translated">쿼리 연산자의 인수에는 'where (x &gt; y)' 또는 'groupBy (x.Length / 10)'과 같이 괄호가 필요할 수 있습니다.</target>
        <note />
      </trans-unit>
      <trans-unit id="crefNoSetOfHole">
        <source>A quotation may not involve an assignment to or taking the address of a captured local variable</source>
        <target state="translated">인용구에 할당을 포함하거나 캡처된 로컬 변수의 주소를 사용할 수 없습니다.</target>
        <note />
      </trans-unit>
      <trans-unit id="nicePrintOtherOverloads1">
        <source>+ 1 overload</source>
        <target state="translated">+1개 오버로드</target>
        <note />
      </trans-unit>
      <trans-unit id="nicePrintOtherOverloadsN">
        <source>+ {0} overloads</source>
        <target state="translated">+ {0} 오버로드</target>
        <note />
      </trans-unit>
      <trans-unit id="erasedTo">
        <source>Erased to</source>
        <target state="translated">지운 시간</target>
        <note />
      </trans-unit>
      <trans-unit id="parsUnfinishedExpression">
        <source>Unexpected token '{0}' or incomplete expression</source>
        <target state="translated">예기치 않은 토큰 '{0}' 또는 불완전한 식</target>
        <note />
      </trans-unit>
      <trans-unit id="parsAttributeOnIncompleteCode">
        <source>Cannot find code target for this attribute, possibly because the code after the attribute is incomplete.</source>
        <target state="translated">이 특성에 대한 코드 대상을 찾을 수 없습니다. 특성 뒤의 코드가 완료되지 않았습니다.</target>
        <note />
      </trans-unit>
      <trans-unit id="parsTypeNameCannotBeEmpty">
        <source>Type name cannot be empty.</source>
        <target state="translated">형식 이름은 비워 둘 수 없습니다.</target>
        <note />
      </trans-unit>
      <trans-unit id="buildProblemReadingAssembly">
        <source>Problem reading assembly '{0}': {1}</source>
        <target state="translated">{0}' 어셈블리를 읽는 중 오류가 발생했습니다. {1}</target>
        <note />
      </trans-unit>
      <trans-unit id="tcTPFieldMustBeLiteral">
        <source>Invalid provided field. Provided fields of erased provided types must be literals.</source>
        <target state="translated">제공된 필드가 잘못되었습니다. 지워진 제공된 형식의 제공된 필드는 리터럴이어야 합니다.</target>
        <note />
      </trans-unit>
      <trans-unit id="loadingDescription">
        <source>(loading description...)</source>
        <target state="translated">(설명 로드 중...)</target>
        <note />
      </trans-unit>
      <trans-unit id="descriptionUnavailable">
        <source>(description unavailable...)</source>
        <target state="translated">(설명 없음...)</target>
        <note />
      </trans-unit>
      <trans-unit id="chkTyparMultipleClassConstraints">
        <source>A type variable has been constrained by multiple different class types. A type variable may only have one class constraint.</source>
        <target state="translated">형식 변수가 여러 클래스 형식에 의해 제약을 받습니다. 형식 변수의 클래스 제약 조건은 하나여야 합니다.</target>
        <note />
      </trans-unit>
      <trans-unit id="tcMatchMayNotBeUsedWithQuery">
        <source>'match' expressions may not be used in queries</source>
        <target state="translated">'match' 식은 쿼리에서 사용할 수 없습니다.</target>
        <note />
      </trans-unit>
      <trans-unit id="memberOperatorDefinitionWithNonTripleArgument">
        <source>Infix operator member '{0}' has {1} initial argument(s). Expected a tuple of 3 arguments</source>
        <target state="translated">중위 연산자 멤버 '{0}'에 {1}개의 초기 인수가 있습니다. 3개 인수의 튜플이 필요합니다.</target>
        <note />
      </trans-unit>
      <trans-unit id="cannotResolveNullableOperators">
        <source>The operator '{0}' cannot be resolved. Consider opening the module 'Microsoft.FSharp.Linq.NullableOperators'.</source>
        <target state="translated">'{0}' 연산자를 확인할 수 없습니다. 'Microsoft.FSharp.Linq.NullableOperators' 모듈을 열어 보세요.</target>
        <note />
      </trans-unit>
      <trans-unit id="tcOperatorRequiresIn">
        <source>'{0}' must be followed by 'in'. Usage: {1}.</source>
        <target state="translated">'{0}' 뒤에는 'in'이 와야 합니다. 사용법: {1}.</target>
        <note />
      </trans-unit>
      <trans-unit id="parsIllegalMemberVarInObjectImplementation">
        <source>Neither 'member val' nor 'override val' definitions are permitted in object expressions.</source>
        <target state="translated">개체 식에는 'member val' 또는 'override val' 정의를 사용할 수 없습니다.</target>
        <note />
      </trans-unit>
      <trans-unit id="tcEmptyCopyAndUpdateRecordInvalid">
        <source>Copy-and-update record expressions must include at least one field.</source>
        <target state="translated">레코드 복사 및 업데이트 식에는 적어도 하나의 필드가 포함되어야 합니다.</target>
        <note />
      </trans-unit>
      <trans-unit id="parsUnderscoreInvalidFieldName">
        <source>'_' cannot be used as field name</source>
        <target state="translated">필드 이름에는 '_'을(를) 사용할 수 없습니다.</target>
        <note />
      </trans-unit>
      <trans-unit id="tcGeneratedTypesShouldBeInternalOrPrivate">
        <source>The provided types generated by this use of a type provider may not be used from other F# assemblies and should be marked internal or private. Consider using 'type internal TypeName = ...' or 'type private TypeName = ...'.</source>
        <target state="translated">이런 방법으로 형식 공급자를 사용하여 생성된 제공된 형식은 다른 F# 어셈블리에서 사용할 수 없으므로 내부 또는 개인 형식으로 표시해야 합니다. 'type internal TypeName = ...' 또는 'type private TypeName = ...'을 사용하세요.</target>
        <note />
      </trans-unit>
      <trans-unit id="chkGetterAndSetterHaveSamePropertyType">
        <source>A property's getter and setter must have the same type. Property '{0}' has getter of type '{1}' but setter of type '{2}'.</source>
        <target state="translated">속성의 getter 및 setter는 형식이 같아야 합니다. '{0}' 속성의 getter 형식은 '{1}'인데 setter 형식은 '{2}'입니다.</target>
        <note />
      </trans-unit>
      <trans-unit id="tcRuntimeSuppliedMethodCannotBeUsedInUserCode">
        <source>Array method '{0}' is supplied by the runtime and cannot be directly used in code. For operations with array elements consider using family of GetArray/SetArray functions from LanguagePrimitives.IntrinsicFunctions module.</source>
        <target state="translated">배열 메서드 '{0}'은(는) 런타임에서 제공되며 코드에 직접 사용할 수 없습니다. 배열 요소를 사용하는 작업에서는 LanguagePrimitives.IntrinsicFunctions 모듈의 GetArray/SetArray 함수 패밀리를 사용하세요.</target>
        <note />
      </trans-unit>
      <trans-unit id="tcUnionCaseConstructorDoesNotHaveFieldWithGivenName">
        <source>Union case/exception '{0}' does not have field named '{1}'.</source>
        <target state="translated">공용 구조체 케이스/예외 '{0}'에 이름이 '{1}'인 필드가 없습니다.</target>
        <note />
      </trans-unit>
      <trans-unit id="tcUnionCaseFieldCannotBeUsedMoreThanOnce">
        <source>Union case/exception field '{0}' cannot be used more than once.</source>
        <target state="translated">공용 구조체 케이스/예외 필드 '{0}'은(는) 두 번 이상 사용할 수 없습니다.</target>
        <note />
      </trans-unit>
      <trans-unit id="tcFieldNameIsUsedModeThanOnce">
        <source>Named field '{0}' is used more than once.</source>
        <target state="translated">명명된 필드 {0}이(가) 두 번 이상 사용되었습니다.</target>
        <note />
      </trans-unit>
      <trans-unit id="tcFieldNameConflictsWithGeneratedNameForAnonymousField">
        <source>Named field '{0}' conflicts with autogenerated name for anonymous field.</source>
        <target state="translated">명명된 필드 '{0}'이(가) 자동 생성된 익명 필드 이름과 충돌합니다.</target>
        <note />
      </trans-unit>
      <trans-unit id="tastConstantExpressionOverflow">
        <source>This literal expression or attribute argument results in an arithmetic overflow.</source>
        <target state="translated">이 리터럴 식 또는 특성 인수를 사용하면 산술 연산 오버플로가 발생합니다.</target>
        <note />
      </trans-unit>
      <trans-unit id="tcIllegalStructTypeForConstantExpression">
        <source>This is not valid literal expression. The [&lt;Literal&gt;] attribute will be ignored.</source>
        <target state="translated">유효한 리터럴 식이 아닙니다. [&lt;Literal&gt;] 특성은 무시됩니다.</target>
        <note />
      </trans-unit>
      <trans-unit id="fscSystemRuntimeInteropServicesIsRequired">
        <source>System.Runtime.InteropServices assembly is required to use UnknownWrapper\DispatchWrapper classes.</source>
        <target state="translated">UnknownWrapper\DispatchWrapper 클래스를 사용하려면 System.Runtime.InteropServices 어셈블리가 필요합니다.</target>
        <note />
      </trans-unit>
      <trans-unit id="abImplicitHeapAllocation">
        <source>The mutable local '{0}' is implicitly allocated as a reference cell because it has been captured by a closure. This warning is for informational purposes only to indicate where implicit allocations are performed.</source>
        <target state="translated">변경할 수 있는 로컬 '{0}'이(가) 암시적으로 참조 셀로 할당되었습니다. 닫기에서 캡처되었기 때문입니다. 이 경고는 정보 제공 목적으로만 발생하며 암시적 할당이 수행되는 위치에 나타납니다.</target>
        <note />
      </trans-unit>
      <trans-unit id="estApplyStaticArgumentsForMethodNotImplemented">
        <source>A type provider implemented GetStaticParametersForMethod, but ApplyStaticArgumentsForMethod was not implemented or invalid</source>
        <target state="translated">형식 공급자는 GetStaticParametersForMethod를 구현하지만 ApplyStaticArgumentsForMethod는 구현되지 않거나 유효하지 않습니다.</target>
        <note />
      </trans-unit>
      <trans-unit id="etErrorApplyingStaticArgumentsToMethod">
        <source>An error occured applying the static arguments to a provided method</source>
        <target state="translated">제공된 메서드에 정적 인수를 적용하는 동안 오류가 발생했습니다.</target>
        <note />
      </trans-unit>
      <trans-unit id="pplexUnexpectedChar">
        <source>Unexpected character '{0}' in preprocessor expression</source>
        <target state="translated">전처리기 식에 예기치 않은 문자 '{0}'이(가) 있습니다.</target>
        <note />
      </trans-unit>
      <trans-unit id="ppparsUnexpectedToken">
        <source>Unexpected token '{0}' in preprocessor expression</source>
        <target state="translated">전처리기 식에 예기치 않은 토큰 '{0}'이(가) 있습니다.</target>
        <note />
      </trans-unit>
      <trans-unit id="ppparsIncompleteExpression">
        <source>Incomplete preprocessor expression</source>
        <target state="translated">전처리기 식이 불완전합니다.</target>
        <note />
      </trans-unit>
      <trans-unit id="ppparsMissingToken">
        <source>Missing token '{0}' in preprocessor expression</source>
        <target state="translated">전처리기 식에 토큰 '{0}'이(가) 없습니다.</target>
        <note />
      </trans-unit>
      <trans-unit id="pickleMissingDefinition">
        <source>An error occurred while reading the F# metadata node at position {0} in table '{1}' of assembly '{2}'. The node had no matching declaration. Please report this warning. You may need to recompile the F# assembly you are using.</source>
        <target state="translated">어셈블리 '{2}' 테이블 '{1}'의 {0} 위치에서 F# 메타데이터 노드를 읽는 중 오류가 발생했습니다. 노드에 일치하는 선언이 없습니다. 이 경고를 보고해 주세요. 사용하고 있는 F# 어셈블리를 다시 컴파일해야 할 수 있습니다.</target>
        <note />
      </trans-unit>
      <trans-unit id="checkNotSufficientlyGenericBecauseOfScope">
        <source>Type inference caused the type variable {0} to escape its scope. Consider adding an explicit type parameter declaration or adjusting your code to be less generic.</source>
        <target state="translated">형식 유추로 인해 형식 변수 {0}이(가) 범위를 벗어났습니다. 명시적인 형식 매개 변수 선언을 추가하거나 덜 일반적인 코드로 조정해 보세요.</target>
        <note />
      </trans-unit>
      <trans-unit id="checkNotSufficientlyGenericBecauseOfScopeAnon">
        <source>Type inference caused an inference type variable to escape its scope. Consider adding type annotations to make your code less generic.</source>
        <target state="translated">형식 유추로 인해 유추 형식 변수가 범위를 벗어났습니다. 형식 주석을 추가하여 덜 일반적인 코드로 만들어 보세요.</target>
        <note />
      </trans-unit>
      <trans-unit id="checkRaiseFamilyFunctionArgumentCount">
        <source>Redundant arguments are being ignored in function '{0}'. Expected {1} but got {2} arguments.</source>
        <target state="translated">중복 인수는 함수 '{0}'에서 무시되고 있습니다. {1}(을)를 예상했으나 {2} 인수를 받았습니다.</target>
        <note />
      </trans-unit>
      <trans-unit id="checkLowercaseLiteralBindingInPattern">
        <source>Lowercase literal '{0}' is being shadowed by a new pattern with the same name. Only uppercase and module-prefixed literals can be used as named patterns.</source>
        <target state="translated">소문자 리터럴 '{0}'이(가) 이름이 같은 새 패턴에서 섀도 처리되고 있습니다. 모듈이 접두사로 붙은 대문자 리터럴만 명명된 패턴으로 사용될 수 있습니다.</target>
        <note />
      </trans-unit>
      <trans-unit id="tcLiteralDoesNotTakeArguments">
        <source>This literal pattern does not take arguments</source>
        <target state="translated">이 리터럴 패턴은 인수를 사용하지 않습니다.</target>
        <note />
      </trans-unit>
      <trans-unit id="tcConstructorsIllegalInAugmentation">
        <source>Constructors are not permitted as extension members - they must be defined as part of the original definition of the type</source>
        <target state="translated">생성자는 확장 멤버로 사용할 수 없으며 원래 형식 정의의 일부로 정의되어야 합니다.</target>
        <note />
      </trans-unit>
      <trans-unit id="optsInvalidResponseFile">
        <source>Invalid response file '{0}' ( '{1}' )</source>
        <target state="translated">잘못된 지시 파일 '{0}'('{1}')</target>
        <note />
      </trans-unit>
      <trans-unit id="optsResponseFileNotFound">
        <source>Response file '{0}' not found in '{1}'</source>
        <target state="translated">{1}'에서 지시 파일 '{0}'을(를) 찾을 수 없습니다.</target>
        <note />
      </trans-unit>
      <trans-unit id="optsResponseFileNameInvalid">
        <source>Response file name '{0}' is empty, contains invalid characters, has a drive specification without an absolute path, or is too long</source>
        <target state="translated">지시 파일 이름 '{0}'이(가) 비어 있거나, 잘못된 문자를 포함하거나, 드라이브 사양에 절대 경로가 없거나, 길이가 너무 깁니다.</target>
        <note />
      </trans-unit>
      <trans-unit id="fsharpCoreNotFoundToBeCopied">
        <source>Cannot find FSharp.Core.dll in compiler's directory</source>
        <target state="translated">컴파일러의 디렉터리에서 FSharp.Core.dll을 찾을 수 없습니다.</target>
        <note />
      </trans-unit>
      <trans-unit id="tcTupleStructMismatch">
        <source>One tuple type is a struct tuple, the other is a reference tuple</source>
        <target state="translated">한 튜플 형식은 구조체 튜플이고 다른 튜플 형식은 참조 튜플입니다.</target>
        <note />
      </trans-unit>
      <trans-unit id="etMissingStaticArgumentsToMethod">
        <source>This provided method requires static parameters</source>
        <target state="translated">이 제공된 메서드는 정적 매개 변수가 필요합니다.</target>
        <note />
      </trans-unit>
      <trans-unit id="considerUpcast">
        <source>The conversion from {0} to {1} is a compile-time safe upcast, not a downcast. Consider using 'upcast' instead of 'downcast'.</source>
        <target state="translated">{0}에서 {1}(으)로의 변환은 컴파일 시간에 안전한 업캐스트이며 다운캐스트가 아닙니다. '다운캐스트'가 아닌 '업캐스트'를 사용해 보세요.</target>
        <note />
      </trans-unit>
      <trans-unit id="considerUpcastOperator">
        <source>The conversion from {0} to {1} is a compile-time safe upcast, not a downcast. Consider using the :&gt; (upcast) operator instead of the :?&gt; (downcast) operator.</source>
        <target state="translated">{0}에서 {1}(으)로의 변환은 컴파일 시간에 안전한 업캐스트이며 다운캐스트가 아닙니다. :?&gt;(다운캐스트) 연산자가 아닌 :&gt;(업캐스트) 연산자를 사용하세요.</target>
        <note />
      </trans-unit>
      <trans-unit id="tcRecImplied">
        <source>The 'rec' on this module is implied by an outer 'rec' declaration and is being ignored</source>
        <target state="translated">이 모듈에 대한 'rec'는 외부 'rec' 선언에 의해 암시되며 무시됩니다.</target>
        <note />
      </trans-unit>
      <trans-unit id="tcOpenFirstInMutRec">
        <source>In a recursive declaration group, 'open' declarations must come first in each module</source>
        <target state="translated">재귀 선언 그룹에서 'open' 선언은 각 모듈에서 맨 앞에 있어야 합니다.</target>
        <note />
      </trans-unit>
      <trans-unit id="tcModuleAbbrevFirstInMutRec">
        <source>In a recursive declaration group, module abbreviations must come after all 'open' declarations and before other declarations</source>
        <target state="translated">재귀 선언 그룹에서 모듈 약어는 모든 'open' 선언의 뒤에 있으면서 다른 선언의 앞에 있어야 합니다.</target>
        <note />
      </trans-unit>
      <trans-unit id="tcUnsupportedMutRecDecl">
        <source>This declaration is not supported in recursive declaration groups</source>
        <target state="translated">이 선언은 재귀 선언 그룹에서는 지원되지 않습니다.</target>
        <note />
      </trans-unit>
      <trans-unit id="parsInvalidUseOfRec">
        <source>Invalid use of 'rec' keyword</source>
        <target state="translated">'rec' 키워드를 잘못 사용했습니다.</target>
        <note />
      </trans-unit>
      <trans-unit id="tcStructUnionMultiCaseDistinctFields">
        <source>If a union type has more than one case and is a struct, then all fields within the union type must be given unique names.</source>
        <target state="translated">공용 구조체 형식이 둘 이상의 case를 포함하고 구조체인 경우 공용 구조체 형식 내의 모든 필드에 고유한 이름을 지정해야 합니다.</target>
        <note />
      </trans-unit>
      <trans-unit id="CallerMemberNameIsOverriden">
        <source>The CallerMemberNameAttribute applied to parameter '{0}' will have no effect. It is overridden by the CallerFilePathAttribute.</source>
        <target state="translated">'{0}' 매개 변수에 적용된 CallerMemberNameAttribute는 효과가 없습니다. CallerFilePathAttribute로 재정의됩니다.</target>
        <note />
      </trans-unit>
      <trans-unit id="tcFixedNotAllowed">
        <source>Invalid use of 'fixed'. 'fixed' may only be used in a declaration of the form 'use x = fixed expr' where the expression is an array, the address of a field, the address of an array element or a string'</source>
        <target state="translated">'fixed'를 잘못 사용했습니다. 'fixed'는 식이 배열, 필드의 주소, 배열 요소 또는 문자열의 주소인 경우 'use x = fixed expr' 형식의 선언에만 사용할 수 있습니다.</target>
        <note />
      </trans-unit>
      <trans-unit id="tcCouldNotFindOffsetToStringData">
        <source>Could not find method System.Runtime.CompilerServices.OffsetToStringData in references when building 'fixed' expression.</source>
        <target state="translated">'fixed' 식을 빌드할 때 참조에서 System.Runtime.CompilerServices.OffsetToStringData 메서드를 찾을 수 없습니다.</target>
        <note />
      </trans-unit>
      <trans-unit id="tcNamedActivePattern">
        <source>{0} is an active pattern and cannot be treated as a discriminated union case with named fields.</source>
        <target state="translated">{0}은(는) 활성 패턴이며 명명된 필드가 있는 구분된 공용 구조체 케이스로 처리될 수 없습니다.</target>
        <note />
      </trans-unit>
      <trans-unit id="DefaultParameterValueNotAppropriateForArgument">
        <source>The default value does not have the same type as the argument. The DefaultParameterValue attribute and any Optional attribute will be ignored. Note: 'null' needs to be annotated with the correct type, e.g. 'DefaultParameterValue(null:obj)'.</source>
        <target state="translated">기본값에 인수와 같은 형식이 없습니다. DefaultParameterValue 특성 및 모든 Optional 특성은 무시됩니다. 참고: 'null'은 올바른 형식으로 주석이 추가되어야 합니다(예: 'DefaultParameterValue(null:obj)').</target>
        <note />
      </trans-unit>
      <trans-unit id="tcGlobalsSystemTypeNotFound">
        <source>The system type '{0}' was required but no referenced system DLL contained this type</source>
        <target state="translated">시스템 형식 '{0}'이(가) 필요했지만, 참조된 시스템 DLL에 이 형식이 포함되어 있지 않습니다.</target>
        <note />
      </trans-unit>
      <trans-unit id="typrelMemberHasMultiplePossibleDispatchSlots">
        <source>The member '{0}' matches multiple overloads of the same method.\nPlease restrict it to one of the following:{1}.</source>
        <target state="translated">{0}' 멤버는 동일한 메서드의 여러 오버로드와 일치합니다.\n다음 중 하나로 제한하세요. {1}.</target>
        <note />
      </trans-unit>
      <trans-unit id="methodIsNotStatic">
        <source>Method or object constructor '{0}' is not static</source>
        <target state="translated">메서드 또는 개체 생성자 '{0}'이(가) 정적이 아닙니다.</target>
        <note />
      </trans-unit>
      <trans-unit id="parsUnexpectedSymbolEqualsInsteadOfIn">
        <source>Unexpected symbol '=' in expression. Did you intend to use 'for x in y .. z do' instead?</source>
        <target state="translated">식에 예기치 않은 '=' 기호가 있습니다. 대신 'for x in y .. z do'를 사용하려고 했나요?</target>
        <note />
      </trans-unit>
      <trans-unit id="keywordDescriptionAbstract">
        <source>Indicates a method that either has no implementation in the type in which it is declared or that is virtual and has a default implementation.</source>
        <target state="translated">선언된 형식에 구현이 없는 메서드 또는 기본 구현이 있는 가상 메서드를 나타냅니다.</target>
        <note />
      </trans-unit>
      <trans-unit id="keyworkDescriptionAnd">
        <source>Used in mutually recursive bindings, in property declarations, and with multiple constraints on generic parameters.</source>
        <target state="translated">상호 재귀적 바인딩과 속성 선언에 사용되며 제네릭 매개 변수의 여러 제약 조건과 함께 사용됩니다.</target>
        <note />
      </trans-unit>
      <trans-unit id="keywordDescriptionAs">
        <source>Used to give the current class object an object name. Also used to give a name to a whole pattern within a pattern match.</source>
        <target state="translated">현재 클래스 개체 및 개체 이름을 제공하는 데 사용됩니다. 패턴 일치 내의 전체 패턴에 이름을 제공하는 데에도 사용됩니다.</target>
        <note />
      </trans-unit>
      <trans-unit id="keywordDescriptionAssert">
        <source>Used to verify code during debugging.</source>
        <target state="translated">디버그 중 코드를 확인하는 데 사용됩니다.</target>
        <note />
      </trans-unit>
      <trans-unit id="keywordDescriptionBase">
        <source>Used as the name of the base class object.</source>
        <target state="translated">기본 클래스 개체의 이름으로 사용됩니다.</target>
        <note />
      </trans-unit>
      <trans-unit id="keywordDescriptionBegin">
        <source>In verbose syntax, indicates the start of a code block.</source>
        <target state="translated">자세한 구문에서 코드 블록의 시작을 나타냅니다.</target>
        <note />
      </trans-unit>
      <trans-unit id="keywordDescriptionClass">
        <source>In verbose syntax, indicates the start of a class definition.</source>
        <target state="translated">자세한 구문에서 클래스 정의의 시작을 나타냅니다.</target>
        <note />
      </trans-unit>
      <trans-unit id="keywordDescriptionDefault">
        <source>Indicates an implementation of an abstract method; used together with an abstract method declaration to create a virtual method.</source>
        <target state="translated">추상 메서드의 구현을 나타냅니다. 추상 메서드 선언과 함께 사용하여 가상 메서드를 만듭니다.</target>
        <note />
      </trans-unit>
      <trans-unit id="keywordDescriptionDelegate">
        <source>Used to declare a delegate.</source>
        <target state="translated">대리자를 선언하는 데 사용됩니다.</target>
        <note />
      </trans-unit>
      <trans-unit id="keywordDescriptionDo">
        <source>Used in looping constructs or to execute imperative code.</source>
        <target state="translated">루프 구문에 사용되거나 명령형 코드를 실행하기 위해 사용됩니다.</target>
        <note />
      </trans-unit>
      <trans-unit id="keywordDescriptionDone">
        <source>In verbose syntax, indicates the end of a block of code in a looping expression.</source>
        <target state="translated">자세한 구문에서 루프 식의 코드 블록 끝을 나타냅니다.</target>
        <note />
      </trans-unit>
      <trans-unit id="keywordDescriptionDowncast">
        <source>Used to convert to a type that is lower in the inheritance chain.</source>
        <target state="translated">상속 체인에서 더 낮은 형식으로 변환하는 데 사용됩니다.</target>
        <note />
      </trans-unit>
      <trans-unit id="keywordDescriptionDownto">
        <source>In a for expression, used when counting in reverse.</source>
        <target state="translated">for 식에서 역으로 계산할 때 사용됩니다.</target>
        <note />
      </trans-unit>
      <trans-unit id="keywordDescriptionElif">
        <source>Used in conditional branching. A short form of else if.</source>
        <target state="translated">조건부 분기에 사용됩니다. else if의 약식입니다.</target>
        <note />
      </trans-unit>
      <trans-unit id="keywordDescriptionElse">
        <source>Used in conditional branching.</source>
        <target state="translated">조건부 분기에 사용됩니다.</target>
        <note />
      </trans-unit>
      <trans-unit id="keywordDescriptionEnd">
        <source>In type definitions and type extensions, indicates the end of a section of member definitions. In verbose syntax, used to specify the end of a code block that starts with the begin keyword.</source>
        <target state="translated">형식 정의 및 형식 확장에서 멤버 정의 섹션의 끝을 나타냅니다. 자세한 구문에서 begin 키워드로 시작하는 코드 블록의 끝을 지정하는 데 사용됩니다.</target>
        <note />
      </trans-unit>
      <trans-unit id="keywordDescriptionException">
        <source>Used to declare an exception type.</source>
        <target state="translated">예외 형식을 선언하는 데 사용됩니다.</target>
        <note />
      </trans-unit>
      <trans-unit id="keywordDescriptionExtern">
        <source>Indicates that a declared program element is defined in another binary or assembly.</source>
        <target state="translated">선언된 프로그램 요소가 다른 이진 또는 어셈블리에 정의됨을 나타냅니다.</target>
        <note />
      </trans-unit>
      <trans-unit id="keywordDescriptionTrueFalse">
        <source>Used as a Boolean literal.</source>
        <target state="translated">부울 리터럴로 사용됩니다.</target>
        <note />
      </trans-unit>
      <trans-unit id="keywordDescriptionFinally">
        <source>Used together with try to introduce a block of code that executes regardless of whether an exception occurs.</source>
        <target state="translated">예외 발생 여부에 상관없이 실행되는 코드 블록을 지정하기 위해 try와 함께 사용됩니다.</target>
        <note />
      </trans-unit>
      <trans-unit id="keywordDescriptionFor">
        <source>Used in looping constructs.</source>
        <target state="translated">루프 구문에 사용됩니다.</target>
        <note />
      </trans-unit>
      <trans-unit id="keywordDescriptionFun">
        <source>Used in lambda expressions, also known as anonymous functions.</source>
        <target state="translated">익명 함수라고도 하는 람다 식에 사용됩니다.</target>
        <note />
      </trans-unit>
      <trans-unit id="keywordDescriptionFunction">
        <source>Used as a shorter alternative to the fun keyword and a match expression in a lambda expression that has pattern matching on a single argument.</source>
        <target state="translated">단일 인수에 패턴 일치가 있는 람다 식에서 fun 키워드 및 일치 식에 대한 간단한 대체로 사용됩니다.</target>
        <note />
      </trans-unit>
      <trans-unit id="keywordDescriptionGlobal">
        <source>Used to reference the top-level .NET namespace.</source>
        <target state="translated">최상위 .NET 네임스페이스를 참조하는 데 사용됩니다.</target>
        <note />
      </trans-unit>
      <trans-unit id="keywordDescriptionIf">
        <source>Used in conditional branching constructs.</source>
        <target state="translated">조건부 분기 구문에 사용됩니다.</target>
        <note />
      </trans-unit>
      <trans-unit id="keywordDescriptionIn">
        <source>Used for sequence expressions and, in verbose syntax, to separate expressions from bindings.</source>
        <target state="translated">바인딩에서 식을 구분하기 위해 시퀀스 식과 자세한 구문에서 사용됩니다.</target>
        <note />
      </trans-unit>
      <trans-unit id="keywordDescriptionInherit">
        <source>Used to specify a base class or base interface.</source>
        <target state="translated">기본 클래스 또는 기본 인터페이스를 지정하는 데 사용됩니다.</target>
        <note />
      </trans-unit>
      <trans-unit id="keywordDescriptionInline">
        <source>Used to indicate a function that should be integrated directly into the caller's code.</source>
        <target state="translated">호출자의 코드로 바로 통합되어야 하는 함수를 나타내는 데 사용됩니다.</target>
        <note />
      </trans-unit>
      <trans-unit id="keywordDescriptionInterface">
        <source>Used to declare and implement interfaces.</source>
        <target state="translated">인터페이스를 선언하고 구현하는 데 사용됩니다.</target>
        <note />
      </trans-unit>
      <trans-unit id="keywordDescriptionInternal">
        <source>Used to specify that a member is visible inside an assembly but not outside it.</source>
        <target state="translated">멤버가 어셈블리 안에서는 보이지만 어셈블리 밖에서는 보이지 않도록 지정하는 데 사용됩니다.</target>
        <note />
      </trans-unit>
      <trans-unit id="keywordDescriptionLazy">
        <source>Used to specify a computation that is to be performed only when a result is needed.</source>
        <target state="translated">결과가 필요한 경우에만 수행되는 계산을 지정하는 데 사용됩니다.</target>
        <note />
      </trans-unit>
      <trans-unit id="keywordDescriptionLet">
        <source>Used to associate, or bind, a name to a value or function.</source>
        <target state="translated">값 또는 함수에 이름을 연결하거나 바인딩하기 위해 사용됩니다.</target>
        <note />
      </trans-unit>
      <trans-unit id="keywordDescriptionLetBang">
        <source>Used in asynchronous workflows to bind a name to the result of an asynchronous computation, or, in other computation expressions, used to bind a name to a result, which is of the computation type.</source>
        <target state="translated">비동기 워크플로에 사용되어 비동기 계산 결과에 이름을 바인딩하거나, 기타 계산 식에서 계산 형식인 결과에 이름을 바인딩하는 데 사용됩니다.</target>
        <note />
      </trans-unit>
      <trans-unit id="keywordDescriptionMatch">
        <source>Used to branch by comparing a value to a pattern.</source>
        <target state="translated">패턴에 대한 값을 비교하여 분기하는 데 사용됩니다.</target>
        <note />
      </trans-unit>
      <trans-unit id="keywordDescriptionMember">
        <source>Used to declare a property or method in an object type.</source>
        <target state="translated">개체 형식에서 속성 또는 메서드를 선언하는 데 사용됩니다.</target>
        <note />
      </trans-unit>
      <trans-unit id="keywordDescriptionModule">
        <source>Used to associate a name with a group of related types, values, and functions, to logically separate it from other code.</source>
        <target state="translated">관련 형식, 값 및 함수 그룹과 이름을 연결하기 위해 사용되며, 다른 코드와 논리적으로 구별하기 위해 사용됩니다.</target>
        <note />
      </trans-unit>
      <trans-unit id="keywordDescriptionMutable">
        <source>Used to declare a variable, that is, a value that can be changed.</source>
        <target state="translated">변경될 수 있는 값인 변수를 선언하는 데 사용됩니다.</target>
        <note />
      </trans-unit>
      <trans-unit id="keywordDescriptionNamespace">
        <source>Used to associate a name with a group of related types and modules, to logically separate it from other code.</source>
        <target state="translated">관련 형식 및 모듈 그룹과 이름을 연결하기 위해 사용되며, 다른 코드와 논리적으로 구별하기 위해 사용됩니다.</target>
        <note />
      </trans-unit>
      <trans-unit id="keywordDescriptionNew">
        <source>Used to declare, define, or invoke a constructor that creates or that can create an object. Also used in generic parameter constraints to indicate that a type must have a certain constructor.</source>
        <target state="translated">개체를 생성하거나 생성할 수 있는 생성자를 선언하거나 정의하거나 호출하는 데 사용됩니다. 형식에 특정 생성자가 있어야 함을 나타내기 위해 제네릭 매개 변수 제약 조건에서도 사용됩니다.</target>
        <note />
      </trans-unit>
      <trans-unit id="keywordDescriptionNot">
        <source>Not actually a keyword. However, not struct in combination is used as a generic parameter constraint.</source>
        <target state="translated">실제로 키워드가 아니지만, 조합의 not struct는 제네릭 매개 변수 제약 조건으로 사용됩니다.</target>
        <note />
      </trans-unit>
      <trans-unit id="keywordDescriptionNull">
        <source>Indicates the absence of an object. Also used in generic parameter constraints.</source>
        <target state="translated">개체가 없음을 나타냅니다. 제네릭 매개 변수 제약 조건에서도 사용됩니다.</target>
        <note />
      </trans-unit>
      <trans-unit id="keywordDescriptionOf">
        <source>Used in discriminated unions to indicate the type of categories of values, and in delegate and exception declarations.</source>
        <target state="translated">구분된 공용 구조체에 사용되어 값 범주의 형식을 나타내고, 대리자 및 예외 선언에 사용됩니다.</target>
        <note />
      </trans-unit>
      <trans-unit id="keywordDescriptionOpen">
        <source>Used to make the contents of a namespace or module available without qualification.</source>
        <target state="translated">한정자 없이 사용할 수 있는 네임스페이스 또는 모듈의 콘텐츠를 만드는 데 사용됩니다.</target>
        <note />
      </trans-unit>
      <trans-unit id="keywordDescriptionOr">
        <source>Used with Boolean conditions as a Boolean or operator. Equivalent to ||. Also used in member constraints.</source>
        <target state="translated">부울 또는 연산자로 부울 조건과 함께 사용됩니다. ||와 같습니다. 멤버 제약 조건에도 사용됩니다.</target>
        <note />
      </trans-unit>
      <trans-unit id="keywordDescriptionOverride">
        <source>Used to implement a version of an abstract or virtual method that differs from the base version.</source>
        <target state="translated">기본 버전과 다른, 추상 메서드 또는 가상 메서드의 버전을 구현하는 데 사용됩니다.</target>
        <note />
      </trans-unit>
      <trans-unit id="keywordDescriptionPrivate">
        <source>Restricts access to a member to code in the same type or module.</source>
        <target state="translated">동일한 형식 또는 모듈에서 코딩하기 위해 멤버에 대한 액세스를 제한합니다.</target>
        <note />
      </trans-unit>
      <trans-unit id="keywordDescriptionPublic">
        <source>Allows access to a member from outside the type.</source>
        <target state="translated">형식 외부에서 멤버에 대한 액세스를 허용합니다.</target>
        <note />
      </trans-unit>
      <trans-unit id="keywordDescriptionRec">
        <source>Used to indicate that a function is recursive.</source>
        <target state="translated">함수가 재귀적임을 나타내는 데 사용됩니다.</target>
        <note />
      </trans-unit>
      <trans-unit id="keywordDescriptionReturn">
        <source>Used to indicate a value to provide as the result of a computation expression.</source>
        <target state="translated">계산 식의 결과로 제공하는 값을 나타내는 데 사용됩니다.</target>
        <note />
      </trans-unit>
      <trans-unit id="keywordDescriptionReturnBang">
        <source>Used to indicate a computation expression that, when evaluated, provides the result of the containing computation expression.</source>
        <target state="translated">계산할 때, 포함하는 계산 식의 결과를 제공하는 계산 식을 나타내는 데 사용됩니다.</target>
        <note />
      </trans-unit>
      <trans-unit id="keywordDescriptionSelect">
        <source>Used in query expressions to specify what fields or columns to extract. Note that this is a contextual keyword, which means that it is not actually a reserved word and it only acts like a keyword in appropriate context.</source>
        <target state="translated">추출할 필드 또는 열을 지정하기 위해 쿼리 식에 사용됩니다. 이것은 상황별 키워드입니다. 즉 실제로 예약어가 아니며, 적절한 컨텍스트에서 키워드처럼만 작동합니다.</target>
        <note />
      </trans-unit>
      <trans-unit id="keywordDescriptionStatic">
        <source>Used to indicate a method or property that can be called without an instance of a type, or a value member that is shared among all instances of a type.</source>
        <target state="translated">형식의 인스턴스 없이 호출될 수 있는 메서드나 속성, 또는 모든 형식의 인스턴스 간 공유되는 값 멤버를 나타내는 데 사용됩니다.</target>
        <note />
      </trans-unit>
      <trans-unit id="keywordDescriptionStruct">
        <source>Used to declare a structure type. Also used in generic parameter constraints. Used for OCaml compatibility in module definitions.</source>
        <target state="translated">구조체 형식을 선언하는 데 사용됩니다. 제네릭 매개 변수 제약 조건에서도 사용됩니다. 모듈 정의에서 OCaml 호환성에 대해 사용됩니다.</target>
        <note />
      </trans-unit>
      <trans-unit id="keywordDescriptionThen">
        <source>Used in conditional expressions. Also used to perform side effects after object construction.</source>
        <target state="translated">조건식에 사용됩니다. 또한 개체 생성 후 파생 작업을 수행하는 데 사용됩니다.</target>
        <note />
      </trans-unit>
      <trans-unit id="keywordDescriptionTo">
        <source>Used in for loops to indicate a range.</source>
        <target state="translated">범위를 나타내기 위해 루프에 사용됩니다.</target>
        <note />
      </trans-unit>
      <trans-unit id="keywordDescriptionTry">
        <source>Used to introduce a block of code that might generate an exception. Used together with with or finally.</source>
        <target state="translated">예외를 생성할 수 있는 코드 블록을 지정하는 데 사용됩니다. with 또는 finally와 함께 사용됩니다.</target>
        <note />
      </trans-unit>
      <trans-unit id="keywordDescriptionType">
        <source>Used to declare a class, record, structure, discriminated union, enumeration type, unit of measure, or type abbreviation.</source>
        <target state="translated">클래스, 레코드, 구조체, 구분된 공용 구조체, 열거형 형식, 측정 단위 또는 형식 약어를 선언하는 데 사용됩니다.</target>
        <note />
      </trans-unit>
      <trans-unit id="keywordDescriptionUpcast">
        <source>Used to convert to a type that is higher in the inheritance chain.</source>
        <target state="translated">상속 체인에서 더 높은 형식으로 변환하는 데 사용됩니다.</target>
        <note />
      </trans-unit>
      <trans-unit id="keywordDescriptionUse">
        <source>Used instead of let for values that require Dispose to be called to free resources.</source>
        <target state="translated">무료 리소스로 호출하기 위해 Dispose가 필요한 값에 대해 let 대신 사용됩니다.</target>
        <note />
      </trans-unit>
      <trans-unit id="keywordDescriptionUseBang">
        <source>Used instead of let! in asynchronous workflows and other computation expressions for values that require Dispose to be called to free resources.</source>
        <target state="translated">무료 리소스로 호출하기 위해 Dispose가 필요한 값에 대해 기타 계산 식 및 비동기 워크플로에서 let! 대신 사용됩니다.</target>
        <note />
      </trans-unit>
      <trans-unit id="keywordDescriptionVal">
        <source>Used in a signature to indicate a value, or in a type to declare a member, in limited situations.</source>
        <target state="translated">시그니처에 사용되어 값을 나타내거나 형식에 사용되어 제한된 상황에서 멤버를 선언합니다.</target>
        <note />
      </trans-unit>
      <trans-unit id="keywordDescriptionVoid">
        <source>Indicates the .NET void type. Used when interoperating with other .NET languages.</source>
        <target state="translated">.NET void 형식을 나타냅니다. 다른 .NET 언어와 상호 운용할 때 사용됩니다.</target>
        <note />
      </trans-unit>
      <trans-unit id="keywordDescriptionWhen">
        <source>Used for Boolean conditions (when guards) on pattern matches and to introduce a constraint clause for a generic type parameter.</source>
        <target state="translated">패턴 일치의 부울 조건(가드 시)으로 사용되며, 제네릭 형식 매개 변수에 대한 제약 조건 절을 지정하는 데 사용됩니다.</target>
        <note />
      </trans-unit>
      <trans-unit id="keywordDescriptionWhile">
        <source>Introduces a looping construct.</source>
        <target state="translated">루프 구문을 지정합니다.</target>
        <note />
      </trans-unit>
      <trans-unit id="keywordDescriptionWith">
        <source>Used together with the match keyword in pattern matching expressions. Also used in object expressions, record copying expressions, and type extensions to introduce member definitions, and to introduce exception handlers.</source>
        <target state="translated">패턴 일치 식에서 일치 키워드와 함께 사용됩니다. 또한 개체 식, 레코드 복사 식, 형식 확장에 사용되어 멤버 정의를 지정하고 예외 처리기를 지정합니다.</target>
        <note />
      </trans-unit>
      <trans-unit id="keywordDescriptionYield">
        <source>Used in a sequence expression to produce a value for a sequence.</source>
        <target state="translated">시퀀스에 대한 값을 생성하기 위해 시퀀스 식에 사용됩니다.</target>
        <note />
      </trans-unit>
      <trans-unit id="keywordDescriptionYieldBang">
        <source>Used in a computation expression to append the result of a given computation expression to a collection of results for the containing computation expression.</source>
        <target state="translated">포함하는 계산 식의 결과 모음에 제공된 계산 식의 결과를 추가하기 위해, 계산 식에 사용됩니다.</target>
        <note />
      </trans-unit>
      <trans-unit id="keywordDescriptionRightArrow">
        <source>In function types, delimits arguments and return values. Yields an expression (in sequence expressions); equivalent to the yield keyword. Used in match expressions</source>
        <target state="translated">함수 형식에서 인수와 반환 값을 구분합니다. 시퀀스 식에서 식을 만들며, yield 키워드와 동일합니다. 일치 식에서 사용됩니다.</target>
        <note />
      </trans-unit>
      <trans-unit id="keywordDescriptionLeftArrow">
        <source>Assigns a value to a variable.</source>
        <target state="translated">변수에 값을 할당합니다.</target>
        <note />
      </trans-unit>
      <trans-unit id="keywordDescriptionCast">
        <source>Converts a type to type that is higher in the hierarchy.</source>
        <target state="translated">계층 구조에서 더 높은 형식으로 형식을 변환합니다.</target>
        <note />
      </trans-unit>
      <trans-unit id="keywordDescriptionDynamicCast">
        <source>Converts a type to a type that is lower in the hierarchy.</source>
        <target state="translated">계층 구조에서 더 낮은 형식으로 형식을 변환합니다.</target>
        <note />
      </trans-unit>
      <trans-unit id="keywordDescriptionTypedQuotation">
        <source>Delimits a typed code quotation.</source>
        <target state="translated">형식이 지정된 코드 인용을 구분합니다.</target>
        <note />
      </trans-unit>
      <trans-unit id="keywordDescriptionUntypedQuotation">
        <source>Delimits a untyped code quotation.</source>
        <target state="translated">형식이 지정되지 않은 코드 인용을 구분합니다.</target>
        <note />
      </trans-unit>
      <trans-unit id="itemNotFoundDuringDynamicCodeGen">
        <source>{0} '{1}' not found in assembly '{2}'. A possible cause may be a version incompatibility. You may need to explicitly reference the correct version of this assembly to allow all referenced components to use the correct version.</source>
        <target state="translated">{2}' 어셈블리에서 {0} '{1}'을(를) 찾을 수 없습니다. 가능한 원인은 버전이 호환되지 않기 때문일 수 있습니다. 참조된 모든 구성 요소에서 올바른 버전을 사용할 수 있게 하려면 이 어셈블리의 올바른 버전을 명시적으로 참조해야 할 수 있습니다.</target>
        <note />
      </trans-unit>
      <trans-unit id="itemNotFoundInTypeDuringDynamicCodeGen">
        <source>{0} '{1}' not found in type '{2}' from assembly '{3}'. A possible cause may be a version incompatibility. You may need to explicitly reference the correct version of this assembly to allow all referenced components to use the correct version.</source>
        <target state="translated">{3}' 어셈블리의 '{2}' 형식에서 {0} '{1}'을(를) 찾을 수 없습니다. 가능한 원인은 버전이 호환되지 않기 때문일 수 있습니다. 참조된 모든 구성 요소에서 올바른 버전을 사용할 수 있게 하려면 이 어셈블리의 올바른 버전을 명시적으로 참조해야 할 수 있습니다.</target>
        <note />
      </trans-unit>
      <trans-unit id="descriptionWordIs">
        <source>is</source>
        <target state="translated">은(는)</target>
        <note />
      </trans-unit>
      <trans-unit id="notAFunction">
        <source>This value is not a function and cannot be applied.</source>
        <target state="translated">이 값은 함수가 아니며 적용할 수 없습니다.</target>
        <note />
      </trans-unit>
      <trans-unit id="notAFunctionButMaybeIndexerWithName">
        <source>This value is not a function and cannot be applied. Did you intend to access the indexer via {0}.[index] instead?</source>
        <target state="translated">이 식은 함수가 아니며 적용할 수 없습니다. 대신 {0}.[index]를 통해 인덱서에 액세스하려고 했나요?</target>
        <note />
      </trans-unit>
      <trans-unit id="notAFunctionButMaybeIndexer">
        <source>This expression is not a function and cannot be applied. Did you intend to access the indexer via expr.[index] instead?</source>
        <target state="translated">이 식은 함수가 아니며 적용할 수 없습니다. 대신 expr.[index]를 통해 인덱서에 액세스하려고 했나요?</target>
        <note />
      </trans-unit>
      <trans-unit id="notAFunctionButMaybeDeclaration">
        <source>This value is not a function and cannot be applied. Did you forget to terminate a declaration?</source>
        <target state="translated">이 값은 함수가 아니며 적용할 수 없습니다. 선언을 종료해야 합니다.</target>
        <note />
      </trans-unit>
      <trans-unit id="ArgumentsInSigAndImplMismatch">
        <source>The argument names in the signature '{0}' and implementation '{1}' do not match. The argument name from the signature file will be used. This may cause problems when debugging or profiling.</source>
        <target state="translated">시그니처 '{0}'과(와) 구현 '{1}'의 인수 이름이 일치하지 않습니다. 시그니처 파일의 인수 이름이 사용됩니다. 이로 인해 디버깅 또는 프로파일링 시 문제가 발생할 수 있습니다.</target>
        <note />
      </trans-unit>
      <trans-unit id="pickleUnexpectedNonZero">
        <source>An error occurred while reading the F# metadata of assembly '{0}'. A reserved construct was utilized. You may need to upgrade your F# compiler or use an earlier version of the assembly that doesn't make use of a specific construct.</source>
        <target state="translated">'{0}' 어셈블리의 F# 메타데이터를 읽는 동안 오류가 발생했습니다. 예약 구문이 활용되었습니다. F# 컴파일러를 업그레이드하거나 특정 구문을 사용하지 않는 이전 버전의 어셈블리를 사용해야 할 수 있습니다.</target>
        <note />
      </trans-unit>
      <trans-unit id="tcTupleMemberNotNormallyUsed">
        <source>This method or property is not normally used from F# code, use an explicit tuple pattern for deconstruction instead.</source>
        <target state="translated">이 메서드 또는 속성은 일반적으로 F# 코드에서 사용되지 않습니다. 대신 분해에 대해 명시적 튜플 패턴을 사용하세요.</target>
        <note />
      </trans-unit>
      <trans-unit id="implicitlyDiscardedInSequenceExpression">
        <source>This expression returns a value of type '{0}' but is implicitly discarded. Consider using 'let' to bind the result to a name, e.g. 'let result = expression'. If you intended to use the expression as a value in the sequence then use an explicit 'yield'.</source>
        <target state="translated">이 식은 '{0}' 형식의 값을 반환하지만 암시적으로 삭제됩니다. 'let'을 사용하여 결과를 이름에 바인딩하세요(예: 'let result = expression'). 식을 시퀀스의 값으로 사용하려면 명시적 'yield'를 사용하세요.</target>
        <note />
      </trans-unit>
      <trans-unit id="implicitlyDiscardedSequenceInSequenceExpression">
        <source>This expression returns a value of type '{0}' but is implicitly discarded. Consider using 'let' to bind the result to a name, e.g. 'let result = expression'. If you intended to use the expression as a value in the sequence then use an explicit 'yield!'.</source>
        <target state="translated">이 식은 '{0}' 형식의 값을 반환하지만 암시적으로 삭제됩니다. 'let'을 사용하여 결과를 이름에 바인딩하세요(예: 'let result = expression'). 식을 시퀀스의 값으로 사용하려면 명시적 'yield!'를 사용하세요.</target>
        <note />
      </trans-unit>
      <trans-unit id="keywordDescriptionMatchBang">
        <source>Used in computation expressions to pattern match directly over the result of another computation expression.</source>
        <target state="translated">다른 계산 식의 결과에 대해 직접적으로 패턴 일치에 대한 계산 식에 사용됩니다.</target>
        <note />
      </trans-unit>
      <trans-unit id="ilreadFileChanged">
        <source>The file '{0}' changed on disk unexpectedly, please reload.</source>
        <target state="translated">'{0}' 파일이 디스크에서 예기치 않게 변경되었습니다. 다시 로드하세요.</target>
        <note />
      </trans-unit>
      <trans-unit id="writeToReadOnlyByref">
        <source>The byref pointer is readonly, so this write is not permitted.</source>
        <target state="translated">byref 포인터는 읽기 전용이므로 이 쓰기가 허용되지 않습니다.</target>
        <note />
      </trans-unit>
      <trans-unit id="tastValueMustBeMutable">
        <source>A value must be mutable in order to mutate the contents or take the address of a value type, e.g. 'let mutable x = ...'</source>
        <target state="translated">내용을 변경하거나 값 형식의 주소를 사용하려면 값을 변경할 수 있어야 합니다(예: 'let mutable x = ...').</target>
        <note />
      </trans-unit>
      <trans-unit id="readOnlyAttributeOnStructWithMutableField">
        <source>A ReadOnly attribute has been applied to a struct type with a mutable field.</source>
        <target state="translated">변경할 수 있는 필드가 있는 구조체 형식에 ReadOnly 특성이 적용되었습니다.</target>
        <note />
      </trans-unit>
      <trans-unit id="tcByrefReturnImplicitlyDereferenced">
        <source>A byref pointer returned by a function or method is implicitly dereferenced as of F# 4.5. To acquire the return value as a pointer, use the address-of operator, e.g. '&amp;f(x)' or '&amp;obj.Method(arg1, arg2)'.</source>
        <target state="translated">함수 또는 메서드에 의해 반환된 byref 포인터가 F# 4.5부터 암시적으로 역참조됩니다. 포인터로 반환 값을 가져오려면 address-of 연산자를 사용하세요(예: '&amp;f(x)' 또는 '&amp;obj.Method(arg1, arg2)').</target>
        <note />
      </trans-unit>
      <trans-unit id="tcByRefLikeNotStruct">
        <source>A type annotated with IsByRefLike must also be a struct. Consider adding the [&lt;Struct&gt;] attribute to the type.</source>
        <target state="translated">IsByRefLike로 주석이 추가된 형식은 구조체여야 합니다. 형식에 [&lt;Struct&gt;] 특성을 추가하세요.</target>
        <note />
      </trans-unit>
      <trans-unit id="chkNoByrefAddressOfLocal">
        <source>The address of the variable '{0}' or a related expression cannot be used at this point. This is to ensure the address of the local value does not escape its scope.</source>
        <target state="translated">지금은 '{0}' 변수의 주소 또는 관련 식을 사용할 수 없습니다. 로컬 값의 주소가 범위를 벗어나지 않도록 하기 위한 것입니다.</target>
<<<<<<< HEAD
        <note />
      </trans-unit>
      <trans-unit id="chkNoReturnOfLimitedSpan">
        <source>The Span or IsByRefLike expression cannot be returned from this function or method, because it is composed using elements that may escape their scope.</source>
        <target state="translated">범위를 벗어날 수 있는 요소를 사용하여 구성되므로 이 함수 또는 메서드에서 Span 또는 IsByRefLike 식을 반환할 수 없습니다.</target>
=======
>>>>>>> c55dd2c3
        <note />
      </trans-unit>
      <trans-unit id="chkNoWriteToLimitedSpan">
        <source>This value can't be assigned because the target '{0}' may refer to non-stack-local memory, while the expression being assigned is assessed to potentially refer to stack-local memory. This is to help prevent pointers to stack-bound memory escaping their scope.</source>
        <target state="translated">'{0}' 대상이 비스택 로컬 메모리를 참조할 수 있는데, 할당되는 식은 잠재적으로 스택 로컬 메모리를 참조하도록 평가되므로 이 값을 할당할 수 없습니다. 스택에 바인딩된 메모리에 대한 포인터가 범위를 벗어나지 않도록 하기 위한 것입니다.</target>
        <note />
      </trans-unit>
      <trans-unit id="tastValueMustBeLocal">
        <source>A value defined in a module must be mutable in order to take its address, e.g. 'let mutable x = ...'</source>
        <target state="translated">해당 주소를 사용하려면 모듈에 정의된 값이 변경 가능해야 합니다(예: 'let mutable x = ...').</target>
        <note />
      </trans-unit>
      <trans-unit id="tcIsReadOnlyNotStruct">
        <source>A type annotated with IsReadOnly must also be a struct. Consider adding the [&lt;Struct&gt;] attribute to the type.</source>
        <target state="translated">IsReadOnly로 주석이 추가된 형식은 구조체여야 합니다. 형식에 [&lt;Struct&gt;] 특성을 추가하세요.</target>
        <note />
      </trans-unit>
      <trans-unit id="chkStructsMayNotReturnAddressesOfContents">
        <source>Struct members cannot return the address of fields of the struct by reference</source>
        <target state="translated">구조체 멤버는 구조체의 필드 주소를 참조로 반환할 수 없습니다.</target>
        <note />
      </trans-unit>
      <trans-unit id="chkNoByrefLikeFunctionCall">
        <source>The function or method call cannot be used at this point, because one argument that is a byref of a non-stack-local Span or IsByRefLike type is used with another argument that is a stack-local Span or IsByRefLike type. This is to ensure the address of the local value does not escape its scope.</source>
        <target state="translated">비스택 로컬 Span 또는 IsByRefLike 형식의 byref인 한 인수가 스택 로컬 Span 또는 IsByRefLike 형식인 다른 인수와 함께 사용되므로 지금은 함수 또는 메서드 호출을 사용할 수 없습니다. 로컬 값의 주소가 범위를 벗어나지 않도록 하기 위한 것입니다.</target>
        <note />
      </trans-unit>
      <trans-unit id="chkNoByrefAddressOfValueFromExpression">
        <source>The address of a value returned from the expression cannot be used at this point. This is to ensure the address of the local value does not escape its scope.</source>
        <target state="translated">지금은 식에서 반환된 값의 주소를 사용할 수 없습니다. 로컬 값의 주소가 범위를 벗어나지 않도록 하기 위한 것입니다.</target>
        <note />
      </trans-unit>
      <trans-unit id="chkNoSpanLikeVariable">
        <source>The Span or IsByRefLike variable '{0}' cannot be used at this point. This is to ensure the address of the local value does not escape its scope.</source>
        <target state="translated">지금은 Span 또는 IsByRefLike 변수 '{0}'을(를) 사용할 수 없습니다. 로컬 값의 주소가 범위를 벗어나지 않도록 하기 위한 것입니다.</target>
        <note />
      </trans-unit>
      <trans-unit id="chkNoSpanLikeValueFromExpression">
        <source>A Span or IsByRefLike value returned from the expression cannot be used at ths point. This is to ensure the address of the local value does not escape its scope.</source>
        <target state="translated">지금은 식에서 반환된 Span 또는 IsByRefLike 값을 사용할 수 없습니다. 로컬 값의 주소가 범위를 벗어나지 않도록 하기 위한 것입니다.</target>
        <note />
      </trans-unit>
      <trans-unit id="tastCantTakeAddressOfExpression">
        <source>Cannot take the address of the value returned from the expression. Assign the returned value to a let-bound value before taking the address.</source>
<<<<<<< HEAD
        <target state="new">Cannot take the address of the value returned from the expression. Assign the returned value to a let-bound value before taking the address.</target>
=======
        <target state="translated">식에서 반환된 값의 주소를 가져올 수 없습니다. 주소를 가져오기 전에 반환된 값을 let 바인딩 값에 할당하세요.</target>
>>>>>>> c55dd2c3
        <note />
      </trans-unit>
    </body>
  </file>
</xliff><|MERGE_RESOLUTION|>--- conflicted
+++ resolved
@@ -108,12 +108,8 @@
         <note />
       </trans-unit>
       <trans-unit id="followingPatternMatchClauseHasWrongType">
-<<<<<<< HEAD
         <source>All branches of a pattern match expression must return values of the same type as the first branch, which here is '{0}'. This branch returns a value of type '{1}'.</source>
-=======
-        <source>All branches of a pattern match expression must return values of the same type. The first branch returned a value of type '{0}', but this branch returned a value of type '{1}'.</source>
->>>>>>> c55dd2c3
-        <target state="translated">패턴 일치 식의 모든 분기는 동일한 형식의 값을 반환해야 합니다. 첫 번째 분기는 '{0}' 형식의 값을 반환했지만 이 분기는 '{1}' 형식의 값을 반환했습니다.</target>
+        <target state="needs-review-translation">패턴 일치 식의 모든 분기는 동일한 형식의 값을 반환해야 합니다. 첫 번째 분기는 '{0}' 형식의 값을 반환했지만 이 분기는 '{1}' 형식의 값을 반환했습니다.</target>
         <note />
       </trans-unit>
       <trans-unit id="patternMatchGuardIsNotBool">
@@ -7014,14 +7010,6 @@
       <trans-unit id="chkNoByrefAddressOfLocal">
         <source>The address of the variable '{0}' or a related expression cannot be used at this point. This is to ensure the address of the local value does not escape its scope.</source>
         <target state="translated">지금은 '{0}' 변수의 주소 또는 관련 식을 사용할 수 없습니다. 로컬 값의 주소가 범위를 벗어나지 않도록 하기 위한 것입니다.</target>
-<<<<<<< HEAD
-        <note />
-      </trans-unit>
-      <trans-unit id="chkNoReturnOfLimitedSpan">
-        <source>The Span or IsByRefLike expression cannot be returned from this function or method, because it is composed using elements that may escape their scope.</source>
-        <target state="translated">범위를 벗어날 수 있는 요소를 사용하여 구성되므로 이 함수 또는 메서드에서 Span 또는 IsByRefLike 식을 반환할 수 없습니다.</target>
-=======
->>>>>>> c55dd2c3
         <note />
       </trans-unit>
       <trans-unit id="chkNoWriteToLimitedSpan">
@@ -7066,11 +7054,12 @@
       </trans-unit>
       <trans-unit id="tastCantTakeAddressOfExpression">
         <source>Cannot take the address of the value returned from the expression. Assign the returned value to a let-bound value before taking the address.</source>
-<<<<<<< HEAD
-        <target state="new">Cannot take the address of the value returned from the expression. Assign the returned value to a let-bound value before taking the address.</target>
-=======
         <target state="translated">식에서 반환된 값의 주소를 가져올 수 없습니다. 주소를 가져오기 전에 반환된 값을 let 바인딩 값에 할당하세요.</target>
->>>>>>> c55dd2c3
+        <note />
+      </trans-unit>
+      <trans-unit id="chkNoReturnOfLimitedSpan">
+        <source>The Span or IsByRefLike expression cannot be returned from this function or method, because it is composed using elements that may escape their scope.</source>
+        <target state="new">The Span or IsByRefLike expression cannot be returned from this function or method, because it is composed using elements that may escape their scope.</target>
         <note />
       </trans-unit>
     </body>
