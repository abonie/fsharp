﻿<?xml version="1.0" encoding="utf-8"?>
<xliff xmlns="urn:oasis:names:tc:xliff:document:1.2" xmlns:xsi="http://www.w3.org/2001/XMLSchema-instance" version="1.2" xsi:schemaLocation="urn:oasis:names:tc:xliff:document:1.2 xliff-core-1.2-transitional.xsd">
  <file datatype="xml" source-language="en" target-language="ko" original="../FSComp.resx">
    <body>
      <trans-unit id="fSharpBannerVersion">
        <source>{0} for F# {1}</source>
        <target state="translated">F# {1}용 {0}</target>
        <note />
      </trans-unit>
      <trans-unit id="optsLangVersion">
        <source>Display the allowed values for language version, specify language version such as 'latest' or 'preview'</source>
        <target state="translated">언어 버전의 허용된 값을 표시하고 '최신' 또는 '미리 보기'와 같은 언어 버전을 지정합니다.</target>
        <note />
      </trans-unit>
      <trans-unit id="optsSupportedLangVersions">
        <source>Supported language versions:</source>
        <target state="translated">지원되는 언어 버전:</target>
        <note />
      </trans-unit>
      <trans-unit id="optsUnrecognizedLanguageVersion">
        <source>Unrecognized value '{0}' for --langversion use --langversion:? for complete list</source>
        <target state="translated">전체 목록에 대한 --langversion use --langversion:?의 인식할 수 없는 값 '{0}'입니다.</target>
        <note />
      </trans-unit>
<<<<<<< HEAD
=======
      <trans-unit id="packageManagementRequiresVFive">
        <source>The package management feature requires language version 5.0 use /langversion:preview</source>
        <target state="new">The package management feature requires language version 5.0 use /langversion:preview</target>
        <note />
      </trans-unit>
>>>>>>> c50a0865
      <trans-unit id="parsUnexpectedSymbolDot">
        <source>Unexpected symbol '.' in member definition. Expected 'with', '=' or other token.</source>
        <target state="translated">멤버 정의의 예기치 않은 기호 '.'입니다. 'with', '=' 또는 기타 토큰이 필요합니다.</target>
        <note />
      </trans-unit>
      <trans-unit id="nativeResourceFormatError">
        <source>Stream does not begin with a null resource and is not in '.RES' format.</source>
        <target state="new">Stream does not begin with a null resource and is not in '.RES' format.</target>
        <note />
      </trans-unit>
      <trans-unit id="nativeResourceHeaderMalformed">
        <source>Resource header beginning at offset {0} is malformed.</source>
        <target state="new">Resource header beginning at offset {0} is malformed.</target>
        <note />
      </trans-unit>
      <trans-unit id="optsChecksumAlgorithm">
        <source>Specify algorithm for calculating source file checksum stored in PDB. Supported values are: SHA1 or SHA256 (default)</source>
        <target state="translated">PDB에 저장된 소스 파일 체크섬을 계산하기 위한 알고리즘을 지정합니다. 지원되는 값은 SHA1 또는 SHA256(기본값)입니다.</target>
        <note />
      </trans-unit>
      <trans-unit id="optsUnknownChecksumAlgorithm">
        <source>Algorithm '{0}' is not supported</source>
        <target state="translated">{0}' 알고리즘은 지원되지 않습니다.</target>
        <note />
      </trans-unit>
      <trans-unit id="tcAugmentationsCannotHaveAttributes">
        <source>Attributes cannot be applied to type extensions.</source>
        <target state="new">Attributes cannot be applied to type extensions.</target>
        <note />
      </trans-unit>
      <trans-unit id="undefinedNameNamespace">
        <source>The namespace '{0}' is not defined.</source>
        <target state="translated">'{0}' 네임스페이스가 정의되지 않았습니다.</target>
        <note />
      </trans-unit>
      <trans-unit id="undefinedNameNamespaceOrModule">
        <source>The namespace or module '{0}' is not defined.</source>
        <target state="translated">'{0}' 네임스페이스 또는 모듈이 정의되지 않았습니다.</target>
        <note />
      </trans-unit>
      <trans-unit id="undefinedNameFieldConstructorOrMember">
        <source>The field, constructor or member '{0}' is not defined.</source>
        <target state="translated">'{0}' 필드, 생성자 또는 멤버가 정의되지 않았습니다.</target>
        <note />
      </trans-unit>
      <trans-unit id="undefinedNameValueConstructorNamespaceOrType">
        <source>The value, constructor, namespace or type '{0}' is not defined.</source>
        <target state="translated">'{0}' 값, 생성자, 네임스페이스 또는 형식이 정의되지 않았습니다.</target>
        <note />
      </trans-unit>
      <trans-unit id="undefinedNameValueOfConstructor">
        <source>The value or constructor '{0}' is not defined.</source>
        <target state="translated">'{0}' 값 또는 생성자가 정의되지 않았습니다.</target>
        <note />
      </trans-unit>
      <trans-unit id="undefinedNameValueNamespaceTypeOrModule">
        <source>The value, namespace, type or module '{0}' is not defined.</source>
        <target state="translated">'{0}' 값, 네임스페이스, 형식 또는 모듈이 정의되지 않았습니다.</target>
        <note />
      </trans-unit>
      <trans-unit id="undefinedNameConstructorModuleOrNamespace">
        <source>The constructor, module or namespace '{0}' is not defined.</source>
        <target state="translated">'{0}' 생성자, 모듈 또는 네임스페이스가 정의되지 않았습니다.</target>
        <note />
      </trans-unit>
      <trans-unit id="undefinedNameType">
        <source>The type '{0}' is not defined.</source>
        <target state="translated">'{0}' 형식이 정의되지 않았습니다.</target>
        <note />
      </trans-unit>
      <trans-unit id="undefinedNameTypeIn">
        <source>The type '{0}' is not defined in '{1}'.</source>
        <target state="translated">{0}' 형식이 '{1}'에 정의되어 있지 않습니다.</target>
        <note />
      </trans-unit>
      <trans-unit id="undefinedNameRecordLabelOrNamespace">
        <source>The record label or namespace '{0}' is not defined.</source>
        <target state="translated">레코드 레이블 또는 네임스페이스 '{0}'이(가) 정의되지 않았습니다.</target>
        <note />
      </trans-unit>
      <trans-unit id="undefinedNameRecordLabel">
        <source>The record label '{0}' is not defined.</source>
        <target state="translated">레코드 레이블 '{0}'이(가) 정의되지 않았습니다.</target>
        <note />
      </trans-unit>
      <trans-unit id="undefinedNameSuggestionsIntro">
        <source>Maybe you want one of the following:</source>
        <target state="translated">다음 중 하나가 필요할 수 있습니다.</target>
        <note />
      </trans-unit>
      <trans-unit id="undefinedNameTypeParameter">
        <source>The type parameter {0} is not defined.</source>
        <target state="translated">형식 매개 변수 '{0}'이(가) 정의되지 않았습니다.</target>
        <note />
      </trans-unit>
      <trans-unit id="undefinedNamePatternDiscriminator">
        <source>The pattern discriminator '{0}' is not defined.</source>
        <target state="translated">패턴 판별자 '{0}'이(가) 정의되지 않았습니다.</target>
        <note />
      </trans-unit>
      <trans-unit id="replaceWithSuggestion">
        <source>Replace with '{0}'</source>
        <target state="translated">'{0}'(으)로 바꾸기</target>
        <note />
      </trans-unit>
      <trans-unit id="addIndexerDot">
        <source>Add . for indexer access.</source>
        <target state="translated">인덱서 액세스의 경우 . 추가</target>
        <note />
      </trans-unit>
      <trans-unit id="listElementHasWrongType">
        <source>All elements of a list must be of the same type as the first element, which here is '{0}'. This element has type '{1}'.</source>
        <target state="translated">목록 생성자의 모든 요소는 동일한 형식이어야 합니다. 이 식에는 '{0}' 형식이 필요하지만 여기에서는 '{1}' 형식이 지정되었습니다.</target>
        <note />
      </trans-unit>
      <trans-unit id="arrayElementHasWrongType">
        <source>All elements of an array must be of the same type as the first element, which here is '{0}'. This element has type '{1}'.</source>
        <target state="translated">배열 생성자의 모든 요소는 동일한 형식이어야 합니다. 이 식에는 '{0}' 형식이 필요하지만 여기에서는 '{1}' 형식이 지정되었습니다.</target>
        <note />
      </trans-unit>
      <trans-unit id="missingElseBranch">
        <source>This 'if' expression is missing an 'else' branch. Because 'if' is an expression, and not a statement, add an 'else' branch which also returns a value of type '{0}'.</source>
        <target state="translated">'if' 식에 'else' 분기가 누락되었습니다. 'then' 분기의 형식은 '{0}'입니다. 'if'는 문이 아니라 식이므로 동일한 형식의 값을 반환하는 'else' 분기를 추가하세요.</target>
        <note />
      </trans-unit>
      <trans-unit id="ifExpression">
        <source>The 'if' expression needs to have type '{0}' to satisfy context type requirements. It currently has type '{1}'.</source>
        <target state="translated">if' 식은 컨텍스트 형식 요구 사항을 충족하기 위해 '{0}' 형식이 필요하지만 현재 형식은 '{1}'입니다.</target>
        <note />
      </trans-unit>
      <trans-unit id="elseBranchHasWrongType">
        <source>All branches of an 'if' expression must return values of the same type as the first branch, which here is '{0}'. This branch returns a value of type '{1}'.</source>
        <target state="translated">if' 식의 모든 분기는 동일한 형식이어야 합니다. 이 식에는 '{0}' 형식이 필요하지만 여기에서는 '{1}' 형식이 지정되었습니다.</target>
        <note />
      </trans-unit>
      <trans-unit id="followingPatternMatchClauseHasWrongType">
        <source>All branches of a pattern match expression must return values of the same type as the first branch, which here is '{0}'. This branch returns a value of type '{1}'.</source>
        <target state="translated">패턴 일치 식의 모든 분기는 동일한 형식의 값을 반환해야 합니다. 첫 번째 분기는 '{0}' 형식의 값을 반환했지만 이 분기는 '{1}' 형식의 값을 반환했습니다.</target>
        <note />
      </trans-unit>
      <trans-unit id="patternMatchGuardIsNotBool">
        <source>A pattern match guard must be of type 'bool', but this 'when' expression is of type '{0}'.</source>
        <target state="translated">패턴 일치 가드의 형식은 'bool'이어야 하지만 'when' 식의 형식은 '{0}'입니다.</target>
        <note />
      </trans-unit>
      <trans-unit id="commaInsteadOfSemicolonInRecord">
        <source>A ';' is used to separate field values in records. Consider replacing ',' with ';'.</source>
        <target state="translated">';'은 레코드에서 필드 값을 구분하는 데 사용됩니다. ','를 ';'으로 바꾸세요.</target>
        <note />
      </trans-unit>
      <trans-unit id="derefInsteadOfNot">
        <source>The '!' operator is used to dereference a ref cell. Consider using 'not expr' here.</source>
        <target state="translated">'!' 연산자는 참조 셀을 역참조하는 데 사용됩니다. 여기에 'not expr' 사용을 고려하세요.</target>
        <note />
      </trans-unit>
      <trans-unit id="buildUnexpectedTypeArgs">
        <source>The non-generic type '{0}' does not expect any type arguments, but here is given {1} type argument(s)</source>
        <target state="translated">제네릭이 아닌 형식 '{0}'에는 형식 인수가 필요하지 않지만 여기에서는 {1}개의 형식 인수가 지정되었습니다.</target>
        <note />
      </trans-unit>
      <trans-unit id="returnUsedInsteadOfReturnBang">
        <source>Consider using 'return!' instead of 'return'.</source>
        <target state="translated">'return'이 아니라 'return!'를 사용하세요.</target>
        <note />
      </trans-unit>
      <trans-unit id="useSdkRefs">
        <source>Use reference assemblies for .NET framework references when available (Enabled by default).</source>
        <target state="translated">기본적으로 활성화되는 참조 어셈블리를 .NET Framework 참조에 사용합니다(사용 가능한 경우).</target>
        <note />
      </trans-unit>
      <trans-unit id="yieldUsedInsteadOfYieldBang">
        <source>Consider using 'yield!' instead of 'yield'.</source>
        <target state="translated">'yield'가 아닌 'yield!'를 사용하세요.</target>
        <note />
      </trans-unit>
      <trans-unit id="tupleRequiredInAbstractMethod">
        <source>\nA tuple type is required for one or more arguments. Consider wrapping the given arguments in additional parentheses or review the definition of the interface.</source>
        <target state="translated">\n하나 이상의 인수에 튜플 형식이 필요합니다. 지정된 인수를 추가 괄호로 래핑하거나 인터페이스의 정의를 검토하세요.</target>
        <note />
      </trans-unit>
      <trans-unit id="buildInvalidWarningNumber">
        <source>Invalid warning number '{0}'</source>
        <target state="translated">경고 번호 '{0}'이(가) 잘못되었습니다.</target>
        <note />
      </trans-unit>
      <trans-unit id="buildInvalidVersionString">
        <source>Invalid version string '{0}'</source>
        <target state="translated">버전 문자열 '{0}'이(가) 잘못되었습니다.</target>
        <note />
      </trans-unit>
      <trans-unit id="buildInvalidVersionFile">
        <source>Invalid version file '{0}'</source>
        <target state="translated">버전 파일 '{0}'이(가) 잘못되었습니다.</target>
        <note />
      </trans-unit>
      <trans-unit id="buildProductName">
        <source>Microsoft (R) F# Compiler version {0}</source>
        <target state="translated">Microsoft (R) F# Compiler 버전 {0}</target>
        <note />
      </trans-unit>
      <trans-unit id="buildProductNameCommunity">
        <source>F# Compiler for F# {0}</source>
        <target state="translated">F# {0}에 대한 F# 컴파일러</target>
        <note />
      </trans-unit>
      <trans-unit id="buildProblemWithFilename">
        <source>Problem with filename '{0}': {1}</source>
        <target state="translated">파일 이름 '{0}'에 문제가 있습니다. {1}</target>
        <note />
      </trans-unit>
      <trans-unit id="buildNoInputsSpecified">
        <source>No inputs specified</source>
        <target state="translated">지정한 입력이 없습니다.</target>
        <note />
      </trans-unit>
      <trans-unit id="buildPdbRequiresDebug">
        <source>The '--pdb' option requires the '--debug' option to be used</source>
        <target state="translated">'--pdb' 옵션을 사용하려면 '--debug' 옵션을 사용해야 합니다.</target>
        <note />
      </trans-unit>
      <trans-unit id="buildInvalidSearchDirectory">
        <source>The search directory '{0}' is invalid</source>
        <target state="translated">검색 디렉터리 '{0}'이(가) 잘못되었습니다.</target>
        <note />
      </trans-unit>
      <trans-unit id="buildSearchDirectoryNotFound">
        <source>The search directory '{0}' could not be found</source>
        <target state="translated">검색 디렉터리 '{0}'을(를) 찾을 수 없습니다.</target>
        <note />
      </trans-unit>
      <trans-unit id="buildInvalidFilename">
        <source>'{0}' is not a valid filename</source>
        <target state="translated">'{0}'은(는) 올바른 파일 이름이 아닙니다.</target>
        <note />
      </trans-unit>
      <trans-unit id="buildInvalidAssemblyName">
        <source>'{0}' is not a valid assembly name</source>
        <target state="translated">'{0}'은(는) 올바른 어셈블리 이름이 아닙니다.</target>
        <note />
      </trans-unit>
      <trans-unit id="buildInvalidPrivacy">
        <source>Unrecognized privacy setting '{0}' for managed resource, valid options are 'public' and 'private'</source>
        <target state="translated">관리되는 리소스에 대해 인식할 수 없는 개인 정보 보호 설정 '{0}'입니다. 올바른 옵션은 'public' 및 'private'입니다.</target>
        <note />
      </trans-unit>
      <trans-unit id="buildMultipleReferencesNotAllowed">
        <source>Multiple references to '{0}.dll' are not permitted</source>
        <target state="translated">'{0}.dll'에 대한 다중 참조는 허용되지 않습니다.</target>
        <note />
      </trans-unit>
      <trans-unit id="buildCannotReadAssembly">
        <source>Unable to read assembly '{0}'</source>
        <target state="translated">'{0}' 어셈블리를 읽을 수 없습니다.</target>
        <note />
      </trans-unit>
      <trans-unit id="buildAssemblyResolutionFailed">
        <source>Assembly resolution failure at or near this location</source>
        <target state="translated">이 위치 또는 이 위치 근처에서 어셈블리를 확인하지 못했습니다.</target>
        <note />
      </trans-unit>
      <trans-unit id="buildImplicitModuleIsNotLegalIdentifier">
        <source>The declarations in this file will be placed in an implicit module '{0}' based on the file name '{1}'. However this is not a valid F# identifier, so the contents will not be accessible from other files. Consider renaming the file or adding a 'module' or 'namespace' declaration at the top of the file.</source>
        <target state="translated">이 파일의 선언은 파일 이름 '{1}'을(를) 기반으로 암시적 모듈 '{0}'에 배치됩니다. 그러나 이는 올바른 F# 식별자가 아니므로 다른 파일에서 내용에 액세스할 수 없게 됩니다. 파일의 이름을 바꾸거나 파일의 맨 위에 'module' 또는 'namespace' 선언을 추가하세요.</target>
        <note />
      </trans-unit>
      <trans-unit id="buildMultiFileRequiresNamespaceOrModule">
        <source>Files in libraries or multiple-file applications must begin with a namespace or module declaration, e.g. 'namespace SomeNamespace.SubNamespace' or 'module SomeNamespace.SomeModule'. Only the last source file of an application may omit such a declaration.</source>
        <target state="translated">라이브러리 또는 다중 파일 애플리케이션의 파일은 네임스페이스 또는 모듈 선언으로 시작해야 합니다(예: 'namespace SomeNamespace.SubNamespace' 또는 'module SomeNamespace.SomeModule'). 애플리케이션의 마지막 소스 파일만 선언이 없어도 됩니다.</target>
        <note />
      </trans-unit>
      <trans-unit id="noEqualSignAfterModule">
        <source>Files in libraries or multiple-file applications must begin with a namespace or module declaration. When using a module declaration at the start of a file the '=' sign is not allowed. If this is a top-level module, consider removing the = to resolve this error.</source>
        <target state="translated">라이브러리 또는 다중 파일 애플리케이션의 파일은 네임스페이스 또는 모듈 선언으로 시작해야 합니다. 파일 시작에 모듈 선언을 사용하는 경우 '=' 기호를 사용할 수 없습니다. 최상위 모듈인 경우 =를 제거하여 이 오류를 해결하세요.</target>
        <note />
      </trans-unit>
      <trans-unit id="buildMultipleToplevelModules">
        <source>This file contains multiple declarations of the form 'module SomeNamespace.SomeModule'. Only one declaration of this form is permitted in a file. Change your file to use an initial namespace declaration and/or use 'module ModuleName = ...' to define your modules.</source>
        <target state="translated">이 파일에는 'module SomeNamespace.SomeModule' 형식의 선언이 여러 개 포함되어 있습니다. 이러한 형식의 선언은 파일당 하나만 허용됩니다. 초기 네임스페이스 선언을 사용하도록 파일을 변경하거나 'module ModuleName = ...'을 사용하여 모듈을 정의하세요.</target>
        <note />
      </trans-unit>
      <trans-unit id="buildOptionRequiresParameter">
        <source>Option requires parameter: {0}</source>
        <target state="translated">옵션에 필요한 매개 변수: {0}</target>
        <note />
      </trans-unit>
      <trans-unit id="buildCouldNotFindSourceFile">
        <source>Source file '{0}' could not be found</source>
        <target state="translated">소스 파일 '{0}'을(를) 찾을 수 없습니다.</target>
        <note />
      </trans-unit>
      <trans-unit id="buildInvalidSourceFileExtension">
        <source>The file extension of '{0}' is not recognized. Source files must have extension .fs, .fsi, .fsx, .fsscript, .ml or .mli.</source>
        <target state="translated">'{0}'의 파일 확장명을 인식할 수 없습니다. 소스 파일의 확장명은 .fs, .fsi, .fsx, .fsscript, .ml 또는 .mli여야 합니다.</target>
        <note />
      </trans-unit>
      <trans-unit id="buildCouldNotResolveAssembly">
        <source>Could not resolve assembly '{0}'</source>
        <target state="translated">'{0}' 어셈블리를 확인할 수 없습니다.</target>
        <note />
      </trans-unit>
      <trans-unit id="buildCouldNotResolveAssemblyRequiredByFile">
        <source>Could not resolve assembly '{0}' required by '{1}'</source>
        <target state="translated">{1}'에 필요한 '{0}' 어셈블리를 확인할 수 없습니다.</target>
        <note />
      </trans-unit>
      <trans-unit id="buildErrorOpeningBinaryFile">
        <source>Error opening binary file '{0}': {1}</source>
        <target state="translated">이진 파일 '{0}'을(를) 여는 동안 오류가 발생했습니다. {1}</target>
        <note />
      </trans-unit>
      <trans-unit id="buildDifferentVersionMustRecompile">
        <source>The F#-compiled DLL '{0}' needs to be recompiled to be used with this version of F#</source>
        <target state="translated">F# 컴파일 DLL '{0}'을(를) 이 버전의 F#에 사용하려면 다시 컴파일해야 합니다.</target>
        <note />
      </trans-unit>
      <trans-unit id="buildInvalidHashIDirective">
        <source>Invalid directive. Expected '#I \"&lt;path&gt;\"'.</source>
        <target state="translated">지시문이 잘못되었습니다. '#I \"&lt;path&gt;\"'가 필요합니다.</target>
        <note />
      </trans-unit>
      <trans-unit id="buildInvalidHashrDirective">
        <source>Invalid directive. Expected '#r \"&lt;file-or-assembly&gt;\"'.</source>
        <target state="translated">지시문이 잘못되었습니다. '#r \"&lt;file-or-assembly&gt;\"'가 필요합니다.</target>
        <note />
      </trans-unit>
      <trans-unit id="buildInvalidHashloadDirective">
        <source>Invalid directive. Expected '#load \"&lt;file&gt;\" ... \"&lt;file&gt;\"'.</source>
        <target state="translated">지시문이 잘못되었습니다. '#load \"&lt;file&gt;\" ... \"&lt;file&gt;\"'이 필요합니다.</target>
        <note />
      </trans-unit>
      <trans-unit id="buildInvalidHashtimeDirective">
        <source>Invalid directive. Expected '#time', '#time \"on\"' or '#time \"off\"'.</source>
        <target state="translated">지시문이 잘못되었습니다. '#time', '#time \"on\"' 또는 '#time \"off\"'가 필요합니다.</target>
        <note />
      </trans-unit>
      <trans-unit id="buildDirectivesInModulesAreIgnored">
        <source>Directives inside modules are ignored</source>
        <target state="translated">모듈 내의 지시문은 무시됩니다.</target>
        <note />
      </trans-unit>
      <trans-unit id="buildSignatureAlreadySpecified">
        <source>A signature for the file or module '{0}' has already been specified</source>
        <target state="translated">'{0}' 파일 또는 모듈의 시그니처가 이미 지정되었습니다.</target>
        <note />
      </trans-unit>
      <trans-unit id="buildImplementationAlreadyGivenDetail">
        <source>An implementation of file or module '{0}' has already been given. Compilation order is significant in F# because of type inference. You may need to adjust the order of your files to place the signature file before the implementation. In Visual Studio files are type-checked in the order they appear in the project file, which can be edited manually or adjusted using the solution explorer.</source>
        <target state="translated">'{0}' 파일 또는 모듈에 대한 구현이 이미 지정되었습니다. 형식 유추로 인해 F#에서는 컴파일 순서가 중요합니다. 구현하기 전에 시그니처 파일을 배치하기 위해 파일의 순서를 조정해야 할 수 있습니다. Visual Studio에서는 파일이 프로젝트 파일에 나타나는 순서대로 형식이 검사되며 이 순서는 수동으로 편집하거나 솔루션 탐색기를 사용하여 조정할 수 있습니다.</target>
        <note />
      </trans-unit>
      <trans-unit id="buildImplementationAlreadyGiven">
        <source>An implementation of the file or module '{0}' has already been given</source>
        <target state="translated">'{0}' 파일 또는 모듈에 대한 구현이 이미 지정되었습니다.</target>
        <note />
      </trans-unit>
      <trans-unit id="buildSignatureWithoutImplementation">
        <source>The signature file '{0}' does not have a corresponding implementation file. If an implementation file exists then check the 'module' and 'namespace' declarations in the signature and implementation files match.</source>
        <target state="translated">시그니처 파일 '{0}'에 해당하는 구현 파일이 없습니다. 구현 파일이 있는 경우 시그니처 파일과 구현 파일의 'module' 및 'namespace' 선언이 일치하는지 확인하세요.</target>
        <note />
      </trans-unit>
      <trans-unit id="buildArgInvalidInt">
        <source>'{0}' is not a valid integer argument</source>
        <target state="translated">'{0}'은(는) 올바른 정수 인수가 아닙니다.</target>
        <note />
      </trans-unit>
      <trans-unit id="buildArgInvalidFloat">
        <source>'{0}' is not a valid floating point argument</source>
        <target state="translated">'{0}'은(는) 올바른 부동 소수점 인수가 아닙니다.</target>
        <note />
      </trans-unit>
      <trans-unit id="buildUnrecognizedOption">
        <source>Unrecognized option: '{0}'</source>
        <target state="translated">인식할 수 없는 옵션: '{0}'</target>
        <note />
      </trans-unit>
      <trans-unit id="buildInvalidModuleOrNamespaceName">
        <source>Invalid module or namespace name</source>
        <target state="translated">모듈 또는 네임스페이스 이름이 잘못되었습니다.</target>
        <note />
      </trans-unit>
      <trans-unit id="pickleErrorReadingWritingMetadata">
        <source>Error reading/writing metadata for the F# compiled DLL '{0}'. Was the DLL compiled with an earlier version of the F# compiler? (error: '{1}').</source>
        <target state="translated">F# 컴파일 DLL '{0}'에 대한 메타데이터를 읽는/쓰는 동안 오류가 발생했습니다. DLL이 이전 버전의 F# 컴파일러를 사용하여 컴파일되었습니까?(오류: '{1}')</target>
        <note />
      </trans-unit>
      <trans-unit id="tastTypeOrModuleNotConcrete">
        <source>The type/module '{0}' is not a concrete module or type</source>
        <target state="translated">'{0}' 형식/모듈이 구체적인 모듈 또는 형식이 아닙니다.</target>
        <note />
      </trans-unit>
      <trans-unit id="tastTypeHasAssemblyCodeRepresentation">
        <source>The type '{0}' has an inline assembly code representation</source>
        <target state="translated">'{0}' 형식에 인라인 어셈블리 코드 표현이 있습니다.</target>
        <note />
      </trans-unit>
      <trans-unit id="tastNamespaceAndModuleWithSameNameInAssembly">
        <source>A namespace and a module named '{0}' both occur in two parts of this assembly</source>
        <target state="translated">이 어셈블리의 두 부분에서 '{0}'(이)라는 네임스페이스와 모듈이 모두 발생합니다.</target>
        <note />
      </trans-unit>
      <trans-unit id="tastTwoModulesWithSameNameInAssembly">
        <source>Two modules named '{0}' occur in two parts of this assembly</source>
        <target state="translated">이 어셈블리의 두 부분에서 '{0}'(이)라는 두 개의 모듈이 발생합니다.</target>
        <note />
      </trans-unit>
      <trans-unit id="tastDuplicateTypeDefinitionInAssembly">
        <source>Two type definitions named '{0}' occur in namespace '{1}' in two parts of this assembly</source>
        <target state="translated">이 어셈블리의 두 부분에서 네임스페이스 '{1}'에 '{0}'(이)라는 두 개의 형식 정의가 발생합니다.</target>
        <note />
      </trans-unit>
      <trans-unit id="tastConflictingModuleAndTypeDefinitionInAssembly">
        <source>A module and a type definition named '{0}' occur in namespace '{1}' in two parts of this assembly</source>
        <target state="translated">이 어셈블리의 두 부분에서 네임스페이스 '{1}'에 '{0}'(이)라는 모듈 및 형식 정의가 발생합니다.</target>
        <note />
      </trans-unit>
      <trans-unit id="tastInvalidMemberSignature">
        <source>Invalid member signature encountered because of an earlier error</source>
        <target state="translated">이전 오류로 인해 잘못된 멤버 시그니처가 발생했습니다.</target>
        <note />
      </trans-unit>
      <trans-unit id="tastValueDoesNotHaveSetterType">
        <source>This value does not have a valid property setter type</source>
        <target state="translated">이 값에는 올바른 속성 setter 형식이 없습니다.</target>
        <note />
      </trans-unit>
      <trans-unit id="tastInvalidFormForPropertyGetter">
        <source>Invalid form for a property getter. At least one '()' argument is required when using the explicit syntax.</source>
        <target state="translated">속성 getter의 형식이 잘못되었습니다. 명시적 구문을 사용할 때는 하나 이상의 '()' 인수가 필요합니다.</target>
        <note />
      </trans-unit>
      <trans-unit id="tastInvalidFormForPropertySetter">
        <source>Invalid form for a property setter. At least one argument is required.</source>
        <target state="translated">속성 setter의 형식이 잘못되었습니다. 하나 이상의 인수가 필요합니다.</target>
        <note />
      </trans-unit>
      <trans-unit id="tastUnexpectedByRef">
        <source>Unexpected use of a byref-typed variable</source>
        <target state="translated">예기치 않은 byref 형식 변수의 사용입니다.</target>
        <note />
      </trans-unit>
      <trans-unit id="tastInvalidMutationOfConstant">
        <source>Invalid mutation of a constant expression. Consider copying the expression to a mutable local, e.g. 'let mutable x = ...'.</source>
        <target state="translated">상수 식을 잘못 변경했습니다. 식을 변경할 수 있는 로컬로 복사하십시오(예: 'let mutable x = ...').</target>
        <note />
      </trans-unit>
      <trans-unit id="tastValueHasBeenCopied">
        <source>The value has been copied to ensure the original is not mutated by this operation or because the copy is implicit when returning a struct from a member and another member is then accessed</source>
        <target state="translated">이 작업에 의해 원래 값이 변경되지 않도록 값이 복사되었습니다.</target>
        <note />
      </trans-unit>
      <trans-unit id="tastRecursiveValuesMayNotBeInConstructionOfTuple">
        <source>Recursively defined values cannot appear directly as part of the construction of a tuple value within a recursive binding</source>
        <target state="translated">재귀적으로 정의된 값은 재귀적 바인딩 내에서 튜플 값의 구성 요소에 대한 일부로 직접 나타날 수 없습니다.</target>
        <note />
      </trans-unit>
      <trans-unit id="tastRecursiveValuesMayNotAppearInConstructionOfType">
        <source>Recursive values cannot appear directly as a construction of the type '{0}' within a recursive binding. This feature has been removed from the F# language. Consider using a record instead.</source>
        <target state="translated">재귀 값은 재귀적 바인딩 내에서 '{0}' 형식의 구성 요소로 직접 나타날 수 없습니다. 이 기능은 F# 언어에서 제거되었습니다. 대신 레코드를 사용하세요.</target>
        <note />
      </trans-unit>
      <trans-unit id="tastRecursiveValuesMayNotBeAssignedToNonMutableField">
        <source>Recursive values cannot be directly assigned to the non-mutable field '{0}' of the type '{1}' within a recursive binding. Consider using a mutable field instead.</source>
        <target state="translated">재귀 값은 재귀적 바인딩 내에서 '{1}' 형식의 변경할 수 없는 필드 '{0}'에 직접 할당할 수 없습니다. 대신 변경할 수 있는 필드를 사용하세요.</target>
        <note />
      </trans-unit>
      <trans-unit id="tastUnexpectedDecodeOfAutoOpenAttribute">
        <source>Unexpected decode of AutoOpenAttribute</source>
        <target state="translated">예기치 않은 AutoOpenAttribute의 디코딩입니다.</target>
        <note />
      </trans-unit>
      <trans-unit id="tastUnexpectedDecodeOfInternalsVisibleToAttribute">
        <source>Unexpected decode of InternalsVisibleToAttribute</source>
        <target state="translated">예기치 않은 InternalsVisibleToAttribute의 디코딩입니다.</target>
        <note />
      </trans-unit>
      <trans-unit id="tastUnexpectedDecodeOfInterfaceDataVersionAttribute">
        <source>Unexpected decode of InterfaceDataVersionAttribute</source>
        <target state="translated">예기치 않은 InterfaceDataVersionAttribute의 디코딩입니다.</target>
        <note />
      </trans-unit>
      <trans-unit id="tastActivePatternsLimitedToSeven">
        <source>Active patterns cannot return more than 7 possibilities</source>
        <target state="translated">활성 패턴은 7개가 넘는 가능성을 반환할 수 없습니다.</target>
        <note />
      </trans-unit>
      <trans-unit id="tastNotAConstantExpression">
        <source>This is not a valid constant expression or custom attribute value</source>
        <target state="translated">올바른 상수 식 또는 사용자 지정 특성 값이 아닙니다.</target>
        <note />
      </trans-unit>
      <trans-unit id="ValueNotContainedMutabilityAttributesDiffer">
        <source>Module '{0}' contains\n    {1}    \nbut its signature specifies\n    {2}    \nThe mutability attributes differ</source>
        <target state="translated">{0}' 모듈에\n    {1}이(가) 포함되어 있지만    \n해당 시그니처는\n    {2}을(를) 지정합니다.    \n변경 가능성 특성이 서로 다릅니다.</target>
        <note />
      </trans-unit>
      <trans-unit id="ValueNotContainedMutabilityNamesDiffer">
        <source>Module '{0}' contains\n    {1}    \nbut its signature specifies\n    {2}    \nThe names differ</source>
        <target state="translated">{0}' 모듈에\n    {1}이(가) 포함되어 있지만    \n해당 시그니처는\n    {2}을(를) 지정합니다.    \n이름이 서로 다릅니다.</target>
        <note />
      </trans-unit>
      <trans-unit id="ValueNotContainedMutabilityCompiledNamesDiffer">
        <source>Module '{0}' contains\n    {1}    \nbut its signature specifies\n    {2}    \nThe compiled names differ</source>
        <target state="translated">{0}' 모듈에는 다음이 포함되어 있습니다.\n    {1}    \n하지만 해당 시그니처는 다음을 지정합니다.\n    {2}    \n컴파일된 이름이 다릅니다.</target>
        <note />
      </trans-unit>
      <trans-unit id="ValueNotContainedMutabilityDisplayNamesDiffer">
        <source>Module '{0}' contains\n    {1}    \nbut its signature specifies\n    {2}    \nThe display names differ</source>
        <target state="translated">{0}' 모듈에는 다음이 포함되어 있습니다.\n    {1}    \n하지만 해당 시그니처는 다음을 지정합니다.\n    {2}    \n표시 이름이 다릅니다.</target>
        <note />
      </trans-unit>
      <trans-unit id="ValueNotContainedMutabilityAccessibilityMore">
        <source>Module '{0}' contains\n    {1}    \nbut its signature specifies\n    {2}    \nThe accessibility specified in the signature is more than that specified in the implementation</source>
        <target state="translated">{0}' 모듈에\n    {1}이(가) 포함되어 있지만    \n해당 시그니처는\n    {2}을(를) 지정합니다.    \n시그니처에 지정된 액세스 가능성이 구현에 지정된 액세스 가능성보다 높습니다.</target>
        <note />
      </trans-unit>
      <trans-unit id="ValueNotContainedMutabilityInlineFlagsDiffer">
        <source>Module '{0}' contains\n    {1}    \nbut its signature specifies\n    {2}    \nThe inline flags differ</source>
        <target state="translated">{0}' 모듈에\n    {1}이(가) 포함되어 있지만    \n해당 시그니처는\n    {2}을(를) 지정합니다.    \n인라인 플래그가 서로 다릅니다.</target>
        <note />
      </trans-unit>
      <trans-unit id="ValueNotContainedMutabilityLiteralConstantValuesDiffer">
        <source>Module '{0}' contains\n    {1}    \nbut its signature specifies\n    {2}    \nThe literal constant values and/or attributes differ</source>
        <target state="translated">{0}' 모듈에\n    {1}이(가) 포함되어 있지만    \n해당 시그니처는\n    {2}을(를) 지정합니다.    \n리터럴 상수 값 및/또는 특성이 서로 다릅니다.</target>
        <note />
      </trans-unit>
      <trans-unit id="ValueNotContainedMutabilityOneIsTypeFunction">
        <source>Module '{0}' contains\n    {1}    \nbut its signature specifies\n    {2}    \nOne is a type function and the other is not. The signature requires explicit type parameters if they are present in the implementation.</source>
        <target state="translated">{0}' 모듈에\n    {1}이(가) 포함되어 있지만    \n해당 시그니처는\n    {2}을(를) 지정합니다.    \n하나는 형식 함수이고 다른 하나는 그렇지 않습니다. 명시적 형식 매개 변수가 구현에 있는 경우 시그니처에도 해당 형식 매개 변수가 필요합니다.</target>
        <note />
      </trans-unit>
      <trans-unit id="ValueNotContainedMutabilityParameterCountsDiffer">
        <source>Module '{0}' contains\n    {1}    \nbut its signature specifies\n    {2}    \nThe respective type parameter counts differ</source>
        <target state="translated">{0}' 모듈에\n    {1}이(가) 포함되어 있지만    \n해당 시그니처는\n    {2}을(를) 지정합니다.    \n각각의 형식 매개 변수 수가 서로 다릅니다.</target>
        <note />
      </trans-unit>
      <trans-unit id="ValueNotContainedMutabilityTypesDiffer">
        <source>Module '{0}' contains\n    {1}    \nbut its signature specifies\n    {2}    \nThe types differ</source>
        <target state="translated">{0}' 모듈에\n    {1}이(가) 포함되어 있지만    \n해당 시그니처는\n    {2}을(를) 지정합니다.    \n형식이 서로 다릅니다.</target>
        <note />
      </trans-unit>
      <trans-unit id="ValueNotContainedMutabilityExtensionsDiffer">
        <source>Module '{0}' contains\n    {1}    \nbut its signature specifies\n    {2}    \nOne is an extension member and the other is not</source>
        <target state="translated">{0}' 모듈에\n    {1}이(가) 포함되어 있지만    \n해당 시그니처는\n    {2}을(를) 지정합니다.    \n하나는 확장 멤버이고 다른 하나는 그렇지 않습니다.</target>
        <note />
      </trans-unit>
      <trans-unit id="ValueNotContainedMutabilityArityNotInferred">
        <source>Module '{0}' contains\n    {1}    \nbut its signature specifies\n    {2}    \nAn arity was not inferred for this value</source>
        <target state="translated">{0}' 모듈에\n    {1}이(가) 포함되어 있지만    \n해당 시그니처는\n    {2}을(를) 지정합니다.    \n이 값에 대한 인자 수가 유추되지 않았습니다.</target>
        <note />
      </trans-unit>
      <trans-unit id="ValueNotContainedMutabilityGenericParametersDiffer">
        <source>Module '{0}' contains\n    {1}    \nbut its signature specifies\n    {2}    \nThe number of generic parameters in the signature and implementation differ (the signature declares {3} but the implementation declares {4}</source>
        <target state="translated">{0}' 모듈에\n    {1}이(가) 포함되어 있지만    \n해당 시그니처는\n    {2}을(를) 지정합니다.    \n시그니처와 구현의 제네릭 매개 변수 수가 서로 다릅니다. 시그니처는 {3}개를 선언하지만 구현은 {4}개를 선언합니다.</target>
        <note />
      </trans-unit>
      <trans-unit id="ValueNotContainedMutabilityGenericParametersAreDifferentKinds">
        <source>Module '{0}' contains\n    {1}    \nbut its signature specifies\n    {2}    \nThe generic parameters in the signature and implementation have different kinds. Perhaps there is a missing [&lt;Measure&gt;] attribute.</source>
        <target state="translated">'{0}' 모듈에\n    {1}이(가) 포함되어 있지만    \n해당 시그니처는\n    {2}을(를) 지정합니다.    \n시그니처와 구현의 제네릭 매개 변수 종류가 서로 다릅니다. [&lt;Measure&gt;] 특성이 없는 것 같습니다.</target>
        <note />
      </trans-unit>
      <trans-unit id="ValueNotContainedMutabilityAritiesDiffer">
        <source>Module '{0}' contains\n    {1}    \nbut its signature specifies\n    {2}    \nThe arities in the signature and implementation differ. The signature specifies that '{3}' is function definition or lambda expression accepting at least {4} argument(s), but the implementation is a computed function value. To declare that a computed function value is a permitted implementation simply parenthesize its type in the signature, e.g.\n\tval {5}: int -&gt; (int -&gt; int)\ninstead of\n\tval {6}: int -&gt; int -&gt; int.</source>
        <target state="translated">'{0}' 모듈에\n {1}이(가) 포함되어 있지만 \n해당 시그니처는\n {2}을(를) 지정합니다. \n시그니처와 구현의 인자 수가 서로 다릅니다. 시그니처는 '{3}'이(가) {4}개 이상의 인수를 적용하는 함수 정의 또는 람다 식임을 지정하지만 구현은 계산된 함수 값입니다. 계산된 함수 값이 허용되는 구현임을 선언하려면 시그니처에서 해당 형식을 괄호로 묶기만 하면 됩니다(예: \n\tval {5}: int -&gt; (int -&gt; int)\ninstead of\n\tval {6}: int -&gt; int -&gt; int).</target>
        <note />
      </trans-unit>
      <trans-unit id="ValueNotContainedMutabilityDotNetNamesDiffer">
        <source>Module '{0}' contains\n    {1}    \nbut its signature specifies\n    {2}    \nThe CLI member names differ</source>
        <target state="translated">{0}' 모듈에\n    {1}이(가) 포함되어 있지만    \n해당 시그니처는\n    {2}을(를) 지정합니다.    \nCLI 멤버 이름이 서로 다릅니다.</target>
        <note />
      </trans-unit>
      <trans-unit id="ValueNotContainedMutabilityStaticsDiffer">
        <source>Module '{0}' contains\n    {1}    \nbut its signature specifies\n    {2}    \nOne is static and the other isn't</source>
        <target state="translated">{0}' 모듈에\n    {1}이(가) 포함되어 있지만    \n해당 시그니처는\n    {2}을(를) 지정합니다.    \n하나는 정적 요소이고 다른 하나는 그렇지 않습니다.</target>
        <note />
      </trans-unit>
      <trans-unit id="ValueNotContainedMutabilityVirtualsDiffer">
        <source>Module '{0}' contains\n    {1}    \nbut its signature specifies\n    {2}    \nOne is virtual and the other isn't</source>
        <target state="translated">{0}' 모듈에\n    {1}이(가) 포함되어 있지만    \n해당 시그니처는\n    {2}을(를) 지정합니다.    \n하나는 가상 요소이고 다른 하나는 그렇지 않습니다.</target>
        <note />
      </trans-unit>
      <trans-unit id="ValueNotContainedMutabilityAbstractsDiffer">
        <source>Module '{0}' contains\n    {1}    \nbut its signature specifies\n    {2}    \nOne is abstract and the other isn't</source>
        <target state="translated">{0}' 모듈에\n    {1}이(가) 포함되어 있지만    \n해당 시그니처는\n    {2}을(를) 지정합니다.    \n하나는 추상 요소이고 다른 하나는 그렇지 않습니다.</target>
        <note />
      </trans-unit>
      <trans-unit id="ValueNotContainedMutabilityFinalsDiffer">
        <source>Module '{0}' contains\n    {1}    \nbut its signature specifies\n    {2}    \nOne is final and the other isn't</source>
        <target state="translated">{0}' 모듈에\n    {1}이(가) 포함되어 있지만    \n해당 시그니처는\n    {2}을(를) 지정합니다.    \n하나는 최종 요소이고 다른 하나는 그렇지 않습니다.</target>
        <note />
      </trans-unit>
      <trans-unit id="ValueNotContainedMutabilityOverridesDiffer">
        <source>Module '{0}' contains\n    {1}    \nbut its signature specifies\n    {2}    \nOne is marked as an override and the other isn't</source>
        <target state="translated">{0}' 모듈에\n    {1}이(가) 포함되어 있지만    \n해당 시그니처는\n    {2}을(를) 지정합니다.    \n하나는 override로 표시되어 있고 다른 하나는 그렇지 않습니다.</target>
        <note />
      </trans-unit>
      <trans-unit id="ValueNotContainedMutabilityOneIsConstructor">
        <source>Module '{0}' contains\n    {1}    \nbut its signature specifies\n    {2}    \nOne is a constructor/property and the other is not</source>
        <target state="translated">{0}' 모듈에\n    {1}이(가) 포함되어 있지만    \n해당 시그니처는\n    {2}을(를) 지정합니다.    \n하나는 생성자/속성이고 다른 하나는 그렇지 않습니다.</target>
        <note />
      </trans-unit>
      <trans-unit id="ValueNotContainedMutabilityStaticButInstance">
        <source>Module '{0}' contains\n    {1}    \nbut its signature specifies\n    {2}    \nThe compiled representation of this method is as a static member but the signature indicates its compiled representation is as an instance member</source>
        <target state="translated">{0}' 모듈에\n    {1}이(가) 포함되어 있지만    \n해당 시그니처는\n    {2}을(를) 지정합니다.    \n이 메서드의 컴파일 표현이 정적 멤버이지만 시그니처는 해당 컴파일 표현이 인스턴스 멤버임을 나타냅니다.</target>
        <note />
      </trans-unit>
      <trans-unit id="ValueNotContainedMutabilityInstanceButStatic">
        <source>Module '{0}' contains\n    {1}    \nbut its signature specifies\n    {2}    \nThe compiled representation of this method is as an instance member, but the signature indicates its compiled representation is as a static member</source>
        <target state="translated">{0}' 모듈에\n    {1}이(가) 포함되어 있지만    \n해당 시그니처는\n    {2}을(를) 지정합니다.    \n이 메서드의 컴파일 표현이 인스턴스 멤버이지만 시그니처는 해당 컴파일 표현이 정적 멤버임을 나타냅니다.</target>
        <note />
      </trans-unit>
      <trans-unit id="DefinitionsInSigAndImplNotCompatibleNamesDiffer">
        <source>The {0} definitions in the signature and implementation are not compatible because the names differ. The type is called '{1}' in the signature file but '{2}' in implementation.</source>
        <target state="translated">이름이 서로 다르므로 시그니처 및 구현의 {0} 정의가 호환되지 않습니다. 시그니처 파일의 형식은 '{1}'이지만 구현의 형식은 '{2}'입니다.</target>
        <note />
      </trans-unit>
      <trans-unit id="DefinitionsInSigAndImplNotCompatibleParameterCountsDiffer">
        <source>The {0} definitions for type '{1}' in the signature and implementation are not compatible because the respective type parameter counts differ</source>
        <target state="translated">각각의 형식 매개 변수 수가 서로 다르므로 시그니처 및 구현의 '{1}' 형식에 대한 {0} 정의가 호환되지 않습니다.</target>
        <note />
      </trans-unit>
      <trans-unit id="DefinitionsInSigAndImplNotCompatibleAccessibilityDiffer">
        <source>The {0} definitions for type '{1}' in the signature and implementation are not compatible because the accessibility specified in the signature is more than that specified in the implementation</source>
        <target state="translated">시그니처에 지정된 액세스 가능성이 구현에 지정된 액세스 가능성보다 높으므로 시그니처 및 구현의 '{1}' 형식에 대한 {0} 정의가 호환되지 않습니다.</target>
        <note />
      </trans-unit>
      <trans-unit id="DefinitionsInSigAndImplNotCompatibleMissingInterface">
        <source>The {0} definitions for type '{1}' in the signature and implementation are not compatible because the signature requires that the type supports the interface {2} but the interface has not been implemented</source>
        <target state="translated">시그니처를 사용하려면 형식이 {2} 인터페이스를 지원해야 하지만 이 인터페이스가 구현되지 않았으므로 시그니처 및 구현의 '{1}' 형식에 대한 {0} 정의가 호환되지 않습니다.</target>
        <note />
      </trans-unit>
      <trans-unit id="DefinitionsInSigAndImplNotCompatibleImplementationSaysNull">
        <source>The {0} definitions for type '{1}' in the signature and implementation are not compatible because the implementation says this type may use nulls as a representation but the signature does not</source>
        <target state="translated">구현이 이 형식에서 null을 표현으로 사용할 수 있다고 하지만 시그니처는 그렇지 않으므로 시그니처 및 구현의 '{1}' 형식에 대한 {0} 정의가 호환되지 않습니다.</target>
        <note />
      </trans-unit>
      <trans-unit id="DefinitionsInSigAndImplNotCompatibleImplementationSaysNull2">
        <source>The {0} definitions for type '{1}' in the signature and implementation are not compatible because the implementation says this type may use nulls as an extra value but the signature does not</source>
        <target state="translated">구현이 이 형식에서 null을 추가 값으로 사용할 수 있다고 하지만 시그니처는 그렇지 않으므로 시그니처 및 구현의 '{1}' 형식에 대한 {0} 정의가 호환되지 않습니다.</target>
        <note />
      </trans-unit>
      <trans-unit id="DefinitionsInSigAndImplNotCompatibleSignatureSaysNull">
        <source>The {0} definitions for type '{1}' in the signature and implementation are not compatible because the signature says this type may use nulls as a representation but the implementation does not</source>
        <target state="translated">시그니처가 이 형식에서 null을 표현으로 사용할 수 있다고 하지만 구현은 그렇지 않으므로 시그니처 및 구현의 '{1}' 형식에 대한 {0} 정의가 호환되지 않습니다.</target>
        <note />
      </trans-unit>
      <trans-unit id="DefinitionsInSigAndImplNotCompatibleSignatureSaysNull2">
        <source>The {0} definitions for type '{1}' in the signature and implementation are not compatible because the signature says this type may use nulls as an extra value but the implementation does not</source>
        <target state="translated">시그니처가 이 형식에서 null을 추가 값으로 사용할 수 있다고 하지만 구현은 그렇지 않으므로 시그니처 및 구현의 '{1}' 형식에 대한 {0} 정의가 호환되지 않습니다.</target>
        <note />
      </trans-unit>
      <trans-unit id="DefinitionsInSigAndImplNotCompatibleImplementationSealed">
        <source>The {0} definitions for type '{1}' in the signature and implementation are not compatible because the implementation type is sealed but the signature implies it is not. Consider adding the [&lt;Sealed&gt;] attribute to the signature.</source>
        <target state="translated">구현 형식이 봉인되어 있지만 시그니처는 봉인되어 있지 않음을 암시하므로 시그니처 및 구현의 '{1}' 형식 {0} 정의가 호환되지 않습니다. 시그니처에 [&lt;Sealed&gt;] 특성을 추가하세요.</target>
        <note />
      </trans-unit>
      <trans-unit id="DefinitionsInSigAndImplNotCompatibleImplementationIsNotSealed">
        <source>The {0} definitions for type '{1}' in the signature and implementation are not compatible because the implementation type is not sealed but signature implies it is. Consider adding the [&lt;Sealed&gt;] attribute to the implementation.</source>
        <target state="translated">구현 형식이 봉인되어 있지 않지만 시그니처는 봉인되어 있음을 암시하므로 시그니처 및 구현의 '{1}' 형식에 대한 {0} 정의가 호환되지 않습니다. 구현에 [&lt;Sealed&gt;] 특성을 추가해 보세요.</target>
        <note />
      </trans-unit>
      <trans-unit id="DefinitionsInSigAndImplNotCompatibleImplementationIsAbstract">
        <source>The {0} definitions for type '{1}' in the signature and implementation are not compatible because the implementation is an abstract class but the signature is not. Consider adding the [&lt;AbstractClass&gt;] attribute to the signature.</source>
        <target state="translated">구현이 추상 클래스이지만 시그니처는 추상 클래스가 아니므로 시그니처 및 구현의 '{1}' 형식에 대한 {0} 정의가 호환되지 않습니다. 시그니처에 [&lt;AbstractClass&gt;] 특성을 추가해 보세요.</target>
        <note />
      </trans-unit>
      <trans-unit id="DefinitionsInSigAndImplNotCompatibleSignatureIsAbstract">
        <source>The {0} definitions for type '{1}' in the signature and implementation are not compatible because the signature is an abstract class but the implementation is not. Consider adding the [&lt;AbstractClass&gt;] attribute to the implementation.</source>
        <target state="translated">시그니처가 추상 클래스이지만 구현은 추상 클래스가 아니므로 시그니처 및 구현의 '{1}' 형식에 대한 {0} 정의가 호환되지 않습니다. 구현에 [&lt;AbstractClass&gt;] 특성을 추가해 보세요.</target>
        <note />
      </trans-unit>
      <trans-unit id="DefinitionsInSigAndImplNotCompatibleTypesHaveDifferentBaseTypes">
        <source>The {0} definitions for type '{1}' in the signature and implementation are not compatible because the types have different base types</source>
        <target state="translated">형식의 기본 형식이 서로 다르므로 시그니처 및 구현의 '{1}' 형식에 대한 {0} 정의가 호환되지 않습니다.</target>
        <note />
      </trans-unit>
      <trans-unit id="DefinitionsInSigAndImplNotCompatibleNumbersDiffer">
        <source>The {0} definitions for type '{1}' in the signature and implementation are not compatible because the number of {2}s differ</source>
        <target state="translated">{2} 수가 서로 다르므로 시그니처 및 구현의 '{1}' 형식에 대한 {0} 정의가 호환되지 않습니다.</target>
        <note />
      </trans-unit>
      <trans-unit id="DefinitionsInSigAndImplNotCompatibleSignatureDefinesButImplDoesNot">
        <source>The {0} definitions for type '{1}' in the signature and implementation are not compatible because the signature defines the {2} '{3}' but the implementation does not (or does, but not in the same order)</source>
        <target state="translated">시그니처가 {2} '{3}'을(를) 정의하지만 구현은 그렇지 않거나 그렇더라도 순서가 다르므로 시그니처 및 구현의 '{1}' 형식에 대한 {0} 정의가 호환되지 않습니다.</target>
        <note />
      </trans-unit>
      <trans-unit id="DefinitionsInSigAndImplNotCompatibleImplDefinesButSignatureDoesNot">
        <source>The {0} definitions for type '{1}' in the signature and implementation are not compatible because the implementation defines the {2} '{3}' but the signature does not (or does, but not in the same order)</source>
        <target state="translated">구현이 {2} '{3}'을(를) 정의하지만 시그니처는 그렇지 않거나 그렇더라도 순서가 다르므로 시그니처 및 구현의 '{1}' 형식에 대한 {0} 정의가 호환되지 않습니다.</target>
        <note />
      </trans-unit>
      <trans-unit id="DefinitionsInSigAndImplNotCompatibleImplDefinesStruct">
        <source>The {0} definitions for type '{1}' in the signature and implementation are not compatible because the implementation defines a struct but the signature defines a type with a hidden representation</source>
        <target state="translated">구현이 구조체를 정의하지만 시그니처는 숨겨진 표현이 있는 형식을 정의하므로 시그니처 및 구현의 '{1}' 형식에 대한 {0} 정의가 호환되지 않습니다.</target>
        <note />
      </trans-unit>
      <trans-unit id="DefinitionsInSigAndImplNotCompatibleDotNetTypeRepresentationIsHidden">
        <source>The {0} definitions for type '{1}' in the signature and implementation are not compatible because a CLI type representation is being hidden by a signature</source>
        <target state="translated">시그니처에 의해 CLI 형식 표현이 숨겨져 있으므로 시그니처 및 구현의 '{1}' 형식에 대한 {0} 정의가 호환되지 않습니다.</target>
        <note />
      </trans-unit>
      <trans-unit id="DefinitionsInSigAndImplNotCompatibleTypeIsHidden">
        <source>The {0} definitions for type '{1}' in the signature and implementation are not compatible because a type representation is being hidden by a signature</source>
        <target state="translated">시그니처에 의해 형식 표현이 숨겨져 있으므로 시그니처 및 구현의 '{1}' 형식에 대한 {0} 정의가 호환되지 않습니다.</target>
        <note />
      </trans-unit>
      <trans-unit id="DefinitionsInSigAndImplNotCompatibleTypeIsDifferentKind">
        <source>The {0} definitions for type '{1}' in the signature and implementation are not compatible because the types are of different kinds</source>
        <target state="translated">형식의 종류가 서로 다르므로 시그니처 및 구현의 '{1}' 형식에 대한 {0} 정의가 호환되지 않습니다.</target>
        <note />
      </trans-unit>
      <trans-unit id="DefinitionsInSigAndImplNotCompatibleILDiffer">
        <source>The {0} definitions for type '{1}' in the signature and implementation are not compatible because the IL representations differ</source>
        <target state="translated">IL 표현이 서로 다르므로 시그니처 및 구현의 '{1}' 형식에 대한 {0} 정의가 호환되지 않습니다.</target>
        <note />
      </trans-unit>
      <trans-unit id="DefinitionsInSigAndImplNotCompatibleRepresentationsDiffer">
        <source>The {0} definitions for type '{1}' in the signature and implementation are not compatible because the representations differ</source>
        <target state="translated">표현이 서로 다르므로 시그니처 및 구현의 '{1}' 형식에 대한 {0} 정의가 호환되지 않습니다.</target>
        <note />
      </trans-unit>
      <trans-unit id="DefinitionsInSigAndImplNotCompatibleFieldWasPresent">
        <source>The {0} definitions for type '{1}' in the signature and implementation are not compatible because the field {2} was present in the implementation but not in the signature</source>
        <target state="translated">{2}' 필드가 구현에 있었지만 시그니처에는 없었으므로 시그니처 및 구현의 '{1}' 형식에 대한 {0} 정의가 호환되지 않습니다.</target>
        <note />
      </trans-unit>
      <trans-unit id="DefinitionsInSigAndImplNotCompatibleFieldOrderDiffer">
        <source>The {0} definitions for type '{1}' in the signature and implementation are not compatible because the order of the fields is different in the signature and implementation</source>
        <target state="translated">시그니처와 구현에서 필드의 순서가 서로 다르므로 시그니처 및 구현의 '{1}' 형식에 대한 {0} 정의가 호환되지 않습니다.</target>
        <note />
      </trans-unit>
      <trans-unit id="DefinitionsInSigAndImplNotCompatibleFieldRequiredButNotSpecified">
        <source>The {0} definitions for type '{1}' in the signature and implementation are not compatible because the field {2} was required by the signature but was not specified by the implementation</source>
        <target state="translated">{2}' 필드가 시그니처에 필요했지만 구현에 의해 지정되지 않았으므로 시그니처 및 구현의 '{1}' 형식에 대한 {0} 정의가 호환되지 않습니다.</target>
        <note />
      </trans-unit>
      <trans-unit id="DefinitionsInSigAndImplNotCompatibleFieldIsInImplButNotSig">
        <source>The {0} definitions for type '{1}' in the signature and implementation are not compatible because the field '{2}' was present in the implementation but not in the signature. Struct types must now reveal their fields in the signature for the type, though the fields may still be labelled 'private' or 'internal'.</source>
        <target state="translated">{2}' 필드가 구현에 있었지만 시그니처에는 없었으므로 시그니처 및 구현의 '{1}' 형식에 대한 {0} 정의가 호환되지 않습니다. 이제 구조체 형식은 시그니처에서 형식에 대해 필드를 표시해야 하지만 필드의 레이블은 계속 'private' 또는 'internal'로 지정할 수 있습니다.</target>
        <note />
      </trans-unit>
      <trans-unit id="DefinitionsInSigAndImplNotCompatibleAbstractMemberMissingInImpl">
        <source>The {0} definitions for type '{1}' in the signature and implementation are not compatible because the abstract member '{2}' was required by the signature but was not specified by the implementation</source>
        <target state="translated">추상 멤버 '{2}'이(가) 시그니처에 필요했지만 구현에 의해 지정되지 않았으므로 시그니처 및 구현의 '{1}' 형식에 대한 {0} 정의가 호환되지 않습니다.</target>
        <note />
      </trans-unit>
      <trans-unit id="DefinitionsInSigAndImplNotCompatibleAbstractMemberMissingInSig">
        <source>The {0} definitions for type '{1}' in the signature and implementation are not compatible because the abstract member '{2}' was present in the implementation but not in the signature</source>
        <target state="translated">추상 멤버 '{2}'이(가) 구현에 있었지만 시그니처에는 없었으므로 시그니처 및 구현의 '{1}' 형식에 대한 {0} 정의가 호환되지 않습니다.</target>
        <note />
      </trans-unit>
      <trans-unit id="DefinitionsInSigAndImplNotCompatibleSignatureDeclaresDiffer">
        <source>The {0} definitions for type '{1}' in the signature and implementation are not compatible because the signature declares a {2} while the implementation declares a {3}</source>
        <target state="translated">시그니처가 {2}을(를) 선언하지만 구현은 {3}을(를) 선언하므로 시그니처 및 구현의 '{1}' 형식에 대한 {0} 정의가 호환되지 않습니다.</target>
        <note />
      </trans-unit>
      <trans-unit id="DefinitionsInSigAndImplNotCompatibleAbbreviationsDiffer">
        <source>The {0} definitions for type '{1}' in the signature and implementation are not compatible because the abbreviations differ: {2} versus {3}</source>
        <target state="translated">약어가 {2}과(와) {3}(으)로 서로 다르므로 시그니처 및 구현의 '{1}' 형식에 대한 {0} 정의가 호환되지 않습니다.</target>
        <note />
      </trans-unit>
      <trans-unit id="DefinitionsInSigAndImplNotCompatibleAbbreviationHiddenBySig">
        <source>The {0} definitions for type '{1}' in the signature and implementation are not compatible because an abbreviation is being hidden by a signature. The abbreviation must be visible to other CLI languages. Consider making the abbreviation visible in the signature.</source>
        <target state="translated">시그니처에 의해 약어가 숨겨져 있으므로 시그니처 및 구현의 '{1}' 형식에 대한 {0} 정의가 호환되지 않습니다. 약어는 다른 CLI 언어에 표시되어야 합니다. 시그니처에서 약어를 표시하세요.</target>
        <note />
      </trans-unit>
      <trans-unit id="DefinitionsInSigAndImplNotCompatibleSigHasAbbreviation">
        <source>The {0} definitions for type '{1}' in the signature and implementation are not compatible because the signature has an abbreviation while the implementation does not</source>
        <target state="translated">시그니처에 약어가 있지만 구현에는 없으므로 시그니처 및 구현의 '{1}' 형식에 대한 {0} 정의가 호환되지 않습니다.</target>
        <note />
      </trans-unit>
      <trans-unit id="ModuleContainsConstructorButNamesDiffer">
        <source>The module contains the constructor\n    {0}    \nbut its signature specifies\n    {1}    \nThe names differ</source>
        <target state="translated">모듈에\n    {0} 생성자가 포함되어 있지만    \n해당 시그니처는\n    {1}을(를) 지정합니다.    \n이름이 서로 다릅니다.</target>
        <note />
      </trans-unit>
      <trans-unit id="ModuleContainsConstructorButDataFieldsDiffer">
        <source>The module contains the constructor\n    {0}    \nbut its signature specifies\n    {1}    \nThe respective number of data fields differ</source>
        <target state="translated">모듈에\n    {0} 생성자가 포함되어 있지만    \n해당 시그니처는\n    {1}을(를) 지정합니다.    \n각각의 데이터 필드 수가 서로 다릅니다.</target>
        <note />
      </trans-unit>
      <trans-unit id="ModuleContainsConstructorButTypesOfFieldsDiffer">
        <source>The module contains the constructor\n    {0}    \nbut its signature specifies\n    {1}    \nThe types of the fields differ</source>
        <target state="translated">모듈에\n    {0} 생성자가 포함되어 있지만    \n해당 시그니처는\n    {1}을(를) 지정합니다.    \n필드의 형식이 서로 다릅니다.</target>
        <note />
      </trans-unit>
      <trans-unit id="ModuleContainsConstructorButAccessibilityDiffers">
        <source>The module contains the constructor\n    {0}    \nbut its signature specifies\n    {1}    \nthe accessibility specified in the signature is more than that specified in the implementation</source>
        <target state="translated">모듈에\n    {0} 생성자가 포함되어 있지만    \n해당 시그니처는\n    {1}을(를) 지정합니다.    \n시그니처에 지정된 액세스 가능성이 구현에 지정된 액세스 가능성보다 높습니다.</target>
        <note />
      </trans-unit>
      <trans-unit id="FieldNotContainedNamesDiffer">
        <source>The module contains the field\n    {0}    \nbut its signature specifies\n    {1}    \nThe names differ</source>
        <target state="translated">모듈에\n    {0} 필드가 포함되어 있지만    \n해당 시그니처는\n    {1}을(를) 지정합니다.    \n이름이 서로 다릅니다.</target>
        <note />
      </trans-unit>
      <trans-unit id="FieldNotContainedAccessibilitiesDiffer">
        <source>The module contains the field\n    {0}    \nbut its signature specifies\n    {1}    \nthe accessibility specified in the signature is more than that specified in the implementation</source>
        <target state="translated">모듈에\n    {0} 필드가 포함되어 있지만    \n해당 시그니처는\n    {1}을(를) 지정합니다.    \n시그니처에 지정된 액세스 가능성이 구현에 지정된 액세스 가능성보다 높습니다.</target>
        <note />
      </trans-unit>
      <trans-unit id="FieldNotContainedStaticsDiffer">
        <source>The module contains the field\n    {0}    \nbut its signature specifies\n    {1}    \nThe 'static' modifiers differ</source>
        <target state="translated">모듈에\n    {0} 필드가 포함되어 있지만    \n해당 시그니처는\n    {1}을(를) 지정합니다.    \n'static' 한정자가 서로 다릅니다.</target>
        <note />
      </trans-unit>
      <trans-unit id="FieldNotContainedMutablesDiffer">
        <source>The module contains the field\n    {0}    \nbut its signature specifies\n    {1}    \nThe 'mutable' modifiers differ</source>
        <target state="translated">모듈에\n    {0} 필드가 포함되어 있지만    \n해당 시그니처는\n    {1}을(를) 지정합니다.    \n'mutable' 한정자가 서로 다릅니다.</target>
        <note />
      </trans-unit>
      <trans-unit id="FieldNotContainedLiteralsDiffer">
        <source>The module contains the field\n    {0}    \nbut its signature specifies\n    {1}    \nThe 'literal' modifiers differ</source>
        <target state="translated">모듈에\n    {0} 필드가 포함되어 있지만    \n해당 시그니처는\n    {1}을(를) 지정합니다.    \n'literal' 한정자가 서로 다릅니다.</target>
        <note />
      </trans-unit>
      <trans-unit id="FieldNotContainedTypesDiffer">
        <source>The module contains the field\n    {0}    \nbut its signature specifies\n    {1}    \nThe types differ</source>
        <target state="translated">모듈에\n    {0} 필드가 포함되어 있지만    \n해당 시그니처는\n    {1}을(를) 지정합니다.    \n형식이 서로 다릅니다.</target>
        <note />
      </trans-unit>
      <trans-unit id="typrelCannotResolveImplicitGenericInstantiation">
        <source>The implicit instantiation of a generic construct at or near this point could not be resolved because it could resolve to multiple unrelated types, e.g. '{0}' and '{1}'. Consider using type annotations to resolve the ambiguity</source>
        <target state="translated">관련되지 않은 여러 형식(예: '{0}'과(와) '{1}')으로 확인될 수 있으므로 이 지점 또는 이 지점 근처에서 제네릭 구문의 암시적 인스턴스를 확인할 수 없습니다. 형식 주석을 사용하여 모호성을 해결하세요.</target>
        <note />
      </trans-unit>
      <trans-unit id="typrelCannotResolveAmbiguityInPrintf">
        <source>Could not resolve the ambiguity inherent in the use of a 'printf'-style format string</source>
        <target state="translated">'printf' 스타일의 서식 문자열 사용과 관련하여 본질적으로 발생하는 모호성을 해결할 수 없습니다.</target>
        <note />
      </trans-unit>
      <trans-unit id="typrelCannotResolveAmbiguityInEnum">
        <source>Could not resolve the ambiguity in the use of a generic construct with an 'enum' constraint at or near this position</source>
        <target state="translated">이 위치 또는 이 위치 근처에서 'enum' 제약 조건을 사용하여 제네릭 구문 사용의 모호성을 해결할 수 없습니다.</target>
        <note />
      </trans-unit>
      <trans-unit id="typrelCannotResolveAmbiguityInDelegate">
        <source>Could not resolve the ambiguity in the use of a generic construct with a 'delegate' constraint at or near this position</source>
        <target state="translated">이 위치 또는 이 위치 근처에서 'delegate' 제약 조건을 사용하여 제네릭 구문 사용의 모호성을 해결할 수 없습니다.</target>
        <note />
      </trans-unit>
      <trans-unit id="typrelInvalidValue">
        <source>Invalid value</source>
        <target state="translated">잘못된 값</target>
        <note />
      </trans-unit>
      <trans-unit id="typrelSigImplNotCompatibleParamCountsDiffer">
        <source>The signature and implementation are not compatible because the respective type parameter counts differ</source>
        <target state="translated">각각의 형식 매개 변수 수가 서로 다르므로 시그니처와 구현이 호환되지 않습니다.</target>
        <note />
      </trans-unit>
      <trans-unit id="typrelSigImplNotCompatibleCompileTimeRequirementsDiffer">
        <source>The signature and implementation are not compatible because the type parameter in the class/signature has a different compile-time requirement to the one in the member/implementation</source>
        <target state="translated">클래스/시그니처에 있는 형식 매개 변수의 컴파일 시간 요구 사항이 멤버/구현에 있는 형식 매개 변수와 다르므로 시그니처와 구현이 호환되지 않습니다.</target>
        <note />
      </trans-unit>
      <trans-unit id="typrelSigImplNotCompatibleConstraintsDiffer">
        <source>The signature and implementation are not compatible because the declaration of the type parameter '{0}' requires a constraint of the form {1}</source>
        <target state="translated">형식 매개 변수 '{0}'의 선언을 사용하려면 {1} 형식의 제약 조건이 필요하므로 시그니처와 구현이 호환되지 않습니다.</target>
        <note />
      </trans-unit>
      <trans-unit id="typrelSigImplNotCompatibleConstraintsDifferRemove">
        <source>The signature and implementation are not compatible because the type parameter '{0}' has a constraint of the form {1} but the implementation does not. Either remove this constraint from the signature or add it to the implementation.</source>
        <target state="translated">형식 매개 변수 '{0}'에 {1} 형식의 제약 조건이 있지만 구현에는 없으므로 시그니처와 구현이 호환되지 않습니다. 이 제약 조건을 시그니처에서 제거하거나 구현에 추가하세요.</target>
        <note />
      </trans-unit>
      <trans-unit id="typrelTypeImplementsIComparableShouldOverrideObjectEquals">
        <source>The type '{0}' implements 'System.IComparable'. Consider also adding an explicit override for 'Object.Equals'</source>
        <target state="translated">'{0}' 형식이 'System.IComparable'을 구현합니다. 'Object.Equals'에 대한 명시적 재정의도 추가하세요.</target>
        <note />
      </trans-unit>
      <trans-unit id="typrelTypeImplementsIComparableDefaultObjectEqualsProvided">
        <source>The type '{0}' implements 'System.IComparable' explicitly but provides no corresponding override for 'Object.Equals'. An implementation of 'Object.Equals' has been automatically provided, implemented via 'System.IComparable'. Consider implementing the override 'Object.Equals' explicitly</source>
        <target state="translated">'{0}' 형식이 'System.IComparable'을 명시적으로 구현하지만 'Object.Equals'에 해당하는 재정의를 제공하지 않습니다. 'System.IComparable'을 통해 구현된 'Object.Equals'의 구현이 자동으로 제공되었습니다. 재정의 'Object.Equals'를 명시적으로 구현하세요.</target>
        <note />
      </trans-unit>
      <trans-unit id="typrelExplicitImplementationOfGetHashCodeOrEquals">
        <source>The struct, record or union type '{0}' has an explicit implementation of 'Object.GetHashCode' or 'Object.Equals'. You must apply the 'CustomEquality' attribute to the type</source>
        <target state="translated">구조체, 레코드 또는 공용 구조체 형식 '{0}'에 'Object.GetHashCode' 또는 'Object.Equals'의 명시적 구현이 있습니다. 형식에 'CustomEquality' 특성을 적용해야 합니다.</target>
        <note />
      </trans-unit>
      <trans-unit id="typrelExplicitImplementationOfGetHashCode">
        <source>The struct, record or union type '{0}' has an explicit implementation of 'Object.GetHashCode'. Consider implementing a matching override for 'Object.Equals(obj)'</source>
        <target state="translated">구조체, 레코드 또는 공용 구조체 형식 '{0}'에 'Object.GetHashCode'의 명시적 구현이 있습니다. 'Object.Equals(obj)'에 대해 일치하는 재정의를 구현하세요.</target>
        <note />
      </trans-unit>
      <trans-unit id="typrelExplicitImplementationOfEquals">
        <source>The struct, record or union type '{0}' has an explicit implementation of 'Object.Equals'. Consider implementing a matching override for 'Object.GetHashCode()'</source>
        <target state="translated">구조체, 레코드 또는 공용 구조체 형식 '{0}'에 'Object.Equals'의 명시적 구현이 있습니다. 'Object.GetHashCode()'에 대해 일치하는 재정의를 구현하세요.</target>
        <note />
      </trans-unit>
      <trans-unit id="ExceptionDefsNotCompatibleHiddenBySignature">
        <source>The exception definitions are not compatible because a CLI exception mapping is being hidden by a signature. The exception mapping must be visible to other modules. The module contains the exception definition\n    {0}    \nbut its signature specifies\n\t{1}</source>
        <target state="translated">시그니처에 의해 CLI 예외 매핑이 숨겨져 있으므로 예외 정의가 호환되지 않습니다. 예외 매핑은 다른 모듈에 표시되어야 합니다. 모듈에 예외 정의\n    {0}이(가) 포함되어 있지만    \n해당 시그니처는\n\t{1}을(를) 지정합니다.</target>
        <note />
      </trans-unit>
      <trans-unit id="ExceptionDefsNotCompatibleDotNetRepresentationsDiffer">
        <source>The exception definitions are not compatible because the CLI representations differ. The module contains the exception definition\n    {0}    \nbut its signature specifies\n\t{1}</source>
        <target state="translated">CLI 표현이 서로 다르므로 예외 정의가 호환되지 않습니다. 모듈에 예외 정의\n    {0}이(가) 포함되어 있지만    \n해당 시그니처는\n\t{1}을(를) 지정합니다.</target>
        <note />
      </trans-unit>
      <trans-unit id="ExceptionDefsNotCompatibleAbbreviationHiddenBySignature">
        <source>The exception definitions are not compatible because the exception abbreviation is being hidden by the signature. The abbreviation must be visible to other CLI languages. Consider making the abbreviation visible in the signature. The module contains the exception definition\n    {0}    \nbut its signature specifies\n\t{1}.</source>
        <target state="translated">시그니처에 의해 예외 약어가 숨겨져 있으므로 예외 정의가 호환되지 않습니다. 약어는 다른 CLI 언어에 표시되어야 합니다. 시그니처에서 약어를 표시하세요. 모듈에 예외 정의\n    {0}이(가) 포함되어 있지만    \n해당 시그니처는\n\t{1}을(를) 지정합니다.</target>
        <note />
      </trans-unit>
      <trans-unit id="ExceptionDefsNotCompatibleSignaturesDiffer">
        <source>The exception definitions are not compatible because the exception abbreviations in the signature and implementation differ. The module contains the exception definition\n    {0}    \nbut its signature specifies\n\t{1}.</source>
        <target state="translated">시그니처와 구현에서 예외 약어가 서로 다르므로 예외 정의가 호환되지 않습니다. 모듈에 예외 정의\n    {0}이(가) 포함되어 있지만    \n해당 시그니처는\n\t{1}을(를) 지정합니다.</target>
        <note />
      </trans-unit>
      <trans-unit id="ExceptionDefsNotCompatibleExceptionDeclarationsDiffer">
        <source>The exception definitions are not compatible because the exception declarations differ. The module contains the exception definition\n    {0}    \nbut its signature specifies\n\t{1}.</source>
        <target state="translated">예외 선언이 서로 다르므로 예외 정의가 호환되지 않습니다. 모듈에 예외 정의\n    {0}이(가) 포함되어 있지만    \n해당 시그니처는\n\t{1}을(를) 지정합니다.</target>
        <note />
      </trans-unit>
      <trans-unit id="ExceptionDefsNotCompatibleFieldInSigButNotImpl">
        <source>The exception definitions are not compatible because the field '{0}' was required by the signature but was not specified by the implementation. The module contains the exception definition\n    {1}    \nbut its signature specifies\n\t{2}.</source>
        <target state="translated">{0}' 필드가 시그니처에 필요했지만 구현에 의해 지정되지 않았으므로 예외 정의가 호환되지 않습니다. 모듈에 예외 정의\n    {1}이(가) 포함되어 있지만    \n해당 시그니처는\n\t{2}을(를) 지정합니다.</target>
        <note />
      </trans-unit>
      <trans-unit id="ExceptionDefsNotCompatibleFieldInImplButNotSig">
        <source>The exception definitions are not compatible because the field '{0}' was present in the implementation but not in the signature. The module contains the exception definition\n    {1}    \nbut its signature specifies\n\t{2}.</source>
        <target state="translated">{0}' 필드가 구현에 있었지만 시그니처에는 없었으므로 예외 정의가 호환되지 않습니다. 모듈에 예외 정의\n    {1}이(가) 포함되어 있지만    \n해당 시그니처는\n\t{2}을(를) 지정합니다.</target>
        <note />
      </trans-unit>
      <trans-unit id="ExceptionDefsNotCompatibleFieldOrderDiffers">
        <source>The exception definitions are not compatible because the order of the fields is different in the signature and implementation. The module contains the exception definition\n    {0}    \nbut its signature specifies\n\t{1}.</source>
        <target state="translated">시그니처와 구현에서 필드의 순서가 서로 다르므로 예외 정의가 호환되지 않습니다. 모듈에 예외 정의\n    {0}이(가) 포함되어 있지만    \n해당 시그니처는\n\t{1}을(를) 지정합니다.</target>
        <note />
      </trans-unit>
      <trans-unit id="typrelModuleNamespaceAttributesDifferInSigAndImpl">
        <source>The namespace or module attributes differ between signature and implementation</source>
        <target state="translated">네임스페이스 또는 모듈 특성이 시그니처와 구현 간에 서로 다릅니다.</target>
        <note />
      </trans-unit>
      <trans-unit id="typrelMethodIsOverconstrained">
        <source>This method is over-constrained in its type parameters</source>
        <target state="translated">이 메서드는 해당 형식 매개 변수에서 과다하게 제약 조건이 적용되었습니다.</target>
        <note />
      </trans-unit>
      <trans-unit id="typrelOverloadNotFound">
        <source>No implementations of '{0}' had the correct number of arguments and type parameters. The required signature is '{1}'.</source>
        <target state="translated">{0}'의 구현 중 올바른 수의 인수 및 형식 매개 변수를 포함하는 구현이 없습니다. 필요한 시그니처는 '{1}'입니다.</target>
        <note />
      </trans-unit>
      <trans-unit id="typrelOverrideWasAmbiguous">
        <source>The override for '{0}' was ambiguous</source>
        <target state="translated">'{0}'의 재정의가 모호합니다.</target>
        <note />
      </trans-unit>
      <trans-unit id="typrelMoreThenOneOverride">
        <source>More than one override implements '{0}'</source>
        <target state="translated">둘 이상의 재정의가 '{0}'을(를) 구현합니다.</target>
        <note />
      </trans-unit>
      <trans-unit id="typrelMethodIsSealed">
        <source>The method '{0}' is sealed and cannot be overridden</source>
        <target state="translated">'{0}' 메서드는 봉인되어 재정의할 수 없습니다.</target>
        <note />
      </trans-unit>
      <trans-unit id="typrelOverrideImplementsMoreThenOneSlot">
        <source>The override '{0}' implements more than one abstract slot, e.g. '{1}' and '{2}'</source>
        <target state="translated">재정의 '{0}'이(가) 둘 이상의 추상 슬롯을 구현합니다(예: '{1}' 및 '{2}').</target>
        <note />
      </trans-unit>
      <trans-unit id="typrelDuplicateInterface">
        <source>Duplicate or redundant interface</source>
        <target state="translated">인터페이스가 중복되었습니다.</target>
        <note />
      </trans-unit>
      <trans-unit id="typrelNeedExplicitImplementation">
        <source>The interface '{0}' is included in multiple explicitly implemented interface types. Add an explicit implementation of this interface.</source>
        <target state="translated">'{0}' 인터페이스가 명시적으로 구현된 다중 인터페이스 형식에 포함되어 있습니다. 이 인터페이스의 명시적 구현을 추가하세요.</target>
        <note />
      </trans-unit>
      <trans-unit id="typrelNamedArgumentHasBeenAssignedMoreThenOnce">
        <source>A named argument has been assigned more than one value</source>
        <target state="translated">명명된 인수에 둘 이상의 값이 할당되었습니다.</target>
        <note />
      </trans-unit>
      <trans-unit id="typrelNoImplementationGiven">
        <source>No implementation was given for '{0}'</source>
        <target state="translated">'{0}'에 대해 지정된 구현이 없습니다.</target>
        <note />
      </trans-unit>
      <trans-unit id="typrelNoImplementationGivenWithSuggestion">
        <source>No implementation was given for '{0}'. Note that all interface members must be implemented and listed under an appropriate 'interface' declaration, e.g. 'interface ... with member ...'.</source>
        <target state="translated">'{0}'에 대해 지정된 구현이 없습니다. 모든 인터페이스 멤버가 구현되어 적절한 'interface' 선언에 나열되어야 합니다(예: 'interface ... with member ...').</target>
        <note />
      </trans-unit>
      <trans-unit id="typrelMemberDoesNotHaveCorrectNumberOfArguments">
        <source>The member '{0}' does not have the correct number of arguments. The required signature is '{1}'.</source>
        <target state="translated">{0}' 멤버에 올바른 수의 인수가 없습니다. 필요한 시그니처는 '{1}'입니다.</target>
        <note />
      </trans-unit>
      <trans-unit id="typrelMemberDoesNotHaveCorrectNumberOfTypeParameters">
        <source>The member '{0}' does not have the correct number of method type parameters. The required signature is '{1}'.</source>
        <target state="translated">{0}' 멤버에 올바른 수의 메서드 형식 매개 변수가 없습니다. 필요한 시그니처는 '{1}'입니다.</target>
        <note />
      </trans-unit>
      <trans-unit id="typrelMemberDoesNotHaveCorrectKindsOfGenericParameters">
        <source>The member '{0}' does not have the correct kinds of generic parameters. The required signature is '{1}'.</source>
        <target state="translated">{0}' 멤버에 올바른 종류의 제네릭 매개 변수가 없습니다. 필요한 시그니처는 '{1}'입니다.</target>
        <note />
      </trans-unit>
      <trans-unit id="typrelMemberCannotImplement">
        <source>The member '{0}' cannot be used to implement '{1}'. The required signature is '{2}'.</source>
        <target state="translated">{0}' 멤버를 사용하여 '{1}'을(를) 구현할 수 없습니다. 필요한 시그니처는 '{2}'입니다.</target>
        <note />
      </trans-unit>
      <trans-unit id="astParseEmbeddedILError">
        <source>Error while parsing embedded IL</source>
        <target state="translated">포함된 IL을 구문 분석하는 동안 오류가 발생했습니다.</target>
        <note />
      </trans-unit>
      <trans-unit id="astParseEmbeddedILTypeError">
        <source>Error while parsing embedded IL type</source>
        <target state="translated">포함된 IL 형식을 구문 분석하는 동안 오류가 발생했습니다.</target>
        <note />
      </trans-unit>
      <trans-unit id="astDeprecatedIndexerNotation">
        <source>This indexer notation has been removed from the F# language</source>
        <target state="translated">이 인덱서 표기법은 F# 언어에서 제거되었습니다.</target>
        <note />
      </trans-unit>
      <trans-unit id="astInvalidExprLeftHandOfAssignment">
        <source>Invalid expression on left of assignment</source>
        <target state="translated">할당 왼쪽에 잘못된 식이 있습니다.</target>
        <note />
      </trans-unit>
      <trans-unit id="augNoRefEqualsOnStruct">
        <source>The 'ReferenceEquality' attribute cannot be used on structs. Consider using the 'StructuralEquality' attribute instead, or implement an override for 'System.Object.Equals(obj)'.</source>
        <target state="translated">'ReferenceEquality' 특성은 구조체에 대해 사용할 수 없습니다. 대신 'StructuralEquality' 특성을 사용하거나 'System.Object.Equals(obj)'의 재정의를 구현하세요.</target>
        <note />
      </trans-unit>
      <trans-unit id="augInvalidAttrs">
        <source>This type uses an invalid mix of the attributes 'NoEquality', 'ReferenceEquality', 'StructuralEquality', 'NoComparison' and 'StructuralComparison'</source>
        <target state="translated">이 형식은 잘못된 'NoEquality', 'ReferenceEquality', 'StructuralEquality', 'NoComparison' 및 'StructuralComparison' 특성의 조합을 사용합니다.</target>
        <note />
      </trans-unit>
      <trans-unit id="augNoEqualityNeedsNoComparison">
        <source>The 'NoEquality' attribute must be used in conjunction with the 'NoComparison' attribute</source>
        <target state="translated">'NoEquality' 특성은 'NoComparison' 특성과 함께 사용해야 합니다.</target>
        <note />
      </trans-unit>
      <trans-unit id="augStructCompNeedsStructEquality">
        <source>The 'StructuralComparison' attribute must be used in conjunction with the 'StructuralEquality' attribute</source>
        <target state="translated">'StructuralComparison' 특성은 'StructuralEquality' 특성과 함께 사용해야 합니다.</target>
        <note />
      </trans-unit>
      <trans-unit id="augStructEqNeedsNoCompOrStructComp">
        <source>The 'StructuralEquality' attribute must be used in conjunction with the 'NoComparison' or 'StructuralComparison' attributes</source>
        <target state="translated">'StructuralEquality' 특성은 'NoComparison' 또는 'StructuralComparison' 특성과 함께 사용해야 합니다.</target>
        <note />
      </trans-unit>
      <trans-unit id="augTypeCantHaveRefEqAndStructAttrs">
        <source>A type cannot have both the 'ReferenceEquality' and 'StructuralEquality' or 'StructuralComparison' attributes</source>
        <target state="translated">형식에 'ReferenceEquality' 특성과 'StructuralEquality' 또는 'StructuralComparison' 특성을 모두 지정할 수는 없습니다.</target>
        <note />
      </trans-unit>
      <trans-unit id="augOnlyCertainTypesCanHaveAttrs">
        <source>Only record, union, exception and struct types may be augmented with the 'ReferenceEquality', 'StructuralEquality' and 'StructuralComparison' attributes</source>
        <target state="translated">레코드, 공용 구조체, 예외 및 구조체 형식만 'ReferenceEquality', 'StructuralEquality' 및 'StructuralComparison' 특성으로 확대할 수 있습니다.</target>
        <note />
      </trans-unit>
      <trans-unit id="augRefEqCantHaveObjEquals">
        <source>A type with attribute 'ReferenceEquality' cannot have an explicit implementation of 'Object.Equals(obj)', 'System.IEquatable&lt;_&gt;' or 'System.Collections.IStructuralEquatable'</source>
        <target state="translated">특성 'ReferenceEquality'가 지정된 형식에는 'Object.Equals(obj)', 'System.IEquatable&lt;_&gt;' 또는 'System.Collections.IStructuralEquatable'에 대한 명시적 구현이 있을 수 없습니다.</target>
        <note />
      </trans-unit>
      <trans-unit id="augCustomEqNeedsObjEquals">
        <source>A type with attribute 'CustomEquality' must have an explicit implementation of at least one of 'Object.Equals(obj)', 'System.IEquatable&lt;_&gt;' or 'System.Collections.IStructuralEquatable'</source>
        <target state="translated">'CustomEquality' 특성이 지정된 형식에는 'Object.Equals(obj)', 'System.IEquatable&lt;_&gt;' 또는 'System.Collections.IStructuralEquatable' 중 하나 이상에 대한 명시적 구현이 있어야 합니다.</target>
        <note />
      </trans-unit>
      <trans-unit id="augCustomCompareNeedsIComp">
        <source>A type with attribute 'CustomComparison' must have an explicit implementation of at least one of 'System.IComparable' or 'System.Collections.IStructuralComparable'</source>
        <target state="translated">특성 'CustomComparison'이 지정된 형식에는 'System.IComparable' 또는 'System.Collections.IStructuralComparable' 중 하나 이상에 대한 명시적 구현이 있어야 합니다.</target>
        <note />
      </trans-unit>
      <trans-unit id="augNoEqNeedsNoObjEquals">
        <source>A type with attribute 'NoEquality' should not usually have an explicit implementation of 'Object.Equals(obj)'. Disable this warning if this is intentional for interoperability purposes</source>
        <target state="translated">특성 'NoEquality'가 지정된 형식에는 일반적으로 'Object.Equals(obj)'에 대한 명시적 구현이 있으면 안 됩니다. 상호 운용성을 위해 의도적으로 이러한 구현을 사용한 경우에는 이 경고를 사용하지 마세요.</target>
        <note />
      </trans-unit>
      <trans-unit id="augNoCompCantImpIComp">
        <source>A type with attribute 'NoComparison' should not usually have an explicit implementation of 'System.IComparable', 'System.IComparable&lt;_&gt;' or 'System.Collections.IStructuralComparable'. Disable this warning if this is intentional for interoperability purposes</source>
        <target state="translated">특성 'NoComparison'이 지정된 형식에는 일반적으로 'System.IComparable', 'System.IComparable&lt;_&gt;' 또는 'System.Collections.IStructuralComparable'에 대한 명시적 구현이 있으면 안 됩니다. 상호 운용성을 위해 의도적으로 이러한 구현을 사용한 경우에는 이 경고를 사용하지 마세요.</target>
        <note />
      </trans-unit>
      <trans-unit id="augCustomEqNeedsNoCompOrCustomComp">
        <source>The 'CustomEquality' attribute must be used in conjunction with the 'NoComparison' or 'CustomComparison' attributes</source>
        <target state="translated">'CustomEquality' 특성은 'NoComparison' 또는 'CustomComparison' 특성과 함께 사용해야 합니다.</target>
        <note />
      </trans-unit>
      <trans-unit id="forPositionalSpecifiersNotPermitted">
        <source>Positional specifiers are not permitted in format strings</source>
        <target state="translated">위치 지정자는 서식 문자열에 허용되지 않습니다.</target>
        <note />
      </trans-unit>
      <trans-unit id="forMissingFormatSpecifier">
        <source>Missing format specifier</source>
        <target state="translated">서식 지정자가 없습니다.</target>
        <note />
      </trans-unit>
      <trans-unit id="forFlagSetTwice">
        <source>'{0}' flag set twice</source>
        <target state="translated">'{0}' 플래그를 두 번 설정했습니다.</target>
        <note />
      </trans-unit>
      <trans-unit id="forPrefixFlagSpacePlusSetTwice">
        <source>Prefix flag (' ' or '+') set twice</source>
        <target state="translated">접두사 플래그(' ' 또는 '+')를 두 번 설정했습니다.</target>
        <note />
      </trans-unit>
      <trans-unit id="forHashSpecifierIsInvalid">
        <source>The # formatting modifier is invalid in F#</source>
        <target state="translated">F#에서는 # 서식 지정 한정자를 사용할 수 없습니다.</target>
        <note />
      </trans-unit>
      <trans-unit id="forBadPrecision">
        <source>Bad precision in format specifier</source>
        <target state="translated">서식 지정자의 정밀도가 잘못되었습니다.</target>
        <note />
      </trans-unit>
      <trans-unit id="forBadWidth">
        <source>Bad width in format specifier</source>
        <target state="translated">서식 지정자의 너비가 잘못되었습니다.</target>
        <note />
      </trans-unit>
      <trans-unit id="forDoesNotSupportZeroFlag">
        <source>'{0}' format does not support '0' flag</source>
        <target state="translated">'{0}' 형식은 '0' 플래그를 지원하지 않습니다.</target>
        <note />
      </trans-unit>
      <trans-unit id="forPrecisionMissingAfterDot">
        <source>Precision missing after the '.'</source>
        <target state="translated">'.' 뒤에 정밀도가 없습니다.</target>
        <note />
      </trans-unit>
      <trans-unit id="forFormatDoesntSupportPrecision">
        <source>'{0}' format does not support precision</source>
        <target state="translated">'{0}' 형식은 정밀도를 지원하지 않습니다.</target>
        <note />
      </trans-unit>
      <trans-unit id="forBadFormatSpecifier">
        <source>Bad format specifier (after l or L): Expected ld,li,lo,lu,lx or lX. In F# code you can use %d, %x, %o or %u instead, which are overloaded to work with all basic integer types.</source>
        <target state="translated">l 또는 L 뒤에서 서식 지정자가 잘못되었습니다. ld, li, lo, lu, lx 또는 lX가 필요합니다. F# 코드에서는 모든 기본 정수 형식과 함께 사용할 수 있도록 오버로드되는 %d, %x, %o 또는 %u를 대신 사용할 수 있습니다.</target>
        <note />
      </trans-unit>
      <trans-unit id="forLIsUnnecessary">
        <source>The 'l' or 'L' in this format specifier is unnecessary. In F# code you can use %d, %x, %o or %u instead, which are overloaded to work with all basic integer types.</source>
        <target state="translated">이 서식 지정자에서 'l' 또는 'L'은 불필요합니다. F# 코드에서는 모든 기본 정수 형식과 함께 사용할 수 있도록 오버로드되는 %d, %x, %o 또는 %u를 대신 사용할 수 있습니다.</target>
        <note />
      </trans-unit>
      <trans-unit id="forHIsUnnecessary">
        <source>The 'h' or 'H' in this format specifier is unnecessary. You can use %d, %x, %o or %u instead, which are overloaded to work with all basic integer types.</source>
        <target state="translated">이 서식 지정자에서 'h' 또는 'H'는 불필요합니다. 모든 기본 정수 형식과 함께 사용할 수 있도록 오버로드되는 %d, %x, %o 또는 %u를 대신 사용할 수 있습니다.</target>
        <note />
      </trans-unit>
      <trans-unit id="forDoesNotSupportPrefixFlag">
        <source>'{0}' does not support prefix '{1}' flag</source>
        <target state="translated">'{0}'은(는) 접두사 '{1}' 플래그를 지원하지 않습니다.</target>
        <note />
      </trans-unit>
      <trans-unit id="forBadFormatSpecifierGeneral">
        <source>Bad format specifier: '{0}'</source>
        <target state="translated">서식 지정자가 잘못되었습니다. '{0}'</target>
        <note />
      </trans-unit>
      <trans-unit id="elSysEnvExitDidntExit">
        <source>System.Environment.Exit did not exit</source>
        <target state="translated">System.Environment.Exit이 종료되지 않았습니다.</target>
        <note />
      </trans-unit>
      <trans-unit id="elDeprecatedOperator">
        <source>The treatment of this operator is now handled directly by the F# compiler and its meaning cannot be redefined</source>
        <target state="translated">이 연산자의 처리는 이제 F# 컴파일러에 의해 직접 수행되며 해당 의미를 다시 정의할 수 없습니다.</target>
        <note />
      </trans-unit>
      <trans-unit id="chkProtectedOrBaseCalled">
        <source>A protected member is called or 'base' is being used. This is only allowed in the direct implementation of members since they could escape their object scope.</source>
        <target state="translated">보호된 멤버가 호출되었거나 'base'가 사용되고 있습니다. 이는 멤버를 직접 구현할 경우에만 허용됩니다. 이 경우 멤버가 개체 범위를 벗어날 수 있습니다.</target>
        <note />
      </trans-unit>
      <trans-unit id="chkByrefUsedInInvalidWay">
        <source>The byref-typed variable '{0}' is used in an invalid way. Byrefs cannot be captured by closures or passed to inner functions.</source>
        <target state="translated">byref 형식의 변수 '{0}'이(가) 잘못된 방식으로 사용되었습니다. byref는 클로저로 캡처하거나 내부 함수로 전달할 수 없습니다.</target>
        <note />
      </trans-unit>
      <trans-unit id="chkBaseUsedInInvalidWay">
        <source>The 'base' keyword is used in an invalid way. Base calls cannot be used in closures. Consider using a private member to make base calls.</source>
        <target state="translated">'base' 키워드가 잘못된 방식으로 사용되었습니다. 기본 호출은 클로저에 사용할 수 없습니다. 전용 멤버를 사용하여 기본 호출을 수행하세요.</target>
        <note />
      </trans-unit>
      <trans-unit id="chkVariableUsedInInvalidWay">
        <source>The variable '{0}' is used in an invalid way</source>
        <target state="translated">'{0}' 변수가 잘못된 방식으로 사용되었습니다.</target>
        <note />
      </trans-unit>
      <trans-unit id="chkTypeLessAccessibleThanType">
        <source>The type '{0}' is less accessible than the value, member or type '{1}' it is used in.</source>
        <target state="translated">{0}' 형식은 사용되는 '{1}' 값, 멤버 또는 형식보다 액세스하기 어렵습니다.</target>
        <note />
      </trans-unit>
      <trans-unit id="chkSystemVoidOnlyInTypeof">
        <source>'System.Void' can only be used as 'typeof&lt;System.Void&gt;' in F#</source>
        <target state="translated">'System.Void'는 F#에서 'typeof&lt;System.Void&gt;'로만 사용할 수 있습니다.</target>
        <note />
      </trans-unit>
      <trans-unit id="chkErrorUseOfByref">
        <source>A type instantiation involves a byref type. This is not permitted by the rules of Common IL.</source>
        <target state="translated">형식 인스턴스에 byref 형식이 포함되어 있습니다. 이는 공통 IL의 규칙에서 허용되지 않습니다.</target>
        <note />
      </trans-unit>
      <trans-unit id="chkErrorContainsCallToRethrow">
        <source>Calls to 'reraise' may only occur directly in a handler of a try-with</source>
        <target state="translated">'reraise'에 대한 호출은 try-with의 처리기 내에서 직접 발생할 수만 있습니다.</target>
        <note />
      </trans-unit>
      <trans-unit id="chkSplicingOnlyInQuotations">
        <source>Expression-splicing operators may only be used within quotations</source>
        <target state="translated">expression-splicing 연산자는 인용구 내에서만 사용할 수 있습니다.</target>
        <note />
      </trans-unit>
      <trans-unit id="chkNoFirstClassSplicing">
        <source>First-class uses of the expression-splicing operator are not permitted</source>
        <target state="translated">expression-splicing 연산자의 첫 번째 클래스 사용은 허용되지 않습니다.</target>
        <note />
      </trans-unit>
      <trans-unit id="chkNoFirstClassAddressOf">
        <source>First-class uses of the address-of operators are not permitted</source>
        <target state="translated">address-of 연산자의 첫 번째 클래스 사용은 허용되지 않습니다.</target>
        <note />
      </trans-unit>
      <trans-unit id="chkNoFirstClassRethrow">
        <source>First-class uses of the 'reraise' function is not permitted</source>
        <target state="translated">'reraise' 함수의 첫 번째 클래스 사용은 허용되지 않습니다.</target>
        <note />
      </trans-unit>
      <trans-unit id="chkNoByrefAtThisPoint">
        <source>The byref typed value '{0}' cannot be used at this point</source>
        <target state="translated">byref 형식의 값 '{0}'을(를) 현재 사용할 수 없습니다.</target>
        <note />
      </trans-unit>
      <trans-unit id="chkLimitationsOfBaseKeyword">
        <source>'base' values may only be used to make direct calls to the base implementations of overridden members</source>
        <target state="translated">'base' 값은 재정의된 멤버의 기본 구현에 대한 직접 호출을 수행하는 데에만 사용할 수 있습니다.</target>
        <note />
      </trans-unit>
      <trans-unit id="chkObjCtorsCantUseExceptionHandling">
        <source>Object constructors cannot directly use try/with and try/finally prior to the initialization of the object. This includes constructs such as 'for x in ...' that may elaborate to uses of these constructs. This is a limitation imposed by Common IL.</source>
        <target state="translated">개체 생성자는 개체 초기화 전에 try/with 및 try/finally를 직접 사용할 수 없습니다. 여기에는 이러한 구문의 사용을 자세히 설명할 수 있는 'for x in ...'과 같은 구문이 포함됩니다. 이는 공통 IL의 제한입니다.</target>
        <note />
      </trans-unit>
      <trans-unit id="chkNoAddressOfAtThisPoint">
        <source>The address of the variable '{0}' cannot be used at this point</source>
        <target state="translated">'{0}' 변수의 주소를 현재 사용할 수 없습니다.</target>
        <note />
      </trans-unit>
      <trans-unit id="chkNoAddressStaticFieldAtThisPoint">
        <source>The address of the static field '{0}' cannot be used at this point</source>
        <target state="translated">정적 필드 '{0}'의 주소를 현재 사용할 수 없습니다.</target>
        <note />
      </trans-unit>
      <trans-unit id="chkNoAddressFieldAtThisPoint">
        <source>The address of the field '{0}' cannot be used at this point</source>
        <target state="translated">'{0}' 필드의 주소를 현재 사용할 수 없습니다.</target>
        <note />
      </trans-unit>
      <trans-unit id="chkNoAddressOfArrayElementAtThisPoint">
        <source>The address of an array element cannot be used at this point</source>
        <target state="translated">배열 요소의 주소를 현재 사용할 수 없습니다.</target>
        <note />
      </trans-unit>
      <trans-unit id="chkFirstClassFuncNoByref">
        <source>The type of a first-class function cannot contain byrefs</source>
        <target state="translated">첫 번째 클래스 함수의 형식에는 byref를 포함할 수 없습니다.</target>
        <note />
      </trans-unit>
      <trans-unit id="chkReturnTypeNoByref">
        <source>A method return type would contain byrefs which is not permitted</source>
        <target state="translated">메서드 반환 형식에 허용되지 않는 byref가 포함됩니다.</target>
        <note />
      </trans-unit>
      <trans-unit id="chkInvalidCustAttrVal">
        <source>Invalid custom attribute value (not a constant or literal)</source>
        <target state="translated">사용자 지정 특성 값이 잘못되었습니다(상수 또는 리터럴이 아님).</target>
        <note />
      </trans-unit>
      <trans-unit id="chkAttrHasAllowMultiFalse">
        <source>The attribute type '{0}' has 'AllowMultiple=false'. Multiple instances of this attribute cannot be attached to a single language element.</source>
        <target state="translated">특성 형식 '{0}'에 'AllowMultiple=false'가 있습니다. 이 특성의 여러 인스턴스를 단일 언어 요소에 연결할 수 없습니다.</target>
        <note />
      </trans-unit>
      <trans-unit id="chkMemberUsedInInvalidWay">
        <source>The member '{0}' is used in an invalid way. A use of '{1}' has been inferred prior to its definition at or near '{2}'. This is an invalid forward reference.</source>
        <target state="translated">’{0}' 멤버가 잘못된 방식으로 사용되었습니다. '{1}'이(가) 정의되기 전에 '{2}' 또는 그 근처에서 해당 사용이 유추되었습니다. 이는 잘못된 전방 참조입니다.</target>
        <note />
      </trans-unit>
      <trans-unit id="chkNoByrefAsTopValue">
        <source>A byref typed value would be stored here. Top-level let-bound byref values are not permitted.</source>
        <target state="translated">byref 형식의 값이 여기에 저장됩니다. 최상위 let 바인딩 byref 값은 허용되지 않습니다.</target>
        <note />
      </trans-unit>
      <trans-unit id="chkReflectedDefCantSplice">
        <source>[&lt;ReflectedDefinition&gt;] terms cannot contain uses of the prefix splice operator '%'</source>
        <target state="translated">[&lt;ReflectedDefinition&gt;] 용어에는 접두사 스플라이스 연산자 '%'을(를) 포함할 수 없습니다.</target>
        <note />
      </trans-unit>
      <trans-unit id="chkEntryPointUsage">
        <source>A function labeled with the 'EntryPointAttribute' attribute must be the last declaration in the last file in the compilation sequence.</source>
        <target state="translated">'EntryPointAttribute' 특성을 사용하여 레이블이 지정된 함수는 컴파일 시퀀스에서 마지막 파일의 마지막 선언이어야 합니다.</target>
        <note />
      </trans-unit>
      <trans-unit id="chkUnionCaseCompiledForm">
        <source>compiled form of the union case</source>
        <target state="translated">공용 구조체 케이스의 컴파일 형식</target>
        <note />
      </trans-unit>
      <trans-unit id="chkUnionCaseDefaultAugmentation">
        <source>default augmentation of the union case</source>
        <target state="translated">공용 구조체 케이스의 기본 확대</target>
        <note />
      </trans-unit>
      <trans-unit id="chkPropertySameNameMethod">
        <source>The property '{0}' has the same name as a method in type '{1}'.</source>
        <target state="translated">{0}' 속성의 이름이 '{1}' 형식의 메서드와 같습니다.</target>
        <note />
      </trans-unit>
      <trans-unit id="chkGetterSetterDoNotMatchAbstract">
        <source>The property '{0}' of type '{1}' has a getter and a setter that do not match. If one is abstract then the other must be as well.</source>
        <target state="translated">{1}' 형식의 '{0}' 속성에 일치하지 않는 getter와 setter가 있습니다. 하나가 추상 요소인 경우 다른 하나도 추상 요소여야 합니다.</target>
        <note />
      </trans-unit>
      <trans-unit id="chkPropertySameNameIndexer">
        <source>The property '{0}' has the same name as another property in type '{1}', but one takes indexer arguments and the other does not. You may be missing an indexer argument to one of your properties.</source>
        <target state="translated">{0}' 속성의 이름이 '{1}' 형식의 다른 속성과 같지만 하나는 인덱서 인수를 사용하고 다른 하나는 그렇지 않습니다. 속성 중 하나에 대한 인덱서 인수가 없을 수 있습니다.</target>
        <note />
      </trans-unit>
      <trans-unit id="chkCantStoreByrefValue">
        <source>A type would store a byref typed value. This is not permitted by Common IL.</source>
        <target state="translated">형식에 byref 형식의 값이 저장됩니다. 이는 공통 IL에서 허용되지 않습니다.</target>
        <note />
      </trans-unit>
      <trans-unit id="chkDuplicateMethod">
        <source>Duplicate method. The method '{0}' has the same name and signature as another method in type '{1}'.</source>
        <target state="translated">메서드가 중복되었습니다. '{0}' 메서드의 이름 및 시그니처가 '{1}' 형식의 다른 메서드와 같습니다.</target>
        <note />
      </trans-unit>
      <trans-unit id="chkDuplicateMethodWithSuffix">
        <source>Duplicate method. The method '{0}' has the same name and signature as another method in type '{1}' once tuples, functions, units of measure and/or provided types are erased.</source>
        <target state="translated">메서드가 중복되었습니다. '{0}' 메서드의 이름 및 시그니처가 '{1}' 형식의 다른 메서드와 같습니다(튜플, 함수, 측정 단위 및/또는 제공된 형식을 지울 경우).</target>
        <note />
      </trans-unit>
      <trans-unit id="chkDuplicateMethodCurried">
        <source>The method '{0}' has curried arguments but has the same name as another method in type '{1}'. Methods with curried arguments cannot be overloaded. Consider using a method taking tupled arguments.</source>
        <target state="translated">{0}' 메서드에 커리된 인수가 있지만 '{1}' 형식의 다른 메서드와 이름이 같습니다. 커리된 인수가 있는 메서드를 오버로드할 수 없습니다. 튜플된 인수를 포함하는 메서드를 사용하세요.</target>
        <note />
      </trans-unit>
      <trans-unit id="chkCurriedMethodsCantHaveOutParams">
        <source>Methods with curried arguments cannot declare 'out', 'ParamArray', 'optional', 'ReflectedDefinition', 'byref', 'CallerLineNumber', 'CallerMemberName', or 'CallerFilePath' arguments</source>
        <target state="translated">커리된 인수가 있는 메서드는 'out', 'ParamArray', 'optional', 'ReflectedDefinition', 'byref', 'CallerLineNumber', 'CallerMemberName' 또는 'CallerFilePath' 인수를 선언할 수 없습니다.</target>
        <note />
      </trans-unit>
      <trans-unit id="chkDuplicateProperty">
        <source>Duplicate property. The property '{0}' has the same name and signature as another property in type '{1}'.</source>
        <target state="translated">속성이 중복되었습니다. '{0}' 속성의 이름 및 시그니처가 '{1}' 형식의 다른 속성과 같습니다.</target>
        <note />
      </trans-unit>
      <trans-unit id="chkDuplicatePropertyWithSuffix">
        <source>Duplicate property. The property '{0}' has the same name and signature as another property in type '{1}' once tuples, functions, units of measure and/or provided types are erased.</source>
        <target state="translated">속성이 중복되었습니다. '{0}' 속성의 이름 및 시그니처가 '{1}' 형식의 다른 속성과 같습니다(튜플, 함수, 측정 단위 및/또는 제공된 형식을 지울 경우).</target>
        <note />
      </trans-unit>
      <trans-unit id="chkDuplicateMethodInheritedType">
        <source>Duplicate method. The abstract method '{0}' has the same name and signature as an abstract method in an inherited type.</source>
        <target state="translated">메서드가 중복되었습니다. 추상 메서드 '{0}'의 이름 및 시그니처가 상속된 형식의 추상 메서드와 같습니다.</target>
        <note />
      </trans-unit>
      <trans-unit id="chkDuplicateMethodInheritedTypeWithSuffix">
        <source>Duplicate method. The abstract method '{0}' has the same name and signature as an abstract method in an inherited type once tuples, functions, units of measure and/or provided types are erased.</source>
        <target state="translated">메서드가 중복되었습니다. 추상 메서드 '{0}'의 이름 및 시그니처가 상속된 형식의 추상 메서드와 같습니다(튜플, 함수, 측정 단위 및/또는 제공된 형식을 지울 경우).</target>
        <note />
      </trans-unit>
      <trans-unit id="chkMultipleGenericInterfaceInstantiations">
        <source>This type implements the same interface at different generic instantiations '{0}' and '{1}'. This is not permitted in this version of F#.</source>
        <target state="translated">이 형식은 서로 다른 제네릭 인스턴스 '{0}' 및 '{1}'에서 같은 인터페이스를 구현합니다. 이는 이 버전의 F#에서 허용되지 않습니다.</target>
        <note />
      </trans-unit>
      <trans-unit id="chkValueWithDefaultValueMustHaveDefaultValue">
        <source>The type of a field using the 'DefaultValue' attribute must admit default initialization, i.e. have 'null' as a proper value or be a struct type whose fields all admit default initialization. You can use 'DefaultValue(false)' to disable this check</source>
        <target state="translated">'DefaultValue' 특성을 사용하는 필드의 형식은 기본 초기화를 허용해야 합니다. 즉, 이러한 형식은 적절한 값으로 'null'을 가지거나 필드가 모두 기본 초기화를 허용하는 구조체 형식이어야 합니다. 'DefaultValue(false)'를 사용하여 이 검사를 사용하지 않을 수 있습니다.</target>
        <note />
      </trans-unit>
      <trans-unit id="chkNoByrefInTypeAbbrev">
        <source>The type abbreviation contains byrefs. This is not permitted by F#.</source>
        <target state="translated">형식 약어에 byref가 포함되어 있습니다. 이는 F#에서 허용되지 않습니다.</target>
        <note />
      </trans-unit>
      <trans-unit id="crefBoundVarUsedInSplice">
        <source>The variable '{0}' is bound in a quotation but is used as part of a spliced expression. This is not permitted since it may escape its scope.</source>
        <target state="translated">'{0}' 변수가 인용구 내에 바인딩되어 있지만 스플라이스된 식의 일부로 사용되었습니다. 범위를 벗어날 수 있으므로 이는 허용되지 않습니다.</target>
        <note />
      </trans-unit>
      <trans-unit id="crefQuotationsCantContainGenericExprs">
        <source>Quotations cannot contain uses of generic expressions</source>
        <target state="translated">인용구에는 제네릭 식을 포함할 수 없습니다.</target>
        <note />
      </trans-unit>
      <trans-unit id="crefQuotationsCantContainGenericFunctions">
        <source>Quotations cannot contain function definitions that are inferred or declared to be generic. Consider adding some type constraints to make this a valid quoted expression.</source>
        <target state="translated">인용구에는 제네릭 형식으로 유추되거나 선언되는 함수 정의를 포함할 수 없습니다. 형식 제약 조건을 추가하여 올바른 따옴표 붙은 식으로 만드세요.</target>
        <note />
      </trans-unit>
      <trans-unit id="crefQuotationsCantContainObjExprs">
        <source>Quotations cannot contain object expressions</source>
        <target state="translated">인용구에는 개체 식을 포함할 수 없습니다.</target>
        <note />
      </trans-unit>
      <trans-unit id="crefQuotationsCantContainAddressOf">
        <source>Quotations cannot contain expressions that take the address of a field</source>
        <target state="translated">인용구에는 필드의 주소를 사용하는 식을 포함할 수 없습니다.</target>
        <note />
      </trans-unit>
      <trans-unit id="crefQuotationsCantContainStaticFieldRef">
        <source>Quotations cannot contain expressions that fetch static fields</source>
        <target state="translated">인용구에는 정적 필드를 페치하는 식을 포함할 수 없습니다.</target>
        <note />
      </trans-unit>
      <trans-unit id="crefQuotationsCantContainInlineIL">
        <source>Quotations cannot contain inline assembly code or pattern matching on arrays</source>
        <target state="translated">인용구에는 인라인 어셈블리 코드 또는 배열에 대한 패턴 일치를 포함할 수 없습니다.</target>
        <note />
      </trans-unit>
      <trans-unit id="crefQuotationsCantContainDescendingForLoops">
        <source>Quotations cannot contain descending for loops</source>
        <target state="translated">인용구에는 루프의 내림차순을 포함할 수 없습니다.</target>
        <note />
      </trans-unit>
      <trans-unit id="crefQuotationsCantFetchUnionIndexes">
        <source>Quotations cannot contain expressions that fetch union case indexes</source>
        <target state="translated">인용구에는 공용 구조체 케이스 인덱스를 페치하는 식을 포함할 수 없습니다.</target>
        <note />
      </trans-unit>
      <trans-unit id="crefQuotationsCantSetUnionFields">
        <source>Quotations cannot contain expressions that set union case fields</source>
        <target state="translated">인용구에는 공용 구조체 케이스 필드를 설정하는 식을 포함할 수 없습니다.</target>
        <note />
      </trans-unit>
      <trans-unit id="crefQuotationsCantSetExceptionFields">
        <source>Quotations cannot contain expressions that set fields in exception values</source>
        <target state="translated">인용구에는 예외 값에 필드를 설정하는 식을 포함할 수 없습니다.</target>
        <note />
      </trans-unit>
      <trans-unit id="crefQuotationsCantRequireByref">
        <source>Quotations cannot contain expressions that require byref pointers</source>
        <target state="translated">인용구에는 byref 포인터를 필요로 하는 식을 포함할 수 없습니다.</target>
        <note />
      </trans-unit>
      <trans-unit id="crefQuotationsCantCallTraitMembers">
        <source>Quotations cannot contain expressions that make member constraint calls, or uses of operators that implicitly resolve to a member constraint call</source>
        <target state="translated">인용구에는 멤버 제약 조건을 호출하는 식 또는 암시적으로 멤버 제약 조건 호출로 확인되는 연산자 사용을 포함할 수 없습니다.</target>
        <note />
      </trans-unit>
      <trans-unit id="crefQuotationsCantContainThisConstant">
        <source>Quotations cannot contain this kind of constant</source>
        <target state="translated">인용구에는 이러한 종류의 상수를 포함할 수 없습니다.</target>
        <note />
      </trans-unit>
      <trans-unit id="crefQuotationsCantContainThisPatternMatch">
        <source>Quotations cannot contain this kind of pattern match</source>
        <target state="translated">인용구에는 이러한 종류의 패턴 일치를 포함할 수 없습니다.</target>
        <note />
      </trans-unit>
      <trans-unit id="crefQuotationsCantContainArrayPatternMatching">
        <source>Quotations cannot contain array pattern matching</source>
        <target state="translated">인용구에는 배열 패턴 일치를 포함할 수 없습니다.</target>
        <note />
      </trans-unit>
      <trans-unit id="crefQuotationsCantContainThisType">
        <source>Quotations cannot contain this kind of type</source>
        <target state="translated">인용구에는 이러한 종류의 형식을 포함할 수 없습니다.</target>
        <note />
      </trans-unit>
      <trans-unit id="csTypeCannotBeResolvedAtCompileTime">
        <source>The declared type parameter '{0}' cannot be used here since the type parameter cannot be resolved at compile time</source>
        <target state="translated">선언된 형식 매개 변수 '{0}'은(는) 컴파일 시간에 확인할 수 없으므로 여기에 사용할 수 없습니다.</target>
        <note />
      </trans-unit>
      <trans-unit id="csCodeLessGeneric">
        <source>This code is less generic than indicated by its annotations. A unit-of-measure specified using '_' has been determined to be '1', i.e. dimensionless. Consider making the code generic, or removing the use of '_'.</source>
        <target state="translated">이 코드는 해당 주석에 표시된 것보다 일반적이지 않습니다. '_'을 사용하여 지정된 측정 단위는 '1', 즉 차원이 없는 것으로 결정되었습니다. 코드를 제네릭 형식으로 만들거나 '_'을 사용하지 마세요.</target>
        <note />
      </trans-unit>
      <trans-unit id="csTypeInferenceMaxDepth">
        <source>Type inference problem too complicated (maximum iteration depth reached). Consider adding further type annotations.</source>
        <target state="translated">형식 유추 문제가 너무 복잡합니다(최대 반복 깊이에 도달함). 형식 주석을 더 추가하세요.</target>
        <note />
      </trans-unit>
      <trans-unit id="csExpectedArguments">
        <source>Expected arguments to an instance member</source>
        <target state="translated">인스턴스 멤버에 대한 인수가 필요합니다.</target>
        <note />
      </trans-unit>
      <trans-unit id="csIndexArgumentMismatch">
        <source>This indexer expects {0} arguments but is here given {1}</source>
        <target state="translated">이 인덱서에 {0}개의 인수가 필요하지만 여기에서는 {1}개가 지정되었습니다.</target>
        <note />
      </trans-unit>
      <trans-unit id="csExpectTypeWithOperatorButGivenFunction">
        <source>Expecting a type supporting the operator '{0}' but given a function type. You may be missing an argument to a function.</source>
        <target state="translated">'{0}' 연산자를 지원하는 형식이 필요하지만 함수 형식이 지정되었습니다. 함수에 대한 인수가 없을 수 있습니다.</target>
        <note />
      </trans-unit>
      <trans-unit id="csExpectTypeWithOperatorButGivenTuple">
        <source>Expecting a type supporting the operator '{0}' but given a tuple type</source>
        <target state="translated">'{0}' 연산자를 지원하는 형식이 필요한데 튜플 형식을 지정했습니다.</target>
        <note />
      </trans-unit>
      <trans-unit id="csTypesDoNotSupportOperator">
        <source>None of the types '{0}' support the operator '{1}'</source>
        <target state="translated">{0}' 형식에서 '{1}' 연산자를 지원하지 않습니다.</target>
        <note />
      </trans-unit>
      <trans-unit id="csTypeDoesNotSupportOperator">
        <source>The type '{0}' does not support the operator '{1}'</source>
        <target state="translated">{0}' 형식은 '{1}' 연산자를 지원하지 않습니다.</target>
        <note />
      </trans-unit>
      <trans-unit id="csTypesDoNotSupportOperatorNullable">
        <source>None of the types '{0}' support the operator '{1}'. Consider opening the module 'Microsoft.FSharp.Linq.NullableOperators'.</source>
        <target state="translated">{0}' 형식에서 '{1}' 연산자를 지원하지 않습니다. 'Microsoft.FSharp.Linq.NullableOperators' 모듈을 열어 보세요.</target>
        <note />
      </trans-unit>
      <trans-unit id="csTypeDoesNotSupportOperatorNullable">
        <source>The type '{0}' does not support the operator '{1}'. Consider opening the module 'Microsoft.FSharp.Linq.NullableOperators'.</source>
        <target state="translated">{0}' 형식은 '{1}' 연산자를 지원하지 않습니다. 'Microsoft.FSharp.Linq.NullableOperators' 모듈을 열어 보세요.</target>
        <note />
      </trans-unit>
      <trans-unit id="csTypeDoesNotSupportConversion">
        <source>The type '{0}' does not support a conversion to the type '{1}'</source>
        <target state="translated">{0}' 형식은 '{1}' 형식으로의 변환을 지원하지 않습니다.</target>
        <note />
      </trans-unit>
      <trans-unit id="csMethodFoundButIsStatic">
        <source>The type '{0}' has a method '{1}' (full name '{2}'), but the method is static</source>
        <target state="translated">{0}' 형식에 '{1}' 메서드(전체 이름: '{2}')가 있지만 정적 메서드입니다.</target>
        <note />
      </trans-unit>
      <trans-unit id="csMethodFoundButIsNotStatic">
        <source>The type '{0}' has a method '{1}' (full name '{2}'), but the method is not static</source>
        <target state="translated">{0}' 형식에 '{1}' 메서드(전체 이름: '{2}')가 있지만 정적 메서드가 아닙니다.</target>
        <note />
      </trans-unit>
      <trans-unit id="csStructConstraintInconsistent">
        <source>The constraints 'struct' and 'not struct' are inconsistent</source>
        <target state="translated">제약 조건 'struct'와 'not struct'는 서로 일관되지 않습니다.</target>
        <note />
      </trans-unit>
      <trans-unit id="csTypeDoesNotHaveNull">
        <source>The type '{0}' does not have 'null' as a proper value</source>
        <target state="translated">'{0}' 형식은 적절한 값으로 'null'을 가지지 않습니다.</target>
        <note />
      </trans-unit>
      <trans-unit id="csNullableTypeDoesNotHaveNull">
        <source>The type '{0}' does not have 'null' as a proper value. To create a null value for a Nullable type use 'System.Nullable()'.</source>
        <target state="translated">'{0}' 형식은 적절한 값으로 'null'을 가지지 않습니다. Nullable 형식에 null 값을 만들려면 'System.Nullable()'을 사용하세요.</target>
        <note />
      </trans-unit>
      <trans-unit id="csTypeDoesNotSupportComparison1">
        <source>The type '{0}' does not support the 'comparison' constraint because it has the 'NoComparison' attribute</source>
        <target state="translated">'{0}' 형식은 'NoComparison' 특성을 가지므로 'comparison' 제약 조건을 지원하지 않습니다.</target>
        <note />
      </trans-unit>
      <trans-unit id="csTypeDoesNotSupportComparison2">
        <source>The type '{0}' does not support the 'comparison' constraint. For example, it does not support the 'System.IComparable' interface</source>
        <target state="translated">'{0}' 형식은 'comparison' 제약 조건을 지원하지 않습니다. 예를 들어, 이 형식은 'System.IComparable' 인터페이스를 지원하지 않습니다.</target>
        <note />
      </trans-unit>
      <trans-unit id="csTypeDoesNotSupportComparison3">
        <source>The type '{0}' does not support the 'comparison' constraint because it is a record, union or struct with one or more structural element types which do not support the 'comparison' constraint. Either avoid the use of comparison with this type, or add the 'StructuralComparison' attribute to the type to determine which field type does not support comparison</source>
        <target state="translated">'{0}' 형식은 'comparison' 제약 조건을 지원하지 않는 하나 이상의 구조적 요소 형식을 포함하는 레코드, 공용 구조체 또는 구조체이므로 'comparison' 제약 조건을 지원하지 않습니다. 이 형식의 경우 비교를 사용하지 말거나 형식에 'StructuralComparison' 특성을 추가하여 비교를 지원하지 않는 필드 형식을 확인하세요.</target>
        <note />
      </trans-unit>
      <trans-unit id="csTypeDoesNotSupportEquality1">
        <source>The type '{0}' does not support the 'equality' constraint because it has the 'NoEquality' attribute</source>
        <target state="translated">'{0}' 형식은 'NoEquality' 특성을 가지므로 'equality' 제약 조건을 지원하지 않습니다.</target>
        <note />
      </trans-unit>
      <trans-unit id="csTypeDoesNotSupportEquality2">
        <source>The type '{0}' does not support the 'equality' constraint because it is a function type</source>
        <target state="translated">'{0}' 형식은 함수 형식이므로 'equality' 제약 조건을 지원하지 않습니다.</target>
        <note />
      </trans-unit>
      <trans-unit id="csTypeDoesNotSupportEquality3">
        <source>The type '{0}' does not support the 'equality' constraint because it is a record, union or struct with one or more structural element types which do not support the 'equality' constraint. Either avoid the use of equality with this type, or add the 'StructuralEquality' attribute to the type to determine which field type does not support equality</source>
        <target state="translated">'{0}' 형식은 'equality' 제약 조건을 지원하지 않는 하나 이상의 구조적 요소 형식을 포함하는 레코드, 공용 구조체 또는 구조체이므로 'equality' 제약 조건을 지원하지 않습니다. 이 형식의 경우 같음 조건을 사용하지 말거나 형식에 'StructuralEquality' 특성을 추가하여 같음 조건을 지원하지 않는 필드 형식을 확인하세요.</target>
        <note />
      </trans-unit>
      <trans-unit id="csTypeIsNotEnumType">
        <source>The type '{0}' is not a CLI enum type</source>
        <target state="translated">'{0}' 형식은 CLI 열거형 형식이 아닙니다.</target>
        <note />
      </trans-unit>
      <trans-unit id="csTypeHasNonStandardDelegateType">
        <source>The type '{0}' has a non-standard delegate type</source>
        <target state="translated">'{0}' 형식은 비표준 대리자 형식을 가집니다.</target>
        <note />
      </trans-unit>
      <trans-unit id="csTypeIsNotDelegateType">
        <source>The type '{0}' is not a CLI delegate type</source>
        <target state="translated">'{0}' 형식은 CLI 대리자 형식이 아닙니다.</target>
        <note />
      </trans-unit>
      <trans-unit id="csTypeParameterCannotBeNullable">
        <source>This type parameter cannot be instantiated to 'Nullable'. This is a restriction imposed in order to ensure the meaning of 'null' in some CLI languages is not confusing when used in conjunction with 'Nullable' values.</source>
        <target state="translated">이 형식 매개 변수는 'Nullable'로 인스턴스화할 수 없습니다. 이는 'Nullable' 값과 함께 사용할 때 일부 CLI 언어에서 'null'의 의미가 혼동되지 않도록 하기 위한 제한입니다.</target>
        <note />
      </trans-unit>
      <trans-unit id="csGenericConstructRequiresStructType">
        <source>A generic construct requires that the type '{0}' is a CLI or F# struct type</source>
        <target state="translated">제네릭 구문을 사용하려면 '{0}' 형식이 CLI 또는 F# 구조체 형식이어야 합니다.</target>
        <note />
      </trans-unit>
      <trans-unit id="csGenericConstructRequiresUnmanagedType">
        <source>A generic construct requires that the type '{0}' is an unmanaged type</source>
        <target state="translated">제네릭 구문을 사용하려면 '{0}' 형식이 관리되지 않은 형식이어야 합니다.</target>
        <note />
      </trans-unit>
      <trans-unit id="csTypeNotCompatibleBecauseOfPrintf">
        <source>The type '{0}' is not compatible with any of the types {1}, arising from the use of a printf-style format string</source>
        <target state="translated">’{0}' 형식은 printf 스타일의 서식 문자열을 사용함으로 인해 발생하는 어떤 {1} 형식과도 호환되지 않습니다.</target>
        <note />
      </trans-unit>
      <trans-unit id="csGenericConstructRequiresReferenceSemantics">
        <source>A generic construct requires that the type '{0}' have reference semantics, but it does not, i.e. it is a struct</source>
        <target state="translated">제네릭 구문을 사용하려면 '{0}' 형식에 참조 의미 체계가 있어야 하지만 없습니다. 즉, 형식이 구조체입니다.</target>
        <note />
      </trans-unit>
      <trans-unit id="csGenericConstructRequiresNonAbstract">
        <source>A generic construct requires that the type '{0}' be non-abstract</source>
        <target state="translated">제네릭 구문을 사용하려면 '{0}' 형식이 비추상 형식이어야 합니다.</target>
        <note />
      </trans-unit>
      <trans-unit id="csGenericConstructRequiresPublicDefaultConstructor">
        <source>A generic construct requires that the type '{0}' have a public default constructor</source>
        <target state="translated">제네릭 구문을 사용하려면 '{0}' 형식에 public 기본 생성자가 있어야 합니다.</target>
        <note />
      </trans-unit>
      <trans-unit id="csTypeInstantiationLengthMismatch">
        <source>Type instantiation length mismatch</source>
        <target state="translated">형식 인스턴스 길이가 일치하지 않습니다.</target>
        <note />
      </trans-unit>
      <trans-unit id="csOptionalArgumentNotPermittedHere">
        <source>Optional arguments not permitted here</source>
        <target state="translated">선택적 인수는 여기에 허용되지 않습니다.</target>
        <note />
      </trans-unit>
      <trans-unit id="csMemberIsNotStatic">
        <source>{0} is not a static member</source>
        <target state="translated">{0}은(는) 정적 멤버가 아닙니다.</target>
        <note />
      </trans-unit>
      <trans-unit id="csMemberIsNotInstance">
        <source>{0} is not an instance member</source>
        <target state="translated">{0}은(는) 인스턴스 멤버가 아닙니다.</target>
        <note />
      </trans-unit>
      <trans-unit id="csArgumentLengthMismatch">
        <source>Argument length mismatch</source>
        <target state="translated">인수 길이가 일치하지 않습니다.</target>
        <note />
      </trans-unit>
      <trans-unit id="csArgumentTypesDoNotMatch">
        <source>The argument types don't match</source>
        <target state="translated">인수 형식이 일치하지 않습니다.</target>
        <note />
      </trans-unit>
      <trans-unit id="csMethodExpectsParams">
        <source>This method expects a CLI 'params' parameter in this position. 'params' is a way of passing a variable number of arguments to a method in languages such as C#. Consider passing an array for this argument</source>
        <target state="translated">이 메서드에서는 이 위치에 CLI 'params' 매개 변수가 필요합니다. 'params'는 다양한 수의 인수를 C#과 같은 언어의 메서드에 전달하는 방법입니다. 이 인수에 대한 배열을 전달하세요.</target>
        <note />
      </trans-unit>
      <trans-unit id="csMemberIsNotAccessible">
        <source>The member or object constructor '{0}' is not {1}</source>
        <target state="translated">멤버 또는 개체 생성자 '{0}'은(는) {1}이(가) 아닙니다.</target>
        <note />
      </trans-unit>
      <trans-unit id="csMemberIsNotAccessible2">
        <source>The member or object constructor '{0}' is not {1}. Private members may only be accessed from within the declaring type. Protected members may only be accessed from an extending type and cannot be accessed from inner lambda expressions.</source>
        <target state="translated">멤버 또는 개체 생성자 '{0}'은(는) {1}이(가) 아닙니다. 전용 멤버는 선언 형식 내에서만 액세스할 수 있습니다. 보호된 멤버는 확장 형식에서만 액세스할 수 있으며 내부 람다 식에서는 액세스할 수 없습니다.</target>
        <note />
      </trans-unit>
      <trans-unit id="csMethodIsNotAStaticMethod">
        <source>{0} is not a static method</source>
        <target state="translated">{0}은(는) 정적 메서드가 아닙니다.</target>
        <note />
      </trans-unit>
      <trans-unit id="csMethodIsNotAnInstanceMethod">
        <source>{0} is not an instance method</source>
        <target state="translated">{0}은(는) 인스턴스 메서드가 아닙니다.</target>
        <note />
      </trans-unit>
      <trans-unit id="csMemberHasNoArgumentOrReturnProperty">
        <source>The member or object constructor '{0}' has no argument or settable return property '{1}'. {2}.</source>
        <target state="translated">멤버 또는 개체 생성자 '{0}'에 인수 또는 설정 가능한 반환 속성 '{1}'이(가) 없습니다. {2}</target>
        <note />
      </trans-unit>
      <trans-unit id="csCtorHasNoArgumentOrReturnProperty">
        <source>The object constructor '{0}' has no argument or settable return property '{1}'. {2}.</source>
        <target state="translated">개체 생성자 '{0}'에 인수 또는 설정 가능한 반환 속성 '{1}'이(가) 없습니다. {2}.</target>
        <note />
      </trans-unit>
      <trans-unit id="csRequiredSignatureIs">
        <source>The required signature is {0}</source>
        <target state="translated">필요한 시그니처는 {0}입니다.</target>
        <note />
      </trans-unit>
      <trans-unit id="csMemberSignatureMismatch">
        <source>The member or object constructor '{0}' requires {1} argument(s). The required signature is '{2}'.</source>
        <target state="translated">멤버 또는 개체 생성자 '{0}'을(를) 사용하려면 {1}개의 인수가 필요합니다. 필요한 시그니처는 '{2}'입니다.</target>
        <note />
      </trans-unit>
      <trans-unit id="csMemberSignatureMismatch2">
        <source>The member or object constructor '{0}' requires {1} additional argument(s). The required signature is '{2}'.</source>
        <target state="translated">멤버 또는 개체 생성자 '{0}'을(를) 사용하려면 {1}개의 인수가 더 필요합니다. 필요한 시그니처는 '{2}'입니다.</target>
        <note />
      </trans-unit>
      <trans-unit id="csMemberSignatureMismatch3">
        <source>The member or object constructor '{0}' requires {1} argument(s). The required signature is '{2}'. Some names for missing arguments are {3}.</source>
        <target state="translated">멤버 또는 개체 생성자 '{0}'을(를) 사용하려면 {1}개의 인수가 필요합니다. 필요한 시그니처는 '{2}'입니다. 누락된 인수의 이름에는 {3} 등이 있습니다.</target>
        <note />
      </trans-unit>
      <trans-unit id="csMemberSignatureMismatch4">
        <source>The member or object constructor '{0}' requires {1} additional argument(s). The required signature is '{2}'. Some names for missing arguments are {3}.</source>
        <target state="translated">멤버 또는 개체 생성자 '{0}'을(를) 사용하려면 {1}개의 인수가 더 필요합니다. 필요한 시그니처는 '{2}'입니다. 누락된 인수의 이름에는 {3} 등이 있습니다.</target>
        <note />
      </trans-unit>
      <trans-unit id="csMemberSignatureMismatchArityNamed">
        <source>The member or object constructor '{0}' requires {1} argument(s) but is here given {2} unnamed and {3} named argument(s). The required signature is '{4}'.</source>
        <target state="translated">멤버 또는 개체 생성자 '{0}'을(를) 사용하려면 {1}개의 인수가 필요하지만 여기에서는 {2}개의 명명되지 않은 인수와 {3}개의 명명된 인수가 지정되었습니다. 필요한 시그니처는 '{4}'입니다.</target>
        <note />
      </trans-unit>
      <trans-unit id="csMemberSignatureMismatchArity">
        <source>The member or object constructor '{0}' takes {1} argument(s) but is here given {2}. The required signature is '{3}'.</source>
        <target state="translated">멤버 또는 개체 생성자 '{0}'은(는) {1}개의 인수를 사용하지만 여기에서는 {2}개가 지정되었습니다. 필요한 시그니처는 '{3}'입니다.</target>
        <note />
      </trans-unit>
      <trans-unit id="csCtorSignatureMismatchArity">
        <source>The object constructor '{0}' takes {1} argument(s) but is here given {2}. The required signature is '{3}'.</source>
        <target state="translated">개체 생성자 '{0}'은(는) {1}개의 인수를 사용하지만, 여기에서는 {2}개가 지정되었습니다. 필요한 시그니처는 '{3}'입니다.</target>
        <note />
      </trans-unit>
      <trans-unit id="csCtorSignatureMismatchArityProp">
        <source>The object constructor '{0}' takes {1} argument(s) but is here given {2}. The required signature is '{3}'. If some of the arguments are meant to assign values to properties, consider separating those arguments with a comma (',').</source>
        <target state="translated">개체 생성자 '{0}'은(는) {1}개의 인수를 사용하지만, 여기에서는 {2}개가 지정되었습니다. 필요한 시그니처는 '{3}'입니다. 여러 인수로 속성에 값을 할당하는 경우 해당 인수를 쉼표(',')로 구분하세요.</target>
        <note />
      </trans-unit>
      <trans-unit id="csMemberSignatureMismatchArityType">
        <source>The member or object constructor '{0}' takes {1} type argument(s) but is here given {2}. The required signature is '{3}'.</source>
        <target state="translated">멤버 또는 개체 생성자 '{0}'은(는) {1}개의 형식 인수를 사용하지만 여기에서는 {2}개가 지정되었습니다. 필요한 시그니처는 '{3}'입니다.</target>
        <note />
      </trans-unit>
      <trans-unit id="csMemberNotAccessible">
        <source>A member or object constructor '{0}' taking {1} arguments is not accessible from this code location. All accessible versions of method '{2}' take {3} arguments.</source>
        <target state="translated">{1}개의 인수를 사용하는 멤버 또는 개체 생성자 '{0}'은(는) 이 코드 위치에서 액세스할 수 없습니다. '{2}' 메서드의 액세스할 수 있는 모든 버전은 {3}개의 인수를 사용합니다.</target>
        <note />
      </trans-unit>
      <trans-unit id="csIncorrectGenericInstantiation">
        <source>Incorrect generic instantiation. No {0} member named '{1}' takes {2} generic arguments.</source>
        <target state="translated">제네릭 인스턴스가 잘못되었습니다. 이름이 '{1}'인 {0} 멤버 중 {2}개의 제네릭 인수를 사용하는 멤버가 없습니다.</target>
        <note />
      </trans-unit>
      <trans-unit id="csMemberOverloadArityMismatch">
        <source>The member or object constructor '{0}' does not take {1} argument(s). An overload was found taking {2} arguments.</source>
        <target state="translated">멤버 또는 개체 생성자 '{0}'은(는) {1}개의 인수를 사용하지 않습니다. {2}개의 인수를 사용하는 오버로드를 찾았습니다.</target>
        <note />
      </trans-unit>
      <trans-unit id="csNoMemberTakesTheseArguments">
        <source>No {0} member or object constructor named '{1}' takes {2} arguments</source>
        <target state="translated">이름이 '{1}'인 {0} 멤버 또는 개체 생성자 중 {2}개의 인수를 사용하는 요소가 없습니다.</target>
        <note />
      </trans-unit>
      <trans-unit id="csNoMemberTakesTheseArguments2">
        <source>No {0} member or object constructor named '{1}' takes {2} arguments. Note the call to this member also provides {3} named arguments.</source>
        <target state="translated">이름이 '{1}'인 {0} 멤버 또는 개체 생성자 중 {2}개의 인수를 사용하는 요소가 없습니다. 이 멤버를 호출하면 {3}개의 명명된 인수도 제공됩니다.</target>
        <note />
      </trans-unit>
      <trans-unit id="csNoMemberTakesTheseArguments3">
        <source>No {0} member or object constructor named '{1}' takes {2} arguments. The named argument '{3}' doesn't correspond to any argument or settable return property for any overload.</source>
        <target state="translated">이름이 '{1}'인 {0} 멤버 또는 개체 생성자 중 {2}개의 인수를 사용하는 요소가 없습니다. 명명된 인수 '{3}'은(는) 오버로드에 대한 어떠한 인수 또는 설정 가능한 반환 속성에도 해당하지 않습니다.</target>
        <note />
      </trans-unit>
      <trans-unit id="csMethodNotFound">
        <source>Method or object constructor '{0}' not found</source>
        <target state="translated">메서드 또는 개체 생성자 '{0}'을(를) 찾을 수 없습니다.</target>
        <note />
      </trans-unit>
      <trans-unit id="csNoOverloadsFound">
        <source>No overloads match for method '{0}'.</source>
        <target state="translated">'{0}' 메서드와 일치하는 오버로드가 없습니다.</target>
        <note />
      </trans-unit>
      <trans-unit id="csMethodIsOverloaded">
        <source>A unique overload for method '{0}' could not be determined based on type information prior to this program point. A type annotation may be needed.</source>
        <target state="translated">이 프로그램 지점 전의 형식 정보를 기반으로 '{0}' 메서드에 대한 고유 오버로드를 결정할 수 없습니다. 형식 주석이 필요할 수 있습니다.</target>
        <note />
      </trans-unit>
      <trans-unit id="csCandidates">
        <source>Candidates: {0}</source>
        <target state="translated">후보: {0}</target>
        <note />
      </trans-unit>
      <trans-unit id="csSeeAvailableOverloads">
        <source>The available overloads are shown below.</source>
        <target state="translated">사용 가능한 오버로드가 아래에 표시됩니다.</target>
        <note />
      </trans-unit>
      <trans-unit id="parsDoCannotHaveVisibilityDeclarations">
        <source>Accessibility modifiers are not permitted on 'do' bindings, but '{0}' was given.</source>
        <target state="translated">액세스 가능성 한정자는 'do' 바인딩에서 허용되지 않지만, '{0}'이(가) 지정되었습니다.</target>
        <note />
      </trans-unit>
      <trans-unit id="parsEofInHashIf">
        <source>End of file in #if section begun at or after here</source>
        <target state="translated">#if 섹션의 파일 끝이 여기에서 또는 여기 뒤에서 시작되었습니다.</target>
        <note />
      </trans-unit>
      <trans-unit id="parsEofInString">
        <source>End of file in string begun at or before here</source>
        <target state="translated">문자열의 파일 끝이 여기에서 또는 여기 앞에서 시작되었습니다.</target>
        <note />
      </trans-unit>
      <trans-unit id="parsEofInVerbatimString">
        <source>End of file in verbatim string begun at or before here</source>
        <target state="translated">축자 문자열의 파일 끝이 여기에서 또는 여기 앞에서 시작되었습니다.</target>
        <note />
      </trans-unit>
      <trans-unit id="parsEofInComment">
        <source>End of file in comment begun at or before here</source>
        <target state="translated">주석의 파일 끝이 여기에서 또는 여기 앞에서 시작되었습니다.</target>
        <note />
      </trans-unit>
      <trans-unit id="parsEofInStringInComment">
        <source>End of file in string embedded in comment begun at or before here</source>
        <target state="translated">주석에 포함된 문자열의 파일 끝이 여기에서 또는 여기 앞에서 시작되었습니다.</target>
        <note />
      </trans-unit>
      <trans-unit id="parsEofInVerbatimStringInComment">
        <source>End of file in verbatim string embedded in comment begun at or before here</source>
        <target state="translated">주석에 포함된 축자 문자열의 파일 끝이 여기에서 또는 여기 앞에서 시작되었습니다.</target>
        <note />
      </trans-unit>
      <trans-unit id="parsEofInIfOcaml">
        <source>End of file in IF-OCAML section begun at or before here</source>
        <target state="translated">IF-OCAML 섹션의 파일 끝이 여기에서 또는 여기 앞에서 시작되었습니다.</target>
        <note />
      </trans-unit>
      <trans-unit id="parsEofInDirective">
        <source>End of file in directive begun at or before here</source>
        <target state="translated">지시문의 파일 끝이 여기에서 또는 여기 앞에서 시작되었습니다.</target>
        <note />
      </trans-unit>
      <trans-unit id="parsNoHashEndIfFound">
        <source>No #endif found for #if or #else</source>
        <target state="translated">#if 또는 #else에 대한 #endif를 찾을 수 없습니다.</target>
        <note />
      </trans-unit>
      <trans-unit id="parsAttributesIgnored">
        <source>Attributes have been ignored in this construct</source>
        <target state="translated">특성은 이 구문에서 무시되었습니다.</target>
        <note />
      </trans-unit>
      <trans-unit id="parsUseBindingsIllegalInImplicitClassConstructors">
        <source>'use' bindings are not permitted in primary constructors</source>
        <target state="translated">'use' 바인딩은 기본 생성자에서 허용되지 않습니다.</target>
        <note />
      </trans-unit>
      <trans-unit id="parsUseBindingsIllegalInModules">
        <source>'use' bindings are not permitted in modules and are treated as 'let' bindings</source>
        <target state="translated">'use' 바인딩은 모듈에서 허용되지 않으며 'let' 바인딩으로 처리됩니다.</target>
        <note />
      </trans-unit>
      <trans-unit id="parsIntegerForLoopRequiresSimpleIdentifier">
        <source>An integer for loop must use a simple identifier</source>
        <target state="translated">루프의 정수에는 단순 식별자를 사용해야 합니다.</target>
        <note />
      </trans-unit>
      <trans-unit id="parsOnlyOneWithAugmentationAllowed">
        <source>At most one 'with' augmentation is permitted</source>
        <target state="translated">최대 하나의 'with' 확대가 허용됩니다.</target>
        <note />
      </trans-unit>
      <trans-unit id="parsUnexpectedSemicolon">
        <source>A semicolon is not expected at this point</source>
        <target state="translated">여기서는 세미콜론이 필요하지 않습니다.</target>
        <note />
      </trans-unit>
      <trans-unit id="parsUnexpectedEndOfFile">
        <source>Unexpected end of input</source>
        <target state="translated">예기치 않은 입력의 끝입니다.</target>
        <note />
      </trans-unit>
      <trans-unit id="parsUnexpectedVisibilityDeclaration">
        <source>Accessibility modifiers are not permitted here, but '{0}' was given.</source>
        <target state="translated">액세스 가능성 한정자는 여기에 허용되지 않지만, '{0}'이(가) 지정되었습니다.</target>
        <note />
      </trans-unit>
      <trans-unit id="parsOnlyHashDirectivesAllowed">
        <source>Only '#' compiler directives may occur prior to the first 'namespace' declaration</source>
        <target state="translated">'#' 컴파일러 지시문만 첫 번째 'namespace' 선언 앞에 발생할 수 있습니다.</target>
        <note />
      </trans-unit>
      <trans-unit id="parsVisibilityDeclarationsShouldComePriorToIdentifier">
        <source>Accessibility modifiers should come immediately prior to the identifier naming a construct</source>
        <target state="translated">액세스 가능성 한정자는 구문의 이름을 지정하는 식별자 바로 앞에 와야 합니다.</target>
        <note />
      </trans-unit>
      <trans-unit id="parsNamespaceOrModuleNotBoth">
        <source>Files should begin with either a namespace or module declaration, e.g. 'namespace SomeNamespace.SubNamespace' or 'module SomeNamespace.SomeModule', but not both. To define a module within a namespace use 'module SomeModule = ...'</source>
        <target state="translated">파일은 네임스페이스 또는 모듈 선언으로 시작해야 하지만(예: 'namespace SomeNamespace.SubNamespace' 또는 'module SomeNamespace.SomeModule') 둘 다로 시작할 수는 없습니다. 네임스페이스 내에 모듈을 정의하려면 'module SomeModule = ...'을 사용하세요.</target>
        <note />
      </trans-unit>
      <trans-unit id="parsModuleAbbreviationMustBeSimpleName">
        <source>A module abbreviation must be a simple name, not a path</source>
        <target state="translated">모듈 약어는 경로가 아니라 단순 이름이어야 합니다.</target>
        <note />
      </trans-unit>
      <trans-unit id="parsIgnoreAttributesOnModuleAbbreviation">
        <source>Ignoring attributes on module abbreviation</source>
        <target state="translated">모듈 약어의 특성을 무시합니다.</target>
        <note />
      </trans-unit>
      <trans-unit id="parsIgnoreAttributesOnModuleAbbreviationAlwaysPrivate">
        <source>The '{0}' accessibility attribute is not allowed on module abbreviation. Module abbreviations are always private.</source>
        <target state="translated">'{0}' 액세스 가능성 특성이 모듈 약어에서 허용되지 않습니다. 모듈 약어는 항상 Private입니다.</target>
        <note />
      </trans-unit>
      <trans-unit id="parsIgnoreVisibilityOnModuleAbbreviationAlwaysPrivate">
        <source>The '{0}' visibility attribute is not allowed on module abbreviation. Module abbreviations are always private.</source>
        <target state="translated">'{0}' 표시 유형 특성이 모듈 약어에서 허용되지 않습니다. 모듈 약어는 항상 Private입니다.</target>
        <note />
      </trans-unit>
      <trans-unit id="parsUnClosedBlockInHashLight">
        <source>Unclosed block</source>
        <target state="translated">블록이 닫히지 않았습니다.</target>
        <note />
      </trans-unit>
      <trans-unit id="parsUnmatchedBeginOrStruct">
        <source>Unmatched 'begin' or 'struct'</source>
        <target state="translated">'begin' 또는 'struct'의 짝이 맞지 않습니다.</target>
        <note />
      </trans-unit>
      <trans-unit id="parsModuleDefnMustBeSimpleName">
        <source>A module name must be a simple name, not a path</source>
        <target state="translated">모듈 이름은 경로가 아니라 단순 이름이어야 합니다.</target>
        <note />
      </trans-unit>
      <trans-unit id="parsUnexpectedEmptyModuleDefn">
        <source>Unexpected empty type moduleDefn list</source>
        <target state="translated">예기치 않은 빈 형식 moduleDefn 목록입니다.</target>
        <note />
      </trans-unit>
      <trans-unit id="parsAttributesMustComeBeforeVal">
        <source>Attributes should be placed before 'val'</source>
        <target state="translated">특성은 'val' 앞에 배치해야 합니다.</target>
        <note />
      </trans-unit>
      <trans-unit id="parsAttributesAreNotPermittedOnInterfaceImplementations">
        <source>Attributes are not permitted on interface implementations</source>
        <target state="translated">특성은 인터페이스 구현에서 허용되지 않습니다.</target>
        <note />
      </trans-unit>
      <trans-unit id="parsSyntaxError">
        <source>Syntax error</source>
        <target state="translated">구문 오류입니다.</target>
        <note />
      </trans-unit>
      <trans-unit id="parsAugmentationsIllegalOnDelegateType">
        <source>Augmentations are not permitted on delegate type moduleDefns</source>
        <target state="translated">확대는 대리자 형식 moduleDefns에서 허용되지 않습니다.</target>
        <note />
      </trans-unit>
      <trans-unit id="parsUnmatchedClassInterfaceOrStruct">
        <source>Unmatched 'class', 'interface' or 'struct'</source>
        <target state="translated">'class', 'interface' 또는 'struct'의 짝이 맞지 않습니다.</target>
        <note />
      </trans-unit>
      <trans-unit id="parsEmptyTypeDefinition">
        <source>A type definition requires one or more members or other declarations. If you intend to define an empty class, struct or interface, then use 'type ... = class end', 'interface end' or 'struct end'.</source>
        <target state="translated">형식 정의에는 하나 이상의 멤버 또는 기타 선언이 필요합니다. 빈 클래스, 구조체 또는 인터페이스를 정의하려는 경우에는 'type ... = class end', 'interface end' 또는 'struct end'를 사용하세요.</target>
        <note />
      </trans-unit>
      <trans-unit id="parsUnmatchedWith">
        <source>Unmatched 'with' or badly formatted 'with' block</source>
        <target state="translated">'with'의 짝이 맞지 않거나 'with' 블록의 형식이 잘못되었습니다.</target>
        <note />
      </trans-unit>
      <trans-unit id="parsGetOrSetRequired">
        <source>'get', 'set' or 'get,set' required</source>
        <target state="translated">'get', 'set' 또는 'get,set'이 필요합니다.</target>
        <note />
      </trans-unit>
      <trans-unit id="parsOnlyClassCanTakeValueArguments">
        <source>Only class types may take value arguments</source>
        <target state="translated">클래스 형식만 값 인수를 사용할 수 있습니다.</target>
        <note />
      </trans-unit>
      <trans-unit id="parsUnmatchedBegin">
        <source>Unmatched 'begin'</source>
        <target state="translated">'begin'의 짝이 맞지 않습니다.</target>
        <note />
      </trans-unit>
      <trans-unit id="parsInvalidDeclarationSyntax">
        <source>Invalid declaration syntax</source>
        <target state="translated">선언 구문이 잘못되었습니다.</target>
        <note />
      </trans-unit>
      <trans-unit id="parsGetAndOrSetRequired">
        <source>'get' and/or 'set' required</source>
        <target state="translated">'get' 및/또는 'set'이 필요합니다.</target>
        <note />
      </trans-unit>
      <trans-unit id="parsTypeAnnotationsOnGetSet">
        <source>Type annotations on property getters and setters must be given after the 'get()' or 'set(v)', e.g. 'with get() : string = ...'</source>
        <target state="translated">속성 getter 및 setter에 대한 형식 주석은 'get()' 또는 'set(v)' 뒤에 지정해야 합니다(예: 'with get() : string = ...').</target>
        <note />
      </trans-unit>
      <trans-unit id="parsGetterMustHaveAtLeastOneArgument">
        <source>A getter property is expected to be a function, e.g. 'get() = ...' or 'get(index) = ...'</source>
        <target state="translated">getter 속성은 함수여야 합니다(예: 'get() = ...' 또는 'get(index) = ...').</target>
        <note />
      </trans-unit>
      <trans-unit id="parsMultipleAccessibilitiesForGetSet">
        <source>Multiple accessibilities given for property getter or setter</source>
        <target state="translated">속성 getter 또는 setter에 대해 여러 액세스 가능성이 지정되었습니다.</target>
        <note />
      </trans-unit>
      <trans-unit id="parsSetSyntax">
        <source>Property setters must be defined using 'set value = ', 'set idx value = ' or 'set (idx1,...,idxN) value = ... '</source>
        <target state="translated">속성 setter는 'set value = ', 'set idx value = ' 또는 'set (idx1,...,idxN) value = ... '를 사용하여 정의해야 합니다.</target>
        <note />
      </trans-unit>
      <trans-unit id="parsInterfacesHaveSameVisibilityAsEnclosingType">
        <source>Interfaces always have the same visibility as the enclosing type</source>
        <target state="translated">인터페이스의 표시 유형은 항상 바깥쪽 형식과 같습니다.</target>
        <note />
      </trans-unit>
      <trans-unit id="parsAccessibilityModsIllegalForAbstract">
        <source>Accessibility modifiers are not allowed on this member. Abstract slots always have the same visibility as the enclosing type.</source>
        <target state="translated">액세스 가능성 한정자는 이 멤버에서 허용되지 않습니다. 추상 슬롯의 표시 유형은 항상 바깥쪽 형식과 같습니다.</target>
        <note />
      </trans-unit>
      <trans-unit id="parsAttributesIllegalOnInherit">
        <source>Attributes are not permitted on 'inherit' declarations</source>
        <target state="translated">특성은 'inherit' 선언에서 허용되지 않습니다.</target>
        <note />
      </trans-unit>
      <trans-unit id="parsVisibilityIllegalOnInherit">
        <source>Accessibility modifiers are not permitted on an 'inherits' declaration</source>
        <target state="translated">액세스 가능성 한정자는 'inherits' 선언에서 허용되지 않습니다.</target>
        <note />
      </trans-unit>
      <trans-unit id="parsInheritDeclarationsCannotHaveAsBindings">
        <source>'inherit' declarations cannot have 'as' bindings. To access members of the base class when overriding a method, the syntax 'base.SomeMember' may be used; 'base' is a keyword. Remove this 'as' binding.</source>
        <target state="translated">'inherit' 선언에는 'as' 바인딩을 지정할 수 없습니다. 메서드를 재정의할 때 기본 클래스의 멤버에 액세스하려면 'base.SomeMember' 구문을 사용할 수 있습니다. 'base'는 키워드입니다. 이 'as' 바인딩을 제거하세요.</target>
        <note />
      </trans-unit>
      <trans-unit id="parsAttributesIllegalHere">
        <source>Attributes are not allowed here</source>
        <target state="translated">특성은 여기에 허용되지 않습니다.</target>
        <note />
      </trans-unit>
      <trans-unit id="parsTypeAbbreviationsCannotHaveVisibilityDeclarations">
        <source>Accessibility modifiers are not permitted in this position for type abbreviations</source>
        <target state="translated">액세스 가능성 한정자는 형식 약어에 대해 이 위치에 허용되지 않습니다.</target>
        <note />
      </trans-unit>
      <trans-unit id="parsEnumTypesCannotHaveVisibilityDeclarations">
        <source>Accessibility modifiers are not permitted in this position for enum types</source>
        <target state="translated">액세스 가능성 한정자는 열거형 형식에 대해 이 위치에 허용되지 않습니다.</target>
        <note />
      </trans-unit>
      <trans-unit id="parsAllEnumFieldsRequireValues">
        <source>All enum fields must be given values</source>
        <target state="translated">모든 열거형 필드에는 값을 지정해야 합니다.</target>
        <note />
      </trans-unit>
      <trans-unit id="parsInlineAssemblyCannotHaveVisibilityDeclarations">
        <source>Accessibility modifiers are not permitted on inline assembly code types</source>
        <target state="translated">액세스 가능성 한정자는 인라인 어셈블리 코드 형식에서 허용되지 않습니다.</target>
        <note />
      </trans-unit>
      <trans-unit id="parsUnexpectedIdentifier">
        <source>Unexpected identifier: '{0}'</source>
        <target state="translated">예기치 않은 식별자입니다. '{0}'</target>
        <note />
      </trans-unit>
      <trans-unit id="parsUnionCasesCannotHaveVisibilityDeclarations">
        <source>Accessibility modifiers are not permitted on union cases. Use 'type U = internal ...' or 'type U = private ...' to give an accessibility to the whole representation.</source>
        <target state="translated">액세스 가능성 한정자는 공용 구조체 케이스에서 허용되지 않습니다. 표현 전체에 액세스 가능성을 지정하려면 'type U = internal ...' 또는 'type U = private ...'을 사용하세요.</target>
        <note />
      </trans-unit>
      <trans-unit id="parsEnumFieldsCannotHaveVisibilityDeclarations">
        <source>Accessibility modifiers are not permitted on enumeration fields</source>
        <target state="translated">액세스 가능성 한정자는 열거형 필드에서 허용되지 않습니다.</target>
        <note />
      </trans-unit>
      <trans-unit id="parsConsiderUsingSeparateRecordType">
        <source>Consider using a separate record type instead</source>
        <target state="translated">대신 별도의 레코드 형식을 사용하세요.</target>
        <note />
      </trans-unit>
      <trans-unit id="parsRecordFieldsCannotHaveVisibilityDeclarations">
        <source>Accessibility modifiers are not permitted on record fields. Use 'type R = internal ...' or 'type R = private ...' to give an accessibility to the whole representation.</source>
        <target state="translated">액세스 가능성 한정자는 레코드 필드에서 허용되지 않습니다. 표현 전체에 액세스 가능성을 지정하려면 'type R = internal ...' 또는 'type R = private ...'을 사용하세요.</target>
        <note />
      </trans-unit>
      <trans-unit id="parsLetAndForNonRecBindings">
        <source>The declaration form 'let ... and ...' for non-recursive bindings is not used in F# code. Consider using a sequence of 'let' bindings</source>
        <target state="translated">비재귀적 바인딩을 위한 선언 형식 'let ... and ...'는 F# 코드에서 사용되지 않습니다. 대신 'let' 바인딩 시퀀스를 사용하세요.</target>
        <note />
      </trans-unit>
      <trans-unit id="parsUnmatchedParen">
        <source>Unmatched '('</source>
        <target state="translated">'('의 짝이 맞지 않습니다.</target>
        <note />
      </trans-unit>
      <trans-unit id="parsSuccessivePatternsShouldBeSpacedOrTupled">
        <source>Successive patterns should be separated by spaces or tupled</source>
        <target state="translated">연속된 패턴은 공백으로 구분하거나 튜플해야 합니다.</target>
        <note />
      </trans-unit>
      <trans-unit id="parsNoMatchingInForLet">
        <source>No matching 'in' found for this 'let'</source>
        <target state="translated">이 'let'과 짝이 맞는 'in'을 찾을 수 없습니다.</target>
        <note />
      </trans-unit>
      <trans-unit id="parsErrorInReturnForLetIncorrectIndentation">
        <source>Error in the return expression for this 'let'. Possible incorrect indentation.</source>
        <target state="translated">이 'let'에 대한 반환 식에 오류가 있습니다. 들여쓰기가 잘못되었을 수 있습니다.</target>
        <note />
      </trans-unit>
      <trans-unit id="parsExpectedExpressionAfterLet">
        <source>The block following this '{0}' is unfinished. Every code block is an expression and must have a result. '{1}' cannot be the final code element in a block. Consider giving this block an explicit result.</source>
        <target state="translated">이 '{0}' 뒤에 오는 블록이 완료되지 않았습니다. 모든 코드 블록은 식이며 결과가 있어야 합니다. '{1}'이(가) 블록의 최종 코드 요소가 될 수 없습니다. 이 블록에 명시적 결과를 제공하세요.</target>
        <note />
      </trans-unit>
      <trans-unit id="parsIncompleteIf">
        <source>Incomplete conditional. Expected 'if &lt;expr&gt; then &lt;expr&gt;' or 'if &lt;expr&gt; then &lt;expr&gt; else &lt;expr&gt;'.</source>
        <target state="translated">조건이 잘못되었습니다. 'if &lt;expr&gt; then &lt;expr&gt;' 또는 'if &lt;expr&gt; then &lt;expr&gt; else &lt;expr&gt;'이 필요합니다.</target>
        <note />
      </trans-unit>
      <trans-unit id="parsAssertIsNotFirstClassValue">
        <source>'assert' may not be used as a first class value. Use 'assert &lt;expr&gt;' instead.</source>
        <target state="translated">'assert'는 첫 번째 클래스 값으로 사용할 수 없습니다. 대신 'assert &lt;expr&gt;'을 사용하세요.</target>
        <note />
      </trans-unit>
      <trans-unit id="parsIdentifierExpected">
        <source>Identifier expected</source>
        <target state="translated">식별자가 필요합니다.</target>
        <note />
      </trans-unit>
      <trans-unit id="parsInOrEqualExpected">
        <source>'in' or '=' expected</source>
        <target state="translated">'in' 또는 '='가 필요합니다.</target>
        <note />
      </trans-unit>
      <trans-unit id="parsArrowUseIsLimited">
        <source>The use of '-&gt;' in sequence and computation expressions is limited to the form 'for pat in expr -&gt; expr'. Use the syntax 'for ... in ... do ... yield...' to generate elements in more complex sequence expressions.</source>
        <target state="translated">'-&gt;'를 시퀀스 및 계산 식에 사용할 때는 'for pat in expr -&gt; expr' 형식을 사용해야 합니다. 'for ... in ... do ... yield...' 구문을 사용하면 보다 복잡한 시퀀스 식에서 요소를 생성할 수 있습니다.</target>
        <note />
      </trans-unit>
      <trans-unit id="parsSuccessiveArgsShouldBeSpacedOrTupled">
        <source>Successive arguments should be separated by spaces or tupled, and arguments involving function or method applications should be parenthesized</source>
        <target state="translated">연속된 인수는 공백으로 구분하거나 튜플해야 하며 함수 또는 메서드 적용과 관련된 인수는 괄호로 묶어야 합니다.</target>
        <note />
      </trans-unit>
      <trans-unit id="parsUnmatchedBracket">
        <source>Unmatched '['</source>
        <target state="translated">'['의 짝이 맞지 않습니다.</target>
        <note />
      </trans-unit>
      <trans-unit id="parsMissingQualificationAfterDot">
        <source>Missing qualification after '.'</source>
        <target state="translated">'.' 뒤에 한정자가 없습니다.</target>
        <note />
      </trans-unit>
      <trans-unit id="parsParenFormIsForML">
        <source>In F# code you may use 'expr.[expr]'. A type annotation may be required to indicate the first expression is an array</source>
        <target state="translated">F# 코드에서는 'expr.[expr]'을 사용할 수 있습니다. 첫 번째 식이 배열임을 나타내기 위해 형식 주석이 필요할 수 있습니다.</target>
        <note />
      </trans-unit>
      <trans-unit id="parsMismatchedQuote">
        <source>Mismatched quotation, beginning with '{0}'</source>
        <target state="translated">짝이 맞지 않는 인용구('{0}'(으)로 시작)입니다.</target>
        <note />
      </trans-unit>
      <trans-unit id="parsUnmatched">
        <source>Unmatched '{0}'</source>
        <target state="translated">'{0}'의 짝이 맞지 않습니다.</target>
        <note />
      </trans-unit>
      <trans-unit id="parsUnmatchedBracketBar">
        <source>Unmatched '[|'</source>
        <target state="translated">'[|'의 짝이 맞지 않습니다.</target>
        <note />
      </trans-unit>
      <trans-unit id="parsUnmatchedBrace">
        <source>Unmatched '{{'</source>
        <target state="translated">'{{'의 짝이 맞지 않습니다.</target>
        <note />
      </trans-unit>
      <trans-unit id="parsFieldBinding">
        <source>Field bindings must have the form 'id = expr;'</source>
        <target state="translated">필드 바인딩의 형식은 'id = expr;'이어야 합니다.</target>
        <note />
      </trans-unit>
      <trans-unit id="parsMemberIllegalInObjectImplementation">
        <source>This member is not permitted in an object implementation</source>
        <target state="translated">이 멤버는 개체 구현에서 허용되지 않습니다.</target>
        <note />
      </trans-unit>
      <trans-unit id="parsMissingFunctionBody">
        <source>Missing function body</source>
        <target state="translated">함수 본문이 없습니다.</target>
        <note />
      </trans-unit>
      <trans-unit id="parsSyntaxErrorInLabeledType">
        <source>Syntax error in labelled type argument</source>
        <target state="translated">레이블이 지정된 형식 인수에 구문 오류가 있습니다.</target>
        <note />
      </trans-unit>
      <trans-unit id="parsUnexpectedInfixOperator">
        <source>Unexpected infix operator in type expression</source>
        <target state="translated">형식 식에 예기치 않은 중위 연산자가 있습니다.</target>
        <note />
      </trans-unit>
      <trans-unit id="parsMultiArgumentGenericTypeFormDeprecated">
        <source>The syntax '(typ,...,typ) ident' is not used in F# code. Consider using 'ident&lt;typ,...,typ&gt;' instead</source>
        <target state="translated">'(typ,...,typ) ident' 구문은 F# 코드에서 사용되지 않습니다. 대신 'ident&lt;typ,...,typ&gt;'를 사용하세요.</target>
        <note />
      </trans-unit>
      <trans-unit id="parsInvalidLiteralInType">
        <source>Invalid literal in type</source>
        <target state="translated">형식의 리터럴이 잘못되었습니다.</target>
        <note />
      </trans-unit>
      <trans-unit id="parsUnexpectedOperatorForUnitOfMeasure">
        <source>Unexpected infix operator in unit-of-measure expression. Legal operators are '*', '/' and '^'.</source>
        <target state="translated">측정 단위 식에 예기치 않은 중위 연산자가 있습니다. 올바른 연산자는 '*', '/' 및 '^'입니다.</target>
        <note />
      </trans-unit>
      <trans-unit id="parsUnexpectedIntegerLiteralForUnitOfMeasure">
        <source>Unexpected integer literal in unit-of-measure expression</source>
        <target state="translated">측정 단위 식에 예기치 않은 정수 리터럴이 있습니다.</target>
        <note />
      </trans-unit>
      <trans-unit id="parsUnexpectedTypeParameter">
        <source>Syntax error: unexpected type parameter specification</source>
        <target state="translated">구문 오류: 예기치 않은 형식 매개 변수 지정입니다.</target>
        <note />
      </trans-unit>
      <trans-unit id="parsMismatchedQuotationName">
        <source>Mismatched quotation operator name, beginning with '{0}'</source>
        <target state="translated">짝이 맞지 않는 인용구 연산자 이름('{0}'(으)로 시작)입니다.</target>
        <note />
      </trans-unit>
      <trans-unit id="parsActivePatternCaseMustBeginWithUpperCase">
        <source>Active pattern case identifiers must begin with an uppercase letter</source>
        <target state="translated">활성 패턴 케이스 식별자는 대문자로 시작해야 합니다.</target>
        <note />
      </trans-unit>
      <trans-unit id="parsActivePatternCaseContainsPipe">
        <source>The '|' character is not permitted in active pattern case identifiers</source>
        <target state="translated">'|' 문자는 활성 패턴 케이스 식별자에 허용되지 않습니다.</target>
        <note />
      </trans-unit>
      <trans-unit id="parsIllegalDenominatorForMeasureExponent">
        <source>Denominator must not be 0 in unit-of-measure exponent</source>
        <target state="translated">측정 단위 지수에서 분모는 0일 수 없습니다.</target>
        <note />
      </trans-unit>
      <trans-unit id="parsNoEqualShouldFollowNamespace">
        <source>No '=' symbol should follow a 'namespace' declaration</source>
        <target state="translated">'namespace' 선언 뒤에 '=' 기호가 오면 안 됩니다.</target>
        <note />
      </trans-unit>
      <trans-unit id="parsSyntaxModuleStructEndDeprecated">
        <source>The syntax 'module ... = struct .. end' is not used in F# code. Consider using 'module ... = begin .. end'</source>
        <target state="translated">'module ... = struct .. end' 구문은 F# 코드에서 사용되지 않습니다. 'module ... = begin .. end'를 사용하세요.</target>
        <note />
      </trans-unit>
      <trans-unit id="parsSyntaxModuleSigEndDeprecated">
        <source>The syntax 'module ... : sig .. end' is not used in F# code. Consider using 'module ... = begin .. end'</source>
        <target state="translated">'module ... : sig .. end' 구문은 F# 코드에서 사용되지 않습니다. 'module ... = begin .. end'를 사용하세요.</target>
        <note />
      </trans-unit>
      <trans-unit id="tcStaticFieldUsedWhenInstanceFieldExpected">
        <source>A static field was used where an instance field is expected</source>
        <target state="translated">인스턴스 필드가 필요한데 정적 필드가 사용되었습니다.</target>
        <note />
      </trans-unit>
      <trans-unit id="tcMethodNotAccessible">
        <source>Method '{0}' is not accessible from this code location</source>
        <target state="translated">'{0}' 메서드는 이 코드 위치에서 액세스할 수 없습니다.</target>
        <note />
      </trans-unit>
      <trans-unit id="tcImplicitMeasureFollowingSlash">
        <source>Implicit product of measures following /</source>
        <target state="translated">/ 다음의 측정값에 대한 암시적 곱입니다.</target>
        <note />
      </trans-unit>
      <trans-unit id="tcUnexpectedMeasureAnon">
        <source>Unexpected SynMeasure.Anon</source>
        <target state="translated">예기치 않은 SynMeasure.Anon입니다.</target>
        <note />
      </trans-unit>
      <trans-unit id="tcNonZeroConstantCannotHaveGenericUnit">
        <source>Non-zero constants cannot have generic units. For generic zero, write 0.0&lt;_&gt;.</source>
        <target state="translated">0이 아닌 상수에는 제네릭 단위를 지정할 수 없습니다. 제네릭 0을 사용하려면 0.0&lt;_&gt;을 작성하세요.</target>
        <note />
      </trans-unit>
      <trans-unit id="tcSeqResultsUseYield">
        <source>In sequence expressions, results are generated using 'yield'</source>
        <target state="translated">시퀀스 식에서는 'yield'를 사용하여 결과가 생성됩니다.</target>
        <note />
      </trans-unit>
      <trans-unit id="tcUnexpectedBigRationalConstant">
        <source>Unexpected big rational constant</source>
        <target state="translated">예기치 않은 큰 유리 상수입니다.</target>
        <note />
      </trans-unit>
      <trans-unit id="tcInvalidTypeForUnitsOfMeasure">
        <source>Units-of-measure supported only on float, float32, decimal and signed integer types</source>
        <target state="translated">측정 단위는 float, float32, decimal 및 부호 있는 정수 형식에 대해서만 지원됩니다.</target>
        <note />
      </trans-unit>
      <trans-unit id="tcUnexpectedConstUint16Array">
        <source>Unexpected Const_uint16array</source>
        <target state="translated">예기치 않은 Const_uint16array입니다.</target>
        <note />
      </trans-unit>
      <trans-unit id="tcUnexpectedConstByteArray">
        <source>Unexpected Const_bytearray</source>
        <target state="translated">예기치 않은 Const_bytearray입니다.</target>
        <note />
      </trans-unit>
      <trans-unit id="tcParameterRequiresName">
        <source>A parameter with attributes must also be given a name, e.g. '[&lt;Attribute&gt;] Name : Type'</source>
        <target state="translated">특성이 지정된 매개 변수에는 이름도 지정해야 합니다(예: '[&lt;Attribute&gt;] Name : Type').</target>
        <note />
      </trans-unit>
      <trans-unit id="tcReturnValuesCannotHaveNames">
        <source>Return values cannot have names</source>
        <target state="translated">반환 값에는 이름을 지정할 수 없습니다.</target>
        <note />
      </trans-unit>
      <trans-unit id="tcMemberKindPropertyGetSetNotExpected">
        <source>MemberKind.PropertyGetSet only expected in parse trees</source>
        <target state="translated">MemberKind.PropertyGetSet은 구문 분석 트리에만 필요합니다.</target>
        <note />
      </trans-unit>
      <trans-unit id="tcNamespaceCannotContainValues">
        <source>Namespaces cannot contain values. Consider using a module to hold your value declarations.</source>
        <target state="translated">네임스페이스에는 값을 포함할 수 없습니다. 모듈을 사용하여 값 선언을 저장하세요.</target>
        <note />
      </trans-unit>
      <trans-unit id="tcNamespaceCannotContainExtensionMembers">
        <source>Namespaces cannot contain extension members except in the same file and namespace declaration group where the type is defined. Consider using a module to hold declarations of extension members.</source>
        <target state="translated">형식이 정의된 것과 같은 파일 및 네임스페이스 선언 그룹을 제외하고 네임스페이스는 확장 멤버를 포함할 수 없습니다. 모듈을 사용하여 확장 멤버의 선언을 저장하세요.</target>
        <note />
      </trans-unit>
      <trans-unit id="tcMultipleVisibilityAttributes">
        <source>Multiple visibility attributes have been specified for this identifier</source>
        <target state="translated">이 식별자에 대해 다중 표시 유형 특성이 지정되었습니다.</target>
        <note />
      </trans-unit>
      <trans-unit id="tcMultipleVisibilityAttributesWithLet">
        <source>Multiple visibility attributes have been specified for this identifier. 'let' bindings in classes are always private, as are any 'let' bindings inside expressions.</source>
        <target state="translated">이 식별자에 대해 다중 표시 유형 특성이 지정되었습니다. 클래스의 'let' 바인딩은 식 안의 모든 'let' 바인딩과 마찬가지로 항상 Private입니다.</target>
        <note />
      </trans-unit>
      <trans-unit id="tcInvalidMethodNameForRelationalOperator">
        <source>The name '({0})' should not be used as a member name. To define comparison semantics for a type, implement the 'System.IComparable' interface. If defining a static member for use from other CLI languages then use the name '{1}' instead.</source>
        <target state="translated">이름 '({0})'은(는) 멤버 이름으로 사용하면 안 됩니다. 형식에 대한 비교 의미 체계를 정의하려면 'System.IComparable' 인터페이스를 구현하세요. 다른 CLI 언어를 통해 사용할 정적 멤버를 정의하는 경우에는 이름 '{1}'을(를) 대신 사용하세요.</target>
        <note />
      </trans-unit>
      <trans-unit id="tcInvalidMethodNameForEquality">
        <source>The name '({0})' should not be used as a member name. To define equality semantics for a type, override the 'Object.Equals' member. If defining a static member for use from other CLI languages then use the name '{1}' instead.</source>
        <target state="translated">이름 '({0})'은(는) 멤버 이름으로 사용하면 안 됩니다. 형식에 대한 같음 의미 체계를 정의하려면 'Object.Equals' 멤버를 재정의하세요. 다른 CLI 언어를 통해 사용할 정적 멤버를 정의하는 경우에는 이름 '{1}'을(를) 대신 사용하세요.</target>
        <note />
      </trans-unit>
      <trans-unit id="tcInvalidMemberName">
        <source>The name '({0})' should not be used as a member name. If defining a static member for use from other CLI languages then use the name '{1}' instead.</source>
        <target state="translated">이름 '({0})'은(는) 멤버 이름으로 사용하면 안 됩니다. 다른 CLI 언어를 통해 사용할 정적 멤버를 정의하는 경우에는 이름 '{1}'을(를) 대신 사용하세요.</target>
        <note />
      </trans-unit>
      <trans-unit id="tcInvalidMemberNameFixedTypes">
        <source>The name '({0})' should not be used as a member name because it is given a standard definition in the F# library over fixed types</source>
        <target state="translated">이름 '({0})'에는 고정 형식에 대한 F# 라이브러리의 표준 정의가 지정되어 있으므로 해당 이름을 멤버 이름으로 사용하면 안 됩니다.</target>
        <note />
      </trans-unit>
      <trans-unit id="tcInvalidOperatorDefinitionRelational">
        <source>The '{0}' operator should not normally be redefined. To define overloaded comparison semantics for a particular type, implement the 'System.IComparable' interface in the definition of that type.</source>
        <target state="translated">'{0}' 연산자는 일반적으로 다시 정의하면 안 됩니다. 특정 형식에 대한 오버로드된 비교 의미 체계를 정의하려면 해당 형식의 정의에서 'System.IComparable' 인터페이스를 구현하세요.</target>
        <note />
      </trans-unit>
      <trans-unit id="tcInvalidOperatorDefinitionEquality">
        <source>The '{0}' operator should not normally be redefined. To define equality semantics for a type, override the 'Object.Equals' member in the definition of that type.</source>
        <target state="translated">'{0}' 연산자는 일반적으로 다시 정의하면 안 됩니다. 형식에 대한 같음 의미 체계를 정의하려면 해당 형식의 정의에서 'Object.Equals' 멤버를 재정의하세요.</target>
        <note />
      </trans-unit>
      <trans-unit id="tcInvalidOperatorDefinition">
        <source>The '{0}' operator should not normally be redefined. Consider using a different operator name</source>
        <target state="translated">'{0}' 연산자는 일반적으로 다시 정의하면 안 됩니다. 다른 연산자 이름을 사용하세요.</target>
        <note />
      </trans-unit>
      <trans-unit id="tcInvalidIndexOperatorDefinition">
        <source>The '{0}' operator cannot be redefined. Consider using a different operator name</source>
        <target state="translated">'{0}' 연산자를 다시 정의할 수 없습니다. 다른 연산자 이름을 사용하세요.</target>
        <note />
      </trans-unit>
      <trans-unit id="tcExpectModuleOrNamespaceParent">
        <source>Expected module or namespace parent {0}</source>
        <target state="translated">모듈 또는 네임스페이스 부모 {0}이(가) 필요합니다.</target>
        <note />
      </trans-unit>
      <trans-unit id="tcImplementsIComparableExplicitly">
        <source>The struct, record or union type '{0}' implements the interface 'System.IComparable' explicitly. You must apply the 'CustomComparison' attribute to the type.</source>
        <target state="translated">구조체, 레코드 또는 공용 구조체 형식 '{0}'은(는) 'System.IComparable' 인터페이스를 명시적으로 구현합니다. 형식에 'CustomComparison' 특성을 적용해야 합니다.</target>
        <note />
      </trans-unit>
      <trans-unit id="tcImplementsGenericIComparableExplicitly">
        <source>The struct, record or union type '{0}' implements the interface 'System.IComparable&lt;_&gt;' explicitly. You must apply the 'CustomComparison' attribute to the type, and should also provide a consistent implementation of the non-generic interface System.IComparable.</source>
        <target state="translated">구조체, 레코드 또는 공용 구조체 형식 '{0}'은(는) 'System.IComparable&lt;_&gt;' 인터페이스를 명시적으로 구현합니다. 형식에 'CustomComparison' 특성을 적용하고 제네릭이 아닌 인터페이스 System.IComparable에 대한 일관된 구현도 제공해야 합니다.</target>
        <note />
      </trans-unit>
      <trans-unit id="tcImplementsIStructuralComparableExplicitly">
        <source>The struct, record or union type '{0}' implements the interface 'System.IStructuralComparable' explicitly. Apply the 'CustomComparison' attribute to the type.</source>
        <target state="translated">구조체, 레코드 또는 공용 구조체 형식 '{0}'은(는) 'System.IStructuralComparable' 인터페이스를 명시적으로 구현합니다. 형식에 'CustomComparison' 특성을 적용하세요.</target>
        <note />
      </trans-unit>
      <trans-unit id="tcRecordFieldInconsistentTypes">
        <source>This record contains fields from inconsistent types</source>
        <target state="translated">이 레코드에는 일관성이 없는 형식의 필드가 포함되어 있습니다.</target>
        <note />
      </trans-unit>
      <trans-unit id="tcDllImportStubsCannotBeInlined">
        <source>DLLImport stubs cannot be inlined</source>
        <target state="translated">DLLImport 스텁은 인라인할 수 없습니다.</target>
        <note />
      </trans-unit>
      <trans-unit id="tcStructsCanOnlyBindThisAtMemberDeclaration">
        <source>Structs may only bind a 'this' parameter at member declarations</source>
        <target state="translated">구조체는 멤버 선언에서만 'this' 매개 변수를 바인딩할 수 있습니다.</target>
        <note />
      </trans-unit>
      <trans-unit id="tcUnexpectedExprAtRecInfPoint">
        <source>Unexpected expression at recursive inference point</source>
        <target state="translated">재귀적 유추 지점에 예기치 않은 식이 있습니다.</target>
        <note />
      </trans-unit>
      <trans-unit id="tcLessGenericBecauseOfAnnotation">
        <source>This code is less generic than required by its annotations because the explicit type variable '{0}' could not be generalized. It was constrained to be '{1}'.</source>
        <target state="translated">명시적 형식 변수 '{0}'을(를) 일반화할 수 없으므로 이 코드는 해당 주석에 필요한 것보다 일반적이지 않습니다. 해당 변수는 '{1}'(으)로 제한되었습니다.</target>
        <note />
      </trans-unit>
      <trans-unit id="tcConstrainedTypeVariableCannotBeGeneralized">
        <source>One or more of the explicit class or function type variables for this binding could not be generalized, because they were constrained to other types</source>
        <target state="translated">이 바인딩에 대한 하나 이상의 명시적 클래스 또는 함수 형식 변수가 다른 형식의 제약을 받으므로 해당 변수를 일반화할 수 없습니다.</target>
        <note />
      </trans-unit>
      <trans-unit id="tcGenericParameterHasBeenConstrained">
        <source>A generic type parameter has been used in a way that constrains it to always be '{0}'</source>
        <target state="translated">제네릭 형식 매개 변수가 항상 '{0}'이(가) 되도록 제한하는 방식으로 해당 매개 변수가 사용되었습니다.</target>
        <note />
      </trans-unit>
      <trans-unit id="tcTypeParameterHasBeenConstrained">
        <source>This type parameter has been used in a way that constrains it to always be '{0}'</source>
        <target state="translated">이 형식 매개 변수가 항상 '{0}'이(가) 되도록 제한하는 방식으로 해당 매개 변수가 사용되었습니다.</target>
        <note />
      </trans-unit>
      <trans-unit id="tcTypeParametersInferredAreNotStable">
        <source>The type parameters inferred for this value are not stable under the erasure of type abbreviations. This is due to the use of type abbreviations which drop or reorder type parameters, e.g. \n\ttype taggedInt&lt;'a&gt; = int or\n\ttype swap&lt;'a,'b&gt; = 'b * 'a.\nConsider declaring the type parameters for this value explicitly, e.g.\n\tlet f&lt;'a,'b&gt; ((x,y) : swap&lt;'b,'a&gt;) : swap&lt;'a,'b&gt; = (y,x).</source>
        <target state="translated">이 값에 대해 유추된 형식 매개 변수는 형식 약어를 지울 경우 불안정한 상태가 됩니다. 이는 형식 매개 변수를 삭제 또는 다시 정렬하는 형식 약어를 사용했기 때문입니다(예: \n\ttype taggedInt&lt;'a&gt; = int or\n\ttype swap&lt;'a,'b&gt; = 'b * 'a).\n이 값에 대한 형식 매개 변수를 명시적으로 선언하세요(예: \n\tlet f&lt;'a,'b&gt; ((x,y) : swap&lt;'b,'a&gt;) : swap&lt;'a,'b&gt; = (y,x)).</target>
        <note />
      </trans-unit>
      <trans-unit id="tcExplicitTypeParameterInvalid">
        <source>Explicit type parameters may only be used on module or member bindings</source>
        <target state="translated">명시적 형식 매개 변수는 모듈 또는 멤버 바인딩에 대해서만 사용할 수 있습니다.</target>
        <note />
      </trans-unit>
      <trans-unit id="tcOverridingMethodRequiresAllOrNoTypeParameters">
        <source>You must explicitly declare either all or no type parameters when overriding a generic abstract method</source>
        <target state="translated">제네릭 추상 메서드를 재정의할 때는 모든 형식 매개 변수를 명시적으로 선언하거나 형식 매개 변수를 선언하지 않아야 합니다.</target>
        <note />
      </trans-unit>
      <trans-unit id="tcFieldsDoNotDetermineUniqueRecordType">
        <source>The field labels and expected type of this record expression or pattern do not uniquely determine a corresponding record type</source>
        <target state="translated">이 레코드 식 또는 패턴의 필요한 형식 및 필드 레이블이 해당하는 레코드 형식을 고유하게 확인하지 않습니다.</target>
        <note />
      </trans-unit>
      <trans-unit id="tcFieldAppearsTwiceInRecord">
        <source>The field '{0}' appears twice in this record expression or pattern</source>
        <target state="translated">'{0}' 필드가 이 레코드 식 또는 패턴에 두 번 나타납니다.</target>
        <note />
      </trans-unit>
      <trans-unit id="tcUnknownUnion">
        <source>Unknown union case</source>
        <target state="translated">알 수 없는 공용 구조체 케이스입니다.</target>
        <note />
      </trans-unit>
      <trans-unit id="tcNotSufficientlyGenericBecauseOfScope">
        <source>This code is not sufficiently generic. The type variable {0} could not be generalized because it would escape its scope.</source>
        <target state="translated">이 코드는 충분히 일반적이지 않습니다. 형식 변수 {0}을(를) 일반화하면 범위를 벗어나게 되므로 일반화할 수 없습니다.</target>
        <note />
      </trans-unit>
      <trans-unit id="tcPropertyRequiresExplicitTypeParameters">
        <source>A property cannot have explicit type parameters. Consider using a method instead.</source>
        <target state="translated">속성에는 명시적 형식 매개 변수를 지정할 수 없습니다. 대신 메서드를 사용하세요.</target>
        <note />
      </trans-unit>
      <trans-unit id="tcConstructorCannotHaveTypeParameters">
        <source>A constructor cannot have explicit type parameters. Consider using a static construction method instead.</source>
        <target state="translated">생성자에는 명시적 형식 매개 변수를 지정할 수 없습니다. 대신 정적 생성 메서드를 사용하세요.</target>
        <note />
      </trans-unit>
      <trans-unit id="tcInstanceMemberRequiresTarget">
        <source>This instance member needs a parameter to represent the object being invoked. Make the member static or use the notation 'member x.Member(args) = ...'.</source>
        <target state="translated">이 인스턴스 멤버에는 호출하는 개체를 나타내는 매개 변수가 필요합니다. 멤버를 정적 요소로 만들거나 'member x.Member(args) = ...' 표기법을 사용하세요.</target>
        <note />
      </trans-unit>
      <trans-unit id="tcUnexpectedPropertyInSyntaxTree">
        <source>Unexpected source-level property specification in syntax tree</source>
        <target state="translated">구문 트리에 예기치 않은 소스 수준 속성 지정이 있습니다.</target>
        <note />
      </trans-unit>
      <trans-unit id="tcStaticInitializerRequiresArgument">
        <source>A static initializer requires an argument</source>
        <target state="translated">정적 이니셜라이저를 사용하려면 인수가 필요합니다.</target>
        <note />
      </trans-unit>
      <trans-unit id="tcObjectConstructorRequiresArgument">
        <source>An object constructor requires an argument</source>
        <target state="translated">개체 생성자를 사용하려면 인수가 필요합니다.</target>
        <note />
      </trans-unit>
      <trans-unit id="tcStaticMemberShouldNotHaveThis">
        <source>This static member should not have a 'this' parameter. Consider using the notation 'member Member(args) = ...'.</source>
        <target state="translated">이 정적 멤버에는 'this' 매개 변수가 있으면 안 됩니다. 'member Member(args) = ...' 표기법을 사용하세요.</target>
        <note />
      </trans-unit>
      <trans-unit id="tcExplicitStaticInitializerSyntax">
        <source>An explicit static initializer should use the syntax 'static new(args) = expr'</source>
        <target state="translated">명시적 정적 이니셜라이저는 'static new(args) = expr' 구문을 사용해야 합니다.</target>
        <note />
      </trans-unit>
      <trans-unit id="tcExplicitObjectConstructorSyntax">
        <source>An explicit object constructor should use the syntax 'new(args) = expr'</source>
        <target state="translated">명시적 개체 생성자는 'new(args) = expr' 구문을 사용해야 합니다.</target>
        <note />
      </trans-unit>
      <trans-unit id="tcUnexpectedPropertySpec">
        <source>Unexpected source-level property specification</source>
        <target state="translated">예기치 않은 소스 수준 속성 지정입니다.</target>
        <note />
      </trans-unit>
      <trans-unit id="tcObjectExpressionFormDeprecated">
        <source>This form of object expression is not used in F#. Use 'member this.MemberName ... = ...' to define member implementations in object expressions.</source>
        <target state="translated">이러한 형식의 개체 식은 F#에서 사용되지 않습니다. 'member this.MemberName ... = ...'을 사용하여 개체 식에 멤버 구현을 정의하세요.</target>
        <note />
      </trans-unit>
      <trans-unit id="tcInvalidDeclaration">
        <source>Invalid declaration</source>
        <target state="translated">선언이 잘못되었습니다.</target>
        <note />
      </trans-unit>
      <trans-unit id="tcAttributesInvalidInPatterns">
        <source>Attributes are not allowed within patterns</source>
        <target state="translated">특성은 패턴 내에서 허용되지 않습니다.</target>
        <note />
      </trans-unit>
      <trans-unit id="tcFunctionRequiresExplicitTypeArguments">
        <source>The generic function '{0}' must be given explicit type argument(s)</source>
        <target state="translated">제네릭 함수 '{0}'에는 명시적 형식 인수를 지정해야 합니다.</target>
        <note />
      </trans-unit>
      <trans-unit id="tcDoesNotAllowExplicitTypeArguments">
        <source>The method or function '{0}' should not be given explicit type argument(s) because it does not declare its type parameters explicitly</source>
        <target state="translated">'{0}' 메서드 또는 함수는 해당 형식 매개 변수를 명시적으로 선언하지 않으므로 이 함수에 명시적 형식 인수를 지정하면 안 됩니다.</target>
        <note />
      </trans-unit>
      <trans-unit id="tcTypeParameterArityMismatch">
        <source>This value, type or method expects {0} type parameter(s) but was given {1}</source>
        <target state="translated">이 값, 형식 또는 메서드에는 {0}개의 형식 매개 변수가 필요한데 {1}개를 받았습니다.</target>
        <note />
      </trans-unit>
      <trans-unit id="tcDefaultStructConstructorCall">
        <source>The default, zero-initializing constructor of a struct type may only be used if all the fields of the struct type admit default initialization</source>
        <target state="translated">구조체 형식의 기본 0 초기화 생성자는 구조체 형식의 모든 필드가 기본 초기화를 허용하는 경우에만 사용할 수 있습니다.</target>
        <note />
      </trans-unit>
      <trans-unit id="tcCouldNotFindIDisposable">
        <source>Couldn't find Dispose on IDisposable, or it was overloaded</source>
        <target state="translated">IDisposable에서 Dispose를 찾을 수 없거나 Dispose가 오버로드되었습니다.</target>
        <note />
      </trans-unit>
      <trans-unit id="tcNonLiteralCannotBeUsedInPattern">
        <source>This value is not a literal and cannot be used in a pattern</source>
        <target state="translated">이 값은 리터럴이 아니며 패턴에 사용할 수 없습니다.</target>
        <note />
      </trans-unit>
      <trans-unit id="tcFieldIsReadonly">
        <source>This field is readonly</source>
        <target state="translated">이 필드는 읽기 전용입니다.</target>
        <note />
      </trans-unit>
      <trans-unit id="tcNameArgumentsMustAppearLast">
        <source>Named arguments must appear after all other arguments</source>
        <target state="translated">명명된 인수는 다른 모든 인수 뒤에 나타나야 합니다.</target>
        <note />
      </trans-unit>
      <trans-unit id="tcFunctionRequiresExplicitLambda">
        <source>This function value is being used to construct a delegate type whose signature includes a byref argument. You must use an explicit lambda expression taking {0} arguments.</source>
        <target state="translated">이 함수 값은 시그니처에 byref 인수가 포함된 대리자 형식을 생성하는 데 사용되고 있습니다. {0}개의 인수를 사용하는 명시적 람다 식을 사용해야 합니다.</target>
        <note />
      </trans-unit>
      <trans-unit id="tcTypeCannotBeEnumerated">
        <source>The type '{0}' is not a type whose values can be enumerated with this syntax, i.e. is not compatible with either seq&lt;_&gt;, IEnumerable&lt;_&gt; or IEnumerable and does not have a GetEnumerator method</source>
        <target state="translated">'{0}' 형식은 이 구문을 사용하여 열거할 수 있는 값을 포함하는 형식이 아닙니다. 즉, seq&lt;_&gt;, IEnumerable&lt;_&gt; 또는 IEnumerable과 호환되지 않으며 GetEnumerator 메서드를 가지지 않습니다.</target>
        <note />
      </trans-unit>
      <trans-unit id="tcInvalidMixtureOfRecursiveForms">
        <source>This recursive binding uses an invalid mixture of recursive forms</source>
        <target state="translated">이 재귀적 바인딩은 잘못된 재귀적 형식 조합을 사용합니다.</target>
        <note />
      </trans-unit>
      <trans-unit id="tcInvalidObjectConstructionExpression">
        <source>This is not a valid object construction expression. Explicit object constructors must either call an alternate constructor or initialize all fields of the object and specify a call to a super class constructor.</source>
        <target state="translated">올바른 개체 생성 식이 아닙니다. 명시적 개체 생성자에서는 대체 생성자를 호출하거나 개체의 모든 필드를 초기화한 후 상위 클래스 생성자에 대한 호출을 지정해야 합니다.</target>
        <note />
      </trans-unit>
      <trans-unit id="tcInvalidConstraint">
        <source>Invalid constraint</source>
        <target state="translated">제약 조건이 잘못되었습니다.</target>
        <note />
      </trans-unit>
      <trans-unit id="tcInvalidConstraintTypeSealed">
        <source>Invalid constraint: the type used for the constraint is sealed, which means the constraint could only be satisfied by at most one solution</source>
        <target state="translated">제약 조건이 잘못되었습니다. 제약 조건에 사용된 형식이 봉인되었습니다. 즉, 최대 하나의 솔루션을 통해서만 해당 제약 조건을 만족시킬 수 있습니다.</target>
        <note />
      </trans-unit>
      <trans-unit id="tcInvalidEnumConstraint">
        <source>An 'enum' constraint must be of the form 'enum&lt;type&gt;'</source>
        <target state="translated">'enum' 제약 조건의 형식은 'enum&lt;type&gt;'이어야 합니다.</target>
        <note />
      </trans-unit>
      <trans-unit id="tcInvalidNewConstraint">
        <source>'new' constraints must take one argument of type 'unit' and return the constructed type</source>
        <target state="translated">'new' 제약 조건은 'unit' 형식의 인수 하나를 사용하고 생성된 형식을 반환해야 합니다.</target>
        <note />
      </trans-unit>
      <trans-unit id="tcInvalidPropertyType">
        <source>This property has an invalid type. Properties taking multiple indexer arguments should have types of the form 'ty1 * ty2 -&gt; ty3'. Properties returning functions should have types of the form '(ty1 -&gt; ty2)'.</source>
        <target state="translated">이 속성에는 잘못된 형식이 있습니다. 다중 인덱서 인수를 사용하는 속성에는 'ty1 * ty2 -&gt; ty3'과 같은 형식이 있어야 합니다. 함수를 반환하는 속성에는 '(ty1 -&gt; ty2)'와 같은 형식이 있어야 합니다.</target>
        <note />
      </trans-unit>
      <trans-unit id="tcExpectedUnitOfMeasureMarkWithAttribute">
        <source>Expected unit-of-measure parameter, not type parameter. Explicit unit-of-measure parameters must be marked with the [&lt;Measure&gt;] attribute.</source>
        <target state="translated">형식 매개 변수가 아니라 측정 단위 매개 변수가 필요합니다. 명시적 측정 단위 매개 변수는 [&lt;Measure&gt;] 특성으로 표시해야 합니다.</target>
        <note />
      </trans-unit>
      <trans-unit id="tcExpectedTypeParameter">
        <source>Expected type parameter, not unit-of-measure parameter</source>
        <target state="translated">측정 단위 매개 변수가 아니라 형식 매개 변수가 필요합니다.</target>
        <note />
      </trans-unit>
      <trans-unit id="tcExpectedTypeNotUnitOfMeasure">
        <source>Expected type, not unit-of-measure</source>
        <target state="translated">측정 단위가 아니라 형식이 필요합니다.</target>
        <note />
      </trans-unit>
      <trans-unit id="tcExpectedUnitOfMeasureNotType">
        <source>Expected unit-of-measure, not type</source>
        <target state="translated">형식이 아니라 측정 단위가 필요합니다.</target>
        <note />
      </trans-unit>
      <trans-unit id="tcInvalidUnitsOfMeasurePrefix">
        <source>Units-of-measure cannot be used as prefix arguments to a type. Rewrite as postfix arguments in angle brackets.</source>
        <target state="translated">측정 단위는 형식에 대한 접두사 인수로 사용할 수 없습니다. 꺾쇠 괄호 안에 후위 인수로 다시 작성하세요.</target>
        <note />
      </trans-unit>
      <trans-unit id="tcUnitsOfMeasureInvalidInTypeConstructor">
        <source>Unit-of-measure cannot be used in type constructor application</source>
        <target state="translated">측정 단위는 형식 생성자 적용 시 사용할 수 없습니다.</target>
        <note />
      </trans-unit>
      <trans-unit id="tcRequireBuilderMethod">
        <source>This control construct may only be used if the computation expression builder defines a '{0}' method</source>
        <target state="translated">계산 식 작성기가 '{0}' 메서드를 정의하는 경우에만 이 제어 구문을 사용할 수 있습니다.</target>
        <note />
      </trans-unit>
      <trans-unit id="tcTypeHasNoNestedTypes">
        <source>This type has no nested types</source>
        <target state="translated">이 형식에는 중첩 형식이 없습니다.</target>
        <note />
      </trans-unit>
      <trans-unit id="tcUnexpectedSymbolInTypeExpression">
        <source>Unexpected {0} in type expression</source>
        <target state="translated">형식 식에 예기치 않은 {0}이(가) 있습니다.</target>
        <note />
      </trans-unit>
      <trans-unit id="tcTypeParameterInvalidAsTypeConstructor">
        <source>Type parameter cannot be used as type constructor</source>
        <target state="translated">형식 매개 변수는 형식 생성자로 사용할 수 없습니다.</target>
        <note />
      </trans-unit>
      <trans-unit id="tcIllegalSyntaxInTypeExpression">
        <source>Illegal syntax in type expression</source>
        <target state="translated">형식 식의 구문이 잘못되었습니다.</target>
        <note />
      </trans-unit>
      <trans-unit id="tcAnonymousUnitsOfMeasureCannotBeNested">
        <source>Anonymous unit-of-measure cannot be nested inside another unit-of-measure expression</source>
        <target state="translated">익명 측정 단위는 다른 측정 단위 식 내에 중첩할 수 없습니다.</target>
        <note />
      </trans-unit>
      <trans-unit id="tcAnonymousTypeInvalidInDeclaration">
        <source>Anonymous type variables are not permitted in this declaration</source>
        <target state="translated">익명 형식 변수는 이 선언에서 허용되지 않습니다.</target>
        <note />
      </trans-unit>
      <trans-unit id="tcUnexpectedSlashInType">
        <source>Unexpected / in type</source>
        <target state="translated">형식에 예기치 않은 /가 있습니다.</target>
        <note />
      </trans-unit>
      <trans-unit id="tcUnexpectedTypeArguments">
        <source>Unexpected type arguments</source>
        <target state="translated">예기치 않은 형식 인수입니다.</target>
        <note />
      </trans-unit>
      <trans-unit id="tcOptionalArgsOnlyOnMembers">
        <source>Optional arguments are only permitted on type members</source>
        <target state="translated">선택적 인수는 형식 멤버에 대해서만 허용됩니다.</target>
        <note />
      </trans-unit>
      <trans-unit id="tcNameNotBoundInPattern">
        <source>Name '{0}' not bound in pattern context</source>
        <target state="translated">이름 '{0}'은(는) 패턴 컨텍스트에 바인딩되지 않았습니다.</target>
        <note />
      </trans-unit>
      <trans-unit id="tcInvalidNonPrimitiveLiteralInPatternMatch">
        <source>Non-primitive numeric literal constants cannot be used in pattern matches because they can be mapped to multiple different types through the use of a NumericLiteral module. Consider using replacing with a variable, and use 'when &lt;variable&gt; = &lt;constant&gt;' at the end of the match clause.</source>
        <target state="translated">기본 형식이 아닌 숫자 리터럴 상수는 NumericLiteral 모듈을 사용하여 다양한 형식에 매핑될 수 있으므로 패턴 일치에 사용할 수 없습니다. 변수로 바꾸고 일치 절의 끝에 'when &lt;variable&gt; = &lt;constant&gt;'를 사용하세요.</target>
        <note />
      </trans-unit>
      <trans-unit id="tcInvalidTypeArgumentUsage">
        <source>Type arguments cannot be specified here</source>
        <target state="translated">형식 인수는 여기에 지정할 수 없습니다.</target>
        <note />
      </trans-unit>
      <trans-unit id="tcRequireActivePatternWithOneResult">
        <source>Only active patterns returning exactly one result may accept arguments</source>
        <target state="translated">하나의 결과를 반환하는 활성 패턴만 인수를 사용할 수 있습니다.</target>
        <note />
      </trans-unit>
      <trans-unit id="tcInvalidArgForParameterizedPattern">
        <source>Invalid argument to parameterized pattern label</source>
        <target state="translated">매개 변수가 있는 패턴 레이블에 대한 인수가 잘못되었습니다.</target>
        <note />
      </trans-unit>
      <trans-unit id="tcInvalidIndexIntoActivePatternArray">
        <source>Internal error. Invalid index into active pattern array</source>
        <target state="translated">내부 오류입니다. 활성 패턴 배열에 대한 인덱스가 잘못되었습니다.</target>
        <note />
      </trans-unit>
      <trans-unit id="tcUnionCaseDoesNotTakeArguments">
        <source>This union case does not take arguments</source>
        <target state="translated">이 공용 구조체 케이스는 인수를 사용하지 않습니다.</target>
        <note />
      </trans-unit>
      <trans-unit id="tcUnionCaseRequiresOneArgument">
        <source>This union case takes one argument</source>
        <target state="translated">이 공용 구조체 케이스는 하나의 인수를 사용합니다.</target>
        <note />
      </trans-unit>
      <trans-unit id="tcUnionCaseExpectsTupledArguments">
        <source>This union case expects {0} arguments in tupled form</source>
        <target state="translated">이 공용 구조체 케이스에는 튜플된 형식의 인수 {0}개가 필요합니다.</target>
        <note />
      </trans-unit>
      <trans-unit id="tcFieldIsNotStatic">
        <source>Field '{0}' is not static</source>
        <target state="translated">'{0}'은(는) 정적 필드가 아닙니다.</target>
        <note />
      </trans-unit>
      <trans-unit id="tcFieldNotLiteralCannotBeUsedInPattern">
        <source>This field is not a literal and cannot be used in a pattern</source>
        <target state="translated">이는 리터럴 필드가 아니며 패턴에 사용할 수 없습니다.</target>
        <note />
      </trans-unit>
      <trans-unit id="tcRequireVarConstRecogOrLiteral">
        <source>This is not a variable, constant, active recognizer or literal</source>
        <target state="translated">변수, 상수, 활성 인식기 또는 리터럴이 아닙니다.</target>
        <note />
      </trans-unit>
      <trans-unit id="tcInvalidPattern">
        <source>This is not a valid pattern</source>
        <target state="translated">올바른 패턴이 아닙니다.</target>
        <note />
      </trans-unit>
      <trans-unit id="tcUseWhenPatternGuard">
        <source>Character range matches have been removed in F#. Consider using a 'when' pattern guard instead.</source>
        <target state="translated">문자 범위 일치는 F#에서 제거되었습니다. 대신 'when' 패턴 가드를 사용하세요.</target>
        <note />
      </trans-unit>
      <trans-unit id="tcIllegalPattern">
        <source>Illegal pattern</source>
        <target state="translated">패턴이 잘못되었습니다.</target>
        <note />
      </trans-unit>
      <trans-unit id="tcSyntaxErrorUnexpectedQMark">
        <source>Syntax error - unexpected '?' symbol</source>
        <target state="translated">구문 오류 - 예기치 않은 '?' 기호입니다.</target>
        <note />
      </trans-unit>
      <trans-unit id="tcExpressionCountMisMatch">
        <source>Expected {0} expressions, got {1}</source>
        <target state="translated">{0}개의 식이 필요한데 {1}개를 받았습니다.</target>
        <note />
      </trans-unit>
      <trans-unit id="tcExprUndelayed">
        <source>TcExprUndelayed: delayed</source>
        <target state="translated">TcExprUndelayed: 지연되었습니다.</target>
        <note />
      </trans-unit>
      <trans-unit id="tcExpressionRequiresSequence">
        <source>This expression form may only be used in sequence and computation expressions</source>
        <target state="translated">이 식 형식은 시퀀스 및 계산 식에만 사용할 수 있습니다.</target>
        <note />
      </trans-unit>
      <trans-unit id="tcInvalidObjectExpressionSyntaxForm">
        <source>Invalid object expression. Objects without overrides or interfaces should use the expression form 'new Type(args)' without braces.</source>
        <target state="translated">개체 식이 잘못되었습니다. 재정의 또는 인터페이스가 없는 개체는 중괄호 없이 식 형식 'new Type(args)'을 사용해야 합니다.</target>
        <note />
      </trans-unit>
      <trans-unit id="tcInvalidObjectSequenceOrRecordExpression">
        <source>Invalid object, sequence or record expression</source>
        <target state="translated">개체, 시퀀스 또는 레코드 식이 잘못되었습니다.</target>
        <note />
      </trans-unit>
      <trans-unit id="tcInvalidSequenceExpressionSyntaxForm">
        <source>Invalid record, sequence or computation expression. Sequence expressions should be of the form 'seq {{ ... }}'</source>
        <target state="translated">레코드, 시퀀스 또는 계산 식이 잘못되었습니다. 시퀀스 식의 형식은 'seq {{ ... }}'여야 합니다.</target>
        <note />
      </trans-unit>
      <trans-unit id="tcExpressionWithIfRequiresParenthesis">
        <source>This list or array expression includes an element of the form 'if ... then ... else'. Parenthesize this expression to indicate it is an individual element of the list or array, to disambiguate this from a list generated using a sequence expression</source>
        <target state="translated">이 목록 또는 배열 식에는 'if ... then ... else' 형식의 요소가 포함되어 있습니다. 식이 목록 또는 배열의 개별 요소임을 나타내고 이를 시퀀스 식을 사용하여 생성된 목록과 구분하려면 이 식을 괄호로 묶으세요.</target>
        <note />
      </trans-unit>
      <trans-unit id="tcUnableToParseFormatString">
        <source>Unable to parse format string '{0}'</source>
        <target state="translated">서식 문자열 '{0}'을(를) 구문 분석할 수 없습니다.</target>
        <note />
      </trans-unit>
      <trans-unit id="tcListLiteralMaxSize">
        <source>This list expression exceeds the maximum size for list literals. Use an array for larger literals and call Array.ToList.</source>
        <target state="translated">이 목록 식은 목록 리터럴의 최대 크기를 초과합니다. 보다 큰 리터럴을 위한 배열을 사용하고 Array.ToList를 호출하세요.</target>
        <note />
      </trans-unit>
      <trans-unit id="tcExpressionFormRequiresObjectConstructor">
        <source>The expression form 'expr then expr' may only be used as part of an explicit object constructor</source>
        <target state="translated">식 형식 'expr then expr'은 명시적 개체 생성자의 일부로만 사용할 수 있습니다.</target>
        <note />
      </trans-unit>
      <trans-unit id="tcNamedArgumentsCannotBeUsedInMemberTraits">
        <source>Named arguments cannot be given to member trait calls</source>
        <target state="translated">명명된 인수는 멤버 특성 호출에 지정할 수 없습니다.</target>
        <note />
      </trans-unit>
      <trans-unit id="tcNotValidEnumCaseName">
        <source>This is not a valid name for an enumeration case</source>
        <target state="translated">열거형 케이스에 대한 올바른 이름이 아닙니다.</target>
        <note />
      </trans-unit>
      <trans-unit id="tcFieldIsNotMutable">
        <source>This field is not mutable</source>
        <target state="translated">이 필드는 변경할 수 없습니다.</target>
        <note />
      </trans-unit>
      <trans-unit id="tcConstructRequiresListArrayOrSequence">
        <source>This construct may only be used within list, array and sequence expressions, e.g. expressions of the form 'seq {{ ... }}', '[ ... ]' or '[| ... |]'. These use the syntax 'for ... in ... do ... yield...' to generate elements</source>
        <target state="translated">이 생성자는 목록, 배열 및 시퀀스 식 내에서만 사용할 수 있습니다(예: 'seq {{ ... }}', '[ ... ]' 또는 '[| ... |]' 형식의 식). 이러한 식은 'for ... in ... do ... yield...' 구문을 사용하여 요소를 생성합니다.</target>
        <note />
      </trans-unit>
      <trans-unit id="tcConstructRequiresComputationExpressions">
        <source>This construct may only be used within computation expressions. To return a value from an ordinary function simply write the expression without 'return'.</source>
        <target state="translated">이 생성자는 계산 식 내에서만 사용할 수 있습니다. 일반 함수에서 값을 반환하려면 단순히 'return' 없이 식을 작성하세요.</target>
        <note />
      </trans-unit>
      <trans-unit id="tcConstructRequiresSequenceOrComputations">
        <source>This construct may only be used within sequence or computation expressions</source>
        <target state="translated">이 생성자는 시퀀스 또는 계산 식 내에서만 사용할 수 있습니다.</target>
        <note />
      </trans-unit>
      <trans-unit id="tcConstructRequiresComputationExpression">
        <source>This construct may only be used within computation expressions</source>
        <target state="translated">이 생성자는 계산 식 내에서만 사용할 수 있습니다.</target>
        <note />
      </trans-unit>
      <trans-unit id="tcInvalidIndexerExpression">
        <source>Invalid indexer expression</source>
        <target state="translated">인덱서 식이 잘못되었습니다.</target>
        <note />
      </trans-unit>
      <trans-unit id="tcObjectOfIndeterminateTypeUsedRequireTypeConstraint">
        <source>The operator 'expr.[idx]' has been used on an object of indeterminate type based on information prior to this program point. Consider adding further type constraints</source>
        <target state="translated">'expr.[idx]' 연산자가 이 프로그램 지점 전의 정보를 기반으로 하는 확인할 수 없는 형식의 개체에 사용되었습니다. 형식 제약 조건을 더 추가해 보세요.</target>
        <note />
      </trans-unit>
      <trans-unit id="tcCannotInheritFromVariableType">
        <source>Cannot inherit from a variable type</source>
        <target state="translated">변수 형식에서 상속할 수 없습니다.</target>
        <note />
      </trans-unit>
      <trans-unit id="tcObjectConstructorsOnTypeParametersCannotTakeArguments">
        <source>Calls to object constructors on type parameters cannot be given arguments</source>
        <target state="translated">형식 매개 변수의 개체 생성자에 대한 호출에는 인수를 지정할 수 없습니다.</target>
        <note />
      </trans-unit>
      <trans-unit id="tcCompiledNameAttributeMisused">
        <source>The 'CompiledName' attribute cannot be used with this language element</source>
        <target state="translated">'CompiledName' 특성은 이 언어 요소에 사용할 수 없습니다.</target>
        <note />
      </trans-unit>
      <trans-unit id="tcNamedTypeRequired">
        <source>'{0}' may only be used with named types</source>
        <target state="translated">'{0}'은(는) 명명된 형식에만 사용할 수 있습니다.</target>
        <note />
      </trans-unit>
      <trans-unit id="tcInheritCannotBeUsedOnInterfaceType">
        <source>'inherit' cannot be used on interface types. Consider implementing the interface by using 'interface ... with ... end' instead.</source>
        <target state="translated">'inherit'은 인터페이스 형식에 대해 사용할 수 없습니다. 대신 'interface ... with ... end'를 사용하여 인터페이스를 구현하세요.</target>
        <note />
      </trans-unit>
      <trans-unit id="tcNewCannotBeUsedOnInterfaceType">
        <source>'new' cannot be used on interface types. Consider using an object expression '{{ new ... with ... }}' instead.</source>
        <target state="translated">'new'는 인터페이스 형식에 대해 사용할 수 없습니다. 대신 개체 식 '{{ new ... with ... }}'를 사용하세요.</target>
        <note />
      </trans-unit>
      <trans-unit id="tcAbstractTypeCannotBeInstantiated">
        <source>Instances of this type cannot be created since it has been marked abstract or not all methods have been given implementations. Consider using an object expression '{{ new ... with ... }}' instead.</source>
        <target state="translated">이 형식의 인스턴스가 abstract로 표시되었거나 메서드 중 일부에 구현이 지정되지 않았으므로 해당 인스턴스를 만들 수 없습니다. 대신 개체 식 '{{ new ... with ... }}'를 사용하세요.</target>
        <note />
      </trans-unit>
      <trans-unit id="tcIDisposableTypeShouldUseNew">
        <source>It is recommended that objects supporting the IDisposable interface are created using the syntax 'new Type(args)', rather than 'Type(args)' or 'Type' as a function value representing the constructor, to indicate that resources may be owned by the generated value</source>
        <target state="translated">IDisposable 인터페이스를 지원하는 개체는 생성 값이 리소스를 소유할 수도 있다는 것을 표시하기 위해 생성자를 나타내는 함수 값으로 'Type(args)' 또는 'Type'이 아니라 'new Type(args)' 구문을 사용하여 만드는 것이 좋습니다.</target>
        <note />
      </trans-unit>
      <trans-unit id="tcSyntaxCanOnlyBeUsedToCreateObjectTypes">
        <source>'{0}' may only be used to construct object types</source>
        <target state="translated">'{0}'은(는) 개체 형식을 생성하는 데에만 사용할 수 있습니다.</target>
        <note />
      </trans-unit>
      <trans-unit id="tcConstructorRequiresCall">
        <source>Constructors for the type '{0}' must directly or indirectly call its implicit object constructor. Use a call to the implicit object constructor instead of a record expression.</source>
        <target state="translated">'{0}' 형식에 대한 생성자는 직접 또는 간접적으로 해당 암시적 개체 생성자를 호출해야 합니다. 레코드 식 대신 암시적 개체 생성자에 대한 호출을 사용하세요.</target>
        <note />
      </trans-unit>
      <trans-unit id="tcUndefinedField">
        <source>The field '{0}' has been given a value, but is not present in the type '{1}'</source>
        <target state="translated">{0}' 필드에 값이 지정되었지만 해당 필드가 '{1}' 형식에 없습니다.</target>
        <note />
      </trans-unit>
      <trans-unit id="tcFieldRequiresAssignment">
        <source>No assignment given for field '{0}' of type '{1}'</source>
        <target state="translated">{1}' 형식의 '{0}' 필드에 대해 지정된 할당이 없습니다.</target>
        <note />
      </trans-unit>
      <trans-unit id="tcExtraneousFieldsGivenValues">
        <source>Extraneous fields have been given values</source>
        <target state="translated">잘못 사용된 필드에 값이 지정되었습니다.</target>
        <note />
      </trans-unit>
      <trans-unit id="tcObjectExpressionsCanOnlyOverrideAbstractOrVirtual">
        <source>Only overrides of abstract and virtual members may be specified in object expressions</source>
        <target state="translated">추상 및 가상 멤버의 재정의만 개체 식에 지정할 수 있습니다.</target>
        <note />
      </trans-unit>
      <trans-unit id="tcNoAbstractOrVirtualMemberFound">
        <source>The member '{0}' does not correspond to any abstract or virtual method available to override or implement.</source>
        <target state="translated">'{0}' 멤버는 재정의 또는 구현할 수 있는 어떠한 추상 또는 가상 메서드에도 해당하지 않습니다.</target>
        <note />
      </trans-unit>
      <trans-unit id="tcMemberFoundIsNotAbstractOrVirtual">
        <source>The type {0} contains the member '{1}' but it is not a virtual or abstract method that is available to override or implement.</source>
        <target state="translated">{0} 형식에 '{1}' 멤버가 포함되어 있지만 이 멤버는 재정의 또는 구현할 수 있는 가상 또는 추상 메서드가 아닙니다.</target>
        <note />
      </trans-unit>
      <trans-unit id="tcArgumentArityMismatch">
        <source>The member '{0}' does not accept the correct number of arguments. {1} argument(s) are expected, but {2} were given. The required signature is '{3}'.{4}</source>
        <target state="translated">{0}' 멤버가 올바른 수의 인수를 적용하지 않습니다. {1}개의 인수가 필요하지만 {2}개 지정되었습니다. 필요한 시그니처는 '{3}'입니다.{4}</target>
        <note />
      </trans-unit>
      <trans-unit id="tcArgumentArityMismatchOneOverload">
        <source>The member '{0}' does not accept the correct number of arguments. One overload accepts {1} arguments, but {2} were given. The required signature is '{3}'.{4}</source>
        <target state="translated">{0}' 멤버가 올바른 수의 인수를 받지 못했습니다. 하나의 오버로드는 {1}개의 인수를 받지만 {2}개가 주어졌습니다. 필요한 시그니처는 '{3}'입니다.{4}</target>
        <note />
      </trans-unit>
      <trans-unit id="tcSimpleMethodNameRequired">
        <source>A simple method name is required here</source>
        <target state="translated">단순 메서드 이름이 여기에 필요합니다.</target>
        <note />
      </trans-unit>
      <trans-unit id="tcPredefinedTypeCannotBeUsedAsSuperType">
        <source>The types System.ValueType, System.Enum, System.Delegate, System.MulticastDelegate and System.Array cannot be used as super types in an object expression or class</source>
        <target state="translated">System.ValueType, System.Enum, System.Delegate, System.MulticastDelegate 및 System.Array 형식은 개체 식 또는 클래스에서 상위 형식으로 사용할 수 없습니다.</target>
        <note />
      </trans-unit>
      <trans-unit id="tcNewMustBeUsedWithNamedType">
        <source>'new' must be used with a named type</source>
        <target state="translated">'new'는 명명된 형식에 사용해야 합니다.</target>
        <note />
      </trans-unit>
      <trans-unit id="tcCannotCreateExtensionOfSealedType">
        <source>Cannot create an extension of a sealed type</source>
        <target state="translated">봉인된 형식의 확장을 만들 수 없습니다.</target>
        <note />
      </trans-unit>
      <trans-unit id="tcNoArgumentsForRecordValue">
        <source>No arguments may be given when constructing a record value</source>
        <target state="translated">레코드 값을 생성할 때는 인수를 지정할 수 없습니다.</target>
        <note />
      </trans-unit>
      <trans-unit id="tcNoInterfaceImplementationForConstructionExpression">
        <source>Interface implementations cannot be given on construction expressions</source>
        <target state="translated">인터페이스 구현은 생성 식에서 지정할 수 없습니다.</target>
        <note />
      </trans-unit>
      <trans-unit id="tcObjectConstructionCanOnlyBeUsedInClassTypes">
        <source>Object construction expressions may only be used to implement constructors in class types</source>
        <target state="translated">개체 생성 식은 클래스 형식의 생성자를 구현하는 데에만 사용할 수 있습니다.</target>
        <note />
      </trans-unit>
      <trans-unit id="tcOnlySimpleBindingsCanBeUsedInConstructionExpressions">
        <source>Only simple bindings of the form 'id = expr' can be used in construction expressions</source>
        <target state="translated">'id = expr' 형식의 단순 바인딩만 생성 식에 사용할 수 있습니다.</target>
        <note />
      </trans-unit>
      <trans-unit id="tcObjectsMustBeInitializedWithObjectExpression">
        <source>Objects must be initialized by an object construction expression that calls an inherited object constructor and assigns a value to each field</source>
        <target state="translated">개체는 상속된 개체 생성자를 호출하고 각 필드에 값을 할당하는 개체 생성 식으로 초기화해야 합니다.</target>
        <note />
      </trans-unit>
      <trans-unit id="tcExpectedInterfaceType">
        <source>Expected an interface type</source>
        <target state="translated">인터페이스 형식이 필요합니다.</target>
        <note />
      </trans-unit>
      <trans-unit id="tcConstructorForInterfacesDoNotTakeArguments">
        <source>Constructor expressions for interfaces do not take arguments</source>
        <target state="translated">인터페이스에 대한 생성자 식에는 인수가 사용되지 않습니다.</target>
        <note />
      </trans-unit>
      <trans-unit id="tcConstructorRequiresArguments">
        <source>This object constructor requires arguments</source>
        <target state="translated">이 개체 생성자에는 인수가 필요합니다.</target>
        <note />
      </trans-unit>
      <trans-unit id="tcNewRequiresObjectConstructor">
        <source>'new' may only be used with object constructors</source>
        <target state="translated">'new'는 개체 생성자에만 사용할 수 있습니다.</target>
        <note />
      </trans-unit>
      <trans-unit id="tcAtLeastOneOverrideIsInvalid">
        <source>At least one override did not correctly implement its corresponding abstract member</source>
        <target state="translated">하나 이상의 재정의가 해당하는 추상 멤버를 올바르게 구현하지 않았습니다.</target>
        <note />
      </trans-unit>
      <trans-unit id="tcNumericLiteralRequiresModule">
        <source>This numeric literal requires that a module '{0}' defining functions FromZero, FromOne, FromInt32, FromInt64 and FromString be in scope</source>
        <target state="translated">이 숫자 리터럴을 사용하려면 FromZero, FromOne, FromInt32, FromInt64 및 FromString 함수를 정의하는 '{0}' 모듈이 범위 내에 있어야 합니다.</target>
        <note />
      </trans-unit>
      <trans-unit id="tcInvalidRecordConstruction">
        <source>Invalid record construction</source>
        <target state="translated">레코드 생성이 잘못되었습니다.</target>
        <note />
      </trans-unit>
      <trans-unit id="tcExpressionFormRequiresRecordTypes">
        <source>The expression form {{ expr with ... }} may only be used with record types. To build object types use {{ new Type(...) with ... }}</source>
        <target state="translated">식 형식 {{ expr with ... }}는 레코드 형식에만 사용할 수 있습니다. 개체 형식을 빌드하려면 {{ new Type(...) with ... }}를 사용하세요.</target>
        <note />
      </trans-unit>
      <trans-unit id="tcInheritedTypeIsNotObjectModelType">
        <source>The inherited type is not an object model type</source>
        <target state="translated">상속된 형식이 개체 모델 형식이 아닙니다.</target>
        <note />
      </trans-unit>
      <trans-unit id="tcObjectConstructionExpressionCanOnlyImplementConstructorsInObjectModelTypes">
        <source>Object construction expressions (i.e. record expressions with inheritance specifications) may only be used to implement constructors in object model types. Use 'new ObjectType(args)' to construct instances of object model types outside of constructors</source>
        <target state="translated">개체 생성 식, 즉 상속 지정이 있는 레코드 식은 개체 모델 형식의 생성자를 구현하는 데에만 사용할 수 있습니다. 'new ObjectType(args)'을 사용하여 생성자 외부에 개체 모델 형식의 인스턴스를 생성하세요.</target>
        <note />
      </trans-unit>
      <trans-unit id="tcEmptyRecordInvalid">
        <source>'{{ }}' is not a valid expression. Records must include at least one field. Empty sequences are specified by using Seq.empty or an empty list '[]'.</source>
        <target state="translated">'{{ }}'는 유효한 식이 아닙니다. 레코드에는 하나 이상의 필드를 포함해야 합니다. 빈 시퀀스는 Seq.empty 또는 빈 목록 '[]'를 사용하여 지정합니다.</target>
        <note />
      </trans-unit>
      <trans-unit id="tcTypeIsNotARecordTypeNeedConstructor">
        <source>This type is not a record type. Values of class and struct types must be created using calls to object constructors.</source>
        <target state="translated">이 형식은 레코드 형식이 아닙니다. 클래스 및 구조체 형식의 값은 개체 생성자에 대한 호출을 사용하여 만들어야 합니다.</target>
        <note />
      </trans-unit>
      <trans-unit id="tcTypeIsNotARecordType">
        <source>This type is not a record type</source>
        <target state="translated">이 형식은 레코드 형식이 아닙니다.</target>
        <note />
      </trans-unit>
      <trans-unit id="tcConstructIsAmbiguousInComputationExpression">
        <source>This construct is ambiguous as part of a computation expression. Nested expressions may be written using 'let _ = (...)' and nested computations using 'let! res = builder {{ ... }}'.</source>
        <target state="translated">이 구문은 계산 식의 일부로서 모호합니다. 중첩 식은 'let _ = (...)', 중첩 계산은 'let! res = builder {{ ... }}'를 사용하여 작성할 수 있습니다.</target>
        <note />
      </trans-unit>
      <trans-unit id="tcConstructIsAmbiguousInSequenceExpression">
        <source>This construct is ambiguous as part of a sequence expression. Nested expressions may be written using 'let _ = (...)' and nested sequences using 'yield! seq {{... }}'.</source>
        <target state="translated">이 구문은 시퀀스 식의 일부로서 모호합니다. 중첩 식은 'let _ = (...)', 중첩 시퀀스는 'yield! seq {{... }}'를 사용하여 작성할 수 있습니다.</target>
        <note />
      </trans-unit>
      <trans-unit id="tcDoBangIllegalInSequenceExpression">
        <source>'do!' cannot be used within sequence expressions</source>
        <target state="translated">'do!'는 시퀀스 식 내에 사용할 수 없습니다.</target>
        <note />
      </trans-unit>
      <trans-unit id="tcUseForInSequenceExpression">
        <source>The use of 'let! x = coll' in sequence expressions is not permitted. Use 'for x in coll' instead.</source>
        <target state="translated">'let! x = coll'은 시퀀스 식에 사용할 수 없습니다. 대신 'for x in coll'을 사용하세요.</target>
        <note />
      </trans-unit>
      <trans-unit id="tcTryIllegalInSequenceExpression">
        <source>'try'/'with' cannot be used within sequence expressions</source>
        <target state="translated">'try'/'with'는 시퀀스 식 내에 사용할 수 없습니다.</target>
        <note />
      </trans-unit>
      <trans-unit id="tcUseYieldBangForMultipleResults">
        <source>In sequence expressions, multiple results are generated using 'yield!'</source>
        <target state="translated">시퀀스 식에서는 'yield!'를 사용하여 다중 결과가 생성됩니다.</target>
        <note />
      </trans-unit>
      <trans-unit id="tcInvalidAssignment">
        <source>Invalid assignment</source>
        <target state="translated">할당이 잘못되었습니다.</target>
        <note />
      </trans-unit>
      <trans-unit id="tcInvalidUseOfTypeName">
        <source>Invalid use of a type name</source>
        <target state="translated">형식 이름을 잘못 사용했습니다.</target>
        <note />
      </trans-unit>
      <trans-unit id="tcTypeHasNoAccessibleConstructor">
        <source>This type has no accessible object constructors</source>
        <target state="translated">이 형식에는 액세스 가능한 개체 생성자가 없습니다.</target>
        <note />
      </trans-unit>
      <trans-unit id="tcInvalidUseOfInterfaceType">
        <source>Invalid use of an interface type</source>
        <target state="translated">인터페이스 형식을 잘못 사용했습니다.</target>
        <note />
      </trans-unit>
      <trans-unit id="tcInvalidUseOfDelegate">
        <source>Invalid use of a delegate constructor. Use the syntax 'new Type(args)' or just 'Type(args)'.</source>
        <target state="translated">대리 생성자를 잘못 사용했습니다. 'new Type(args)' 구문을 사용하거나 'Type(args)'만 사용하세요.</target>
        <note />
      </trans-unit>
      <trans-unit id="tcPropertyIsNotStatic">
        <source>Property '{0}' is not static</source>
        <target state="translated">'{0}'은(는) 정적 속성이 아닙니다.</target>
        <note />
      </trans-unit>
      <trans-unit id="tcPropertyIsNotReadable">
        <source>Property '{0}' is not readable</source>
        <target state="translated">'{0}' 속성은 읽을 수 없습니다.</target>
        <note />
      </trans-unit>
      <trans-unit id="tcLookupMayNotBeUsedHere">
        <source>This lookup cannot be used here</source>
        <target state="translated">이 조회는 여기에 사용할 수 없습니다.</target>
        <note />
      </trans-unit>
      <trans-unit id="tcPropertyIsStatic">
        <source>Property '{0}' is static</source>
        <target state="translated">'{0}'은(는) 정적 속성입니다.</target>
        <note />
      </trans-unit>
      <trans-unit id="tcPropertyCannotBeSet1">
        <source>Property '{0}' cannot be set</source>
        <target state="translated">'{0}' 속성은 설정할 수 없습니다.</target>
        <note />
      </trans-unit>
      <trans-unit id="tcConstructorsCannotBeFirstClassValues">
        <source>Constructors must be applied to arguments and cannot be used as first-class values. If necessary use an anonymous function '(fun arg1 ... argN -&gt; new Type(arg1,...,argN))'.</source>
        <target state="translated">생성자는 인수에 적용해야 하며 첫 번째 클래스 값으로 사용할 수 없습니다. 필요한 경우 익명 함수 '(fun arg1 ... argN -&gt; new Type(arg1,...,argN))'을 사용하세요.</target>
        <note />
      </trans-unit>
      <trans-unit id="tcSyntaxFormUsedOnlyWithRecordLabelsPropertiesAndFields">
        <source>The syntax 'expr.id' may only be used with record labels, properties and fields</source>
        <target state="translated">'expr.id' 구문은 레코드 레이블, 속성 및 필드에만 사용할 수 있습니다.</target>
        <note />
      </trans-unit>
      <trans-unit id="tcEventIsStatic">
        <source>Event '{0}' is static</source>
        <target state="translated">'{0}'은(는) 정적 이벤트입니다.</target>
        <note />
      </trans-unit>
      <trans-unit id="tcEventIsNotStatic">
        <source>Event '{0}' is not static</source>
        <target state="translated">'{0}'은(는) 정적 이벤트가 아닙니다.</target>
        <note />
      </trans-unit>
      <trans-unit id="tcNamedArgumentDidNotMatch">
        <source>The named argument '{0}' did not match any argument or mutable property</source>
        <target state="translated">명명된 인수 '{0}'이(가) 어떠한 인수 또는 변경할 수 있는 속성과도 일치하지 않습니다.</target>
        <note />
      </trans-unit>
      <trans-unit id="tcOverloadsCannotHaveCurriedArguments">
        <source>One or more of the overloads of this method has curried arguments. Consider redesigning these members to take arguments in tupled form.</source>
        <target state="translated">이 메서드에 대한 하나 이상의 오버로드에 커리된 인수가 있습니다. 튜플된 형식의 인수를 사용하려면 이러한 멤버를 다시 디자인하세요.</target>
        <note />
      </trans-unit>
      <trans-unit id="tcUnnamedArgumentsDoNotFormPrefix">
        <source>The unnamed arguments do not form a prefix of the arguments of the method called</source>
        <target state="translated">명명되지 않은 인수는 호출된 메서드의 인수에 대한 접두사를 형성하지 않습니다.</target>
        <note />
      </trans-unit>
      <trans-unit id="tcStaticOptimizationConditionalsOnlyForFSharpLibrary">
        <source>Static optimization conditionals are only for use within the F# library</source>
        <target state="translated">정적 최적화 조건은 F# 라이브러리 내에서만 사용해야 합니다.</target>
        <note />
      </trans-unit>
      <trans-unit id="tcFormalArgumentIsNotOptional">
        <source>The corresponding formal argument is not optional</source>
        <target state="translated">해당하는 형식 인수는 필수입니다.</target>
        <note />
      </trans-unit>
      <trans-unit id="tcInvalidOptionalAssignmentToPropertyOrField">
        <source>Invalid optional assignment to a property or field</source>
        <target state="translated">속성 또는 필드에 대한 선택적 할당이 잘못되었습니다.</target>
        <note />
      </trans-unit>
      <trans-unit id="tcDelegateConstructorMustBePassed">
        <source>A delegate constructor must be passed a single function value</source>
        <target state="translated">대리 생성자에는 단일 함수 값을 전달해야 합니다.</target>
        <note />
      </trans-unit>
      <trans-unit id="tcBindingCannotBeUseAndRec">
        <source>A binding cannot be marked both 'use' and 'rec'</source>
        <target state="translated">바인딩을 'use'와 'rec' 모두로 표시할 수 없습니다.</target>
        <note />
      </trans-unit>
      <trans-unit id="tcVolatileOnlyOnClassLetBindings">
        <source>The 'VolatileField' attribute may only be used on 'let' bindings in classes</source>
        <target state="translated">'VolatileField' 특성은 클래스의 'let' 바인딩에 대해서만 사용할 수 있습니다.</target>
        <note />
      </trans-unit>
      <trans-unit id="tcAttributesAreNotPermittedOnLetBindings">
        <source>Attributes are not permitted on 'let' bindings in expressions</source>
        <target state="translated">특성은 식의 'let' 바인딩에서 허용되지 않습니다.</target>
        <note />
      </trans-unit>
      <trans-unit id="tcDefaultValueAttributeRequiresVal">
        <source>The 'DefaultValue' attribute may only be used on 'val' declarations</source>
        <target state="translated">'DefaultValue' 특성은 'val' 선언에 대해서만 사용할 수 있습니다.</target>
        <note />
      </trans-unit>
      <trans-unit id="tcConditionalAttributeRequiresMembers">
        <source>The 'ConditionalAttribute' attribute may only be used on members</source>
        <target state="translated">'ConditionalAttribute' 특성은 멤버에 대해서만 사용할 수 있습니다.</target>
        <note />
      </trans-unit>
      <trans-unit id="tcInvalidActivePatternName">
        <source>This is not a valid name for an active pattern</source>
        <target state="translated">활성 패턴에 대한 올바른 이름이 아닙니다.</target>
        <note />
      </trans-unit>
      <trans-unit id="tcEntryPointAttributeRequiresFunctionInModule">
        <source>The 'EntryPointAttribute' attribute may only be used on function definitions in modules</source>
        <target state="translated">'EntryPointAttribute' 특성은 모듈의 함수 정의에 대해서만 사용할 수 있습니다.</target>
        <note />
      </trans-unit>
      <trans-unit id="tcMutableValuesCannotBeInline">
        <source>Mutable values cannot be marked 'inline'</source>
        <target state="translated">변경할 수 있는 값은 'inline'으로 표시할 수 없습니다.</target>
        <note />
      </trans-unit>
      <trans-unit id="tcMutableValuesMayNotHaveGenericParameters">
        <source>Mutable values cannot have generic parameters</source>
        <target state="translated">변경할 수 있는 값에는 제네릭 매개 변수를 지정할 수 없습니다.</target>
        <note />
      </trans-unit>
      <trans-unit id="tcMutableValuesSyntax">
        <source>Mutable function values should be written 'let mutable f = (fun args -&gt; ...)'</source>
        <target state="translated">변경할 수 있는 함수 값은 'let mutable f = (fun args -&gt; ...)'로 작성해야 합니다.</target>
        <note />
      </trans-unit>
      <trans-unit id="tcOnlyFunctionsCanBeInline">
        <source>Only functions may be marked 'inline'</source>
        <target state="translated">함수만 'inline'으로 표시할 수 있습니다.</target>
        <note />
      </trans-unit>
      <trans-unit id="tcIllegalAttributesForLiteral">
        <source>A literal value cannot be given the [&lt;ThreadStatic&gt;] or [&lt;ContextStatic&gt;] attributes</source>
        <target state="translated">리터럴 값에는 [&lt;ThreadStatic&gt;] 또는 [&lt;ContextStatic&gt;] 특성을 지정할 수 없습니다.</target>
        <note />
      </trans-unit>
      <trans-unit id="tcLiteralCannotBeMutable">
        <source>A literal value cannot be marked 'mutable'</source>
        <target state="translated">리터럴 값은 'mutable'로 표시할 수 없습니다.</target>
        <note />
      </trans-unit>
      <trans-unit id="tcLiteralCannotBeInline">
        <source>A literal value cannot be marked 'inline'</source>
        <target state="translated">리터럴 값은 'inline'으로 표시할 수 없습니다.</target>
        <note />
      </trans-unit>
      <trans-unit id="tcLiteralCannotHaveGenericParameters">
        <source>Literal values cannot have generic parameters</source>
        <target state="translated">리터럴 값에는 제네릭 매개 변수를 지정할 수 없습니다.</target>
        <note />
      </trans-unit>
      <trans-unit id="tcInvalidConstantExpression">
        <source>This is not a valid constant expression</source>
        <target state="translated">올바른 상수 식이 아닙니다.</target>
        <note />
      </trans-unit>
      <trans-unit id="tcTypeIsInaccessible">
        <source>This type is not accessible from this code location</source>
        <target state="translated">이 형식은 이 코드 위치에서 액세스할 수 없습니다.</target>
        <note />
      </trans-unit>
      <trans-unit id="tcUnexpectedConditionInImportedAssembly">
        <source>Unexpected condition in imported assembly: failed to decode AttributeUsage attribute</source>
        <target state="translated">가져온 어셈블리에 예기치 않은 상황이 발생했습니다. AttributeUsage 특성을 디코딩하지 못했습니다.</target>
        <note />
      </trans-unit>
      <trans-unit id="tcUnrecognizedAttributeTarget">
        <source>Unrecognized attribute target. Valid attribute targets are 'assembly', 'module', 'type', 'method', 'property', 'return', 'param', 'field', 'event', 'constructor'.</source>
        <target state="translated">인식할 수 없는 특성 대상입니다. 올바른 특성 대상은 'assembly', 'module', 'type', 'method', 'property', 'return', 'param', 'field', 'event', 'constructor'입니다.</target>
        <note />
      </trans-unit>
      <trans-unit id="tcAttributeIsNotValidForLanguageElementUseDo">
        <source>This attribute is not valid for use on this language element. Assembly attributes should be attached to a 'do ()' declaration, if necessary within an F# module.</source>
        <target state="translated">이 특성은 이 언어 요소에 사용할 수 없습니다. 어셈블리 특성은 필요한 경우 F# 모듈 내에서 'do ()' 선언에 연결해야 합니다.</target>
        <note />
      </trans-unit>
      <trans-unit id="tcAttributeIsNotValidForLanguageElement">
        <source>This attribute is not valid for use on this language element</source>
        <target state="translated">이 특성은 이 언어 요소에 사용할 수 없습니다.</target>
        <note />
      </trans-unit>
      <trans-unit id="tcOptionalArgumentsCannotBeUsedInCustomAttribute">
        <source>Optional arguments cannot be used in custom attributes</source>
        <target state="translated">선택적 인수는 사용자 지정 특성에 사용할 수 없습니다.</target>
        <note />
      </trans-unit>
      <trans-unit id="tcPropertyCannotBeSet0">
        <source>This property cannot be set</source>
        <target state="translated">이 속성은 설정할 수 없습니다.</target>
        <note />
      </trans-unit>
      <trans-unit id="tcPropertyOrFieldNotFoundInAttribute">
        <source>This property or field was not found on this custom attribute type</source>
        <target state="translated">이 속성 또는 필드를 이 사용자 지정 특성 형식에서 찾을 수 없습니다.</target>
        <note />
      </trans-unit>
      <trans-unit id="tcCustomAttributeMustBeReferenceType">
        <source>A custom attribute must be a reference type</source>
        <target state="translated">사용자 지정 특성은 참조 형식이어야 합니다.</target>
        <note />
      </trans-unit>
      <trans-unit id="tcCustomAttributeArgumentMismatch">
        <source>The number of args for a custom attribute does not match the expected number of args for the attribute constructor</source>
        <target state="translated">사용자 지정 특성에 대한 인수 수가 특성 생성자에 필요한 인수 수와 일치하지 않습니다.</target>
        <note />
      </trans-unit>
      <trans-unit id="tcCustomAttributeMustInvokeConstructor">
        <source>A custom attribute must invoke an object constructor</source>
        <target state="translated">사용자 지정 특성은 개체 생성자를 호출해야 합니다.</target>
        <note />
      </trans-unit>
      <trans-unit id="tcAttributeExpressionsMustBeConstructorCalls">
        <source>Attribute expressions must be calls to object constructors</source>
        <target state="translated">특성 식은 개체 생성자에 대한 호출이어야 합니다.</target>
        <note />
      </trans-unit>
      <trans-unit id="tcUnsupportedAttribute">
        <source>This attribute cannot be used in this version of F#</source>
        <target state="translated">이 특성은 이 버전의 F#에서 사용할 수 없습니다.</target>
        <note />
      </trans-unit>
      <trans-unit id="tcInvalidInlineSpecification">
        <source>Invalid inline specification</source>
        <target state="translated">인라인 지정이 잘못되었습니다.</target>
        <note />
      </trans-unit>
      <trans-unit id="tcInvalidUseBinding">
        <source>'use' bindings must be of the form 'use &lt;var&gt; = &lt;expr&gt;'</source>
        <target state="translated">'use' 바인딩은 'use &lt;var&gt; = &lt;expr&gt;' 형식이어야 합니다.</target>
        <note />
      </trans-unit>
      <trans-unit id="tcAbstractMembersIllegalInAugmentation">
        <source>Abstract members are not permitted in an augmentation - they must be defined as part of the type itself</source>
        <target state="translated">추상 멤버는 확대에서 허용되지 않으며 형식 자체의 일부로 정의해야 합니다.</target>
        <note />
      </trans-unit>
      <trans-unit id="tcMethodOverridesIllegalHere">
        <source>Method overrides and interface implementations are not permitted here</source>
        <target state="translated">메서드 재정의 및 인터페이스 구현은 여기에 허용되지 않습니다.</target>
        <note />
      </trans-unit>
      <trans-unit id="tcNoMemberFoundForOverride">
        <source>No abstract or interface member was found that corresponds to this override</source>
        <target state="translated">이 재정의에 해당하는 추상 또는 인터페이스 멤버를 찾을 수 없습니다.</target>
        <note />
      </trans-unit>
      <trans-unit id="tcOverrideArityMismatch">
        <source>This override takes a different number of arguments to the corresponding abstract member. The following abstract members were found:{0}</source>
        <target state="translated">이 재정의는 해당하는 추상 멤버와 다른 수의 인수를 사용합니다. 다음 추상 멤버를 찾았습니다. {0}</target>
        <note />
      </trans-unit>
      <trans-unit id="tcDefaultImplementationAlreadyExists">
        <source>This method already has a default implementation</source>
        <target state="translated">이 메서드에 이미 기본 구현이 있습니다.</target>
        <note />
      </trans-unit>
      <trans-unit id="tcDefaultAmbiguous">
        <source>The method implemented by this default is ambiguous</source>
        <target state="translated">이 기본값으로 구현된 메서드가 모호합니다.</target>
        <note />
      </trans-unit>
      <trans-unit id="tcNoPropertyFoundForOverride">
        <source>No abstract property was found that corresponds to this override</source>
        <target state="translated">이 재정의에 해당하는 추상 속성을 찾을 수 없습니다.</target>
        <note />
      </trans-unit>
      <trans-unit id="tcAbstractPropertyMissingGetOrSet">
        <source>This property overrides or implements an abstract property but the abstract property doesn't have a corresponding {0}</source>
        <target state="translated">이 속성은 추상 속성을 재정의하거나 구현하지만 추상 속성에 해당하는 {0}이(가) 없습니다.</target>
        <note />
      </trans-unit>
      <trans-unit id="tcInvalidSignatureForSet">
        <source>Invalid signature for set member</source>
        <target state="translated">집합 멤버의 시그니처가 잘못되었습니다.</target>
        <note />
      </trans-unit>
      <trans-unit id="tcNewMemberHidesAbstractMember">
        <source>This new member hides the abstract member '{0}'. Rename the member or use 'override' instead.</source>
        <target state="translated">이 새 멤버는 추상 멤버 '{0}'을(를) 숨깁니다. 멤버의 이름을 바꾸거나 대신 'override'를 사용하세요.</target>
        <note />
      </trans-unit>
      <trans-unit id="tcNewMemberHidesAbstractMemberWithSuffix">
        <source>This new member hides the abstract member '{0}' once tuples, functions, units of measure and/or provided types are erased. Rename the member or use 'override' instead.</source>
        <target state="translated">이 새 멤버는 튜플, 함수, 측정 단위 및/또는 제공된 형식이 지워지면 추상 멤버 '{0}'을(를) 숨깁니다. 멤버의 이름을 바꾸거나 대신 'override'를 사용하세요.</target>
        <note />
      </trans-unit>
      <trans-unit id="tcStaticInitializersIllegalInInterface">
        <source>Interfaces cannot contain definitions of static initializers</source>
        <target state="translated">인터페이스에는 정적 이니셜라이저의 정의를 포함할 수 없습니다.</target>
        <note />
      </trans-unit>
      <trans-unit id="tcObjectConstructorsIllegalInInterface">
        <source>Interfaces cannot contain definitions of object constructors</source>
        <target state="translated">인터페이스에는 개체 생성자의 정의를 포함할 수 없습니다.</target>
        <note />
      </trans-unit>
      <trans-unit id="tcMemberOverridesIllegalInInterface">
        <source>Interfaces cannot contain definitions of member overrides</source>
        <target state="translated">인터페이스에는 멤버 재정의의 정의를 포함할 수 없습니다.</target>
        <note />
      </trans-unit>
      <trans-unit id="tcConcreteMembersIllegalInInterface">
        <source>Interfaces cannot contain definitions of concrete members. You may need to define a constructor on your type to indicate that the type is a class.</source>
        <target state="translated">인터페이스에는 구체적인 멤버의 정의를 포함할 수 없습니다. 사용자 형식에 대한 생성자를 정의하여 해당 형식이 클래스임을 나타내야 할 수 있습니다.</target>
        <note />
      </trans-unit>
      <trans-unit id="tcConstructorsDisallowedInExceptionAugmentation">
        <source>Constructors cannot be specified in exception augmentations</source>
        <target state="translated">생성자는 예외 확대에 지정할 수 없습니다.</target>
        <note />
      </trans-unit>
      <trans-unit id="tcStructsCannotHaveConstructorWithNoArguments">
        <source>Structs cannot have an object constructor with no arguments. This is a restriction imposed on all CLI languages as structs automatically support a default constructor.</source>
        <target state="translated">구조체에는 인수가 없는 개체 생성자를 지정할 수 없습니다. 이는 구조체가 기본 생성자를 자동으로 지원하기 때문에 모든 CLI 언어에 적용되는 제한입니다.</target>
        <note />
      </trans-unit>
      <trans-unit id="tcConstructorsIllegalForThisType">
        <source>Constructors cannot be defined for this type</source>
        <target state="translated">생성자는 이 형식에 대해 지정할 수 없습니다.</target>
        <note />
      </trans-unit>
      <trans-unit id="tcRecursiveBindingsWithMembersMustBeDirectAugmentation">
        <source>Recursive bindings that include member specifications can only occur as a direct augmentation of a type</source>
        <target state="translated">멤버 지정을 포함하는 재귀적 바인딩은 형식의 직접 확대로만 발생할 수 있습니다.</target>
        <note />
      </trans-unit>
      <trans-unit id="tcOnlySimplePatternsInLetRec">
        <source>Only simple variable patterns can be bound in 'let rec' constructs</source>
        <target state="translated">단순 변수 패턴만 'let rec' 구문에 바인딩할 수 있습니다.</target>
        <note />
      </trans-unit>
      <trans-unit id="tcOnlyRecordFieldsAndSimpleLetCanBeMutable">
        <source>Only record fields and simple, non-recursive 'let' bindings may be marked mutable</source>
        <target state="translated">레코드 필드 및 단순, 비재귀적 'let' 바인딩만 mutable로 표시할 수 있습니다.</target>
        <note />
      </trans-unit>
      <trans-unit id="tcMemberIsNotSufficientlyGeneric">
        <source>This member is not sufficiently generic</source>
        <target state="translated">이 멤버는 충분히 일반적이지 않습니다.</target>
        <note />
      </trans-unit>
      <trans-unit id="tcLiteralAttributeRequiresConstantValue">
        <source>A declaration may only be the [&lt;Literal&gt;] attribute if a constant value is also given, e.g. 'val x : int = 1'</source>
        <target state="translated">상수 값도 지정된 경우(예: 'val x : int = 1')에만 선언은 [&lt;Literal&gt;] 특성일 수 있습니다.</target>
        <note />
      </trans-unit>
      <trans-unit id="tcValueInSignatureRequiresLiteralAttribute">
        <source>A declaration may only be given a value in a signature if the declaration has the [&lt;Literal&gt;] attribute</source>
        <target state="translated">[&lt;Literal&gt;] 특성이 있는 경우에만 선언의 시그니처에 값을 지정할 수 있습니다.</target>
        <note />
      </trans-unit>
      <trans-unit id="tcThreadStaticAndContextStaticMustBeStatic">
        <source>Thread-static and context-static variables must be static and given the [&lt;DefaultValue&gt;] attribute to indicate that the value is initialized to the default value on each new thread</source>
        <target state="translated">Thread 정적 및 Context 정적 변수는 정적이어야 하며 값이 각 새 스레드에서 기본값으로 초기화됨을 나타내기 위해 [&lt;DefaultValue&gt;] 특성을 가져야 합니다.</target>
        <note />
      </trans-unit>
      <trans-unit id="tcVolatileFieldsMustBeMutable">
        <source>Volatile fields must be marked 'mutable' and cannot be thread-static</source>
        <target state="translated">volatile 필드는 'mutable'로 표시해야 하며 Thread 정적일 수 없습니다.</target>
        <note />
      </trans-unit>
      <trans-unit id="tcUninitializedValFieldsMustBeMutable">
        <source>Uninitialized 'val' fields must be mutable and marked with the '[&lt;DefaultValue&gt;]' attribute. Consider using a 'let' binding instead of a 'val' field.</source>
        <target state="translated">초기화되지 않은 'val' 필드는 변경할 수 있어야 하며 '[&lt;DefaultValue&gt;]' 특성으로 표시되어야 합니다. 'val' 필드 대신 'let' 바인딩을 사용해 보세요.</target>
        <note />
      </trans-unit>
      <trans-unit id="tcStaticValFieldsMustBeMutableAndPrivate">
        <source>Static 'val' fields in types must be mutable, private and marked with the '[&lt;DefaultValue&gt;]' attribute. They are initialized to the 'null' or 'zero' value for their type. Consider also using a 'static let mutable' binding in a class type.</source>
        <target state="translated">형식의 정적 'val' 필드는 변경할 수 있어야 하고 Private이어야 하며 '[&lt;DefaultValue&gt;]' 특성으로 표시되어야 합니다. 이러한 필드는 해당 형식에 맞게 'null' 또는 '0' 값으로 초기화됩니다. 클래스 형식에 'static let mutable' 바인딩도 사용해 보세요.</target>
        <note />
      </trans-unit>
      <trans-unit id="tcFieldRequiresName">
        <source>This field requires a name</source>
        <target state="translated">이 필드에는 이름이 필요합니다.</target>
        <note />
      </trans-unit>
      <trans-unit id="tcInvalidNamespaceModuleTypeUnionName">
        <source>Invalid namespace, module, type or union case name</source>
        <target state="translated">네임스페이스, 모듈, 형식 또는 공용 구조체 케이스 이름이 잘못되었습니다.</target>
        <note />
      </trans-unit>
      <trans-unit id="tcIllegalFormForExplicitTypeDeclaration">
        <source>Explicit type declarations for constructors must be of the form 'ty1 * ... * tyN -&gt; resTy'. Parentheses may be required around 'resTy'</source>
        <target state="translated">생성자에 대한 명시적 형식 선언의 형식은 'ty1 * ... * tyN -&gt; resTy'여야 합니다. 'resTy'를 괄호로 묶어야 할 수 있습니다.</target>
        <note />
      </trans-unit>
      <trans-unit id="tcReturnTypesForUnionMustBeSameAsType">
        <source>Return types of union cases must be identical to the type being defined, up to abbreviations</source>
        <target state="translated">공용 구조체 케이스의 반환 형식은 약어까지 정의 대상 형식과 동일해야 합니다.</target>
        <note />
      </trans-unit>
      <trans-unit id="tcInvalidEnumerationLiteral">
        <source>This is not a valid value for an enumeration literal</source>
        <target state="translated">열거형 리터럴에 대한 올바른 값이 아닙니다.</target>
        <note />
      </trans-unit>
      <trans-unit id="tcTypeIsNotInterfaceType1">
        <source>The type '{0}' is not an interface type</source>
        <target state="translated">'{0}' 형식은 인터페이스 형식이 아닙니다.</target>
        <note />
      </trans-unit>
      <trans-unit id="tcDuplicateSpecOfInterface">
        <source>Duplicate specification of an interface</source>
        <target state="translated">인터페이스가 중복 지정되었습니다.</target>
        <note />
      </trans-unit>
      <trans-unit id="tcFieldValIllegalHere">
        <source>A field/val declaration is not permitted here</source>
        <target state="translated">필드/val 선언은 여기에 허용되지 않습니다.</target>
        <note />
      </trans-unit>
      <trans-unit id="tcInheritIllegalHere">
        <source>A inheritance declaration is not permitted here</source>
        <target state="translated">상속 선언은 여기에 허용되지 않습니다.</target>
        <note />
      </trans-unit>
      <trans-unit id="tcModuleRequiresQualifiedAccess">
        <source>This declaration opens the module '{0}', which is marked as 'RequireQualifiedAccess'. Adjust your code to use qualified references to the elements of the module instead, e.g. 'List.map' instead of 'map'. This change will ensure that your code is robust as new constructs are added to libraries.</source>
        <target state="translated">이 선언은 'RequireQualifiedAccess'로 표시된 '{0}' 모듈을 엽니다. 대신 모듈의 요소에 대해 한정된 참조를 사용하도록 코드를 조정하십시오(예: 'map' 대신 'List.map'). 이렇게 변경하면 라이브러리에 새 구문이 추가될 때 코드가 견고성을 잃지 않게 됩니다.</target>
        <note />
      </trans-unit>
      <trans-unit id="tcOpenUsedWithPartiallyQualifiedPath">
        <source>This declaration opens the namespace or module '{0}' through a partially qualified path. Adjust this code to use the full path of the namespace. This change will make your code more robust as new constructs are added to the F# and CLI libraries.</source>
        <target state="translated">이 선언은 부분적으로 정규화된 경로를 통해 '{0}' 네임스페이스 또는 모듈을 엽니다. 네임스페이스의 전체 경로가 사용되도록 이 코드를 조정하세요. 이렇게 변경하면 F# 및 CLI 라이브러리에 새 구문이 추가될 때 코드가 더 견고해집니다.</target>
        <note />
      </trans-unit>
      <trans-unit id="tcLocalClassBindingsCannotBeInline">
        <source>Local class bindings cannot be marked inline. Consider lifting the definition out of the class or else do not mark it as inline.</source>
        <target state="translated">지역 클래스 바인딩은 inline으로 표시할 수 없습니다. 정의를 클래스 밖으로 이동하거나 inline으로 표시하지 마세요.</target>
        <note />
      </trans-unit>
      <trans-unit id="tcTypeAbbreviationsMayNotHaveMembers">
        <source>Type abbreviations cannot have members</source>
        <target state="translated">형식 약어에는 멤버를 지정할 수 없습니다.</target>
        <note />
      </trans-unit>
      <trans-unit id="tcTypeAbbreviationsCheckedAtCompileTime">
        <source>As of F# 4.1, the accessibility of type abbreviations is checked at compile-time. Consider changing the accessibility of the type abbreviation. Ignoring this warning might lead to runtime errors.</source>
        <target state="translated">F# 4.1부터 형식 약어의 액세스 가능성은 컴파일 시간에 확인합니다. 형식 약어의 액세스 가능성을 변경하세요. 이 경고를 무시하면 런타임 오류가 발생할 수 있습니다.</target>
        <note />
      </trans-unit>
      <trans-unit id="tcEnumerationsMayNotHaveMembers">
        <source>Enumerations cannot have members</source>
        <target state="translated">열거형에는 멤버를 지정할 수 없습니다.</target>
        <note />
      </trans-unit>
      <trans-unit id="tcMeasureDeclarationsRequireStaticMembers">
        <source>Measure declarations may have only static members</source>
        <target state="translated">측정값 선언에는 정적 멤버만 있을 수 있습니다.</target>
        <note />
      </trans-unit>
      <trans-unit id="tcStructsMayNotContainDoBindings">
        <source>Structs cannot contain 'do' bindings because the default constructor for structs would not execute these bindings</source>
        <target state="translated">구조체의 기본 생성자는 이러한 바인딩을 실행하지 않으므로 구조체에는 'do' 바인딩을 포함할 수 없습니다.</target>
        <note />
      </trans-unit>
      <trans-unit id="tcStructsMayNotContainLetBindings">
        <source>Structs cannot contain value definitions because the default constructor for structs will not execute these bindings. Consider adding additional arguments to the primary constructor for the type.</source>
        <target state="translated">구조체의 기본 생성자는 이러한 바인딩을 실행하지 않으므로 구조체에는 값 정의를 포함할 수 없습니다. 형식의 주 생성자에 인수를 더 추가하세요.</target>
        <note />
      </trans-unit>
      <trans-unit id="tcStaticLetBindingsRequireClassesWithImplicitConstructors">
        <source>Static value definitions may only be used in types with a primary constructor. Consider adding arguments to the type definition, e.g. 'type X(args) = ...'.</source>
        <target state="translated">정적 값 정의는 기본 생성자가 포함된 형식에서만 사용할 수 있습니다. 'type X(args) = ...'와 같이 형식 정의에 인수를 추가해 보세요.</target>
        <note />
      </trans-unit>
      <trans-unit id="tcMeasureDeclarationsRequireStaticMembersNotConstructors">
        <source>Measure declarations may have only static members: constructors are not available</source>
        <target state="translated">측정값 선언에는 정적 멤버만 있을 수 있습니다. 생성자는 사용할 수 없습니다.</target>
        <note />
      </trans-unit>
      <trans-unit id="tcMemberAndLocalClassBindingHaveSameName">
        <source>A member and a local class binding both have the name '{0}'</source>
        <target state="translated">멤버와 지역 클래스 바인딩 모두에 이름 '{0}'이(가) 있습니다.</target>
        <note />
      </trans-unit>
      <trans-unit id="tcTypeAbbreviationsCannotHaveInterfaceDeclaration">
        <source>Type abbreviations cannot have interface declarations</source>
        <target state="translated">형식 약어에는 인터페이스 선언을 지정할 수 없습니다.</target>
        <note />
      </trans-unit>
      <trans-unit id="tcEnumerationsCannotHaveInterfaceDeclaration">
        <source>Enumerations cannot have interface declarations</source>
        <target state="translated">열거형에는 인터페이스 선언을 지정할 수 없습니다.</target>
        <note />
      </trans-unit>
      <trans-unit id="tcTypeIsNotInterfaceType0">
        <source>This type is not an interface type</source>
        <target state="translated">이 형식은 인터페이스 형식이 아닙니다.</target>
        <note />
      </trans-unit>
      <trans-unit id="tcAllImplementedInterfacesShouldBeDeclared">
        <source>All implemented interfaces should be declared on the initial declaration of the type</source>
        <target state="translated">구현된 모든 인터페이스는 초기 형식 선언 시 선언해야 합니다.</target>
        <note />
      </trans-unit>
      <trans-unit id="tcDefaultImplementationForInterfaceHasAlreadyBeenAdded">
        <source>A default implementation of this interface has already been added because the explicit implementation of the interface was not specified at the definition of the type</source>
        <target state="translated">형식을 정의할 때 인터페이스의 명시적 구현이 지정되지 않았으므로 이 인터페이스의 기본 구현이 이미 추가되었습니다.</target>
        <note />
      </trans-unit>
      <trans-unit id="tcMemberNotPermittedInInterfaceImplementation">
        <source>This member is not permitted in an interface implementation</source>
        <target state="translated">이 멤버는 인터페이스 구현에서 허용되지 않습니다.</target>
        <note />
      </trans-unit>
      <trans-unit id="tcDeclarationElementNotPermittedInAugmentation">
        <source>This declaration element is not permitted in an augmentation</source>
        <target state="translated">이 선언 요소는 확대에서 허용되지 않습니다.</target>
        <note />
      </trans-unit>
      <trans-unit id="tcTypesCannotContainNestedTypes">
        <source>Types cannot contain nested type definitions</source>
        <target state="translated">형식에는 중첩 형식 정의를 포함할 수 없습니다.</target>
        <note />
      </trans-unit>
      <trans-unit id="tcTypeExceptionOrModule">
        <source>type, exception or module</source>
        <target state="translated">형식, 예외 또는 모듈입니다.</target>
        <note />
      </trans-unit>
      <trans-unit id="tcTypeOrModule">
        <source>type or module</source>
        <target state="translated">형식 또는 모듈입니다.</target>
        <note />
      </trans-unit>
      <trans-unit id="tcImplementsIStructuralEquatableExplicitly">
        <source>The struct, record or union type '{0}' implements the interface 'System.IStructuralEquatable' explicitly. Apply the 'CustomEquality' attribute to the type.</source>
        <target state="translated">구조체, 레코드 또는 공용 구조체 형식 '{0}'은(는) 'System.IStructuralEquatable' 인터페이스를 명시적으로 구현합니다. 형식에 'CustomEquality' 특성을 적용하세요.</target>
        <note />
      </trans-unit>
      <trans-unit id="tcImplementsIEquatableExplicitly">
        <source>The struct, record or union type '{0}' implements the interface 'System.IEquatable&lt;_&gt;' explicitly. Apply the 'CustomEquality' attribute to the type and provide a consistent implementation of the non-generic override 'System.Object.Equals(obj)'.</source>
        <target state="translated">구조체, 레코드 또는 공용 구조체 형식 '{0}'은(는) 'System.IEquatable&lt;_&gt;' 인터페이스를 명시적으로 구현합니다. 형식에 'CustomEquality' 특성을 적용하고 제네릭이 아닌 재정의 'System.Object.Equals(obj)'에 대한 일관된 구현을 제공하세요.</target>
        <note />
      </trans-unit>
      <trans-unit id="tcExplicitTypeSpecificationCannotBeUsedForExceptionConstructors">
        <source>Explicit type specifications cannot be used for exception constructors</source>
        <target state="translated">명시적 형식 지정은 예외 생성자에 대해 사용할 수 없습니다.</target>
        <note />
      </trans-unit>
      <trans-unit id="tcExceptionAbbreviationsShouldNotHaveArgumentList">
        <source>Exception abbreviations should not have argument lists</source>
        <target state="translated">예외 약어에는 인수 목록을 지정하면 안 됩니다.</target>
        <note />
      </trans-unit>
      <trans-unit id="tcAbbreviationsFordotNetExceptionsCannotTakeArguments">
        <source>Abbreviations for Common IL exceptions cannot take arguments</source>
        <target state="translated">공통 IL 예외에 대한 약어에는 인수를 사용할 수 없습니다.</target>
        <note />
      </trans-unit>
      <trans-unit id="tcExceptionAbbreviationsMustReferToValidExceptions">
        <source>Exception abbreviations must refer to existing exceptions or F# types deriving from System.Exception</source>
        <target state="translated">예외 약어는 기존 예외 또는 System.Exception에서 파생되는 F# 형식을 참조해야 합니다.</target>
        <note />
      </trans-unit>
      <trans-unit id="tcAbbreviationsFordotNetExceptionsMustHaveMatchingObjectConstructor">
        <source>Abbreviations for Common IL exception types must have a matching object constructor</source>
        <target state="translated">공통 IL 예외 형식에 대한 약어에는 일치하는 개체 생성자가 있어야 합니다.</target>
        <note />
      </trans-unit>
      <trans-unit id="tcNotAnException">
        <source>Not an exception</source>
        <target state="translated">예외가 아닙니다.</target>
        <note />
      </trans-unit>
      <trans-unit id="tcInvalidModuleName">
        <source>Invalid module name</source>
        <target state="translated">모듈 이름이 잘못되었습니다.</target>
        <note />
      </trans-unit>
      <trans-unit id="tcInvalidTypeExtension">
        <source>Invalid type extension</source>
        <target state="translated">형식 확장이 잘못되었습니다.</target>
        <note />
      </trans-unit>
      <trans-unit id="tcAttributesOfTypeSpecifyMultipleKindsForType">
        <source>The attributes of this type specify multiple kinds for the type</source>
        <target state="translated">이 형식의 특성은 형식에 대한 많은 종류를 지정합니다.</target>
        <note />
      </trans-unit>
      <trans-unit id="tcKindOfTypeSpecifiedDoesNotMatchDefinition">
        <source>The kind of the type specified by its attributes does not match the kind implied by its definition</source>
        <target state="translated">해당 특성으로 지정된 형식의 종류가 해당 정의에 의해 암시된 종류와 일치하지 않습니다.</target>
        <note />
      </trans-unit>
      <trans-unit id="tcMeasureDefinitionsCannotHaveTypeParameters">
        <source>Measure definitions cannot have type parameters</source>
        <target state="translated">측정값 정의에는 형식 매개 변수를 지정할 수 없습니다.</target>
        <note />
      </trans-unit>
      <trans-unit id="tcTypeRequiresDefinition">
        <source>This type requires a definition</source>
        <target state="translated">이 형식을 사용하려면 정의가 필요합니다.</target>
        <note />
      </trans-unit>
      <trans-unit id="tcTypeAbbreviationHasTypeParametersMissingOnType">
        <source>This type abbreviation has one or more declared type parameters that do not appear in the type being abbreviated. Type abbreviations must use all declared type parameters in the type being abbreviated. Consider removing one or more type parameters, or use a concrete type definition that wraps an underlying type, such as 'type C&lt;'a&gt; = C of ...'.</source>
        <target state="translated">이 형식 약어에는 간략화되는 형식에 나타나지 않는 하나 이상의 선언된 형식 매개 변수가 있습니다. 형식 약어는 간략화되는 형식에 있는 모든 선언된 형식 매개 변수를 사용해야 합니다. 하나 이상의 형식 매개 변수를 제거하거나 내부 형식을 래핑하는 구체적인 형식 정의(예: 'type C&lt;'a&gt; = C of ...'.)를 사용하세요.</target>
        <note />
      </trans-unit>
      <trans-unit id="tcStructsInterfacesEnumsDelegatesMayNotInheritFromOtherTypes">
        <source>Structs, interfaces, enums and delegates cannot inherit from other types</source>
        <target state="translated">구조체, 인터페이스, 열거형 및 대리자는 다른 형식에서 상속될 수 없습니다.</target>
        <note />
      </trans-unit>
      <trans-unit id="tcTypesCannotInheritFromMultipleConcreteTypes">
        <source>Types cannot inherit from multiple concrete types</source>
        <target state="translated">형식은 여러 구체적인 형식에서 상속될 수 없습니다.</target>
        <note />
      </trans-unit>
      <trans-unit id="tcRecordsUnionsAbbreviationsStructsMayNotHaveAllowNullLiteralAttribute">
        <source>Records, union, abbreviations and struct types cannot have the 'AllowNullLiteral' attribute</source>
        <target state="translated">레코드, 공용 구조체, 약어 및 구조체 형식에는 'AllowNullLiteral' 특성을 지정할 수 없습니다.</target>
        <note />
      </trans-unit>
      <trans-unit id="tcAllowNullTypesMayOnlyInheritFromAllowNullTypes">
        <source>Types with the 'AllowNullLiteral' attribute may only inherit from or implement types which also allow the use of the null literal</source>
        <target state="translated">'AllowNullLiteral' 특성이 지정된 형식은 null 리터럴도 사용할 수 있는 형식을 구현하거나 이 형식에서 상속되어야 합니다.</target>
        <note />
      </trans-unit>
      <trans-unit id="tcGenericTypesCannotHaveStructLayout">
        <source>Generic types cannot be given the 'StructLayout' attribute</source>
        <target state="translated">제네릭 형식에는 'StructLayout' 특성을 지정할 수 없습니다.</target>
        <note />
      </trans-unit>
      <trans-unit id="tcOnlyStructsCanHaveStructLayout">
        <source>Only structs and classes without primary constructors may be given the 'StructLayout' attribute</source>
        <target state="translated">기본 생성자가 없는 구조체 및 클래스에만 'StructLayout' 특성을 지정할 수 있습니다.</target>
        <note />
      </trans-unit>
      <trans-unit id="tcRepresentationOfTypeHiddenBySignature">
        <source>The representation of this type is hidden by the signature. It must be given an attribute such as [&lt;Sealed&gt;], [&lt;Class&gt;] or [&lt;Interface&gt;] to indicate the characteristics of the type.</source>
        <target state="translated">이 형식의 표현은 시그니처에 의해 숨겨져 있습니다. 형식의 특징을 나타내기 위해 이 형식에는 [&lt;Sealed&gt;], [&lt;Class&gt;] 또는 [&lt;Interface&gt;]와 같은 특성을 지정해야 합니다.</target>
        <note />
      </trans-unit>
      <trans-unit id="tcOnlyClassesCanHaveAbstract">
        <source>Only classes may be given the 'AbstractClass' attribute</source>
        <target state="translated">클래스에만 'AbstractClass' 특성을 지정할 수 있습니다.</target>
        <note />
      </trans-unit>
      <trans-unit id="tcOnlyTypesRepresentingUnitsOfMeasureCanHaveMeasure">
        <source>Only types representing units-of-measure may be given the 'Measure' attribute</source>
        <target state="translated">측정 단위를 나타내는 형식에만 'Measure' 특성을 지정할 수 있습니다.</target>
        <note />
      </trans-unit>
      <trans-unit id="tcOverridesCannotHaveVisibilityDeclarations">
        <source>Accessibility modifiers are not permitted on overrides or interface implementations</source>
        <target state="translated">액세스 가능성 한정자는 재정의 또는 인터페이스 구현에서 허용되지 않습니다.</target>
        <note />
      </trans-unit>
      <trans-unit id="tcTypesAreAlwaysSealedDU">
        <source>Discriminated union types are always sealed</source>
        <target state="translated">구분된 공용 구조체 형식은 항상 봉인됩니다.</target>
        <note />
      </trans-unit>
      <trans-unit id="tcTypesAreAlwaysSealedRecord">
        <source>Record types are always sealed</source>
        <target state="translated">레코드 형식은 항상 봉인됩니다.</target>
        <note />
      </trans-unit>
      <trans-unit id="tcTypesAreAlwaysSealedAssemblyCode">
        <source>Assembly code types are always sealed</source>
        <target state="translated">어셈블리 코드 형식은 항상 봉인됩니다.</target>
        <note />
      </trans-unit>
      <trans-unit id="tcTypesAreAlwaysSealedStruct">
        <source>Struct types are always sealed</source>
        <target state="translated">구조체 형식은 항상 봉인됩니다.</target>
        <note />
      </trans-unit>
      <trans-unit id="tcTypesAreAlwaysSealedDelegate">
        <source>Delegate types are always sealed</source>
        <target state="translated">대리자 형식은 항상 봉인됩니다.</target>
        <note />
      </trans-unit>
      <trans-unit id="tcTypesAreAlwaysSealedEnum">
        <source>Enum types are always sealed</source>
        <target state="translated">열거형 형식은 항상 봉인됩니다.</target>
        <note />
      </trans-unit>
      <trans-unit id="tcInterfaceTypesAndDelegatesCannotContainFields">
        <source>Interface types and delegate types cannot contain fields</source>
        <target state="translated">인터페이스 형식 및 대리자 형식에는 필드를 포함할 수 없습니다.</target>
        <note />
      </trans-unit>
      <trans-unit id="tcAbbreviatedTypesCannotBeSealed">
        <source>Abbreviated types cannot be given the 'Sealed' attribute</source>
        <target state="translated">간략화된 형식에는 'Sealed' 특성을 지정할 수 없습니다.</target>
        <note />
      </trans-unit>
      <trans-unit id="tcCannotInheritFromSealedType">
        <source>Cannot inherit a sealed type</source>
        <target state="translated">봉인된 형식을 상속할 수 없습니다.</target>
        <note />
      </trans-unit>
      <trans-unit id="tcCannotInheritFromInterfaceType">
        <source>Cannot inherit from interface type. Use interface ... with instead.</source>
        <target state="translated">인터페이스 형식에서 상속할 수 없습니다. 대신 interface ... with를 사용하세요.</target>
        <note />
      </trans-unit>
      <trans-unit id="tcStructTypesCannotContainAbstractMembers">
        <source>Struct types cannot contain abstract members</source>
        <target state="translated">구조체 형식에는 추상 멤버를 포함할 수 없습니다.</target>
        <note />
      </trans-unit>
      <trans-unit id="tcInterfaceTypesCannotBeSealed">
        <source>Interface types cannot be sealed</source>
        <target state="translated">인터페이스 형식은 봉인할 수 없습니다.</target>
        <note />
      </trans-unit>
      <trans-unit id="tcInvalidDelegateSpecification">
        <source>Delegate specifications must be of the form 'typ -&gt; typ'</source>
        <target state="translated">대리자 지정의 형식은 'typ -&gt; typ'여야 합니다.</target>
        <note />
      </trans-unit>
      <trans-unit id="tcDelegatesCannotBeCurried">
        <source>Delegate specifications must not be curried types. Use 'typ * ... * typ -&gt; typ' for multi-argument delegates, and 'typ -&gt; (typ -&gt; typ)' for delegates returning function values.</source>
        <target state="translated">대리자 지정은 커리된 형식이어서는 안 됩니다. 다중 인수 대리자의 경우 'typ * ... * typ -&gt; typ', 함수 값을 반환하는 대리자의 경우 'typ -&gt; (typ -&gt; typ)'를 사용하세요.</target>
        <note />
      </trans-unit>
      <trans-unit id="tcInvalidTypeForLiteralEnumeration">
        <source>Literal enumerations must have type int, uint, int16, uint16, int64, uint64, byte, sbyte or char</source>
        <target state="translated">리터럴 열거형의 형식은 int, uint, int16, uint16, int64, uint64, byte, sbyte 또는 char이어야 합니다.</target>
        <note />
      </trans-unit>
      <trans-unit id="tcTypeDefinitionIsCyclic">
        <source>This type definition involves an immediate cyclic reference through an abbreviation</source>
        <target state="translated">이 형식 정의에는 약어를 통해 직접 순환 참조가 사용됩니다.</target>
        <note />
      </trans-unit>
      <trans-unit id="tcTypeDefinitionIsCyclicThroughInheritance">
        <source>This type definition involves an immediate cyclic reference through a struct field or inheritance relation</source>
        <target state="translated">이 형식 정의에는 구조체 필드 또는 상속 관계를 통해 직접 순환 참조가 사용됩니다.</target>
        <note />
      </trans-unit>
      <trans-unit id="tcReservedSyntaxForAugmentation">
        <source>The syntax 'type X with ...' is reserved for augmentations. Types whose representations are hidden but which have members are now declared in signatures using 'type X = ...'. You may also need to add the '[&lt;Sealed&gt;] attribute to the type definition in the signature</source>
        <target state="translated">구문은 확대를 위해 예약되었습니다. 표현이 숨겨져 있지만 멤버를 가지고 있는 형식은 이제 'type X = ...'를 사용하여 시그니처에 선언됩니다. 시그니처에 있는 형식 정의에 '[&lt;Sealed&gt;] 특성을 추가해야 할 수도 있습니다.</target>
        <note />
      </trans-unit>
      <trans-unit id="tcMembersThatExtendInterfaceMustBePlacedInSeparateModule">
        <source>Members that extend interface, delegate or enum types must be placed in a module separate to the definition of the type. This module must either have the AutoOpen attribute or be opened explicitly by client code to bring the extension members into scope.</source>
        <target state="translated">인터페이스, 대리자 또는 열거형 형식을 확장하는 멤버는 형식의 정의와 별도로 모듈에 배치해야 합니다. 이 모듈은 확장 멤버를 범위 내로 가져오기 위해 AutoOpen 특성을 가지거나 클라이언트 코드를 통해 명시적으로 열어야 합니다.</target>
        <note />
      </trans-unit>
      <trans-unit id="tcDeclaredTypeParametersForExtensionDoNotMatchOriginal">
        <source>One or more of the declared type parameters for this type extension have a missing or wrong type constraint not matching the original type constraints on '{0}'</source>
        <target state="translated">이 형식 확장에 대해 선언된 하나 이상의 형식 매개 변수에 형식 제약 조건이 없거나 잘못되어 '{0}'의 원본 형식 제약 조건과 일치하지 않습니다.</target>
        <note />
      </trans-unit>
      <trans-unit id="tcTypeDefinitionsWithImplicitConstructionMustHaveOneInherit">
        <source>Type definitions may only have one 'inherit' specification and it must be the first declaration</source>
        <target state="translated">형식 정의에는 하나의 'inherit' 지정만 있을 수 있으며 이것이 첫 번째 선언이어야 합니다.</target>
        <note />
      </trans-unit>
      <trans-unit id="tcTypeDefinitionsWithImplicitConstructionMustHaveLocalBindingsBeforeMembers">
        <source>'let' and 'do' bindings must come before member and interface definitions in type definitions</source>
        <target state="translated">'let' 및 'do' 바인딩은 형식 정의에서 멤버 및 인터페이스 정의 앞에 와야 합니다.</target>
        <note />
      </trans-unit>
      <trans-unit id="tcInheritDeclarationMissingArguments">
        <source>This 'inherit' declaration specifies the inherited type but no arguments. Consider supplying arguments, e.g. 'inherit BaseType(args)'.</source>
        <target state="translated">이 'inherit' 선언은 상속된 형식을 지정하지만 인수는 지정하지 않습니다. 인수를 제공하십시오(예: 'inherit BaseType(args)').</target>
        <note />
      </trans-unit>
      <trans-unit id="tcInheritConstructionCallNotPartOfImplicitSequence">
        <source>This 'inherit' declaration has arguments, but is not in a type with a primary constructor. Consider adding arguments to your type definition, e.g. 'type X(args) = ...'.</source>
        <target state="translated">이 'inherit' 선언은 인수를 포함하지만 기본 생성자가 포함된 형식이 아닙니다. 'type X(args) = ...'와 같이 형식 정의에 인수를 추가해 보세요.</target>
        <note />
      </trans-unit>
      <trans-unit id="tcLetAndDoRequiresImplicitConstructionSequence">
        <source>This definition may only be used in a type with a primary constructor. Consider adding arguments to your type definition, e.g. 'type X(args) = ...'.</source>
        <target state="translated">이 정의는 기본 생성자가 포함된 형식에서만 사용할 수 있습니다. 'type X(args) = ...'와 같이 형식 정의에 인수를 추가해 보세요.</target>
        <note />
      </trans-unit>
      <trans-unit id="tcTypeAbbreviationsCannotHaveAugmentations">
        <source>Type abbreviations cannot have augmentations</source>
        <target state="translated">형식 약어에는 확대를 지정할 수 없습니다.</target>
        <note />
      </trans-unit>
      <trans-unit id="tcModuleAbbreviationForNamespace">
        <source>The path '{0}' is a namespace. A module abbreviation may not abbreviate a namespace.</source>
        <target state="translated">'{0}' 경로가 네임스페이스입니다. 모듈 약어가 네임스페이스의 약어가 아닐 수 있습니다.</target>
        <note />
      </trans-unit>
      <trans-unit id="tcTypeUsedInInvalidWay">
        <source>The type '{0}' is used in an invalid way. A value prior to '{1}' has an inferred type involving '{2}', which is an invalid forward reference.</source>
        <target state="translated">{0}' 형식이 잘못된 방식으로 사용되었습니다. '{1}' 앞에 있는 값에 '{2}'을(를) 사용하는 유추 형식이 있습니다. 이는 잘못된 전방 참조입니다.</target>
        <note />
      </trans-unit>
      <trans-unit id="tcMemberUsedInInvalidWay">
        <source>The member '{0}' is used in an invalid way. A use of '{1}' has been inferred prior to the definition of '{2}', which is an invalid forward reference.</source>
        <target state="translated">{0}' 멤버가 잘못된 방식으로 사용되었습니다. '{2}'이(가) 정의되기 전에 '{1}'의 사용이 유추되었습니다. 이는 잘못된 전방 참조입니다.</target>
        <note />
      </trans-unit>
      <trans-unit id="tcAttributeAutoOpenWasIgnored">
        <source>The attribute 'AutoOpen(\"{0}\")' in the assembly '{1}' did not refer to a valid module or namespace in that assembly and has been ignored</source>
        <target state="translated">{1}' 어셈블리의 특성 'AutoOpen(\"{0}\")'이 해당 어셈블리의 올바른 모듈 또는 네임스페이스를 참조하지 않아 무시되었습니다.</target>
        <note />
      </trans-unit>
      <trans-unit id="ilUndefinedValue">
        <source>Undefined value '{0}'</source>
        <target state="translated">정의되지 않은 값 '{0}'입니다.</target>
        <note />
      </trans-unit>
      <trans-unit id="ilLabelNotFound">
        <source>Label {0} not found</source>
        <target state="translated">{0} 레이블을 찾을 수 없습니다.</target>
        <note />
      </trans-unit>
      <trans-unit id="ilIncorrectNumberOfTypeArguments">
        <source>Incorrect number of type arguments to local call</source>
        <target state="translated">로컬 호출에 대한 형식 인수 수가 잘못되었습니다.</target>
        <note />
      </trans-unit>
      <trans-unit id="ilDynamicInvocationNotSupported">
        <source>Dynamic invocation of {0} is not supported</source>
        <target state="translated">{0}을(를) 동적으로 호출하는 작업은 지원되지 않습니다.</target>
        <note />
      </trans-unit>
      <trans-unit id="ilAddressOfLiteralFieldIsInvalid">
        <source>Taking the address of a literal field is invalid</source>
        <target state="translated">리터럴 필드의 주소를 사용하는 것은 올바르지 않습니다.</target>
        <note />
      </trans-unit>
      <trans-unit id="ilAddressOfValueHereIsInvalid">
        <source>This operation involves taking the address of a value '{0}' represented using a local variable or other special representation. This is invalid.</source>
        <target state="translated">이 작업을 수행하려면 지역 변수 또는 기타 특수 표현을 사용하여 표시된 값 '{0}'의 주소를 사용해야 합니다. 이는 올바르지 않습니다.</target>
        <note />
      </trans-unit>
      <trans-unit id="ilCustomMarshallersCannotBeUsedInFSharp">
        <source>Custom marshallers cannot be specified in F# code. Consider using a C# helper function.</source>
        <target state="translated">사용자 지정 마샬러는 F# 코드에 지정할 수 없습니다. C# 도우미 함수를 사용하세요.</target>
        <note />
      </trans-unit>
      <trans-unit id="ilMarshalAsAttributeCannotBeDecoded">
        <source>The MarshalAs attribute could not be decoded</source>
        <target state="translated">MarshalAs 특성을 디코딩할 수 없습니다.</target>
        <note />
      </trans-unit>
      <trans-unit id="ilSignatureForExternalFunctionContainsTypeParameters">
        <source>The signature for this external function contains type parameters. Constrain the argument and return types to indicate the types of the corresponding C function.</source>
        <target state="translated">이 외부 함수의 시그니처에 형식 매개 변수가 포함되어 있습니다. 인수 및 반환 형식을 제한하여 해당하는 C 함수의 형식을 나타내세요.</target>
        <note />
      </trans-unit>
      <trans-unit id="ilDllImportAttributeCouldNotBeDecoded">
        <source>The DllImport attribute could not be decoded</source>
        <target state="translated">DllImport 특성을 디코딩할 수 없습니다.</target>
        <note />
      </trans-unit>
      <trans-unit id="ilLiteralFieldsCannotBeSet">
        <source>Literal fields cannot be set</source>
        <target state="translated">리터럴 필드를 설정할 수 없습니다.</target>
        <note />
      </trans-unit>
      <trans-unit id="ilStaticMethodIsNotLambda">
        <source>GenSetStorage: {0} was represented as a static method but was not an appropriate lambda expression</source>
        <target state="translated">GenSetStorage: {0}이(가) 정적 메서드로 표시되었지만 적절한 람다 식이 아니었습니다.</target>
        <note />
      </trans-unit>
      <trans-unit id="ilMutableVariablesCannotEscapeMethod">
        <source>Mutable variables cannot escape their method</source>
        <target state="translated">변경할 수 있는 변수는 해당 메서드를 벗어날 수 없습니다.</target>
        <note />
      </trans-unit>
      <trans-unit id="ilUnexpectedUnrealizedValue">
        <source>Compiler error: unexpected unrealized value</source>
        <target state="translated">컴파일러 오류: 예기치 않은 구현되지 않은 값이 있습니다.</target>
        <note />
      </trans-unit>
      <trans-unit id="ilMainModuleEmpty">
        <source>Main module of program is empty: nothing will happen when it is run</source>
        <target state="translated">프로그램의 주 모듈이 비어 있습니다. 프로그램 실행 시 아무 작업도 수행되지 않습니다.</target>
        <note />
      </trans-unit>
      <trans-unit id="ilTypeCannotBeUsedForLiteralField">
        <source>This type cannot be used for a literal field</source>
        <target state="translated">이 형식은 리터럴 필드에 사용할 수 없습니다.</target>
        <note />
      </trans-unit>
      <trans-unit id="ilUnexpectedGetSetAnnotation">
        <source>Unexpected GetSet annotation on a property</source>
        <target state="translated">속성에 예기치 않은 GetSet 주석이 있습니다.</target>
        <note />
      </trans-unit>
      <trans-unit id="ilFieldOffsetAttributeCouldNotBeDecoded">
        <source>The FieldOffset attribute could not be decoded</source>
        <target state="translated">FieldOffset 특성을 디코딩할 수 없습니다.</target>
        <note />
      </trans-unit>
      <trans-unit id="ilStructLayoutAttributeCouldNotBeDecoded">
        <source>The StructLayout attribute could not be decoded</source>
        <target state="translated">StructLayout 특성을 디코딩할 수 없습니다.</target>
        <note />
      </trans-unit>
      <trans-unit id="ilDefaultAugmentationAttributeCouldNotBeDecoded">
        <source>The DefaultAugmentation attribute could not be decoded</source>
        <target state="translated">DefaultAugmentation 특성을 디코딩할 수 없습니다.</target>
        <note />
      </trans-unit>
      <trans-unit id="ilReflectedDefinitionsCannotUseSliceOperator">
        <source>Reflected definitions cannot contain uses of the prefix splice operator '%'</source>
        <target state="translated">반영된 정의에는 접두사 스플라이스 연산자 '%'을(를) 포함할 수 없습니다.</target>
        <note />
      </trans-unit>
      <trans-unit id="optsProblemWithCodepage">
        <source>Problem with codepage '{0}': {1}</source>
        <target state="translated">코드 페이지 '{0}'에 문제가 있습니다. {1}</target>
        <note />
      </trans-unit>
      <trans-unit id="optsCopyright">
        <source>Copyright (c) Microsoft Corporation. All Rights Reserved.</source>
        <target state="translated">Copyright (C) Microsoft Corporation. All rights reserved.</target>
        <note />
      </trans-unit>
      <trans-unit id="optsCopyrightCommunity">
        <source>Freely distributed under the MIT Open Source License.  https://github.com/Microsoft/visualfsharp/blob/master/License.txt</source>
        <target state="translated">MIT 오픈 소스 라이선스에 따라 무료로 배포되었습니다. https://github.com/Microsoft/visualfsharp/blob/master/License.txt</target>
        <note />
      </trans-unit>
      <trans-unit id="optsNameOfOutputFile">
        <source>Name of the output file (Short form: -o)</source>
        <target state="translated">출력 파일의 이름입니다(약식: -o).</target>
        <note />
      </trans-unit>
      <trans-unit id="optsBuildConsole">
        <source>Build a console executable</source>
        <target state="translated">콘솔 실행 파일을 빌드합니다.</target>
        <note />
      </trans-unit>
      <trans-unit id="optsBuildWindows">
        <source>Build a Windows executable</source>
        <target state="translated">Windows 실행 파일을 빌드합니다.</target>
        <note />
      </trans-unit>
      <trans-unit id="optsBuildLibrary">
        <source>Build a library (Short form: -a)</source>
        <target state="translated">라이브러리를 빌드합니다(약식: -a).</target>
        <note />
      </trans-unit>
      <trans-unit id="optsBuildModule">
        <source>Build a module that can be added to another assembly</source>
        <target state="translated">다른 어셈블리에 추가될 수 있는 모듈을 빌드합니다.</target>
        <note />
      </trans-unit>
      <trans-unit id="optsDelaySign">
        <source>Delay-sign the assembly using only the public portion of the strong name key</source>
        <target state="translated">강력한 이름 키의 공개 부분만 사용하여 어셈블리 서명을 연기합니다.</target>
        <note />
      </trans-unit>
      <trans-unit id="optsPublicSign">
        <source>Public-sign the assembly using only the public portion of the strong name key, and mark the assembly as signed</source>
        <target state="translated">강력한 이름 키의 공개 부분만 사용하여 어셈블리를 공개 서명하고, 어셈블리를 서명됨으로 표시합니다.</target>
        <note />
      </trans-unit>
      <trans-unit id="optsWriteXml">
        <source>Write the xmldoc of the assembly to the given file</source>
        <target state="translated">지정한 파일에 어셈블리의 xmldoc를 씁니다.</target>
        <note />
      </trans-unit>
      <trans-unit id="optsStrongKeyFile">
        <source>Specify a strong name key file</source>
        <target state="translated">강력한 이름의 키 파일을 지정합니다.</target>
        <note />
      </trans-unit>
      <trans-unit id="optsStrongKeyContainer">
        <source>Specify a strong name key container</source>
        <target state="translated">강력한 이름의 키 컨테이너를 지정합니다.</target>
        <note />
      </trans-unit>
      <trans-unit id="optsPlatform">
        <source>Limit which platforms this code can run on: x86, Itanium, x64, anycpu32bitpreferred, or anycpu. The default is anycpu.</source>
        <target state="translated">이 코드를 실행할 수 있는 플랫폼을 x86, Itanium, x64, anycpu32bitpreferred 또는 anycpu로 제한합니다. 기본값은 anycpu입니다.</target>
        <note />
      </trans-unit>
      <trans-unit id="optsNoOpt">
        <source>Only include optimization information essential for implementing inlined constructs. Inhibits cross-module inlining but improves binary compatibility.</source>
        <target state="translated">인라인 구문을 구현하는 데 반드시 필요한 최적화 정보만 포함합니다. 크로스 모듈 인라인 처리가 금지되지만 이진 호환성은 개선됩니다.</target>
        <note />
      </trans-unit>
      <trans-unit id="optsNoInterface">
        <source>Don't add a resource to the generated assembly containing F#-specific metadata</source>
        <target state="translated">F# 관련 메타데이터를 포함하는 생성 어셈블리에 리소스를 추가하지 마세요.</target>
        <note />
      </trans-unit>
      <trans-unit id="optsSig">
        <source>Print the inferred interface of the assembly to a file</source>
        <target state="translated">어셈블리의 유추된 인터페이스를 파일에 출력합니다.</target>
        <note />
      </trans-unit>
      <trans-unit id="optsReference">
        <source>Reference an assembly (Short form: -r)</source>
        <target state="translated">어셈블리를 참조합니다(약식: -r).</target>
        <note />
      </trans-unit>
      <trans-unit id="optsWin32res">
        <source>Specify a Win32 resource file (.res)</source>
        <target state="translated">Win32 리소스 파일(.res)을 지정합니다.</target>
        <note />
      </trans-unit>
      <trans-unit id="optsWin32manifest">
        <source>Specify a Win32 manifest file</source>
        <target state="translated">Win32 매니페스트 파일을 지정합니다.</target>
        <note />
      </trans-unit>
      <trans-unit id="optsNowin32manifest">
        <source>Do not include the default Win32 manifest</source>
        <target state="translated">기본 Win32 매니페스트를 포함하지 마세요.</target>
        <note />
      </trans-unit>
      <trans-unit id="optsEmbedAllSource">
        <source>Embed all source files in the portable PDB file</source>
        <target state="translated">이식 가능한 PDB 파일에 모든 소스 파일 포함</target>
        <note />
      </trans-unit>
      <trans-unit id="optsEmbedSource">
        <source>Embed specific source files in the portable PDB file</source>
        <target state="translated">이식 가능한 PDB 파일에 특정 소스 파일을 포함합니다.</target>
        <note />
      </trans-unit>
      <trans-unit id="optsSourceLink">
        <source>Source link information file to embed in the portable PDB file</source>
        <target state="translated">이식 가능한 PDB 파일에 포함할 소스 링크 정보 파일</target>
        <note />
      </trans-unit>
      <trans-unit id="optsEmbeddedSourceRequirePortablePDBs">
        <source>--embed switch only supported when emitting a Portable PDB (--debug:portable or --debug:embedded)</source>
        <target state="translated">--embed 스위치는 이식 가능한 PDB를 내보낼 때만 지원됩니다(--debug:portable 또는 --debug:embedded).</target>
        <note />
      </trans-unit>
      <trans-unit id="optsSourceLinkRequirePortablePDBs">
        <source>--sourcelink switch only supported when emitting a Portable PDB (--debug:portable or --debug:embedded)</source>
        <target state="translated">--sourcelink 스위치는 이식 가능한 PDB를 내보낼 때만 지원됩니다(--debug:portable 또는 --debug:embedded).</target>
        <note />
      </trans-unit>
      <trans-unit id="srcFileTooLarge">
        <source>Source file is too large to embed in a portable PDB</source>
        <target state="translated">소스 파일이 너무 커서 이식 가능한 PDB에 포함할 수 없습니다.</target>
        <note />
      </trans-unit>
      <trans-unit id="optsResource">
        <source>Embed the specified managed resource</source>
        <target state="translated">지정한 관리되는 리소스를 포함합니다.</target>
        <note />
      </trans-unit>
      <trans-unit id="optsLinkresource">
        <source>Link the specified resource to this assembly where the resinfo format is &lt;file&gt;[,&lt;string name&gt;[,public|private]]</source>
        <target state="translated">resinfo 형식이 &lt;file&gt;[,&lt;string name&gt;[,public|private]]인 경우 지정한 리소스를 이 어셈블리에 연결합니다.</target>
        <note />
      </trans-unit>
      <trans-unit id="optsDebugPM">
        <source>Emit debug information (Short form: -g)</source>
        <target state="translated">디버그 정보를 내보냅니다(약식: -g).</target>
        <note />
      </trans-unit>
      <trans-unit id="optsDebug">
        <source>Specify debugging type: full, portable, embedded, pdbonly. ('{0}' is the default if no debuggging type specified and enables attaching a debugger to a running program, 'portable' is a cross-platform format, 'embedded' is a cross-platform format embedded into the output file).</source>
        <target state="translated">디버깅 형식(full, portable, embedded, pdbonly)을 지정합니다. '{0}'은(는) 디버깅 형식을 지정하지 않은 경우 기본값이며 디버거를 실행 중인 프로그램에 연결할 수 있습니다. 'portable'은 플랫폼 간 형식이고, 'embedded'는 출력 파일에 포함된 플랫폼 간 형식입니다.</target>
        <note />
      </trans-unit>
      <trans-unit id="optsOptimize">
        <source>Enable optimizations (Short form: -O)</source>
        <target state="translated">최적화를 사용합니다(약식: -O).</target>
        <note />
      </trans-unit>
      <trans-unit id="optsTailcalls">
        <source>Enable or disable tailcalls</source>
        <target state="translated">마무리 호출을 사용하거나 사용하지 않습니다.</target>
        <note />
      </trans-unit>
      <trans-unit id="optsDeterministic">
        <source>Produce a deterministic assembly (including module version GUID and timestamp)</source>
        <target state="translated">결정적 어셈블리(모듈 버전 GUID 및 타임스탬프 포함) 생성</target>
        <note />
      </trans-unit>
      <trans-unit id="optsCrossoptimize">
        <source>Enable or disable cross-module optimizations</source>
        <target state="translated">크로스 모듈을 최적화하거나 최적화하지 않습니다.</target>
        <note />
      </trans-unit>
      <trans-unit id="optsWarnaserrorPM">
        <source>Report all warnings as errors</source>
        <target state="translated">모든 경고를 오류로 보고합니다.</target>
        <note />
      </trans-unit>
      <trans-unit id="optsWarnaserror">
        <source>Report specific warnings as errors</source>
        <target state="translated">특정 경고를 오류로 보고합니다.</target>
        <note />
      </trans-unit>
      <trans-unit id="optsWarn">
        <source>Set a warning level (0-5)</source>
        <target state="translated">경고 수준(0-5)을 설정합니다.</target>
        <note />
      </trans-unit>
      <trans-unit id="optsNowarn">
        <source>Disable specific warning messages</source>
        <target state="translated">특정 경고 메시지를 사용하지 않습니다.</target>
        <note />
      </trans-unit>
      <trans-unit id="optsWarnOn">
        <source>Enable specific warnings that may be off by default</source>
        <target state="translated">특정 경고 사용(기본적으로 해제됨)</target>
        <note />
      </trans-unit>
      <trans-unit id="optsChecked">
        <source>Generate overflow checks</source>
        <target state="translated">오버플로 검사를 생성합니다.</target>
        <note />
      </trans-unit>
      <trans-unit id="optsDefine">
        <source>Define conditional compilation symbols (Short form: -d)</source>
        <target state="translated">조건부 컴파일 기호를 정의합니다(약식: -d).</target>
        <note />
      </trans-unit>
      <trans-unit id="optsMlcompatibility">
        <source>Ignore ML compatibility warnings</source>
        <target state="translated">ML 호환성 경고를 무시합니다.</target>
        <note />
      </trans-unit>
      <trans-unit id="optsNologo">
        <source>Suppress compiler copyright message</source>
        <target state="translated">컴파일러 저작권 메시지를 표시하지 않습니다.</target>
        <note />
      </trans-unit>
      <trans-unit id="optsHelp">
        <source>Display this usage message (Short form: -?)</source>
        <target state="translated">이 사용법 메시지를 표시합니다(약식: -?).</target>
        <note />
      </trans-unit>
      <trans-unit id="optsResponseFile">
        <source>Read response file for more options</source>
        <target state="translated">추가 옵션을 보려면 지시 파일을 읽으세요.</target>
        <note />
      </trans-unit>
      <trans-unit id="optsCodepage">
        <source>Specify the codepage used to read source files</source>
        <target state="translated">소스 파일을 읽는 데 사용되는 코드 페이지를 지정합니다.</target>
        <note />
      </trans-unit>
      <trans-unit id="optsUtf8output">
        <source>Output messages in UTF-8 encoding</source>
        <target state="translated">UTF-8 인코딩으로 메시지를 출력합니다.</target>
        <note />
      </trans-unit>
      <trans-unit id="optsFullpaths">
        <source>Output messages with fully qualified paths</source>
        <target state="translated">정규화된 경로를 사용하여 메시지를 출력합니다.</target>
        <note />
      </trans-unit>
      <trans-unit id="optsLib">
        <source>Specify a directory for the include path which is used to resolve source files and assemblies (Short form: -I)</source>
        <target state="translated">소스 파일 및 어셈블리를 확인하는 데 사용되는 포함 경로의 디렉터리를 지정합니다(약식: -I).</target>
        <note />
      </trans-unit>
      <trans-unit id="optsBaseaddress">
        <source>Base address for the library to be built</source>
        <target state="translated">빌드할 라이브러리의 기준 주소</target>
        <note />
      </trans-unit>
      <trans-unit id="optsNoframework">
        <source>Do not reference the default CLI assemblies by default</source>
        <target state="translated">기본 CLI 어셈블리를 기본적으로 참조하지 마세요.</target>
        <note />
      </trans-unit>
      <trans-unit id="optsStandalone">
        <source>Statically link the F# library and all referenced DLLs that depend on it into the assembly being generated</source>
        <target state="translated">F# 라이브러리 및 이 라이브러리에 종속된 모든 참조 DLL을 생성되는 어셈블리에 정적으로 링크합니다.</target>
        <note />
      </trans-unit>
      <trans-unit id="optsStaticlink">
        <source>Statically link the given assembly and all referenced DLLs that depend on this assembly. Use an assembly name e.g. mylib, not a DLL name.</source>
        <target state="translated">지정한 어셈블리 및 이 어셈블리에 종속된 모든 참조 DLL을 정적으로 링크합니다. DLL 이름이 아니라 어셈블리 이름을 사용하십시오(예: mylib).</target>
        <note />
      </trans-unit>
      <trans-unit id="optsResident">
        <source>Use a resident background compilation service to improve compiler startup times.</source>
        <target state="translated">컴파일러 시작 시간을 단축하기 위해 상주 백그라운드 컴파일 서비스를 사용합니다.</target>
        <note />
      </trans-unit>
      <trans-unit id="optsPdb">
        <source>Name the output debug file</source>
        <target state="translated">출력 디버그 파일의 이름입니다.</target>
        <note />
      </trans-unit>
      <trans-unit id="optsSimpleresolution">
        <source>Resolve assembly references using directory-based rules rather than MSBuild resolution</source>
        <target state="translated">MSBuild 확인이 아니라 디렉터리 기반의 규칙을 사용하여 어셈블리 참조를 확인합니다.</target>
        <note />
      </trans-unit>
      <trans-unit id="optsUnrecognizedTarget">
        <source>Unrecognized target '{0}', expected 'exe', 'winexe', 'library' or 'module'</source>
        <target state="translated">인식할 수 없는 대상 '{0}'입니다. 'exe', 'winexe', 'library' 또는 'module'이 필요합니다.</target>
        <note />
      </trans-unit>
      <trans-unit id="optsUnrecognizedDebugType">
        <source>Unrecognized debug type '{0}', expected 'pdbonly' or 'full'</source>
        <target state="translated">인식할 수 없는 디버그 형식 '{0}'입니다. 'pdbonly' 또는 'full'이 필요합니다.</target>
        <note />
      </trans-unit>
      <trans-unit id="optsInvalidWarningLevel">
        <source>Invalid warning level '{0}'</source>
        <target state="translated">경고 수준 '{0}'이(가) 잘못되었습니다.</target>
        <note />
      </trans-unit>
      <trans-unit id="optsShortFormOf">
        <source>Short form of '{0}'</source>
        <target state="translated">'{0}'의 약식입니다.</target>
        <note />
      </trans-unit>
      <trans-unit id="optsClirootDeprecatedMsg">
        <source>The command-line option '--cliroot' has been deprecated. Use an explicit reference to a specific copy of mscorlib.dll instead.</source>
        <target state="translated">명령줄 옵션 '--cliroot'는 사용되지 않습니다. mscorlib.dll의 특정 복사본에 대한 명시적 참조를 대신 사용하세요.</target>
        <note />
      </trans-unit>
      <trans-unit id="optsClirootDescription">
        <source>Use to override where the compiler looks for mscorlib.dll and framework components</source>
        <target state="translated">컴파일러가 mscorlib.dll 및 프레임워크 구성 요소를 찾는 위치를 재정의하는 데 사용합니다.</target>
        <note />
      </trans-unit>
      <trans-unit id="optsHelpBannerOutputFiles">
        <source>- OUTPUT FILES -</source>
        <target state="translated">- 출력 파일 -</target>
        <note />
      </trans-unit>
      <trans-unit id="optsHelpBannerInputFiles">
        <source>- INPUT FILES -</source>
        <target state="translated">- 입력 파일 -</target>
        <note />
      </trans-unit>
      <trans-unit id="optsHelpBannerResources">
        <source>- RESOURCES -</source>
        <target state="translated">- 리소스 -</target>
        <note />
      </trans-unit>
      <trans-unit id="optsHelpBannerCodeGen">
        <source>- CODE GENERATION -</source>
        <target state="translated">- 코드 생성 -</target>
        <note />
      </trans-unit>
      <trans-unit id="optsHelpBannerAdvanced">
        <source>- ADVANCED -</source>
        <target state="translated">- 고급 -</target>
        <note />
      </trans-unit>
      <trans-unit id="optsHelpBannerMisc">
        <source>- MISCELLANEOUS -</source>
        <target state="translated">- 기타 -</target>
        <note />
      </trans-unit>
      <trans-unit id="optsHelpBannerLanguage">
        <source>- LANGUAGE -</source>
        <target state="translated">- 언어 -</target>
        <note />
      </trans-unit>
      <trans-unit id="optsHelpBannerErrsAndWarns">
        <source>- ERRORS AND WARNINGS -</source>
        <target state="translated">- 오류 및 경고 -</target>
        <note />
      </trans-unit>
      <trans-unit id="optsUnknownArgumentToTheTestSwitch">
        <source>Unknown --test argument: '{0}'</source>
        <target state="translated">알 수 없는 --test 인수입니다. '{0}'</target>
        <note />
      </trans-unit>
      <trans-unit id="optsUnknownPlatform">
        <source>Unrecognized platform '{0}', valid values are 'x86', 'x64', 'Itanium', 'anycpu32bitpreferred', and 'anycpu'</source>
        <target state="translated">인식할 수 없는 플랫폼 '{0}'입니다. 올바른 값은 'x86', 'x64', 'Itanium', 'anycpu32bitpreferred' 및 'anycpu'입니다.</target>
        <note />
      </trans-unit>
      <trans-unit id="optsInternalNoDescription">
        <source>The command-line option '{0}' is for test purposes only</source>
        <target state="translated">명령줄 옵션 '{0}'은(는) 테스트를 위해서만 사용됩니다.</target>
        <note />
      </trans-unit>
      <trans-unit id="optsDCLONoDescription">
        <source>The command-line option '{0}' has been deprecated</source>
        <target state="translated">명령줄 옵션 '{0}'은(는) 사용되지 않습니다.</target>
        <note />
      </trans-unit>
      <trans-unit id="optsDCLODeprecatedSuggestAlternative">
        <source>The command-line option '{0}' has been deprecated. Use '{1}' instead.</source>
        <target state="translated">명령줄 옵션 '{0}'은(는) 사용되지 않습니다. 대신 '{1}'을(를) 사용하세요.</target>
        <note />
      </trans-unit>
      <trans-unit id="optsDCLOHtmlDoc">
        <source>The command-line option '{0}' has been deprecated. HTML document generation is now part of the F# Power Pack, via the tool FsHtmlDoc.exe.</source>
        <target state="translated">명령줄 옵션 '{0}'은(는) 사용되지 않습니다. HTML 문서 생성은 이제 FsHtmlDoc.exe를 통해 F# Power Pack에 포함됩니다.</target>
        <note />
      </trans-unit>
      <trans-unit id="optsConsoleColors">
        <source>Output warning and error messages in color</source>
        <target state="translated">경고 및 오류 메시지를 색으로 구분하여 출력</target>
        <note />
      </trans-unit>
      <trans-unit id="optsUseHighEntropyVA">
        <source>Enable high-entropy ASLR</source>
        <target state="translated">높은 엔트로피 ASLR 사용</target>
        <note />
      </trans-unit>
      <trans-unit id="optsSubSystemVersion">
        <source>Specify subsystem version of this assembly</source>
        <target state="translated">이 어셈블리의 하위 시스템 버전을 지정하세요.</target>
        <note />
      </trans-unit>
      <trans-unit id="optsTargetProfile">
        <source>Specify target framework profile of this assembly. Valid values are mscorlib, netcore or netstandard. Default - mscorlib</source>
        <target state="translated">이 어셈블리의 대상 프레임워크 프로필을 지정하세요. 올바른 값은 mscorlib, netcore 또는 netstandard입니다. 기본값은 - mscorlib입니다.</target>
        <note />
      </trans-unit>
      <trans-unit id="optsEmitDebugInfoInQuotations">
        <source>Emit debug information in quotations</source>
        <target state="translated">인용구의 디버그 정보를 내보냅니다.</target>
        <note />
      </trans-unit>
      <trans-unit id="optsPreferredUiLang">
        <source>Specify the preferred output language culture name (e.g. es-ES, ja-JP)</source>
        <target state="translated">기본 출력 언어 문화권 이름 지정(예: es-ES, ja-JP)</target>
        <note />
      </trans-unit>
      <trans-unit id="optsNoCopyFsharpCore">
        <source>Don't copy FSharp.Core.dll along the produced binaries</source>
        <target state="translated">FSharp.Core.dll을 생성된 바이너리와 함께 복사하지 않음</target>
        <note />
      </trans-unit>
      <trans-unit id="optsInvalidSubSystemVersion">
        <source>Invalid version '{0}' for '--subsystemversion'. The version must be 4.00 or greater.</source>
        <target state="translated">'--subsystemversion'의 버전 '{0}'이(가) 잘못되었습니다. 버전은 4.00 이상이어야 합니다.</target>
        <note />
      </trans-unit>
      <trans-unit id="optsInvalidTargetProfile">
        <source>Invalid value '{0}' for '--targetprofile', valid values are 'mscorlib', 'netcore' or 'netstandard'.</source>
        <target state="translated">'--targetprofile'에 대한 값 '{0}'이(가) 잘못되었습니다. 올바른 값은 'mscorlib', 'netcore' 또는 'netstandard'입니다.</target>
        <note />
      </trans-unit>
      <trans-unit id="typeInfoFullName">
        <source>Full name</source>
        <target state="translated">전체 이름</target>
        <note />
      </trans-unit>
      <trans-unit id="typeInfoOtherOverloads">
        <source>and {0} other overloads</source>
        <target state="translated">및 기타 오버로드 {0}개</target>
        <note />
      </trans-unit>
      <trans-unit id="typeInfoUnionCase">
        <source>union case</source>
        <target state="translated">공용 구조체 케이스</target>
        <note />
      </trans-unit>
      <trans-unit id="typeInfoActivePatternResult">
        <source>active pattern result</source>
        <target state="translated">활성 패턴 결과</target>
        <note />
      </trans-unit>
      <trans-unit id="typeInfoActiveRecognizer">
        <source>active recognizer</source>
        <target state="translated">활성 인식기</target>
        <note />
      </trans-unit>
      <trans-unit id="typeInfoField">
        <source>field</source>
        <target state="translated">필드</target>
        <note />
      </trans-unit>
      <trans-unit id="typeInfoEvent">
        <source>event</source>
        <target state="translated">이벤트</target>
        <note />
      </trans-unit>
      <trans-unit id="typeInfoProperty">
        <source>property</source>
        <target state="translated">속성</target>
        <note />
      </trans-unit>
      <trans-unit id="typeInfoExtension">
        <source>extension</source>
        <target state="translated">확장</target>
        <note />
      </trans-unit>
      <trans-unit id="typeInfoCustomOperation">
        <source>custom operation</source>
        <target state="translated">사용자 지정 연산</target>
        <note />
      </trans-unit>
      <trans-unit id="typeInfoArgument">
        <source>argument</source>
        <target state="translated">인수</target>
        <note />
      </trans-unit>
      <trans-unit id="typeInfoPatternVariable">
        <source>patvar</source>
        <target state="translated">patvar</target>
        <note />
      </trans-unit>
      <trans-unit id="typeInfoNamespace">
        <source>namespace</source>
        <target state="translated">네임스페이스</target>
        <note />
      </trans-unit>
      <trans-unit id="typeInfoModule">
        <source>module</source>
        <target state="translated">모듈</target>
        <note />
      </trans-unit>
      <trans-unit id="typeInfoNamespaceOrModule">
        <source>namespace/module</source>
        <target state="translated">네임스페이스/모듈</target>
        <note />
      </trans-unit>
      <trans-unit id="typeInfoFromFirst">
        <source>from {0}</source>
        <target state="translated">소스: {0}</target>
        <note />
      </trans-unit>
      <trans-unit id="typeInfoFromNext">
        <source>also from {0}</source>
        <target state="translated">공동 소스: {0}</target>
        <note />
      </trans-unit>
      <trans-unit id="typeInfoGeneratedProperty">
        <source>generated property</source>
        <target state="translated">생성된 속성</target>
        <note />
      </trans-unit>
      <trans-unit id="typeInfoGeneratedType">
        <source>generated type</source>
        <target state="translated">생성된 형식</target>
        <note />
      </trans-unit>
      <trans-unit id="assemblyResolutionFoundByAssemblyFoldersKey">
        <source>Found by AssemblyFolders registry key</source>
        <target state="translated">AssemblyFolders 레지스트리 키로 찾았습니다.</target>
        <note />
      </trans-unit>
      <trans-unit id="assemblyResolutionFoundByAssemblyFoldersExKey">
        <source>Found by AssemblyFoldersEx registry key</source>
        <target state="translated">AssemblyFoldersEx 레지스트리 키로 찾았습니다.</target>
        <note />
      </trans-unit>
      <trans-unit id="assemblyResolutionNetFramework">
        <source>.NET Framework</source>
        <target state="translated">.NET Framework</target>
        <note />
      </trans-unit>
      <trans-unit id="assemblyResolutionGAC">
        <source>Global Assembly Cache</source>
        <target state="translated">전역 어셈블리 캐시</target>
        <note />
      </trans-unit>
      <trans-unit id="recursiveClassHierarchy">
        <source>Recursive class hierarchy in type '{0}'</source>
        <target state="translated">'{0}' 형식에 재귀적 클래스 계층 구조가 있습니다.</target>
        <note />
      </trans-unit>
      <trans-unit id="InvalidRecursiveReferenceToAbstractSlot">
        <source>Invalid recursive reference to an abstract slot</source>
        <target state="translated">추상 슬롯에 대한 재귀 참조가 잘못되었습니다.</target>
        <note />
      </trans-unit>
      <trans-unit id="eventHasNonStandardType">
        <source>The event '{0}' has a non-standard type. If this event is declared in another CLI language, you may need to access this event using the explicit {1} and {2} methods for the event. If this event is declared in F#, make the type of the event an instantiation of either 'IDelegateEvent&lt;_&gt;' or 'IEvent&lt;_,_&gt;'.</source>
        <target state="translated">'{0}' 이벤트에 비표준 형식이 있습니다. 이 이벤트가 다른 CLI 언어로 선언된 경우 이벤트에 대한 명시적 {1} 및 {2} 메서드를 사용하여 이 이벤트에 액세스해야 할 수 있습니다. 이 이벤트가 F#으로 선언된 경우에는 이벤트의 형식을 'IDelegateEvent&lt;_&gt;' 또는 'IEvent&lt;_,_&gt;'의 인스턴스로 만드세요.</target>
        <note />
      </trans-unit>
      <trans-unit id="typeIsNotAccessible">
        <source>The type '{0}' is not accessible from this code location</source>
        <target state="translated">'{0}' 형식은 이 코드 위치에서 액세스할 수 없습니다.</target>
        <note />
      </trans-unit>
      <trans-unit id="unionCasesAreNotAccessible">
        <source>The union cases or fields of the type '{0}' are not accessible from this code location</source>
        <target state="translated">'{0}' 형식의 공용 구조체 케이스 또는 필드는 이 코드 위치에서 액세스할 수 없습니다.</target>
        <note />
      </trans-unit>
      <trans-unit id="valueIsNotAccessible">
        <source>The value '{0}' is not accessible from this code location</source>
        <target state="translated">값 '{0}'은(는) 이 코드 위치에서 액세스할 수 없습니다.</target>
        <note />
      </trans-unit>
      <trans-unit id="unionCaseIsNotAccessible">
        <source>The union case '{0}' is not accessible from this code location</source>
        <target state="translated">공용 구조체 케이스 '{0}'은(는) 이 코드 위치에서 액세스할 수 없습니다.</target>
        <note />
      </trans-unit>
      <trans-unit id="fieldIsNotAccessible">
        <source>The record, struct or class field '{0}' is not accessible from this code location</source>
        <target state="translated">레코드, 구조체 또는 클래스 필드 '{0}'은(는) 이 코드 위치에서 액세스할 수 없습니다.</target>
        <note />
      </trans-unit>
      <trans-unit id="structOrClassFieldIsNotAccessible">
        <source>The struct or class field '{0}' is not accessible from this code location</source>
        <target state="translated">구조체 또는 클래스 필드 '{0}'은(는) 이 코드 위치에서 액세스할 수 없습니다.</target>
        <note />
      </trans-unit>
      <trans-unit id="experimentalConstruct">
        <source>This construct is experimental</source>
        <target state="translated">이 구문은 실험적입니다.</target>
        <note />
      </trans-unit>
      <trans-unit id="noInvokeMethodsFound">
        <source>No Invoke methods found for delegate type</source>
        <target state="translated">대리자 형식에 대해 Invoke 메서드를 찾지 못했습니다.</target>
        <note />
      </trans-unit>
      <trans-unit id="moreThanOneInvokeMethodFound">
        <source>More than one Invoke method found for delegate type</source>
        <target state="translated">대리자 형식에 대해 둘 이상의 Invoke 메서드를 찾았습니다.</target>
        <note />
      </trans-unit>
      <trans-unit id="delegatesNotAllowedToHaveCurriedSignatures">
        <source>Delegates are not allowed to have curried signatures</source>
        <target state="translated">대리자는 커리된 시그니처를 가질 수 없습니다.</target>
        <note />
      </trans-unit>
      <trans-unit id="tlrUnexpectedTExpr">
        <source>Unexpected Expr.TyChoose</source>
        <target state="translated">예기치 않은 Expr.TyChoose입니다.</target>
        <note />
      </trans-unit>
      <trans-unit id="tlrLambdaLiftingOptimizationsNotApplied">
        <source>Note: Lambda-lifting optimizations have not been applied because of the use of this local constrained generic function as a first class value. Adding type constraints may resolve this condition.</source>
        <target state="translated">참고: 로컬 제약 조건이 있는 이 제네릭 함수를 첫 번째 클래스 값으로 사용했으므로 람다 리프팅 최적화가 적용되지 않았습니다. 형식 제약 조건을 추가하면 이 상황이 해결될 수 있습니다.</target>
        <note />
      </trans-unit>
      <trans-unit id="lexhlpIdentifiersContainingAtSymbolReserved">
        <source>Identifiers containing '@' are reserved for use in F# code generation</source>
        <target state="translated">'@'을 포함하는 식별자는 F# 코드 생성에 사용할 수 있도록 예약되었습니다.</target>
        <note />
      </trans-unit>
      <trans-unit id="lexhlpIdentifierReserved">
        <source>The identifier '{0}' is reserved for future use by F#</source>
        <target state="translated">'{0}' 식별자는 F#에서 나중에 사용할 수 있도록 예약되었습니다.</target>
        <note />
      </trans-unit>
      <trans-unit id="patcMissingVariable">
        <source>Missing variable '{0}'</source>
        <target state="translated">'{0}' 변수가 없습니다.</target>
        <note />
      </trans-unit>
      <trans-unit id="patcPartialActivePatternsGenerateOneResult">
        <source>Partial active patterns may only generate one result</source>
        <target state="translated">부분 활성 패턴은 하나의 결과만 생성할 수 있습니다.</target>
        <note />
      </trans-unit>
      <trans-unit id="impTypeRequiredUnavailable">
        <source>The type '{0}' is required here and is unavailable. You must add a reference to assembly '{1}'.</source>
        <target state="translated">{0}' 형식이 여기에 필요하지만 사용할 수 없습니다. '{1}' 어셈블리에 대한 참조를 추가해야 합니다.</target>
        <note />
      </trans-unit>
      <trans-unit id="impReferencedTypeCouldNotBeFoundInAssembly">
        <source>A reference to the type '{0}' in assembly '{1}' was found, but the type could not be found in that assembly</source>
        <target state="translated">{1}' 어셈블리에서 '{0}' 형식에 대한 참조를 찾았지만 이 어셈블리에서 해당 형식을 찾을 수 없습니다.</target>
        <note />
      </trans-unit>
      <trans-unit id="impNotEnoughTypeParamsInScopeWhileImporting">
        <source>Internal error or badly formed metadata: not enough type parameters were in scope while importing</source>
        <target state="translated">내부 오류 또는 잘못된 형식의 메타데이터: 가져오기 작업을 수행하는 동안 범위 내의 형식 매개 변수가 부족했습니다.</target>
        <note />
      </trans-unit>
      <trans-unit id="impReferenceToDllRequiredByAssembly">
        <source>A reference to the DLL {0} is required by assembly {1}. The imported type {2} is located in the first assembly and could not be resolved.</source>
        <target state="translated">{1} 어셈블리에 {0} DLL에 대한 참조가 필요합니다. 가져온 형식 {2}은(는) 첫 번째 어셈블리에 있으며 확인할 수 없습니다.</target>
        <note />
      </trans-unit>
      <trans-unit id="impImportedAssemblyUsesNotPublicType">
        <source>An imported assembly uses the type '{0}' but that type is not public</source>
        <target state="translated">가져온 어셈블리가 '{0}' 형식을 사용하지만 해당 형식이 public이 아닙니다.</target>
        <note />
      </trans-unit>
      <trans-unit id="optValueMarkedInlineButIncomplete">
        <source>The value '{0}' was marked inline but its implementation makes use of an internal or private function which is not sufficiently accessible</source>
        <target state="translated">값 '{0}'이(가) inline으로 표시되었지만 해당 구현이 충분히 액세스할 수 없는 내부 또는 개인 함수를 사용합니다.</target>
        <note />
      </trans-unit>
      <trans-unit id="optValueMarkedInlineButWasNotBoundInTheOptEnv">
        <source>The value '{0}' was marked inline but was not bound in the optimization environment</source>
        <target state="translated">값 '{0}'이(가) inline으로 표시되었지만 최적화 환경에 바인딩되지 않았습니다.</target>
        <note />
      </trans-unit>
      <trans-unit id="optLocalValueNotFoundDuringOptimization">
        <source>Local value {0} not found during optimization</source>
        <target state="translated">최적화하는 동안 로컬 값 {0}을(를) 찾을 수 없습니다.</target>
        <note />
      </trans-unit>
      <trans-unit id="optValueMarkedInlineHasUnexpectedValue">
        <source>A value marked as 'inline' has an unexpected value</source>
        <target state="translated">'inline'으로 표시된 값에 예기치 않은 값이 있습니다.</target>
        <note />
      </trans-unit>
      <trans-unit id="optValueMarkedInlineCouldNotBeInlined">
        <source>A value marked as 'inline' could not be inlined</source>
        <target state="translated">'inline'으로 표시된 값은 인라인할 수 없습니다.</target>
        <note />
      </trans-unit>
      <trans-unit id="optFailedToInlineValue">
        <source>Failed to inline the value '{0}' marked 'inline', perhaps because a recursive value was marked 'inline'</source>
        <target state="translated">'inline'으로 표시된 값 '{0}'을(를) 인라인하지 못했습니다. 재귀 값이 'inline'으로 표시된 것 같습니다.</target>
        <note />
      </trans-unit>
      <trans-unit id="optRecursiveValValue">
        <source>Recursive ValValue {0}</source>
        <target state="translated">재귀 ValValue {0}입니다.</target>
        <note />
      </trans-unit>
      <trans-unit id="lexfltIncorrentIndentationOfIn">
        <source>The indentation of this 'in' token is incorrect with respect to the corresponding 'let'</source>
        <target state="translated">이 'in' 토큰의 들여쓰기가 해당하는 'let'과 관련하여 올바르지 않습니다.</target>
        <note />
      </trans-unit>
      <trans-unit id="lexfltTokenIsOffsideOfContextStartedEarlier">
        <source>Possible incorrect indentation: this token is offside of context started at position {0}. Try indenting this token further or using standard formatting conventions.</source>
        <target state="translated">들여쓰기가 잘못되었을 수 있습니다. 이 토큰은 {0} 위치에서 시작된 컨텍스트를 벗어납니다. 이 토큰을 더 들여쓰거나 표준 서식 규칙을 사용하세요.</target>
        <note />
      </trans-unit>
      <trans-unit id="lexfltSeparatorTokensOfPatternMatchMisaligned">
        <source>The '|' tokens separating rules of this pattern match are misaligned by one column. Consider realigning your code or using further indentation.</source>
        <target state="translated">이 패턴 일치의 규칙을 구분하는 '|' 토큰의 한 열이 잘못 맞춤되어 있습니다. 코드를 다시 맞추거나 들여쓰기를 더 사용하세요.</target>
        <note />
      </trans-unit>
      <trans-unit id="nrInvalidModuleExprType">
        <source>Invalid module/expression/type</source>
        <target state="translated">모듈/식/형식이 잘못되었습니다.</target>
        <note />
      </trans-unit>
      <trans-unit id="nrTypeInstantiationNeededToDisambiguateTypesWithSameName">
        <source>Multiple types exist called '{0}', taking different numbers of generic parameters. Provide a type instantiation to disambiguate the type resolution, e.g. '{1}'.</source>
        <target state="translated">{0}'(이)라는 형식이 여러 개 있으며 이러한 형식에 서로 다른 수의 제네릭 매개 변수가 사용되고 있습니다. 형식 확인을 구분하기 위한 형식 인스턴스를 제공하십시오(예: '{1}').</target>
        <note />
      </trans-unit>
      <trans-unit id="nrTypeInstantiationIsMissingAndCouldNotBeInferred">
        <source>The instantiation of the generic type '{0}' is missing and can't be inferred from the arguments or return type of this member. Consider providing a type instantiation when accessing this type, e.g. '{1}'.</source>
        <target state="translated">제네릭 형식 '{0}'의 인스턴스가 없으며 이 멤버의 반환 형식 또는 인수로부터 해당 인스턴스를 유추할 수 없습니다. 이 형식에 액세스할 때 형식 인스턴스를 제공하십시오(예: '{1}').</target>
        <note />
      </trans-unit>
      <trans-unit id="nrGlobalUsedOnlyAsFirstName">
        <source>'global' may only be used as the first name in a qualified path</source>
        <target state="translated">'global'은 정규화된 경로에서 첫 번째 이름으로만 사용할 수 있습니다.</target>
        <note />
      </trans-unit>
      <trans-unit id="nrIsNotConstructorOrLiteral">
        <source>This is not a constructor or literal, or a constructor is being used incorrectly</source>
        <target state="translated">생성자 또는 리터럴이 아니거나 생성자가 잘못된 방식으로 사용되고 있습니다.</target>
        <note />
      </trans-unit>
      <trans-unit id="nrUnexpectedEmptyLongId">
        <source>Unexpected empty long identifier</source>
        <target state="translated">예기치 않은 빈 긴 식별자입니다.</target>
        <note />
      </trans-unit>
      <trans-unit id="nrRecordDoesNotContainSuchLabel">
        <source>The record type '{0}' does not contain a label '{1}'.</source>
        <target state="translated">레코드 종류 '{0}'에 '{1}' 레이블이 포함되어 있지 않습니다.</target>
        <note />
      </trans-unit>
      <trans-unit id="nrInvalidFieldLabel">
        <source>Invalid field label</source>
        <target state="translated">필드 레이블이 잘못되었습니다.</target>
        <note />
      </trans-unit>
      <trans-unit id="nrInvalidExpression">
        <source>Invalid expression '{0}'</source>
        <target state="translated">'{0}' 식이 잘못되었습니다.</target>
        <note />
      </trans-unit>
      <trans-unit id="nrNoConstructorsAvailableForType">
        <source>No constructors are available for the type '{0}'</source>
        <target state="translated">'{0}' 형식에 대해 사용할 수 있는 생성자가 없습니다.</target>
        <note />
      </trans-unit>
      <trans-unit id="nrUnionTypeNeedsQualifiedAccess">
        <source>The union type for union case '{0}' was defined with the RequireQualifiedAccessAttribute. Include the name of the union type ('{1}') in the name you are using.</source>
        <target state="translated">공용 구조체 케이스 '{0}'에 대한 공용 구조체 형식은 RequireQualifiedAccessAttribute로 정의됩니다. 사용 중인 이름에 공용 구조체 형식('{1}') 이름을 포함하세요.</target>
        <note />
      </trans-unit>
      <trans-unit id="nrRecordTypeNeedsQualifiedAccess">
        <source>The record type for the record field '{0}' was defined with the RequireQualifiedAccessAttribute. Include the name of the record type ('{1}') in the name you are using.</source>
        <target state="translated">레코드 필드 '{0}'에 대한 레코드 타입은 RequireQualifiedAccessAttribute로 정의됩니다. 사용 중인 이름에 레코드 타입('{1}') 이름을 포함하세요.</target>
        <note />
      </trans-unit>
      <trans-unit id="ilwriteErrorCreatingPdb">
        <source>Unexpected error creating debug information file '{0}'</source>
        <target state="translated">디버그 정보 파일 '{0}'을(를) 만드는 동안 예기치 않은 오류가 발생했습니다.</target>
        <note />
      </trans-unit>
      <trans-unit id="lexOutsideIntegerRange">
        <source>This number is outside the allowable range for this integer type</source>
        <target state="translated">이 숫자는 이 정수 형식에 대해 허용 가능한 범위를 벗어납니다.</target>
        <note />
      </trans-unit>
      <trans-unit id="lexCharNotAllowedInOperatorNames">
        <source>'{0}' is not permitted as a character in operator names and is reserved for future use</source>
        <target state="translated">'{0}'은(는) 연산자 이름에서 허용되는 문자가 아니며 나중에 사용할 수 있도록 예약되었습니다.</target>
        <note />
      </trans-unit>
      <trans-unit id="lexUnexpectedChar">
        <source>Unexpected character '{0}'</source>
        <target state="translated">예기치 않은 '{0}' 문자입니다.</target>
        <note />
      </trans-unit>
      <trans-unit id="lexByteArrayCannotEncode">
        <source>This byte array literal contains characters that do not encode as a single byte</source>
        <target state="translated">이 바이트 배열 리터럴에는 단일 바이트로 인코딩되지 않는 문자가 포함되어 있습니다.</target>
        <note />
      </trans-unit>
      <trans-unit id="lexIdentEndInMarkReserved">
        <source>Identifiers followed by '{0}' are reserved for future use</source>
        <target state="translated">식별자 다음에 '{0}'이(가) 있는 형식은 나중에 사용할 수 있도록 예약되었습니다.</target>
        <note />
      </trans-unit>
      <trans-unit id="lexOutsideEightBitSigned">
        <source>This number is outside the allowable range for 8-bit signed integers</source>
        <target state="translated">이 숫자는 부호 있는 8비트 정수에 대해 허용 가능한 범위를 벗어납니다.</target>
        <note />
      </trans-unit>
      <trans-unit id="lexOutsideEightBitSignedHex">
        <source>This number is outside the allowable range for hexadecimal 8-bit signed integers</source>
        <target state="translated">이 숫자는 부호 있는 16진수 8비트 정수에 대해 허용 가능한 범위를 벗어납니다.</target>
        <note />
      </trans-unit>
      <trans-unit id="lexOutsideEightBitUnsigned">
        <source>This number is outside the allowable range for 8-bit unsigned integers</source>
        <target state="translated">이 숫자는 부호 없는 8비트 정수에 대해 허용 가능한 범위를 벗어납니다.</target>
        <note />
      </trans-unit>
      <trans-unit id="lexOutsideSixteenBitSigned">
        <source>This number is outside the allowable range for 16-bit signed integers</source>
        <target state="translated">이 숫자는 부호 있는 16비트 정수에 대해 허용 가능한 범위를 벗어납니다.</target>
        <note />
      </trans-unit>
      <trans-unit id="lexOutsideSixteenBitUnsigned">
        <source>This number is outside the allowable range for 16-bit unsigned integers</source>
        <target state="translated">이 숫자는 부호 없는 16비트 정수에 대해 허용 가능한 범위를 벗어납니다.</target>
        <note />
      </trans-unit>
      <trans-unit id="lexOutsideThirtyTwoBitSigned">
        <source>This number is outside the allowable range for 32-bit signed integers</source>
        <target state="translated">이 숫자는 부호 있는 32비트 정수에 대해 허용 가능한 범위를 벗어납니다.</target>
        <note />
      </trans-unit>
      <trans-unit id="lexOutsideThirtyTwoBitUnsigned">
        <source>This number is outside the allowable range for 32-bit unsigned integers</source>
        <target state="translated">이 숫자는 부호 없는 32비트 정수에 대해 허용 가능한 범위를 벗어납니다.</target>
        <note />
      </trans-unit>
      <trans-unit id="lexOutsideSixtyFourBitSigned">
        <source>This number is outside the allowable range for 64-bit signed integers</source>
        <target state="translated">이 숫자는 부호 있는 64비트 정수에 대해 허용 가능한 범위를 벗어납니다.</target>
        <note />
      </trans-unit>
      <trans-unit id="lexOutsideSixtyFourBitUnsigned">
        <source>This number is outside the allowable range for 64-bit unsigned integers</source>
        <target state="translated">이 숫자는 부호 없는 64비트 정수에 대해 허용 가능한 범위를 벗어납니다.</target>
        <note />
      </trans-unit>
      <trans-unit id="lexOutsideNativeSigned">
        <source>This number is outside the allowable range for signed native integers</source>
        <target state="translated">이 숫자는 부호 있는 원시 정수에 대해 허용 가능한 범위를 벗어납니다.</target>
        <note />
      </trans-unit>
      <trans-unit id="lexOutsideNativeUnsigned">
        <source>This number is outside the allowable range for unsigned native integers</source>
        <target state="translated">이 숫자는 부호 없는 원시 정수에 대해 허용 가능한 범위를 벗어납니다.</target>
        <note />
      </trans-unit>
      <trans-unit id="lexInvalidFloat">
        <source>Invalid floating point number</source>
        <target state="translated">부동 소수점 수가 잘못되었습니다.</target>
        <note />
      </trans-unit>
      <trans-unit id="lexOusideDecimal">
        <source>This number is outside the allowable range for decimal literals</source>
        <target state="translated">이 숫자는 10진 리터럴에 대해 허용 가능한 범위를 벗어납니다.</target>
        <note />
      </trans-unit>
      <trans-unit id="lexOusideThirtyTwoBitFloat">
        <source>This number is outside the allowable range for 32-bit floats</source>
        <target state="translated">이 숫자는 32비트 부동 수에 대해 허용 가능한 범위를 벗어납니다.</target>
        <note />
      </trans-unit>
      <trans-unit id="lexInvalidNumericLiteral">
        <source>This is not a valid numeric literal. Valid numeric literals include 1, 0x1, 0b0001 (int), 1u (uint32), 1L (int64), 1UL (uint64), 1s (int16), 1y (sbyte), 1uy (byte), 1.0 (float), 1.0f (float32), 1.0m (decimal), 1I (BigInteger).</source>
        <target state="translated">유효한 숫자 리터럴이 아닙니다. 유효한 숫자 리터럴로는 1, 0x1, 0b0001(int), 1u(uint32), 1L(int64), 1UL(uint64), 1s(int16), 1y(sbyte), 1uy(byte), 1.0(float), 1.0f(float32), 1.0m(decimal), 1I(BigInteger) 등이 있습니다.</target>
        <note />
      </trans-unit>
      <trans-unit id="lexInvalidByteLiteral">
        <source>This is not a valid byte literal</source>
        <target state="translated">올바른 바이트 리터럴이 아닙니다.</target>
        <note />
      </trans-unit>
      <trans-unit id="lexInvalidCharLiteral">
        <source>This is not a valid character literal</source>
        <target state="translated">올바른 문자 리터럴이 아닙니다.</target>
        <note />
      </trans-unit>
      <trans-unit id="lexThisUnicodeOnlyInStringLiterals">
        <source>This Unicode encoding is only valid in string literals</source>
        <target state="translated">이 유니코드 인코딩은 문자열 리터럴에서만 올바릅니다.</target>
        <note />
      </trans-unit>
      <trans-unit id="lexTokenReserved">
        <source>This token is reserved for future use</source>
        <target state="translated">이 토큰은 나중에 사용할 수 있도록 예약되었습니다.</target>
        <note />
      </trans-unit>
      <trans-unit id="lexTabsNotAllowed">
        <source>TABs are not allowed in F# code unless the #indent \"off\" option is used</source>
        <target state="translated">#indent \"off\" 옵션을 사용하지 않는 한 TAB은 F# 코드에서 허용되지 않습니다.</target>
        <note />
      </trans-unit>
      <trans-unit id="lexInvalidLineNumber">
        <source>Invalid line number: '{0}'</source>
        <target state="translated">줄 번호가 잘못되었습니다. '{0}'</target>
        <note />
      </trans-unit>
      <trans-unit id="lexHashIfMustBeFirst">
        <source>#if directive must appear as the first non-whitespace character on a line</source>
        <target state="translated">#if 지시문은 줄에서 공백이 아닌 첫 번째 문자로 나타나야 합니다.</target>
        <note />
      </trans-unit>
      <trans-unit id="lexHashElseNoMatchingIf">
        <source>#else has no matching #if</source>
        <target state="translated">#else와 짝이 맞는 #if가 없습니다.</target>
        <note />
      </trans-unit>
      <trans-unit id="lexHashEndifRequiredForElse">
        <source>#endif required for #else</source>
        <target state="translated">#endif에 #else가 필요합니다.</target>
        <note />
      </trans-unit>
      <trans-unit id="lexHashElseMustBeFirst">
        <source>#else directive must appear as the first non-whitespace character on a line</source>
        <target state="translated">#else 지시문은 줄에서 공백이 아닌 첫 번째 문자로 나타나야 합니다.</target>
        <note />
      </trans-unit>
      <trans-unit id="lexHashEndingNoMatchingIf">
        <source>#endif has no matching #if</source>
        <target state="translated">#endif와 짝이 맞는 #if가 없습니다.</target>
        <note />
      </trans-unit>
      <trans-unit id="lexHashEndifMustBeFirst">
        <source>#endif directive must appear as the first non-whitespace character on a line</source>
        <target state="translated">#endif 지시문은 줄에서 공백이 아닌 첫 번째 문자로 나타나야 합니다.</target>
        <note />
      </trans-unit>
      <trans-unit id="lexHashIfMustHaveIdent">
        <source>#if directive should be immediately followed by an identifier</source>
        <target state="translated">#if 바로 다음에는 식별자가 있어야 합니다.</target>
        <note />
      </trans-unit>
      <trans-unit id="lexWrongNestedHashEndif">
        <source>Syntax error. Wrong nested #endif, unexpected tokens before it.</source>
        <target state="translated">구문 오류입니다. 잘못된 중첩 #endif가 있으며 이 앞에 예기치 않은 토큰이 있습니다.</target>
        <note />
      </trans-unit>
      <trans-unit id="lexHashBangMustBeFirstInFile">
        <source>#! may only appear as the first line at the start of a file.</source>
        <target state="translated">#!는 파일 시작의 첫 번째 줄에만 나타날 수 있습니다.</target>
        <note />
      </trans-unit>
      <trans-unit id="pplexExpectedSingleLineComment">
        <source>Expected single line comment or end of line</source>
        <target state="translated">한 줄로 된 주석이나 줄 끝이 필요합니다.</target>
        <note />
      </trans-unit>
      <trans-unit id="memberOperatorDefinitionWithNoArguments">
        <source>Infix operator member '{0}' has no arguments. Expected a tuple of 2 arguments, e.g. static member (+) (x,y) = ...</source>
        <target state="translated">중위 연산자 멤버 '{0}'에 인수가 없습니다. 2개 인수의 튜플이 필요합니다(예: 정적 멤버 (+) (x,y) = ...).</target>
        <note />
      </trans-unit>
      <trans-unit id="memberOperatorDefinitionWithNonPairArgument">
        <source>Infix operator member '{0}' has {1} initial argument(s). Expected a tuple of 2 arguments, e.g. static member (+) (x,y) = ...</source>
        <target state="translated">중위 연산자 멤버 '{0}'에 {1}개의 초기 인수가 있습니다. 2개 인수의 튜플이 필요합니다(예: 정적 멤버 (+) (x,y) = ...).</target>
        <note />
      </trans-unit>
      <trans-unit id="memberOperatorDefinitionWithCurriedArguments">
        <source>Infix operator member '{0}' has extra curried arguments. Expected a tuple of 2 arguments, e.g. static member (+) (x,y) = ...</source>
        <target state="translated">중위 연산자 멤버 '{0}'에 커리된 추가 인수가 있습니다. 2개 인수의 튜플이 필요합니다(예: 정적 멤버 (+) (x,y) = ...).</target>
        <note />
      </trans-unit>
      <trans-unit id="tcFSharpCoreRequiresExplicit">
        <source>All record, union and struct types in FSharp.Core.dll must be explicitly labelled with 'StructuralComparison' or 'NoComparison'</source>
        <target state="translated">FSharp.Core.dll의 레코드, 공용 구조체 및 구조체 형식에는 'StructuralComparison' 또는 'NoComparison'을 사용하여 명시적으로 레이블을 지정해야 합니다.</target>
        <note />
      </trans-unit>
      <trans-unit id="tcStructuralComparisonNotSatisfied1">
        <source>The struct, record or union type '{0}' has the 'StructuralComparison' attribute but the type parameter '{1}' does not satisfy the 'comparison' constraint. Consider adding the 'comparison' constraint to the type parameter</source>
        <target state="translated">구조체, 레코드 또는 공용 구조체 형식 '{0}'에 'StructuralComparison' 특성이 있지만 형식 매개 변수 '{1}'이(가) 'comparison' 제약 조건을 만족하지 않습니다. 형식 매개 변수에 'comparison' 제약 조건을 추가하세요.</target>
        <note />
      </trans-unit>
      <trans-unit id="tcStructuralComparisonNotSatisfied2">
        <source>The struct, record or union type '{0}' has the 'StructuralComparison' attribute but the component type '{1}' does not satisfy the 'comparison' constraint</source>
        <target state="translated">구조체, 레코드 또는 공용 구조체 형식 '{0}'에 'StructuralComparison' 특성이 있지만 구성 요소 형식 '{1}'이(가) 'comparison' 제약 조건을 만족하지 않습니다.</target>
        <note />
      </trans-unit>
      <trans-unit id="tcNoComparisonNeeded1">
        <source>The struct, record or union type '{0}' is not structurally comparable because the type parameter {1} does not satisfy the 'comparison' constraint. Consider adding the 'NoComparison' attribute to the type '{2}' to clarify that the type is not comparable</source>
        <target state="translated">형식 매개 변수 {1}이(가) 'comparison' 제약 조건을 만족하지 않으므로 구조체, 레코드 또는 공용 구조체 형식 '{0}'을(를) 구조적으로 비교할 수 없습니다. '{2}' 형식에 'NoComparison' 특성을 추가하여 해당 형식을 비교할 수 없음을 명확히 하세요.</target>
        <note />
      </trans-unit>
      <trans-unit id="tcNoComparisonNeeded2">
        <source>The struct, record or union type '{0}' is not structurally comparable because the type '{1}' does not satisfy the 'comparison' constraint. Consider adding the 'NoComparison' attribute to the type '{2}' to clarify that the type is not comparable</source>
        <target state="translated">{1}' 형식이 'comparison' 제약 조건을 만족하지 않으므로 구조체, 레코드 또는 공용 구조체 형식 '{0}'을(를) 구조적으로 비교할 수 없습니다. '{2}' 형식에 'NoComparison' 특성을 추가하여 해당 형식을 비교할 수 없음을 명확히 하세요.</target>
        <note />
      </trans-unit>
      <trans-unit id="tcNoEqualityNeeded1">
        <source>The struct, record or union type '{0}' does not support structural equality because the type parameter {1} does not satisfy the 'equality' constraint. Consider adding the 'NoEquality' attribute to the type '{2}' to clarify that the type does not support structural equality</source>
        <target state="translated">형식 매개 변수 {1}이(가) 'equality' 제약 조건을 만족하지 않으므로 구조체, 레코드 또는 공용 구조체 형식 '{0}'이(가) 구조적 같음을 지원하지 않습니다. '{2}' 형식에 'NoEquality' 특성을 추가하여 해당 형식이 구조적 같음을 지원하지 않음을 명확히 하세요.</target>
        <note />
      </trans-unit>
      <trans-unit id="tcNoEqualityNeeded2">
        <source>The struct, record or union type '{0}' does not support structural equality because the type '{1}' does not satisfy the 'equality' constraint. Consider adding the 'NoEquality' attribute to the type '{2}' to clarify that the type does not support structural equality</source>
        <target state="translated">{1}' 형식이 'equality' 제약 조건을 만족하지 않으므로 구조체, 레코드 또는 공용 구조체 형식 '{0}'이(가) 구조적 같음을 지원하지 않습니다. '{2}' 형식에 'NoEquality' 특성을 추가하여 해당 형식이 구조적 같음을 지원하지 않음을 명확히 하세요.</target>
        <note />
      </trans-unit>
      <trans-unit id="tcStructuralEqualityNotSatisfied1">
        <source>The struct, record or union type '{0}' has the 'StructuralEquality' attribute but the type parameter '{1}' does not satisfy the 'equality' constraint. Consider adding the 'equality' constraint to the type parameter</source>
        <target state="translated">구조체, 레코드 또는 공용 구조체 형식 '{0}'에 'StructuralEquality' 특성이 있지만 형식 매개 변수 '{1}'이(가) 'equality' 제약 조건을 만족하지 않습니다. 형식 매개 변수에 'equality' 제약 조건을 추가하세요.</target>
        <note />
      </trans-unit>
      <trans-unit id="tcStructuralEqualityNotSatisfied2">
        <source>The struct, record or union type '{0}' has the 'StructuralEquality' attribute but the component type '{1}' does not satisfy the 'equality' constraint</source>
        <target state="translated">구조체, 레코드 또는 공용 구조체 형식 '{0}'에 'StructuralEquality' 특성이 있지만 구성 요소 형식 '{1}'이(가) 'equality' 제약 조건을 만족하지 않습니다.</target>
        <note />
      </trans-unit>
      <trans-unit id="tcStructsMustDeclareTypesOfImplicitCtorArgsExplicitly">
        <source>Each argument of the primary constructor for a struct must be given a type, for example 'type S(x1:int, x2: int) = ...'. These arguments determine the fields of the struct.</source>
        <target state="translated">구조체의 주 생성자에 대한 각 인수에는 형식을 지정해야 합니다(예: 'type S(x1:int, x2: int) = ...'). 이러한 인수는 구조체의 필드를 결정합니다.</target>
        <note />
      </trans-unit>
      <trans-unit id="chkUnusedValue">
        <source>The value '{0}' is unused</source>
        <target state="translated">값 '{0}'을(를) 사용하지 않습니다.</target>
        <note />
      </trans-unit>
      <trans-unit id="chkUnusedThisVariable">
        <source>The recursive object reference '{0}' is unused. The presence of a recursive object reference adds runtime initialization checks to members in this and derived types. Consider removing this recursive object reference.</source>
        <target state="translated">재귀적 개체 참조 '{0}'을(를) 사용하지 않습니다. 재귀적 개체 참조가 있으면 이 형식 및 파생 형식의 멤버에 대한 런타임 초기화 검사가 추가됩니다. 이 재귀적 개체 참조를 제거하세요.</target>
        <note />
      </trans-unit>
      <trans-unit id="parsGetterAtMostOneArgument">
        <source>A getter property may have at most one argument group</source>
        <target state="translated">getter 속성에는 인수 그룹이 최대 하나만 있을 수 있습니다.</target>
        <note />
      </trans-unit>
      <trans-unit id="parsSetterAtMostTwoArguments">
        <source>A setter property may have at most two argument groups</source>
        <target state="translated">setter 속성에는 최대 2개의 인수 그룹이 있을 수 있습니다.</target>
        <note />
      </trans-unit>
      <trans-unit id="parsInvalidProperty">
        <source>Invalid property getter or setter</source>
        <target state="translated">속성 getter 또는 setter가 잘못되었습니다.</target>
        <note />
      </trans-unit>
      <trans-unit id="parsIndexerPropertyRequiresAtLeastOneArgument">
        <source>An indexer property must be given at least one argument</source>
        <target state="translated">인덱서 속성에는 하나 이상의 인수가 지정되어야 합니다.</target>
        <note />
      </trans-unit>
      <trans-unit id="tastInvalidAddressOfMutableAcrossAssemblyBoundary">
        <source>This operation accesses a mutable top-level value defined in another assembly in an unsupported way. The value cannot be accessed through its address. Consider copying the expression to a mutable local, e.g. 'let mutable x = ...', and if necessary assigning the value back after the completion of the operation</source>
        <target state="translated">이 작업은 다른 어셈블리에 정의된 변경할 수 있는 최상위 값에 지원되지 않는 방식으로 액세스합니다. 이 값은 해당 주소를 통해 액세스할 수 없습니다. 식을 변경할 수 있는 로컬 변수로 복사하고(예: 'let mutable x = ...') 필요한 경우 작업이 완료된 후에 값을 다시 할당하세요.</target>
        <note />
      </trans-unit>
      <trans-unit id="parsNonAdjacentTypars">
        <source>Remove spaces between the type name and type parameter, e.g. \"type C&lt;'T&gt;\", not type \"C   &lt;'T&gt;\". Type parameters must be placed directly adjacent to the type name.</source>
        <target state="translated">형식 이름과 형식 매개 변수 사이의 공백을 제거하세요(예: type \"C   &lt;'T&gt;\"가 아니라 \"type C&lt;'T&gt;\"). 형식 매개 변수는 형식 이름 바로 옆에 배치해야 합니다.</target>
        <note />
      </trans-unit>
      <trans-unit id="parsNonAdjacentTyargs">
        <source>Remove spaces between the type name and type parameter, e.g. \"C&lt;'T&gt;\", not \"C &lt;'T&gt;\". Type parameters must be placed directly adjacent to the type name.</source>
        <target state="translated">형식 이름과 형식 매개 변수 사이의 공백을 제거하세요(예: \"C &lt;'T&gt;\"가 아니라 \"C&lt;'T&gt;\"). 형식 매개 변수는 형식 이름 바로 옆에 배치해야 합니다.</target>
        <note />
      </trans-unit>
      <trans-unit id="parsNonAtomicType">
        <source>The use of the type syntax 'int C' and 'C  &lt;int&gt;' is not permitted here. Consider adjusting this type to be written in the form 'C&lt;int&gt;'</source>
        <target state="translated">형식 구문 'int C' 및 'C  &lt;int&gt;'는 여기에 허용되지 않습니다. 이 형식이 'C&lt;int&gt;' 형식으로 작성되도록 조정하세요.</target>
        <note />
      </trans-unit>
      <trans-unit id="tastUndefinedItemRefModuleNamespace">
        <source>The module/namespace '{0}' from compilation unit '{1}' did not contain the module/namespace '{2}'</source>
        <target state="translated">컴파일 단위 '{1}'의 '{0}' 모듈/네임스페이스에 '{2}' 모듈/네임스페이스가 없습니다.</target>
        <note />
      </trans-unit>
      <trans-unit id="tastUndefinedItemRefVal">
        <source>The module/namespace '{0}' from compilation unit '{1}' did not contain the val '{2}'</source>
        <target state="translated">컴파일 단위 '{1}'의 '{0}' 모듈/네임스페이스에 val '{2}'이(가) 없습니다.</target>
        <note />
      </trans-unit>
      <trans-unit id="tastUndefinedItemRefModuleNamespaceType">
        <source>The module/namespace '{0}' from compilation unit '{1}' did not contain the namespace, module or type '{2}'</source>
        <target state="translated">컴파일 단위 '{1}'의 '{0}' 모듈/네임스페이스에 '{2}' 네임스페이스, 모듈 또는 형식이 없습니다.</target>
        <note />
      </trans-unit>
      <trans-unit id="tcInvalidUseNullAsTrueValue">
        <source>The 'UseNullAsTrueValue' attribute flag may only be used with union types that have one nullary case and at least one non-nullary case</source>
        <target state="translated">'UseNullAsTrueValue' 특성 플래그는 하나의 nullary 케이스와 하나 이상의 nullary가 아닌 케이스를 포함하는 공용 구조체 형식에만 사용할 수 있습니다.</target>
        <note />
      </trans-unit>
      <trans-unit id="tcParameterInferredByref">
        <source>The parameter '{0}' was inferred to have byref type. Parameters of byref type must be given an explicit type annotation, e.g. 'x1: byref&lt;int&gt;'. When used, a byref parameter is implicitly dereferenced.</source>
        <target state="translated">'{0}' 매개 변수가 byref 형식으로 유추되었습니다. byref 형식의 매개 변수에는 명시적인 형식 주석(예: 'x1: byref&lt;int&gt;')이 지정되어야 합니다. byref 매개 변수는 사용될 경우 암시적으로 역참조됩니다.</target>
        <note />
      </trans-unit>
      <trans-unit id="tcNonUniformMemberUse">
        <source>The generic member '{0}' has been used at a non-uniform instantiation prior to this program point. Consider reordering the members so this member occurs first. Alternatively, specify the full type of the member explicitly, including argument types, return type and any additional generic parameters and constraints.</source>
        <target state="translated">제네릭 멤버 '{0}'이(가) 이 프로그램 지점 전의 비균일 인스턴스화에 사용되었습니다. 이 멤버가 처음에 오도록 멤버들을 다시 정렬해 보세요. 또는, 인수 형식, 반환 형식 및 추가 제네릭 매개 변수와 제약 조건을 포함한 멤버의 전체 형식을 명시적으로 지정하세요.</target>
        <note />
      </trans-unit>
      <trans-unit id="tcAttribArgsDiffer">
        <source>The attribute '{0}' appears in both the implementation and the signature, but the attribute arguments differ. Only the attribute from the signature will be included in the compiled code.</source>
        <target state="translated">'{0}' 특성이 구현과 시그니처 모두에 나타나지만 특성 인수가 다릅니다. 컴파일된 코드에는 시그니처에 있는 특성만 포함됩니다.</target>
        <note />
      </trans-unit>
      <trans-unit id="tcCannotCallAbstractBaseMember">
        <source>Cannot call an abstract base member: '{0}'</source>
        <target state="translated">추상 기본 멤버를 호출할 수 없습니다. '{0}'</target>
        <note />
      </trans-unit>
      <trans-unit id="typrelCannotResolveAmbiguityInUnmanaged">
        <source>Could not resolve the ambiguity in the use of a generic construct with an 'unmanaged' constraint at or near this position</source>
        <target state="translated">이 위치 또는 이 위치 근처에서 'unmanaged' 제약 조건을 사용하여 제네릭 구문 사용의 모호성을 해결할 수 없습니다.</target>
        <note />
      </trans-unit>
      <trans-unit id="mlCompatMessage">
        <source>This construct is for ML compatibility. {0}. You can disable this warning by using '--mlcompatibility' or '--nowarn:62'.</source>
        <target state="translated">이 구문은 ML 호환성을 위해 사용됩니다. {0}. 이 경고가 나타나지 않게 하려면 '--mlcompatibility' 또는 '--nowarn:62'를 사용합니다.</target>
        <note />
      </trans-unit>
      <trans-unit id="ilFieldDoesNotHaveValidOffsetForStructureLayout">
        <source>The type '{0}' has been marked as having an Explicit layout, but the field '{1}' has not been marked with the 'FieldOffset' attribute</source>
        <target state="translated">{0}' 형식이 명시적 레이아웃을 포함한다고 표시되어 있지만 '{1}' 필드가 'FieldOffset' 특성으로 표시되어 있지 않습니다.</target>
        <note />
      </trans-unit>
      <trans-unit id="tcInterfacesShouldUseInheritNotInterface">
        <source>Interfaces inherited by other interfaces should be declared using 'inherit ...' instead of 'interface ...'</source>
        <target state="translated">다른 인터페이스에서 상속된 인터페이스는 'interface ...' 대신 'inherit ...'를 사용하여 선언해야 합니다.</target>
        <note />
      </trans-unit>
      <trans-unit id="parsInvalidPrefixOperator">
        <source>Invalid prefix operator</source>
        <target state="translated">잘못된 전위 연산자</target>
        <note />
      </trans-unit>
      <trans-unit id="parsInvalidPrefixOperatorDefinition">
        <source>Invalid operator definition. Prefix operator definitions must use a valid prefix operator name.</source>
        <target state="translated">잘못된 연산자 정의입니다. 전위 연산자 정의에서는 유효한 전위 연산자 이름을 사용해야 합니다.</target>
        <note />
      </trans-unit>
      <trans-unit id="buildCompilingExtensionIsForML">
        <source>The file extensions '.ml' and '.mli' are for ML compatibility</source>
        <target state="translated">파일 확장명 '.ml' 및 '.mli'는 ML 호환성을 위한 것입니다.</target>
        <note />
      </trans-unit>
      <trans-unit id="lexIndentOffForML">
        <source>Consider using a file with extension '.ml' or '.mli' instead</source>
        <target state="translated">대신 확장명이 '.ml' 또는 '.mli'인 파일을 사용해 보세요.</target>
        <note />
      </trans-unit>
      <trans-unit id="activePatternIdentIsNotFunctionTyped">
        <source>Active pattern '{0}' is not a function</source>
        <target state="translated">활성 패턴 '{0}'이(가) 함수가 아닙니다.</target>
        <note />
      </trans-unit>
      <trans-unit id="activePatternChoiceHasFreeTypars">
        <source>Active pattern '{0}' has a result type containing type variables that are not determined by the input. The common cause is a when a result case is not mentioned, e.g. 'let (|A|B|) (x:int) = A x'. This can be fixed with a type constraint, e.g. 'let (|A|B|) (x:int) : Choice&lt;int,unit&gt; = A x'</source>
        <target state="translated">활성 패턴 '{0}'에 입력으로 확인되지 않는 형식 변수가 포함된 결과 형식이 있습니다. 이는 일반적으로 결과 케이스가 지정되지 않은 경우 발생합니다(예 'let (|A|B|) (x:int) = A x'). 이 문제는 형식 제약 조건을 지정하여 해결할 수 있습니다(예: 'let (|A|B|) (x:int) : Choice&lt;int,unit&gt; = A x').</target>
        <note />
      </trans-unit>
      <trans-unit id="ilFieldHasOffsetForSequentialLayout">
        <source>The FieldOffset attribute can only be placed on members of types marked with the StructLayout(LayoutKind.Explicit)</source>
        <target state="translated">FieldOffset 특성은 StructLayout(LayoutKind.Explicit)으로 표시된 형식의 멤버에만 배치할 수 있습니다.</target>
        <note />
      </trans-unit>
      <trans-unit id="tcOptionalArgsMustComeAfterNonOptionalArgs">
        <source>Optional arguments must come at the end of the argument list, after any non-optional arguments</source>
        <target state="translated">선택적 인수는 비선택적 인수 다음의 인수 목록 끝에 와야 합니다.</target>
        <note />
      </trans-unit>
      <trans-unit id="tcConditionalAttributeUsage">
        <source>Attribute 'System.Diagnostics.ConditionalAttribute' is only valid on methods or attribute classes</source>
        <target state="translated">'System.Diagnostics.ConditionalAttribute' 특성은 메서드 또는 특성 클래스에만 사용할 수 있습니다.</target>
        <note />
      </trans-unit>
      <trans-unit id="tcMemberOperatorDefinitionInExtrinsic">
        <source>Extension members cannot provide operator overloads.  Consider defining the operator as part of the type definition instead.</source>
        <target state="translated">확장 멤버가 연산자 오버로드를 제공할 수 없습니다.  대신 연산자를 형식 정의의 일부분으로 정의하세요.</target>
        <note />
      </trans-unit>
      <trans-unit id="ilwriteMDBFileNameCannotBeChangedWarning">
        <source>The name of the MDB file must be &lt;assembly-file-name&gt;.mdb. The --pdb option will be ignored.</source>
        <target state="translated">MDB 파일의 이름은 &lt;어셈블리 파일 이름&gt;.mdb여야 합니다. --pdb 옵션은 무시됩니다.</target>
        <note />
      </trans-unit>
      <trans-unit id="ilwriteMDBMemberMissing">
        <source>MDB generation failed. Could not find compatible member {0}</source>
        <target state="translated">MDB를 생성하지 못했습니다. 호환 멤버 {0}을(를) 찾을 수 없습니다.</target>
        <note />
      </trans-unit>
      <trans-unit id="ilwriteErrorCreatingMdb">
        <source>Cannot generate MDB debug information. Failed to load the 'MonoSymbolWriter' type from the 'Mono.CompilerServices.SymbolWriter.dll' assembly.</source>
        <target state="translated">MDB 디버그 정보를 생성할 수 없습니다. 'Mono.CompilerServices.SymbolWriter.dll' 어셈블리에서 'MonoSymbolWriter' 형식을 로드하지 못했습니다.</target>
        <note />
      </trans-unit>
      <trans-unit id="tcUnionCaseNameConflictsWithGeneratedType">
        <source>The union case named '{0}' conflicts with the generated type '{1}'</source>
        <target state="translated">이름이 '{0}'인 공용 구조체가 생성된 형식 '{1}'과(와) 충돌합니다.</target>
        <note />
      </trans-unit>
      <trans-unit id="chkNoReflectedDefinitionOnStructMember">
        <source>ReflectedDefinitionAttribute may not be applied to an instance member on a struct type, because the instance member takes an implicit 'this' byref parameter</source>
        <target state="translated">ReflectedDefinitionAttribute를 구조체 형식 인스턴스 멤버에 적용할 수 없습니다. 해당 인스턴스 멤버가 암시적 'this' byref 매개 변수를 사용합니다.</target>
        <note />
      </trans-unit>
      <trans-unit id="tcDllImportNotAllowed">
        <source>DLLImport bindings must be static members in a class or function definitions in a module</source>
        <target state="translated">DLLImport 바인딩은 모듈의 클래스 또는 함수 정의에서 정적 멤버여야 합니다.</target>
        <note />
      </trans-unit>
      <trans-unit id="buildExplicitCoreLibRequiresNoFramework">
        <source>When mscorlib.dll or FSharp.Core.dll is explicitly referenced the {0} option must also be passed</source>
        <target state="translated">mscorlib.dll 또는 FSharp.Core.dll이 명시적으로 참조될 경우 {0} 옵션도 전달해야 합니다.</target>
        <note />
      </trans-unit>
      <trans-unit id="buildExpectedSigdataFile">
        <source>FSharp.Core.sigdata not found alongside FSharp.Core. File expected in {0}. Consider upgrading to a more recent version of FSharp.Core, where this file is no longer be required.</source>
        <target state="translated">FSharp.Core에서 FSharp.Core.sigdata를 찾을 수 없습니다. 파일이 {0}에 있어야 합니다. 이 파일이 더 이상 필요하지 않은 최신 버전의 FSharp.Core로의 업그레이드를 고려해 보세요.</target>
        <note />
      </trans-unit>
      <trans-unit id="buildExpectedFileAlongSideFSharpCore">
        <source>File '{0}' not found alongside FSharp.Core. File expected in {1}. Consider upgrading to a more recent version of FSharp.Core, where this file is no longer be required.</source>
        <target state="translated">FSharp.Core에서 '{0}' 파일을 찾을 수 없습니다. 파일이 {1}에 있어야 합니다. 이 파일이 더 이상 필요하지 않은 최신 버전의 FSharp.Core로의 업그레이드를 고려해 보세요.</target>
        <note />
      </trans-unit>
      <trans-unit id="buildUnexpectedFileNameCharacter">
        <source>Filename '{0}' contains invalid character '{1}'</source>
        <target state="translated">파일 이름 '{0}'에 잘못된 문자('{1}')가 있습니다.</target>
        <note />
      </trans-unit>
      <trans-unit id="tcInvalidUseBangBinding">
        <source>'use!' bindings must be of the form 'use! &lt;var&gt; = &lt;expr&gt;'</source>
        <target state="translated">'use!' 바인딩은 'use! &lt;var&gt; = &lt;expr&gt;' 형식이어야 합니다.</target>
        <note />
      </trans-unit>
      <trans-unit id="crefNoInnerGenericsInQuotations">
        <source>Inner generic functions are not permitted in quoted expressions. Consider adding some type constraints until this function is no longer generic.</source>
        <target state="translated">내부 제네릭 함수는 따옴표 붙은 식에 허용되지 않습니다. 이 함수가 더 이상 제네릭 형식이 아닐 때까지 형식 제약 조건을 추가하세요.</target>
        <note />
      </trans-unit>
      <trans-unit id="tcEnumTypeCannotBeEnumerated">
        <source>The type '{0}' is not a valid enumerator type , i.e. does not have a 'MoveNext()' method returning a bool, and a 'Current' property</source>
        <target state="translated">'{0}' 형식은 올바른 열거자 형식이 아닙니다(예: 부울을 반환하는 'MoveNext()' 메서드와 'Current' 속성이 포함되어 있지 않음).</target>
        <note />
      </trans-unit>
      <trans-unit id="parsEofInTripleQuoteString">
        <source>End of file in triple-quote string begun at or before here</source>
        <target state="translated">3중 따옴표 문자열의 파일 끝이 여기나 그 앞에서 시작됩니다.</target>
        <note />
      </trans-unit>
      <trans-unit id="parsEofInTripleQuoteStringInComment">
        <source>End of file in triple-quote string embedded in comment begun at or before here</source>
        <target state="translated">주석에 포함된 3중 따옴표 문자열의 파일 끝이 여기나 그 앞에서 시작됩니다.</target>
        <note />
      </trans-unit>
      <trans-unit id="tcTypeTestLosesMeasures">
        <source>This type test or downcast will ignore the unit-of-measure '{0}'</source>
        <target state="translated">이 형식 테스트 또는 다운캐스트는 '{0}' 측정 단위를 무시합니다.</target>
        <note />
      </trans-unit>
      <trans-unit id="parsMissingTypeArgs">
        <source>Expected type argument or static argument</source>
        <target state="translated">형식 인수 또는 정적 인수가 필요합니다.</target>
        <note />
      </trans-unit>
      <trans-unit id="parsMissingGreaterThan">
        <source>Unmatched '&lt;'. Expected closing '&gt;'</source>
        <target state="translated">'&lt;'의 짝이 맞지 않습니다. 닫는 '&gt;'가 필요합니다.</target>
        <note />
      </trans-unit>
      <trans-unit id="parsUnexpectedQuotationOperatorInTypeAliasDidYouMeanVerbatimString">
        <source>Unexpected quotation operator '&lt;@' in type definition. If you intend to pass a verbatim string as a static argument to a type provider, put a space between the '&lt;' and '@' characters.</source>
        <target state="translated">형식 정의에 예기치 않은 인용구 연산자 '&lt;@'가 있습니다. 축자 문자열을 정적 인수로 형식 공급자에 전달하려면 '&lt;'와 '@' 문자 사이에 공백을 추가하세요.</target>
        <note />
      </trans-unit>
      <trans-unit id="parsErrorParsingAsOperatorName">
        <source>Attempted to parse this as an operator name, but failed</source>
        <target state="translated">이 항목을 연산자 이름으로 구문 분석하려고 했지만 실패했습니다.</target>
        <note />
      </trans-unit>
      <trans-unit id="lexInvalidUnicodeLiteral">
        <source>\U{0} is not a valid Unicode character escape sequence</source>
        <target state="translated">\U{0}은(는) 유효한 유니코드 문자 이스케이프 시퀀스가 아닙니다.</target>
        <note />
      </trans-unit>
      <trans-unit id="tcCallerInfoWrongType">
        <source>'{0}' must be applied to an argument of type '{1}', but has been applied to an argument of type '{2}'</source>
        <target state="translated">'{0}'은(는) '{1}' 형식의 인수에 적용되어야 하지만 '{2}' 형식의 인수에 적용되었습니다.</target>
        <note />
      </trans-unit>
      <trans-unit id="tcCallerInfoNotOptional">
        <source>'{0}' can only be applied to optional arguments</source>
        <target state="translated">'{0}'은(는) 선택적 인수에만 적용할 수 있습니다.</target>
        <note />
      </trans-unit>
      <trans-unit id="toolLocationHelperUnsupportedFrameworkVersion">
        <source>The specified .NET Framework version '{0}' is not supported. Please specify a value from the enumeration Microsoft.Build.Utilities.TargetDotNetFrameworkVersion.</source>
        <target state="translated">지정한 .NET Framework 버전 "{0}"은(는) 지원되지 않습니다. Microsoft.Build.Utilities.TargetDotNetFrameworkVersion 열거형의 값을 지정하세요.</target>
        <note />
      </trans-unit>
      <trans-unit id="ilSignInvalidMagicValue">
        <source>Invalid Magic value in CLR Header</source>
        <target state="translated">CLR 헤더의 잘못된 매직 값</target>
        <note />
      </trans-unit>
      <trans-unit id="ilSignBadImageFormat">
        <source>Bad image format</source>
        <target state="translated">잘못된 이미지 형식</target>
        <note />
      </trans-unit>
      <trans-unit id="ilSignPrivateKeyExpected">
        <source>Private key expected</source>
        <target state="translated">개인 키가 필요합니다.</target>
        <note />
      </trans-unit>
      <trans-unit id="ilSignRsaKeyExpected">
        <source>RSA key expected</source>
        <target state="translated">RSA 키가 필요합니다.</target>
        <note />
      </trans-unit>
      <trans-unit id="ilSignInvalidBitLen">
        <source>Invalid bit Length</source>
        <target state="translated">잘못된 비트 길이</target>
        <note />
      </trans-unit>
      <trans-unit id="ilSignInvalidRSAParams">
        <source>Invalid RSAParameters structure - '{{0}}' expected</source>
        <target state="translated">잘못된 RSAParameters 구조 - '{{0}}'이(가) 필요합니다.</target>
        <note />
      </trans-unit>
      <trans-unit id="ilSignInvalidAlgId">
        <source>Invalid algId - 'Exponent' expected</source>
        <target state="translated">잘못된 algId - '지수'가 필요합니다.</target>
        <note />
      </trans-unit>
      <trans-unit id="ilSignInvalidSignatureSize">
        <source>Invalid signature size</source>
        <target state="translated">잘못된 서명 크기</target>
        <note />
      </trans-unit>
      <trans-unit id="ilSignNoSignatureDirectory">
        <source>No signature directory</source>
        <target state="translated">서명 디렉터리가 없습니다.</target>
        <note />
      </trans-unit>
      <trans-unit id="ilSignInvalidPKBlob">
        <source>Invalid Public Key blob</source>
        <target state="translated">잘못된 공개 키 Blob</target>
        <note />
      </trans-unit>
      <trans-unit id="fscTooManyErrors">
        <source>Exiting - too many errors</source>
        <target state="translated">끝내는 중 - 오류가 너무 많습니다.</target>
        <note />
      </trans-unit>
      <trans-unit id="docfileNoXmlSuffix">
        <source>The documentation file has no .xml suffix</source>
        <target state="translated">문서 파일에 .xml 접미사가 없습니다.</target>
        <note />
      </trans-unit>
      <trans-unit id="fscNoImplementationFiles">
        <source>No implementation files specified</source>
        <target state="translated">지정된 구현 파일이 없습니다.</target>
        <note />
      </trans-unit>
      <trans-unit id="fscBadAssemblyVersion">
        <source>The attribute {0} specified version '{1}', but this value is invalid and has been ignored</source>
        <target state="translated">특성 {0}이(가) 버전 '{1}'을(를) 지정했지만, 이 값이 잘못되어 무시되었습니다.</target>
        <note />
      </trans-unit>
      <trans-unit id="fscTwoResourceManifests">
        <source>Conflicting options specified: 'win32manifest' and 'win32res'. Only one of these can be used.</source>
        <target state="translated">지정된 옵션 'win32manifest'와 'win32res'가 충돌합니다. 둘 중 하나만 사용할 수 있습니다.</target>
        <note />
      </trans-unit>
      <trans-unit id="fscQuotationLiteralsStaticLinking">
        <source>The code in assembly '{0}' makes uses of quotation literals. Static linking may not include components that make use of quotation literals unless all assemblies are compiled with at least F# 4.0.</source>
        <target state="translated">어셈블리 '{0}'의 코드에서 따옴표로 묶인 리터럴을 사용합니다. 정적 링크에서는 모든 어셈블리가 최소 F# 4.0으로 컴파일된 경우가 아니라면 따옴표로 묶인 리터럴을 사용하는 구성 요소를 포함할 수 없습니다.</target>
        <note />
      </trans-unit>
      <trans-unit id="fscQuotationLiteralsStaticLinking0">
        <source>Code in this assembly makes uses of quotation literals. Static linking may not include components that make use of quotation literals unless all assemblies are compiled with at least F# 4.0.</source>
        <target state="translated">이 어셈블리의 코드에서 따옴표로 묶인 리터럴을 사용합니다. 정적 링크에서는 모든 어셈블리가 최소 F# 4.0으로 컴파일된 경우가 아니라면 따옴표로 묶인 리터럴을 사용하는 구성 요소를 포함할 수 없습니다.</target>
        <note />
      </trans-unit>
      <trans-unit id="fscStaticLinkingNoEXE">
        <source>Static linking may not include a .EXE</source>
        <target state="translated">정적 링크에는 .EXE를 포함할 수 없습니다.</target>
        <note />
      </trans-unit>
      <trans-unit id="fscStaticLinkingNoMixedDLL">
        <source>Static linking may not include a mixed managed/unmanaged DLL</source>
        <target state="translated">정적 링크에는 관리되는/관리되지 않는 형식이 혼합된 DLL을 포함할 수 없습니다.</target>
        <note />
      </trans-unit>
      <trans-unit id="fscIgnoringMixedWhenLinking">
        <source>Ignoring mixed managed/unmanaged assembly '{0}' during static linking</source>
        <target state="translated">정적 링크 중에 관리되는/관리되지 않는 어셈블리가 혼합된 '{0}'을(를) 무시합니다.</target>
        <note />
      </trans-unit>
      <trans-unit id="fscAssumeStaticLinkContainsNoDependencies">
        <source>Assembly '{0}' was referenced transitively and the assembly could not be resolved automatically. Static linking will assume this DLL has no dependencies on the F# library or other statically linked DLLs. Consider adding an explicit reference to this DLL.</source>
        <target state="translated">어셈블리 '{0}'이(가) 타동적으로 참조되었으며 어셈블리를 자동으로 확인할 수 없습니다. 정적 링크에서는 이 DLL에 F# 라이브러리나 다른 정적 링크 DLL에 대한 종속성이 없다고 가정합니다. 이 DLL에 대한 명시적 참조를 추가하는 것이 좋습니다.</target>
        <note />
      </trans-unit>
      <trans-unit id="fscAssemblyNotFoundInDependencySet">
        <source>Assembly '{0}' not found in dependency set of target binary. Statically linked roots should be specified using an assembly name, without a DLL or EXE extension. If this assembly was referenced explicitly then it is possible the assembly was not actually required by the generated binary, in which case it should not be statically linked.</source>
        <target state="translated">대상 이진 파일의 종속성 집합에서 어셈블리 '{0}'을(를) 찾지 못했습니다. 정적으로 링크된 루트는 DLL 또는 EXE 확장명이 없는 상태로 어셈블리 이름을 사용하여 지정해야 합니다. 이 어셈블리가 명시적으로 참조된 경우 생성된 이진 파일에서 실제로 필요하지 않을 수 있습니다. 이런 경우에는 정적으로 링크하지 마세요.</target>
        <note />
      </trans-unit>
      <trans-unit id="fscKeyFileCouldNotBeOpened">
        <source>The key file '{0}' could not be opened</source>
        <target state="translated">키 파일 '{0}'을(를) 열 수 없습니다.</target>
        <note />
      </trans-unit>
      <trans-unit id="fscProblemWritingBinary">
        <source>A problem occurred writing the binary '{0}': {1}</source>
        <target state="translated">이진 파일 '{0}'을(를) 쓰는 동안 오류가 발생했습니다. {1}</target>
        <note />
      </trans-unit>
      <trans-unit id="fscAssemblyVersionAttributeIgnored">
        <source>The 'AssemblyVersionAttribute' has been ignored because a version was given using a command line option</source>
        <target state="translated">명령줄 옵션을 사용하여 버전을 지정했기 때문에 'AssemblyVersionAttribute'가 무시되었습니다.</target>
        <note />
      </trans-unit>
      <trans-unit id="fscAssemblyCultureAttributeError">
        <source>Error emitting 'System.Reflection.AssemblyCultureAttribute' attribute -- 'Executables cannot be satellite assemblies, Culture should always be empty'</source>
        <target state="translated">'System.Reflection.AssemblyCultureAttribute' 특성을 내보내는 동안 오류 발생 -- '실행 파일은 위성 어셈블리일 수 없습니다. 문화권은 항상 비어 있어야 합니다.'</target>
        <note />
      </trans-unit>
      <trans-unit id="fscDelaySignWarning">
        <source>Option '--delaysign' overrides attribute 'System.Reflection.AssemblyDelaySignAttribute' given in a source file or added module</source>
        <target state="translated">'--delaysign' 옵션은 소스 파일이나 추가 모듈에 지정된 'System.Reflection.AssemblyDelaySignAttribute' 특성을 재정의합니다.</target>
        <note />
      </trans-unit>
      <trans-unit id="fscKeyFileWarning">
        <source>Option '--keyfile' overrides attribute 'System.Reflection.AssemblyKeyFileAttribute' given in a source file or added module</source>
        <target state="translated">'--keyfile' 옵션은 소스 파일 또는 추가 모듈에 지정된 'System.Reflection.AssemblyKeyFileAttribute' 특성을 재정의합니다.</target>
        <note />
      </trans-unit>
      <trans-unit id="fscKeyNameWarning">
        <source>Option '--keycontainer' overrides attribute 'System.Reflection.AssemblyNameAttribute' given in a source file or added module</source>
        <target state="translated">'--keycontainer' 옵션은 소스 파일이나 추가 모듈에 지정된 'System.Reflection.AssemblyNameAttribute' 특성을 재정의합니다.</target>
        <note />
      </trans-unit>
      <trans-unit id="fscReferenceOnCommandLine">
        <source>The assembly '{0}' is listed on the command line. Assemblies should be referenced using a command line flag such as '-r'.</source>
        <target state="translated">'{0}' 어셈블리가 명령줄에 나열되어 있습니다. '-r'과 같은 명령줄 플래그를 사용하여 어셈블리를 참조해야 합니다.</target>
        <note />
      </trans-unit>
      <trans-unit id="fscRemotingError">
        <source>The resident compilation service was not used because a problem occured in communicating with the server.</source>
        <target state="translated">서버와 통신하는 동안 문제가 발생하여 상주 컴파일 서비스를 사용하지 않았습니다.</target>
        <note />
      </trans-unit>
      <trans-unit id="pathIsInvalid">
        <source>Problem with filename '{0}': Illegal characters in path.</source>
        <target state="translated">파일 이름 '{0}'에 문제가 있습니다. 경로에 잘못된 문자가 있습니다.</target>
        <note />
      </trans-unit>
      <trans-unit id="fscResxSourceFileDeprecated">
        <source>Passing a .resx file ({0}) as a source file to the compiler is deprecated. Use resgen.exe to transform the .resx file into a .resources file to pass as a --resource option. If you are using MSBuild, this can be done via an &lt;EmbeddedResource&gt; item in the .fsproj project file.</source>
        <target state="translated">더 이상 .resx 파일({0})이 컴파일러에 소스 파일로 전달되지 않습니다. resgen.exe를 사용하여 .resx 파일을 .resources 파일로 변환해 --resource 옵션으로 전달하세요. MSBuild를 사용하는 경우 .fsproj 프로젝트 파일의 &lt;EmbeddedResource&gt; 항목을 통해 이 작업을 수행할 수 있습니다.</target>
        <note />
      </trans-unit>
      <trans-unit id="fscStaticLinkingNoProfileMismatches">
        <source>Static linking may not be used on an assembly referencing mscorlib (e.g. a .NET Framework assembly) when generating an assembly that references System.Runtime (e.g. a .NET Core or Portable assembly).</source>
        <target state="translated">System.Runtime을 참조하는 어셈블리(예: .NET Core 또는 이식 가능한 어셈블리)를 생성할 때 mscorlib를 참조하는 어셈블리(예: .NET Framework 어셈블리)에서 정적 링크를 사용할 수 없습니다.</target>
        <note />
      </trans-unit>
      <trans-unit id="fscAssemblyWildcardAndDeterminism">
        <source>An {0} specified version '{1}', but this value is a wildcard, and you have requested a deterministic build, these are in conflict.</source>
        <target state="translated">{0}이(가) '{1}' 버전을 지정했지만, 이 값은 와일드카드인데 사용자가 결정적 빌드를 요청하여 문제가 발생했습니다.</target>
        <note />
      </trans-unit>
      <trans-unit id="fscDeterministicDebugRequiresPortablePdb">
        <source>Deterministic builds only support portable PDBs (--debug:portable or --debug:embedded)</source>
        <target state="translated">결정적 빌드는 이식 가능한 PDB만 지원합니다(--debug:portable 또는 --debug:embedded).</target>
        <note />
      </trans-unit>
      <trans-unit id="etIllegalCharactersInNamespaceName">
        <source>Character '{0}' is not allowed in provided namespace name '{1}'</source>
        <target state="translated">제공된 네임스페이스 이름 '{1}'에는 '{0}' 문자를 사용할 수 없습니다.</target>
        <note />
      </trans-unit>
      <trans-unit id="etNullOrEmptyMemberName">
        <source>The provided type '{0}' returned a member with a null or empty member name</source>
        <target state="translated">제공된 '{0}' 형식에서 멤버 이름이 비어 있거나 null인 멤버를 반환했습니다.</target>
        <note />
      </trans-unit>
      <trans-unit id="etNullMember">
        <source>The provided type '{0}' returned a null member</source>
        <target state="translated">제공된 '{0}' 형식에서 null 멤버를 반환했습니다.</target>
        <note />
      </trans-unit>
      <trans-unit id="etNullMemberDeclaringType">
        <source>The provided type '{0}' member info '{1}' has null declaring type</source>
        <target state="translated">제공된 '{0}' 형식의 멤버 정보('{1}')에 null 선언 형식이 있습니다.</target>
        <note />
      </trans-unit>
      <trans-unit id="etNullMemberDeclaringTypeDifferentFromProvidedType">
        <source>The provided type '{0}' has member '{1}' which has declaring type '{2}'. Expected declaring type to be the same as provided type.</source>
        <target state="translated">제공된 '{0}' 형식에 포함된 멤버 '{1}'의 선언 형식이 '{2}'입니다. 제공된 형식과 같은 선언 형식이 필요합니다.</target>
        <note />
      </trans-unit>
      <trans-unit id="etHostingAssemblyFoundWithoutHosts">
        <source>Referenced assembly '{0}' has assembly level attribute '{1}' but no public type provider classes were found</source>
        <target state="translated">참조된 '{0}' 어셈블리에 어셈블리 수준 특성 '{1}'이(가) 있지만 공용 형식 공급자 클래스는 없습니다.</target>
        <note />
      </trans-unit>
      <trans-unit id="etEmptyNamespaceOfTypeNotAllowed">
        <source>Type '{0}' from type provider '{1}' has an empty namespace. Use 'null' for the global namespace.</source>
        <target state="translated">형식 공급자 '{1}' 의 형식 '{0}'에 빈 네임스페이스가 있습니다. 전역 네임스페이스에 대해 'null'을 사용하세요.</target>
        <note />
      </trans-unit>
      <trans-unit id="etEmptyNamespaceNotAllowed">
        <source>Empty namespace found from the type provider '{0}'. Use 'null' for the global namespace.</source>
        <target state="translated">형식 공급자 '{0}'에 빈 네임스페이스가 있습니다. 전역 네임스페이스에 대해 'null'을 사용하세요.</target>
        <note />
      </trans-unit>
      <trans-unit id="etMustNotBeGeneric">
        <source>Provided type '{0}' has 'IsGenericType' as true, but generic types are not supported.</source>
        <target state="translated">제공된 '{0}' 형식의 'IsGenericType'이 true인데 제네릭 형식이 지원되지 않습니다.</target>
        <note />
      </trans-unit>
      <trans-unit id="etMustNotBeAnArray">
        <source>Provided type '{0}' has 'IsArray' as true, but array types are not supported.</source>
        <target state="translated">제공된 '{0}' 형식의 'IsArray'가 true인데 배열 형식이 지원되지 않습니다.</target>
        <note />
      </trans-unit>
      <trans-unit id="etMethodHasRequirements">
        <source>Invalid member '{0}' on provided type '{1}'. Provided type members must be public, and not be generic, virtual, or abstract.</source>
        <target state="translated">제공된 '{1}' 형식에 잘못된 멤버('{0}')가 있습니다. 제공된 형식 멤버는 공용이어야 하며 제네릭, 가상 또는 추상 멤버여서는 안 됩니다.</target>
        <note />
      </trans-unit>
      <trans-unit id="etUnsupportedMemberKind">
        <source>Invalid member '{0}' on provided type '{1}'. Only properties, methods and constructors are allowed</source>
        <target state="translated">제공된 형식 '{1}'의 '{0}' 멤버가 잘못되었습니다. 속성, 메서드 및 생성자만 허용됩니다.</target>
        <note />
      </trans-unit>
      <trans-unit id="etPropertyCanReadButHasNoGetter">
        <source>Property '{0}' on provided type '{1}' has CanRead=true but there was no value from GetGetMethod()</source>
        <target state="translated">제공된 '{1}' 형식의 '{0}' 속성에서 CanRead=true인데 GetGetMethod()의 값이 없습니다.</target>
        <note />
      </trans-unit>
      <trans-unit id="etPropertyHasGetterButNoCanRead">
        <source>Property '{0}' on provided type '{1}' has CanRead=false but GetGetMethod() returned a method</source>
        <target state="translated">제공된 '{1}' 형식의 '{0}' 속성에서 CanRead=false인데 GetGetMethod()에서 메서드를 반환했습니다.</target>
        <note />
      </trans-unit>
      <trans-unit id="etPropertyCanWriteButHasNoSetter">
        <source>Property '{0}' on provided type '{1}' has CanWrite=true but there was no value from GetSetMethod()</source>
        <target state="translated">제공된 '{1}' 형식의 '{0}' 속성에서 CanWrite=true인데 GetSetMethod()의 값이 없습니다.</target>
        <note />
      </trans-unit>
      <trans-unit id="etPropertyHasSetterButNoCanWrite">
        <source>Property '{0}' on provided type '{1}' has CanWrite=false but GetSetMethod() returned a method</source>
        <target state="translated">제공된 '{1}' 형식의 '{0}' 속성에서 CanWrite=fa인데 GetSetMethod()에서 메서드를 반환했습니다.</target>
        <note />
      </trans-unit>
      <trans-unit id="etOneOrMoreErrorsSeenDuringExtensionTypeSetting">
        <source>One or more errors seen during provided type setup</source>
        <target state="translated">제공된 형식을 설정하는 동안 하나 이상의 오류가 확인되었습니다.</target>
        <note />
      </trans-unit>
      <trans-unit id="etUnexpectedExceptionFromProvidedTypeMember">
        <source>Unexpected exception from provided type '{0}' member '{1}': {2}</source>
        <target state="translated">제공된 형식 '{0}' 멤버 '{1}'에서 예기치 않은 예외가 발생했습니다. {2}</target>
        <note />
      </trans-unit>
      <trans-unit id="etUnsupportedConstantType">
        <source>Unsupported constant type '{0}'. Quotations provided by type providers can only contain simple constants. The implementation of the type provider may need to be adjusted by moving a value declared outside a provided quotation literal to be a 'let' binding inside the quotation literal.</source>
        <target state="translated">지원되지 않는 상수 형식 '{0}'입니다. 형식 공급자가 제공하는 인용에는 간단한 상수만 포함될 수 있습니다. 인용구 리터럴 내에서 'let' 바인딩이 되려면 선언된 값을 제공된 인용구 리터럴 밖으로 이동시켜 형식 공급자의 구현을 조정해야 합니다.</target>
        <note />
      </trans-unit>
      <trans-unit id="etUnsupportedProvidedExpression">
        <source>Unsupported expression '{0}' from type provider. If you are the author of this type provider, consider adjusting it to provide a different provided expression.</source>
        <target state="translated">형식 공급자의 '{0}' 식은 지원되지 않습니다. 이 형식 공급자의 작성자인 경우 제공된 다른 식을 제공하도록 조정하세요.</target>
        <note />
      </trans-unit>
      <trans-unit id="etProvidedTypeHasUnexpectedName">
        <source>Expected provided type named '{0}' but provided type has 'Name' with value '{1}'</source>
        <target state="translated">이름이 '{0}'인 제공된 형식이 필요한데 제공된 형식의 'Name' 값은 '{1}'입니다.</target>
        <note />
      </trans-unit>
      <trans-unit id="etEventNoAdd">
        <source>Event '{0}' on provided type '{1}' has no value from GetAddMethod()</source>
        <target state="translated">제공된 형식 '{1}'에 대한 이벤트 '{0}'에 GetAddMethod()의 값이 없습니다.</target>
        <note />
      </trans-unit>
      <trans-unit id="etEventNoRemove">
        <source>Event '{0}' on provided type '{1}' has no value from GetRemoveMethod()</source>
        <target state="translated">제공된 형식 '{1}'에 대한 이벤트 '{0}'에 GetRemoveMethod()의 값이 없습니다.</target>
        <note />
      </trans-unit>
      <trans-unit id="etProviderHasWrongDesignerAssembly">
        <source>Assembly attribute '{0}' refers to a designer assembly '{1}' which cannot be loaded or doesn't exist. {2}</source>
        <target state="translated">{0}' 어셈블리 특성이 로드할 수 없거나 존재하지 않는 디자이너 어셈블리'{1}'을(를) 참조합니다. {2}</target>
        <note />
      </trans-unit>
      <trans-unit id="etProviderDoesNotHaveValidConstructor">
        <source>The type provider does not have a valid constructor. A constructor taking either no arguments or one argument of type 'TypeProviderConfig' was expected.</source>
        <target state="translated">형식 공급자에 올바른 생성자가 없습니다. 인수를 사용하지 않거나 'TypeProviderConfig' 형식의 인수 하나를 사용하는 생성자가 필요합니다.</target>
        <note />
      </trans-unit>
      <trans-unit id="etProviderError">
        <source>The type provider '{0}' reported an error: {1}</source>
        <target state="translated">{0}' 형식 공급자가 오류를 보고했습니다. {1}</target>
        <note />
      </trans-unit>
      <trans-unit id="etIncorrectParameterExpression">
        <source>The type provider '{0}' used an invalid parameter in the ParameterExpression: {1}</source>
        <target state="translated">{0}' 형식 공급자가 ParameterExpression에서 잘못된 매개 변수를 사용했습니다. {1}</target>
        <note />
      </trans-unit>
      <trans-unit id="etIncorrectProvidedMethod">
        <source>The type provider '{0}' provided a method with a name '{1}' and metadata token '{2}', which is not reported among its methods of its declaring type '{3}'</source>
        <target state="translated">{0}' 형식 공급자가 이름이 '{1}'이고 메타데이터 토큰이 '{2}'인 메서드를 제공했는데, 이는 해당 선언 형식 '{3}'의 메서드에서 보고되지 않습니다.</target>
        <note />
      </trans-unit>
      <trans-unit id="etIncorrectProvidedConstructor">
        <source>The type provider '{0}' provided a constructor which is not reported among the constructors of its declaring type '{1}'</source>
        <target state="translated">선언 형식('{1}')의 생성자로부터 보고되지 않은 생성자를 형식 공급자 '{0}'에서 제공했습니다.</target>
        <note />
      </trans-unit>
      <trans-unit id="etDirectReferenceToGeneratedTypeNotAllowed">
        <source>A direct reference to the generated type '{0}' is not permitted. Instead, use a type definition, e.g. 'type TypeAlias = &lt;path&gt;'. This indicates that a type provider adds generated types to your assembly.</source>
        <target state="translated">생성된 형식 '{0}'을(를) 직접 참조할 수는 없습니다. 대신 형식 정의를 사용하세요(예: 'type TypeAlias = &lt;path&gt;'). 이 정의는 형식 공급자가 생성된 형식을 어셈블리에 추가함을 나타냅니다.</target>
        <note />
      </trans-unit>
      <trans-unit id="etProvidedTypeHasUnexpectedPath">
        <source>Expected provided type with path '{0}' but provided type has path '{1}'</source>
        <target state="translated">경로가 '{0}'인 제공된 형식이 필요한데 제공된 형식의 경로는 '{1}'입니다.</target>
        <note />
      </trans-unit>
      <trans-unit id="etUnexpectedNullFromProvidedTypeMember">
        <source>Unexpected 'null' return value from provided type '{0}' member '{1}'</source>
        <target state="translated">제공된 형식 '{0}' 멤버 '{1}'에 예기치 않은 'null' 반환 값이 있습니다.</target>
        <note />
      </trans-unit>
      <trans-unit id="etUnexpectedExceptionFromProvidedMemberMember">
        <source>Unexpected exception from member '{0}' of provided type '{1}' member '{2}': {3}</source>
        <target state="translated">제공된 형식 '{1}' 멤버 '{2}'의 멤버 '{0}'에서 예기치 않은 예외가 발생했습니다. {3}</target>
        <note />
      </trans-unit>
      <trans-unit id="etNestedProvidedTypesDoNotTakeStaticArgumentsOrGenericParameters">
        <source>Nested provided types do not take static arguments or generic parameters</source>
        <target state="translated">제공된 중첩 형식은 정적 인수 또는 제네릭 매개 변수를 사용하지 않습니다.</target>
        <note />
      </trans-unit>
      <trans-unit id="etInvalidStaticArgument">
        <source>Invalid static argument to provided type. Expected an argument of kind '{0}'.</source>
        <target state="translated">제공된 형식에 대한 정적 인수가 잘못되었습니다. '{0}' 종류의 인수가 필요합니다.</target>
        <note />
      </trans-unit>
      <trans-unit id="etErrorApplyingStaticArgumentsToType">
        <source>An error occured applying the static arguments to a provided type</source>
        <target state="translated">제공된 형식에 정적 인수를 적용하는 동안 오류가 발생했습니다.</target>
        <note />
      </trans-unit>
      <trans-unit id="etUnknownStaticArgumentKind">
        <source>Unknown static argument kind '{0}' when resolving a reference to a provided type or method '{1}'</source>
        <target state="translated">제공된 형식 또는 메서드 '{1}'에 대한 참조를 확인할 때 알 수 없는 정적 인수 종류('{0}')가 발견되었습니다.</target>
        <note />
      </trans-unit>
      <trans-unit id="invalidNamespaceForProvidedType">
        <source>invalid namespace for provided type</source>
        <target state="translated">제공된 형식의 네임스페이스가 잘못되었습니다.</target>
        <note />
      </trans-unit>
      <trans-unit id="invalidFullNameForProvidedType">
        <source>invalid full name for provided type</source>
        <target state="translated">제공된 형식의 전체 이름이 잘못되었습니다.</target>
        <note />
      </trans-unit>
      <trans-unit id="etProviderReturnedNull">
        <source>The type provider returned 'null', which is not a valid return value from '{0}'</source>
        <target state="translated">형식 공급자가 'null'을 반환했습니다. 이 값은 '{0}'(으)로부터의 올바른 반환 값이 아닙니다.</target>
        <note />
      </trans-unit>
      <trans-unit id="etTypeProviderConstructorException">
        <source>The type provider constructor has thrown an exception: {0}</source>
        <target state="translated">형식 공급자 생성자에서 예외가 발생했습니다. {0}</target>
        <note />
      </trans-unit>
      <trans-unit id="etNullProvidedExpression">
        <source>Type provider '{0}' returned null from GetInvokerExpression.</source>
        <target state="translated">'{0}' 형식 공급자가 GetInvokerExpression에서 null을 반환했습니다.</target>
        <note />
      </trans-unit>
      <trans-unit id="etProvidedAppliedTypeHadWrongName">
        <source>The type provider '{0}' returned an invalid type from 'ApplyStaticArguments'. A type with name '{1}' was expected, but a type with name '{2}' was returned.</source>
        <target state="translated">형식 공급자 '{0}'이(가) 'ApplyStaticArguments'에서 잘못된 형식을 반환했습니다. 이름이 '{1}'인 형식이 필요한데 이름이 '{2}'인 형식이 반환되었습니다.</target>
        <note />
      </trans-unit>
      <trans-unit id="etProvidedAppliedMethodHadWrongName">
        <source>The type provider '{0}' returned an invalid method from 'ApplyStaticArgumentsForMethod'. A method with name '{1}' was expected, but a method with name '{2}' was returned.</source>
        <target state="translated">{0}' 형식 공급자가 잘못된 메서드를 'ApplyStaticArgumentsForMethod'에서 반환했습니다. '{1}'라는 메서드를 예상했지만 '{2}'라는 메서드가 반환되었습니다.</target>
        <note />
      </trans-unit>
      <trans-unit id="tcTypeTestLossy">
        <source>This type test or downcast will erase the provided type '{0}' to the type '{1}'</source>
        <target state="translated">이 형식 테스트 또는 다운캐스트는 제공된 '{0}' 형식을 '{1}' 형식으로 지웁니다.</target>
        <note />
      </trans-unit>
      <trans-unit id="tcTypeCastErased">
        <source>This downcast will erase the provided type '{0}' to the type '{1}'.</source>
        <target state="translated">이 다운캐스트는 제공된 '{0}' 형식을 '{1}' 형식으로 지웁니다.</target>
        <note />
      </trans-unit>
      <trans-unit id="tcTypeTestErased">
        <source>This type test with a provided type '{0}' is not allowed because this provided type will be erased to '{1}' at runtime.</source>
        <target state="translated">제공된 형식 '{0}'이(가) 포함된 이 형식 테스트는 허용되지 않습니다. 이 제공된 형식은 런타임에 '{1}'(으)로 지워집니다.</target>
        <note />
      </trans-unit>
      <trans-unit id="tcCannotInheritFromErasedType">
        <source>Cannot inherit from erased provided type</source>
        <target state="translated">지워진 제공된 형식에는 상속될 수 없습니다.</target>
        <note />
      </trans-unit>
      <trans-unit id="etInvalidTypeProviderAssemblyName">
        <source>Assembly '{0}' hase TypeProviderAssembly attribute with invalid value '{1}'. The value should be a valid assembly name</source>
        <target state="translated">{0}' 어셈블리에 포함된 TypeProviderAssembly 특성의 값('{1}')이 잘못되었습니다. 값은 올바른 어셈블리 이름이어야 합니다.</target>
        <note />
      </trans-unit>
      <trans-unit id="tcInvalidMemberNameCtor">
        <source>Invalid member name. Members may not have name '.ctor' or '.cctor'</source>
        <target state="translated">멤버 이름이 잘못되었습니다. 멤버 이름은 '.ctor' 또는 '.cctor'일 수 없습니다.</target>
        <note />
      </trans-unit>
      <trans-unit id="tcInferredGenericTypeGivesRiseToInconsistency">
        <source>The function or member '{0}' is used in a way that requires further type annotations at its definition to ensure consistency of inferred types. The inferred signature is '{1}'.</source>
        <target state="translated">{0}' 함수 또는 멤버는 유추된 형식의 일관성을 유지하기 위해 해당 정의에서 형식 주석을 더 추가해야 하는 방식으로 사용됩니다. 유추된 서명은 '{1}'입니다.</target>
        <note />
      </trans-unit>
      <trans-unit id="tcInvalidTypeArgumentCount">
        <source>The number of type arguments did not match: '{0}' given, '{1}' expected. This may be related to a previously reported error.</source>
        <target state="translated">형식 인수의 수가 일치하지 않습니다. '{0}'개가 제공되었는데 '{1}'개가 필요합니다. 이전에 보고된 오류와 관련된 현상일 수 있습니다.</target>
        <note />
      </trans-unit>
      <trans-unit id="tcCannotOverrideSealedMethod">
        <source>Cannot override inherited member '{0}' because it is sealed</source>
        <target state="translated">상속된 '{0}' 멤버는 봉인되어 있으므로 재정의할 수 없습니다.</target>
        <note />
      </trans-unit>
      <trans-unit id="etProviderErrorWithContext">
        <source>The type provider '{0}' reported an error in the context of provided type '{1}', member '{2}'. The error: {3}</source>
        <target state="translated">{0}' 형식 공급자가 제공된 형식 '{1}', 멤버 '{2}'의 컨텍스트에서 오류를 보고했습니다. 오류는 {3}입니다.</target>
        <note />
      </trans-unit>
      <trans-unit id="etProvidedTypeWithNameException">
        <source>An exception occurred when accessing the '{0}' of a provided type: {1}</source>
        <target state="translated">제공된 형식 {1}의 '{0}'에 액세스하는 동안 예외가 발생했습니다.</target>
        <note />
      </trans-unit>
      <trans-unit id="etProvidedTypeWithNullOrEmptyName">
        <source>The '{0}' of a provided type was null or empty.</source>
        <target state="translated">제공된 형식의 '{0}'이 null이거나 비어 있습니다.</target>
        <note />
      </trans-unit>
      <trans-unit id="etIllegalCharactersInTypeName">
        <source>Character '{0}' is not allowed in provided type name '{1}'</source>
        <target state="translated">제공된 형식 이름 '{1}'에는 '{0}' 문자를 사용할 수 없습니다.</target>
        <note />
      </trans-unit>
      <trans-unit id="tcJoinMustUseSimplePattern">
        <source>In queries, '{0}' must use a simple pattern</source>
        <target state="translated">쿼리에서 '{0}'은(는) 단순 패턴을 사용해야 합니다.</target>
        <note />
      </trans-unit>
      <trans-unit id="tcMissingCustomOperation">
        <source>A custom query operation for '{0}' is required but not specified</source>
        <target state="translated">'{0}'에 대한 사용자 지정 쿼리 연산이 필요한데 지정되지 않았습니다.</target>
        <note />
      </trans-unit>
      <trans-unit id="etBadUnnamedStaticArgs">
        <source>Named static arguments must come after all unnamed static arguments</source>
        <target state="translated">명명되지 않은 모든 정적 인수 뒤에는 명명된 정적 인수가 와야 합니다.</target>
        <note />
      </trans-unit>
      <trans-unit id="etStaticParameterRequiresAValue">
        <source>The static parameter '{0}' of the provided type or method '{1}' requires a value. Static parameters to type providers may be optionally specified using named arguments, e.g. '{2}&lt;{3}=...&gt;'.</source>
        <target state="translated">제공된 형식 또는 메서드 '{1}'의 정적 매개 변수 '{0}'에 값이 필요합니다. 명명된 인수(예: '{2}&lt;{3}=...&gt;')를 사용하여 형식 공급자에 대한 정적 매개 변수를 선택적으로 지정할 수 있습니다.</target>
        <note />
      </trans-unit>
      <trans-unit id="etNoStaticParameterWithName">
        <source>No static parameter exists with name '{0}'</source>
        <target state="translated">이름이 '{0}'인 정적 매개 변수가 없습니다.</target>
        <note />
      </trans-unit>
      <trans-unit id="etStaticParameterAlreadyHasValue">
        <source>The static parameter '{0}' has already been given a value</source>
        <target state="translated">정적 매개 변수 '{0}'에 이미 값이 제공되었습니다.</target>
        <note />
      </trans-unit>
      <trans-unit id="etMultipleStaticParameterWithName">
        <source>Multiple static parameters exist with name '{0}'</source>
        <target state="translated">이름이 '{0}'인 정적 매개 변수가 여러 개 있습니다.</target>
        <note />
      </trans-unit>
      <trans-unit id="tcCustomOperationMayNotBeUsedInConjunctionWithNonSimpleLetBindings">
        <source>A custom operation may not be used in conjunction with a non-value or recursive 'let' binding in another part of this computation expression</source>
        <target state="translated">사용자 지정 연산은 이 계산 식의 다른 부분에 있는 값이 아니거나 재귀적인 'let' 바인딩과 함께 사용할 수 없습니다.</target>
        <note />
      </trans-unit>
      <trans-unit id="tcCustomOperationMayNotBeUsedHere">
        <source>A custom operation may not be used in conjunction with 'use', 'try/with', 'try/finally', 'if/then/else' or 'match' operators within this computation expression</source>
        <target state="translated">이 계산 식 내에서 사용자 지정 연산을 'use', 'try/with', 'try/finally', 'if/then/else' or 'match' 연산자와 함께 사용할 수 없습니다.</target>
        <note />
      </trans-unit>
      <trans-unit id="tcCustomOperationMayNotBeOverloaded">
        <source>The custom operation '{0}' refers to a method which is overloaded. The implementations of custom operations may not be overloaded.</source>
        <target state="translated">사용자 지정 연산 '{0}'에서 오버로드된 메서드를 참조합니다. 사용자 지정 연산의 구현은 오버로드될 수 없습니다.</target>
        <note />
      </trans-unit>
      <trans-unit id="tcIfThenElseMayNotBeUsedWithinQueries">
        <source>An if/then/else expression may not be used within queries. Consider using either an if/then expression, or use a sequence expression instead.</source>
        <target state="translated">if/then/else 식은 쿼리 내에서 사용할 수 없습니다. 대신 if/then 식을 사용하거나 시퀀스 식을 사용해 보세요.</target>
        <note />
      </trans-unit>
      <trans-unit id="ilxgenUnexpectedArgumentToMethodHandleOfDuringCodegen">
        <source>Invalid argument to 'methodhandleof' during codegen</source>
        <target state="translated">코드 생성 중에 'methodhandleof'에 대한 잘못된 인수가 발견되었습니다.</target>
        <note />
      </trans-unit>
      <trans-unit id="etProvidedTypeReferenceMissingArgument">
        <source>A reference to a provided type was missing a value for the static parameter '{0}'. You may need to recompile one or more referenced assemblies.</source>
        <target state="translated">제공된 형식에 대한 참조에서 정적 매개 변수 '{0}'의 값이 누락되었습니다. 참조되는 어셈블리를 하나 이상 다시 컴파일해야 할 수 있습니다.</target>
        <note />
      </trans-unit>
      <trans-unit id="etProvidedTypeReferenceInvalidText">
        <source>A reference to a provided type had an invalid value '{0}' for a static parameter. You may need to recompile one or more referenced assemblies.</source>
        <target state="translated">제공된 형식에 대한 참조의 값('{0}')이 정적 매개 변수에 대해 잘못되었습니다. 참조되는 어셈블리를 하나 이상 다시 컴파일해야 할 수 있습니다.</target>
        <note />
      </trans-unit>
      <trans-unit id="tcCustomOperationNotUsedCorrectly">
        <source>'{0}' is not used correctly. This is a custom operation in this query or computation expression.</source>
        <target state="translated">'{0}'이(가) 잘못 사용되었습니다. 이 항목은 이 쿼리 또는 계산 식의 사용자 지정 연산입니다.</target>
        <note />
      </trans-unit>
      <trans-unit id="tcCustomOperationNotUsedCorrectly2">
        <source>'{0}' is not used correctly. Usage: {1}. This is a custom operation in this query or computation expression.</source>
        <target state="translated">'{0}'이(가) 잘못 사용되었습니다. 사용법: {1}. 이 항목은 이 쿼리 또는 계산 식의 사용자 지정 연산입니다.</target>
        <note />
      </trans-unit>
      <trans-unit id="customOperationTextLikeJoin">
        <source>{0} var in collection {1} (outerKey = innerKey). Note that parentheses are required after '{2}'</source>
        <target state="translated">{0} var in collection {1} (outerKey = innerKey). '{2}' 뒤에 괄호가 필요합니다.</target>
        <note />
      </trans-unit>
      <trans-unit id="customOperationTextLikeGroupJoin">
        <source>{0} var in collection {1} (outerKey = innerKey) into group. Note that parentheses are required after '{2}'</source>
        <target state="translated">그룹에 {0} var in collection {1} (outerKey = innerKey). '{2}' 다음에 괄호가 필요합니다.</target>
        <note />
      </trans-unit>
      <trans-unit id="customOperationTextLikeZip">
        <source>{0} var in collection</source>
        <target state="translated">{0} var in collection</target>
        <note />
      </trans-unit>
      <trans-unit id="tcBinaryOperatorRequiresVariable">
        <source>'{0}' must be followed by a variable name. Usage: {1}.</source>
        <target state="translated">'{0}' 뒤에는 변수 이름이 와야 합니다. 사용법: {1}.</target>
        <note />
      </trans-unit>
      <trans-unit id="tcOperatorIncorrectSyntax">
        <source>Incorrect syntax for '{0}'. Usage: {1}.</source>
        <target state="translated">{0}' 구문이 잘못되었습니다. 사용법: {1}.</target>
        <note />
      </trans-unit>
      <trans-unit id="tcBinaryOperatorRequiresBody">
        <source>'{0}' must come after a 'for' selection clause and be followed by the rest of the query. Syntax: ... {1} ...</source>
        <target state="translated">'{0}' 앞에는 'for' 선택 절이 와야 하고 뒤에는 나머지 쿼리 부분이 와야 합니다. 구문: ... {1} ...</target>
        <note />
      </trans-unit>
      <trans-unit id="tcCustomOperationHasIncorrectArgCount">
        <source>'{0}' is used with an incorrect number of arguments. This is a custom operation in this query or computation expression. Expected {1} argument(s), but given {2}.</source>
        <target state="translated">'{0}'에 사용된 인수의 수가 잘못되었습니다. 이 항목은 이 쿼리나 계산 식의 사용자 지정 연산입니다. {1}개의 인수가 필요한데 {2}개가 제공되었습니다.</target>
        <note />
      </trans-unit>
      <trans-unit id="parsExpectedExpressionAfterToken">
        <source>Expected an expression after this point</source>
        <target state="translated">이 지점 뒤에 식이 필요합니다.</target>
        <note />
      </trans-unit>
      <trans-unit id="parsExpectedTypeAfterToken">
        <source>Expected a type after this point</source>
        <target state="translated">이 지점 뒤에 형식이 필요합니다.</target>
        <note />
      </trans-unit>
      <trans-unit id="parsUnmatchedLBrackLess">
        <source>Unmatched '[&lt;'. Expected closing '&gt;]'</source>
        <target state="translated">'[&lt;'의 짝이 맞지 않습니다. 닫는 '&gt;]'가 필요합니다.</target>
        <note />
      </trans-unit>
      <trans-unit id="parsUnexpectedEndOfFileMatch">
        <source>Unexpected end of input in 'match' expression. Expected 'match &lt;expr&gt; with | &lt;pat&gt; -&gt; &lt;expr&gt; | &lt;pat&gt; -&gt; &lt;expr&gt; ...'.</source>
        <target state="translated">'match' 식에 예기치 않은 입력의 끝이 있습니다. 'match &lt;expr&gt; with | &lt;pat&gt; -&gt; &lt;expr&gt; | &lt;pat&gt; -&gt; &lt;expr&gt; ...'이 필요합니다.</target>
        <note />
      </trans-unit>
      <trans-unit id="parsUnexpectedEndOfFileTry">
        <source>Unexpected end of input in 'try' expression. Expected 'try &lt;expr&gt; with &lt;rules&gt;' or 'try &lt;expr&gt; finally &lt;expr&gt;'.</source>
        <target state="translated">'try' 식에 예기치 않은 입력의 끝이 있습니다. 'try &lt;expr&gt; with &lt;rules&gt;' 또는 'try &lt;expr&gt; finally &lt;expr&gt;'이 필요합니다.</target>
        <note />
      </trans-unit>
      <trans-unit id="parsUnexpectedEndOfFileWhile">
        <source>Unexpected end of input in 'while' expression. Expected 'while &lt;expr&gt; do &lt;expr&gt;'.</source>
        <target state="translated">'while' 식에 예기치 않은 입력의 끝이 있습니다. 'while &lt;expr&gt; do &lt;expr&gt;'이 필요합니다.</target>
        <note />
      </trans-unit>
      <trans-unit id="parsUnexpectedEndOfFileFor">
        <source>Unexpected end of input in 'for' expression. Expected 'for &lt;pat&gt; in &lt;expr&gt; do &lt;expr&gt;'.</source>
        <target state="translated">'for' 식에 예기치 않은 입력 끝이 있습니다. 'for &lt;pat&gt; in &lt;expr&gt; do &lt;expr&gt;'이 필요합니다.</target>
        <note />
      </trans-unit>
      <trans-unit id="parsUnexpectedEndOfFileWith">
        <source>Unexpected end of input in 'match' or 'try' expression</source>
        <target state="translated">'match' 또는 'try' 식에 예기치 않은 입력의 끝이 있습니다.</target>
        <note />
      </trans-unit>
      <trans-unit id="parsUnexpectedEndOfFileThen">
        <source>Unexpected end of input in 'then' branch of conditional expression. Expected 'if &lt;expr&gt; then &lt;expr&gt;' or 'if &lt;expr&gt; then &lt;expr&gt; else &lt;expr&gt;'.</source>
        <target state="translated">조건식의 'then' 분기에 예기치 않은 입력의 끝이 있습니다. 'if &lt;expr&gt; then &lt;expr&gt;' 또는 'if &lt;expr&gt; then &lt;expr&gt; else &lt;expr&gt;'이 필요합니다.</target>
        <note />
      </trans-unit>
      <trans-unit id="parsUnexpectedEndOfFileElse">
        <source>Unexpected end of input in 'else' branch of conditional expression. Expected 'if &lt;expr&gt; then &lt;expr&gt;' or 'if &lt;expr&gt; then &lt;expr&gt; else &lt;expr&gt;'.</source>
        <target state="translated">조건식의 'else' 분기에 예기치 않은 입력의 끝이 있습니다. 'if &lt;expr&gt; then &lt;expr&gt;' 또는 'if &lt;expr&gt; then &lt;expr&gt; else &lt;expr&gt;'이 필요합니다.</target>
        <note />
      </trans-unit>
      <trans-unit id="parsUnexpectedEndOfFileFunBody">
        <source>Unexpected end of input in body of lambda expression. Expected 'fun &lt;pat&gt; ... &lt;pat&gt; -&gt; &lt;expr&gt;'.</source>
        <target state="translated">람다 식 본문에 예기치 않은 입력의 끝이 있습니다. 'fun &lt;pat&gt; ... &lt;pat&gt; -&gt; &lt;expr&gt;'이 필요합니다.</target>
        <note />
      </trans-unit>
      <trans-unit id="parsUnexpectedEndOfFileTypeArgs">
        <source>Unexpected end of input in type arguments</source>
        <target state="translated">형식 인수에 예기치 않은 입력의 끝이 있습니다.</target>
        <note />
      </trans-unit>
      <trans-unit id="parsUnexpectedEndOfFileTypeSignature">
        <source>Unexpected end of input in type signature</source>
        <target state="translated">형식 서명에 예기치 않은 입력의 끝이 있습니다.</target>
        <note />
      </trans-unit>
      <trans-unit id="parsUnexpectedEndOfFileTypeDefinition">
        <source>Unexpected end of input in type definition</source>
        <target state="translated">형식 정의에 예기치 않은 입력의 끝이 있습니다.</target>
        <note />
      </trans-unit>
      <trans-unit id="parsUnexpectedEndOfFileObjectMembers">
        <source>Unexpected end of input in object members</source>
        <target state="translated">개체 멤버에 예기치 않은 입력의 끝이 있습니다.</target>
        <note />
      </trans-unit>
      <trans-unit id="parsUnexpectedEndOfFileDefinition">
        <source>Unexpected end of input in value, function or member definition</source>
        <target state="translated">값, 함수 또는 멤버 정의에 예기치 않은 입력의 끝이 있습니다.</target>
        <note />
      </trans-unit>
      <trans-unit id="parsUnexpectedEndOfFileExpression">
        <source>Unexpected end of input in expression</source>
        <target state="translated">식에 예기치 않은 입력의 끝이 있습니다.</target>
        <note />
      </trans-unit>
      <trans-unit id="parsExpectedNameAfterToken">
        <source>Unexpected end of type. Expected a name after this point.</source>
        <target state="translated">예기치 않은 형식의 끝입니다. 이 지점 뒤에 이름이 필요합니다.</target>
        <note />
      </trans-unit>
      <trans-unit id="parsUnmatchedLet">
        <source>Incomplete value or function definition. If this is in an expression, the body of the expression must be indented to the same column as the 'let' keyword.</source>
        <target state="translated">값 또는 함수 정의가 불완전합니다. 해당 항목이 식인 경우 식 본문을 'let' 키워드와 같은 열로 들여써야 합니다.</target>
        <note />
      </trans-unit>
      <trans-unit id="parsUnmatchedLetBang">
        <source>Incomplete value definition. If this is in an expression, the body of the expression must be indented to the same column as the 'let!' keyword.</source>
        <target state="translated">값 정의가 불완전합니다. 해당 항목이 식인 경우 식 본문을 'let!' 키워드와 같은 열로 들여써야 합니다.</target>
        <note />
      </trans-unit>
      <trans-unit id="parsUnmatchedUseBang">
        <source>Incomplete value definition. If this is in an expression, the body of the expression must be indented to the same column as the 'use!' keyword.</source>
        <target state="translated">값 정의가 불완전합니다. 해당 항목이 식인 경우 식 본문을 'use!' 키워드와 같은 열로 들여써야 합니다.</target>
        <note />
      </trans-unit>
      <trans-unit id="parsUnmatchedUse">
        <source>Incomplete value definition. If this is in an expression, the body of the expression must be indented to the same column as the 'use' keyword.</source>
        <target state="translated">값 정의가 불완전합니다. 해당 항목이 식인 경우 식 본문을 'use' 키워드와 같은 열로 들여써야 합니다.</target>
        <note />
      </trans-unit>
      <trans-unit id="parsWhileDoExpected">
        <source>Missing 'do' in 'while' expression. Expected 'while &lt;expr&gt; do &lt;expr&gt;'.</source>
        <target state="translated">'while' 식에서 'do'가 누락되었습니다. 'while &lt;expr&gt; do &lt;expr&gt;'이 필요합니다.</target>
        <note />
      </trans-unit>
      <trans-unit id="parsForDoExpected">
        <source>Missing 'do' in 'for' expression. Expected 'for &lt;pat&gt; in &lt;expr&gt; do &lt;expr&gt;'.</source>
        <target state="translated">'for' 식에서 'do'가 누락되었습니다. 'for &lt;pat&gt; in &lt;expr&gt; do &lt;expr&gt;'이 필요합니다.</target>
        <note />
      </trans-unit>
      <trans-unit id="tcInvalidRelationInJoin">
        <source>Invalid join relation in '{0}'. Expected 'expr &lt;op&gt; expr', where &lt;op&gt; is =, =?, ?= or ?=?.</source>
        <target state="translated">'{0}'의 조인 관계가 잘못되었습니다. 'expr &lt;op&gt; expr'이 필요합니다. 여기서 &lt;op&gt;는 =, =?, ?= 또는 ?=?입니다.</target>
        <note />
      </trans-unit>
      <trans-unit id="typeInfoCallsWord">
        <source>Calls</source>
        <target state="translated">호출</target>
        <note />
      </trans-unit>
      <trans-unit id="impInvalidNumberOfGenericArguments">
        <source>Invalid number of generic arguments to type '{0}' in provided type. Expected '{1}' arguments, given '{2}'.</source>
        <target state="translated">제공된 형식에서 '{0}' 형식에 대한 제네릭 인수의 수가 잘못되었습니다. '{1}'개의 인수가 필요한데 '{2}'개가 제공되었습니다.</target>
        <note />
      </trans-unit>
      <trans-unit id="impInvalidMeasureArgument1">
        <source>Invalid value '{0}' for unit-of-measure parameter '{1}'</source>
        <target state="translated">측정 단위 매개 변수 '{1}'의 값 '{0}'이(가) 잘못되었습니다.</target>
        <note />
      </trans-unit>
      <trans-unit id="impInvalidMeasureArgument2">
        <source>Invalid value unit-of-measure parameter '{0}'</source>
        <target state="translated">측정 단위 매개 변수 '{0}'의 값이 잘못되었습니다.</target>
        <note />
      </trans-unit>
      <trans-unit id="etPropertyNeedsCanWriteOrCanRead">
        <source>Property '{0}' on provided type '{1}' is neither readable nor writable as it has CanRead=false and CanWrite=false</source>
        <target state="translated">제공된 '{1}' 형식의 '{0}' 속성은 CanRead=false이고 CanWrite=false이므로 읽거나 쓸 수 없습니다.</target>
        <note />
      </trans-unit>
      <trans-unit id="tcIntoNeedsRestOfQuery">
        <source>A use of 'into' must be followed by the remainder of the computation</source>
        <target state="translated">'into'를 사용하는 경우 뒤에 나머지 계산 부분이 와야 합니다.</target>
        <note />
      </trans-unit>
      <trans-unit id="tcOperatorDoesntAcceptInto">
        <source>The operator '{0}' does not accept the use of 'into'</source>
        <target state="translated">'{0}' 연산자에서는 'into'를 사용할 수 없습니다.</target>
        <note />
      </trans-unit>
      <trans-unit id="tcCustomOperationInvalid">
        <source>The definition of the custom operator '{0}' does not use a valid combination of attribute flags</source>
        <target state="translated">사용자 지정 연산자 '{0}'의 정의에서 올바른 특성 플래그 조합을 사용하지 않습니다.</target>
        <note />
      </trans-unit>
      <trans-unit id="tcThisTypeMayNotHaveACLIMutableAttribute">
        <source>This type definition may not have the 'CLIMutable' attribute. Only record types may have this attribute.</source>
        <target state="translated">이 형식 정의는 'CLIMutable' 특성을 포함할 수 없습니다. 레코드 형식만 이 특성을 포함할 수 있습니다.</target>
        <note />
      </trans-unit>
      <trans-unit id="tcAutoPropertyRequiresImplicitConstructionSequence">
        <source>'member val' definitions are only permitted in types with a primary constructor. Consider adding arguments to your type definition, e.g. 'type X(args) = ...'.</source>
        <target state="translated">'member val' 정의는 기본 생성자가 포함된 형식에서만 허용됩니다. 'type X(args) = ...'와 같이 형식 정의에 인수를 추가해 보세요.</target>
        <note />
      </trans-unit>
      <trans-unit id="parsMutableOnAutoPropertyShouldBeGetSet">
        <source>Property definitions may not be declared mutable. To indicate that this property can be set, use 'member val PropertyName = expr with get,set'.</source>
        <target state="translated">속성 정의는 mutable로 선언할 수 없습니다. 이 속성을 설정할 수 있도록 표시하려면 'member val PropertyName = expr with get,set'을 사용하세요.</target>
        <note />
      </trans-unit>
      <trans-unit id="parsMutableOnAutoPropertyShouldBeGetSetNotJustSet">
        <source>To indicate that this property can be set, use 'member val PropertyName = expr with get,set'.</source>
        <target state="translated">이 속성을 설정할 수 있도록 표시하려면 'member val PropertyName = expr with get,set'을 사용하세요.</target>
        <note />
      </trans-unit>
      <trans-unit id="chkNoByrefsOfByrefs">
        <source>Type '{0}' is illegal because in byref&lt;T&gt;, T cannot contain byref types.</source>
        <target state="translated">'{0}' 형식은 byref&lt;T&gt;에서 안에 있을 수 없습니다. T는 byref 형식을 포함할 수 없기 때문입니다.</target>
        <note />
      </trans-unit>
      <trans-unit id="tastopsMaxArrayThirtyTwo">
        <source>F# supports array ranks between 1 and 32. The value {0} is not allowed.</source>
        <target state="translated">F#에서는 1에서 32까지의 배열 순위를 지원합니다. {0} 값은 사용할 수 없습니다.</target>
        <note />
      </trans-unit>
      <trans-unit id="tcNoIntegerForLoopInQuery">
        <source>In queries, use the form 'for x in n .. m do ...' for ranging over integers</source>
        <target state="translated">쿼리에서 정수 범위를 지정하려면 'for x in n .. m do ...' 형식을 사용하세요.</target>
        <note />
      </trans-unit>
      <trans-unit id="tcNoWhileInQuery">
        <source>'while' expressions may not be used in queries</source>
        <target state="translated">'while' 식은 쿼리에서 사용할 수 없습니다.</target>
        <note />
      </trans-unit>
      <trans-unit id="tcNoTryFinallyInQuery">
        <source>'try/finally' expressions may not be used in queries</source>
        <target state="translated">'try/finally' 식은 쿼리에서 사용할 수 없습니다.</target>
        <note />
      </trans-unit>
      <trans-unit id="tcUseMayNotBeUsedInQueries">
        <source>'use' expressions may not be used in queries</source>
        <target state="translated">'use' 식은 쿼리에서 사용할 수 없습니다.</target>
        <note />
      </trans-unit>
      <trans-unit id="tcBindMayNotBeUsedInQueries">
        <source>'let!', 'use!' and 'do!' expressions may not be used in queries</source>
        <target state="translated">'let!', 'use!' 및 'do!' 식은 쿼리에서 사용할 수 없습니다.</target>
        <note />
      </trans-unit>
      <trans-unit id="tcReturnMayNotBeUsedInQueries">
        <source>'return' and 'return!' may not be used in queries</source>
        <target state="translated">'return' 및 'return!'은 쿼리에서 사용할 수 없습니다.</target>
        <note />
      </trans-unit>
      <trans-unit id="tcUnrecognizedQueryOperator">
        <source>This is not a known query operator. Query operators are identifiers such as 'select', 'where', 'sortBy', 'thenBy', 'groupBy', 'groupValBy', 'join', 'groupJoin', 'sumBy' and 'averageBy', defined using corresponding methods on the 'QueryBuilder' type.</source>
        <target state="translated">알려진 쿼리 연산자가 아닙니다. 쿼리 연산자는 'select', 'where', 'sortBy', 'thenBy', 'groupBy', 'groupValBy', 'join', 'groupJoin', 'sumBy' 및 'averageBy' 등의 식별자로, 'QueryBuilder' 형식에서 해당하는 메서드를 사용하여 정의됩니다.</target>
        <note />
      </trans-unit>
      <trans-unit id="tcTryWithMayNotBeUsedInQueries">
        <source>'try/with' expressions may not be used in queries</source>
        <target state="translated">'try/with' 식은 쿼리에서 사용할 수 없습니다.</target>
        <note />
      </trans-unit>
      <trans-unit id="tcNonSimpleLetBindingInQuery">
        <source>This 'let' definition may not be used in a query. Only simple value definitions may be used in queries.</source>
        <target state="translated">이 'let' 정의는 쿼리에서 사용할 수 없습니다. 단순 값 정의만 쿼리에서 사용할 수 있습니다.</target>
        <note />
      </trans-unit>
      <trans-unit id="etTooManyStaticParameters">
        <source>Too many static parameters. Expected at most {0} parameters, but got {1} unnamed and {2} named parameters.</source>
        <target state="translated">정적 매개 변수가 너무 많습니다. 최대 {0}개의 매개 변수가 필요한데 명명되지 않은 매개 변수 {1}개와 명명된 매개 변수 {2}개가 있습니다.</target>
        <note />
      </trans-unit>
      <trans-unit id="infosInvalidProvidedLiteralValue">
        <source>Invalid provided literal value '{0}'</source>
        <target state="translated">제공된 '{0}' 리터럴 값이 잘못되었습니다.</target>
        <note />
      </trans-unit>
      <trans-unit id="invalidPlatformTarget">
        <source>The 'anycpu32bitpreferred' platform can only be used with EXE targets. You must use 'anycpu' instead.</source>
        <target state="translated">'anycpu32bitpreferred' 플랫폼은 EXE 대상에만 사용할 수 있습니다. 대신 'anycpu'를 사용해야 합니다.</target>
        <note />
      </trans-unit>
      <trans-unit id="tcThisValueMayNotBeInlined">
        <source>This member, function or value declaration may not be declared 'inline'</source>
        <target state="translated">이 멤버, 함수 또는 값 선언은 'inline'으로 선언할 수 없습니다.</target>
        <note />
      </trans-unit>
      <trans-unit id="etErasedTypeUsedInGeneration">
        <source>The provider '{0}' returned a non-generated type '{1}' in the context of a set of generated types. Consider adjusting the type provider to only return generated types.</source>
        <target state="translated">{0}' 공급자가 생성된 형식 컨텍스트에 생성되지 않은 형식 '{1}'을(를) 반환했습니다. 생성된 형식만 반환하도록 형식 공급자를 조정하세요.</target>
        <note />
      </trans-unit>
      <trans-unit id="tcUnrecognizedQueryBinaryOperator">
        <source>Arguments to query operators may require parentheses, e.g. 'where (x &gt; y)' or 'groupBy (x.Length / 10)'</source>
        <target state="translated">쿼리 연산자의 인수에는 'where (x &gt; y)' 또는 'groupBy (x.Length / 10)'과 같이 괄호가 필요할 수 있습니다.</target>
        <note />
      </trans-unit>
      <trans-unit id="crefNoSetOfHole">
        <source>A quotation may not involve an assignment to or taking the address of a captured local variable</source>
        <target state="translated">인용구에 할당을 포함하거나 캡처된 로컬 변수의 주소를 사용할 수 없습니다.</target>
        <note />
      </trans-unit>
      <trans-unit id="nicePrintOtherOverloads1">
        <source>+ 1 overload</source>
        <target state="translated">+1개 오버로드</target>
        <note />
      </trans-unit>
      <trans-unit id="nicePrintOtherOverloadsN">
        <source>+ {0} overloads</source>
        <target state="translated">+ {0} 오버로드</target>
        <note />
      </trans-unit>
      <trans-unit id="erasedTo">
        <source>Erased to</source>
        <target state="translated">지운 시간</target>
        <note />
      </trans-unit>
      <trans-unit id="parsUnfinishedExpression">
        <source>Unexpected token '{0}' or incomplete expression</source>
        <target state="translated">예기치 않은 토큰 '{0}' 또는 불완전한 식</target>
        <note />
      </trans-unit>
      <trans-unit id="parsAttributeOnIncompleteCode">
        <source>Cannot find code target for this attribute, possibly because the code after the attribute is incomplete.</source>
        <target state="translated">이 특성에 대한 코드 대상을 찾을 수 없습니다. 특성 뒤의 코드가 완료되지 않았습니다.</target>
        <note />
      </trans-unit>
      <trans-unit id="parsTypeNameCannotBeEmpty">
        <source>Type name cannot be empty.</source>
        <target state="translated">형식 이름은 비워 둘 수 없습니다.</target>
        <note />
      </trans-unit>
      <trans-unit id="buildProblemReadingAssembly">
        <source>Problem reading assembly '{0}': {1}</source>
        <target state="translated">{0}' 어셈블리를 읽는 중 오류가 발생했습니다. {1}</target>
        <note />
      </trans-unit>
      <trans-unit id="tcTPFieldMustBeLiteral">
        <source>Invalid provided field. Provided fields of erased provided types must be literals.</source>
        <target state="translated">제공된 필드가 잘못되었습니다. 지워진 제공된 형식의 제공된 필드는 리터럴이어야 합니다.</target>
        <note />
      </trans-unit>
      <trans-unit id="loadingDescription">
        <source>(loading description...)</source>
        <target state="translated">(설명 로드 중...)</target>
        <note />
      </trans-unit>
      <trans-unit id="descriptionUnavailable">
        <source>(description unavailable...)</source>
        <target state="translated">(설명 없음...)</target>
        <note />
      </trans-unit>
      <trans-unit id="chkTyparMultipleClassConstraints">
        <source>A type variable has been constrained by multiple different class types. A type variable may only have one class constraint.</source>
        <target state="translated">형식 변수가 여러 클래스 형식에 의해 제약을 받습니다. 형식 변수의 클래스 제약 조건은 하나여야 합니다.</target>
        <note />
      </trans-unit>
      <trans-unit id="tcMatchMayNotBeUsedWithQuery">
        <source>'match' expressions may not be used in queries</source>
        <target state="translated">'match' 식은 쿼리에서 사용할 수 없습니다.</target>
        <note />
      </trans-unit>
      <trans-unit id="memberOperatorDefinitionWithNonTripleArgument">
        <source>Infix operator member '{0}' has {1} initial argument(s). Expected a tuple of 3 arguments</source>
        <target state="translated">중위 연산자 멤버 '{0}'에 {1}개의 초기 인수가 있습니다. 3개 인수의 튜플이 필요합니다.</target>
        <note />
      </trans-unit>
      <trans-unit id="cannotResolveNullableOperators">
        <source>The operator '{0}' cannot be resolved. Consider opening the module 'Microsoft.FSharp.Linq.NullableOperators'.</source>
        <target state="translated">'{0}' 연산자를 확인할 수 없습니다. 'Microsoft.FSharp.Linq.NullableOperators' 모듈을 열어 보세요.</target>
        <note />
      </trans-unit>
      <trans-unit id="tcOperatorRequiresIn">
        <source>'{0}' must be followed by 'in'. Usage: {1}.</source>
        <target state="translated">'{0}' 뒤에는 'in'이 와야 합니다. 사용법: {1}.</target>
        <note />
      </trans-unit>
      <trans-unit id="parsIllegalMemberVarInObjectImplementation">
        <source>Neither 'member val' nor 'override val' definitions are permitted in object expressions.</source>
        <target state="translated">개체 식에는 'member val' 또는 'override val' 정의를 사용할 수 없습니다.</target>
        <note />
      </trans-unit>
      <trans-unit id="tcEmptyCopyAndUpdateRecordInvalid">
        <source>Copy-and-update record expressions must include at least one field.</source>
        <target state="translated">레코드 복사 및 업데이트 식에는 적어도 하나의 필드가 포함되어야 합니다.</target>
        <note />
      </trans-unit>
      <trans-unit id="parsUnderscoreInvalidFieldName">
        <source>'_' cannot be used as field name</source>
        <target state="translated">필드 이름에는 '_'을(를) 사용할 수 없습니다.</target>
        <note />
      </trans-unit>
      <trans-unit id="tcGeneratedTypesShouldBeInternalOrPrivate">
        <source>The provided types generated by this use of a type provider may not be used from other F# assemblies and should be marked internal or private. Consider using 'type internal TypeName = ...' or 'type private TypeName = ...'.</source>
        <target state="translated">이런 방법으로 형식 공급자를 사용하여 생성된 제공된 형식은 다른 F# 어셈블리에서 사용할 수 없으므로 내부 또는 개인 형식으로 표시해야 합니다. 'type internal TypeName = ...' 또는 'type private TypeName = ...'을 사용하세요.</target>
        <note />
      </trans-unit>
      <trans-unit id="chkGetterAndSetterHaveSamePropertyType">
        <source>A property's getter and setter must have the same type. Property '{0}' has getter of type '{1}' but setter of type '{2}'.</source>
        <target state="translated">속성의 getter 및 setter는 형식이 같아야 합니다. '{0}' 속성의 getter 형식은 '{1}'인데 setter 형식은 '{2}'입니다.</target>
        <note />
      </trans-unit>
      <trans-unit id="tcRuntimeSuppliedMethodCannotBeUsedInUserCode">
        <source>Array method '{0}' is supplied by the runtime and cannot be directly used in code. For operations with array elements consider using family of GetArray/SetArray functions from LanguagePrimitives.IntrinsicFunctions module.</source>
        <target state="translated">배열 메서드 '{0}'은(는) 런타임에서 제공되며 코드에 직접 사용할 수 없습니다. 배열 요소를 사용하는 작업에서는 LanguagePrimitives.IntrinsicFunctions 모듈의 GetArray/SetArray 함수 패밀리를 사용하세요.</target>
        <note />
      </trans-unit>
      <trans-unit id="tcUnionCaseConstructorDoesNotHaveFieldWithGivenName">
        <source>The union case '{0}' does not have a field named '{1}'.</source>
        <target state="translated">공용 구조체 케이스 '{0}'에 '{1}' 필드가 없습니다.</target>
        <note />
      </trans-unit>
      <trans-unit id="tcUnionCaseFieldCannotBeUsedMoreThanOnce">
        <source>Union case/exception field '{0}' cannot be used more than once.</source>
        <target state="translated">공용 구조체 케이스/예외 필드 '{0}'은(는) 두 번 이상 사용할 수 없습니다.</target>
        <note />
      </trans-unit>
      <trans-unit id="tcFieldNameIsUsedModeThanOnce">
        <source>Named field '{0}' is used more than once.</source>
        <target state="translated">명명된 필드 {0}이(가) 두 번 이상 사용되었습니다.</target>
        <note />
      </trans-unit>
      <trans-unit id="tcFieldNameConflictsWithGeneratedNameForAnonymousField">
        <source>Named field '{0}' conflicts with autogenerated name for anonymous field.</source>
        <target state="translated">명명된 필드 '{0}'이(가) 자동 생성된 익명 필드 이름과 충돌합니다.</target>
        <note />
      </trans-unit>
      <trans-unit id="tastConstantExpressionOverflow">
        <source>This literal expression or attribute argument results in an arithmetic overflow.</source>
        <target state="translated">이 리터럴 식 또는 특성 인수를 사용하면 산술 연산 오버플로가 발생합니다.</target>
        <note />
      </trans-unit>
      <trans-unit id="tcIllegalStructTypeForConstantExpression">
        <source>This is not valid literal expression. The [&lt;Literal&gt;] attribute will be ignored.</source>
        <target state="translated">유효한 리터럴 식이 아닙니다. [&lt;Literal&gt;] 특성은 무시됩니다.</target>
        <note />
      </trans-unit>
      <trans-unit id="fscSystemRuntimeInteropServicesIsRequired">
        <source>System.Runtime.InteropServices assembly is required to use UnknownWrapper\DispatchWrapper classes.</source>
        <target state="translated">UnknownWrapper\DispatchWrapper 클래스를 사용하려면 System.Runtime.InteropServices 어셈블리가 필요합니다.</target>
        <note />
      </trans-unit>
      <trans-unit id="abImplicitHeapAllocation">
        <source>The mutable local '{0}' is implicitly allocated as a reference cell because it has been captured by a closure. This warning is for informational purposes only to indicate where implicit allocations are performed.</source>
        <target state="translated">변경할 수 있는 로컬 '{0}'이(가) 암시적으로 참조 셀로 할당되었습니다. 닫기에서 캡처되었기 때문입니다. 이 경고는 정보 제공 목적으로만 발생하며 암시적 할당이 수행되는 위치에 나타납니다.</target>
        <note />
      </trans-unit>
      <trans-unit id="estApplyStaticArgumentsForMethodNotImplemented">
        <source>A type provider implemented GetStaticParametersForMethod, but ApplyStaticArgumentsForMethod was not implemented or invalid</source>
        <target state="translated">형식 공급자는 GetStaticParametersForMethod를 구현하지만 ApplyStaticArgumentsForMethod는 구현되지 않거나 유효하지 않습니다.</target>
        <note />
      </trans-unit>
      <trans-unit id="etErrorApplyingStaticArgumentsToMethod">
        <source>An error occured applying the static arguments to a provided method</source>
        <target state="translated">제공된 메서드에 정적 인수를 적용하는 동안 오류가 발생했습니다.</target>
        <note />
      </trans-unit>
      <trans-unit id="pplexUnexpectedChar">
        <source>Unexpected character '{0}' in preprocessor expression</source>
        <target state="translated">전처리기 식에 예기치 않은 문자 '{0}'이(가) 있습니다.</target>
        <note />
      </trans-unit>
      <trans-unit id="ppparsUnexpectedToken">
        <source>Unexpected token '{0}' in preprocessor expression</source>
        <target state="translated">전처리기 식에 예기치 않은 토큰 '{0}'이(가) 있습니다.</target>
        <note />
      </trans-unit>
      <trans-unit id="ppparsIncompleteExpression">
        <source>Incomplete preprocessor expression</source>
        <target state="translated">전처리기 식이 불완전합니다.</target>
        <note />
      </trans-unit>
      <trans-unit id="ppparsMissingToken">
        <source>Missing token '{0}' in preprocessor expression</source>
        <target state="translated">전처리기 식에 토큰 '{0}'이(가) 없습니다.</target>
        <note />
      </trans-unit>
      <trans-unit id="pickleMissingDefinition">
        <source>An error occurred while reading the F# metadata node at position {0} in table '{1}' of assembly '{2}'. The node had no matching declaration. Please report this warning. You may need to recompile the F# assembly you are using.</source>
        <target state="translated">어셈블리 '{2}' 테이블 '{1}'의 {0} 위치에서 F# 메타데이터 노드를 읽는 중 오류가 발생했습니다. 노드에 일치하는 선언이 없습니다. 이 경고를 보고해 주세요. 사용하고 있는 F# 어셈블리를 다시 컴파일해야 할 수 있습니다.</target>
        <note />
      </trans-unit>
      <trans-unit id="checkNotSufficientlyGenericBecauseOfScope">
        <source>Type inference caused the type variable {0} to escape its scope. Consider adding an explicit type parameter declaration or adjusting your code to be less generic.</source>
        <target state="translated">형식 유추로 인해 형식 변수 {0}이(가) 범위를 벗어났습니다. 명시적인 형식 매개 변수 선언을 추가하거나 덜 일반적인 코드로 조정해 보세요.</target>
        <note />
      </trans-unit>
      <trans-unit id="checkNotSufficientlyGenericBecauseOfScopeAnon">
        <source>Type inference caused an inference type variable to escape its scope. Consider adding type annotations to make your code less generic.</source>
        <target state="translated">형식 유추로 인해 유추 형식 변수가 범위를 벗어났습니다. 형식 주석을 추가하여 덜 일반적인 코드로 만들어 보세요.</target>
        <note />
      </trans-unit>
      <trans-unit id="checkRaiseFamilyFunctionArgumentCount">
        <source>Redundant arguments are being ignored in function '{0}'. Expected {1} but got {2} arguments.</source>
        <target state="translated">중복 인수는 함수 '{0}'에서 무시되고 있습니다. {1}(을)를 예상했으나 {2} 인수를 받았습니다.</target>
        <note />
      </trans-unit>
      <trans-unit id="checkLowercaseLiteralBindingInPattern">
        <source>Lowercase literal '{0}' is being shadowed by a new pattern with the same name. Only uppercase and module-prefixed literals can be used as named patterns.</source>
        <target state="translated">소문자 리터럴 '{0}'이(가) 이름이 같은 새 패턴에서 섀도 처리되고 있습니다. 모듈이 접두사로 붙은 대문자 리터럴만 명명된 패턴으로 사용될 수 있습니다.</target>
        <note />
      </trans-unit>
      <trans-unit id="tcLiteralDoesNotTakeArguments">
        <source>This literal pattern does not take arguments</source>
        <target state="translated">이 리터럴 패턴은 인수를 사용하지 않습니다.</target>
        <note />
      </trans-unit>
      <trans-unit id="tcConstructorsIllegalInAugmentation">
        <source>Constructors are not permitted as extension members - they must be defined as part of the original definition of the type</source>
        <target state="translated">생성자는 확장 멤버로 사용할 수 없으며 원래 형식 정의의 일부로 정의되어야 합니다.</target>
        <note />
      </trans-unit>
      <trans-unit id="optsInvalidResponseFile">
        <source>Invalid response file '{0}' ( '{1}' )</source>
        <target state="translated">잘못된 지시 파일 '{0}'('{1}')</target>
        <note />
      </trans-unit>
      <trans-unit id="optsResponseFileNotFound">
        <source>Response file '{0}' not found in '{1}'</source>
        <target state="translated">{1}'에서 지시 파일 '{0}'을(를) 찾을 수 없습니다.</target>
        <note />
      </trans-unit>
      <trans-unit id="optsResponseFileNameInvalid">
        <source>Response file name '{0}' is empty, contains invalid characters, has a drive specification without an absolute path, or is too long</source>
        <target state="translated">지시 파일 이름 '{0}'이(가) 비어 있거나, 잘못된 문자를 포함하거나, 드라이브 사양에 절대 경로가 없거나, 길이가 너무 깁니다.</target>
        <note />
      </trans-unit>
      <trans-unit id="fsharpCoreNotFoundToBeCopied">
        <source>Cannot find FSharp.Core.dll in compiler's directory</source>
        <target state="translated">컴파일러의 디렉터리에서 FSharp.Core.dll을 찾을 수 없습니다.</target>
        <note />
      </trans-unit>
      <trans-unit id="tcTupleStructMismatch">
        <source>One tuple type is a struct tuple, the other is a reference tuple</source>
        <target state="translated">한 튜플 형식은 구조체 튜플이고 다른 튜플 형식은 참조 튜플입니다.</target>
        <note />
      </trans-unit>
      <trans-unit id="etMissingStaticArgumentsToMethod">
        <source>This provided method requires static parameters</source>
        <target state="translated">이 제공된 메서드는 정적 매개 변수가 필요합니다.</target>
        <note />
      </trans-unit>
      <trans-unit id="considerUpcast">
        <source>The conversion from {0} to {1} is a compile-time safe upcast, not a downcast. Consider using 'upcast' instead of 'downcast'.</source>
        <target state="translated">{0}에서 {1}(으)로의 변환은 컴파일 시간에 안전한 업캐스트이며 다운캐스트가 아닙니다. '다운캐스트'가 아닌 '업캐스트'를 사용해 보세요.</target>
        <note />
      </trans-unit>
      <trans-unit id="considerUpcastOperator">
        <source>The conversion from {0} to {1} is a compile-time safe upcast, not a downcast. Consider using the :&gt; (upcast) operator instead of the :?&gt; (downcast) operator.</source>
        <target state="translated">{0}에서 {1}(으)로의 변환은 컴파일 시간에 안전한 업캐스트이며 다운캐스트가 아닙니다. :?&gt; (다운캐스트) 연산자가 아닌 :?&gt; (업캐스트) 연산자를 사용하세요.</target>
        <note />
      </trans-unit>
      <trans-unit id="tcRecImplied">
        <source>The 'rec' on this module is implied by an outer 'rec' declaration and is being ignored</source>
        <target state="translated">이 모듈에 대한 'rec'는 외부 'rec' 선언에 의해 암시되며 무시됩니다.</target>
        <note />
      </trans-unit>
      <trans-unit id="tcOpenFirstInMutRec">
        <source>In a recursive declaration group, 'open' declarations must come first in each module</source>
        <target state="translated">재귀 선언 그룹에서 'open' 선언은 각 모듈에서 맨 앞에 있어야 합니다.</target>
        <note />
      </trans-unit>
      <trans-unit id="tcModuleAbbrevFirstInMutRec">
        <source>In a recursive declaration group, module abbreviations must come after all 'open' declarations and before other declarations</source>
        <target state="translated">재귀 선언 그룹에서 모듈 약어는 모든 'open' 선언의 뒤에 있으면서 다른 선언의 앞에 있어야 합니다.</target>
        <note />
      </trans-unit>
      <trans-unit id="tcUnsupportedMutRecDecl">
        <source>This declaration is not supported in recursive declaration groups</source>
        <target state="translated">이 선언은 재귀 선언 그룹에서는 지원되지 않습니다.</target>
        <note />
      </trans-unit>
      <trans-unit id="parsInvalidUseOfRec">
        <source>Invalid use of 'rec' keyword</source>
        <target state="translated">'rec' 키워드를 잘못 사용했습니다.</target>
        <note />
      </trans-unit>
      <trans-unit id="tcStructUnionMultiCaseDistinctFields">
        <source>If a union type has more than one case and is a struct, then all fields within the union type must be given unique names.</source>
        <target state="translated">공용 구조체 형식이 둘 이상의 case를 포함하고 구조체인 경우 공용 구조체 형식 내의 모든 필드에 고유한 이름을 지정해야 합니다.</target>
        <note />
      </trans-unit>
      <trans-unit id="CallerMemberNameIsOverriden">
        <source>The CallerMemberNameAttribute applied to parameter '{0}' will have no effect. It is overridden by the CallerFilePathAttribute.</source>
        <target state="translated">{0}' 매개 변수에 적용되는 CallerMemberNameAttribute는 효과가 없습니다. CallerFilePathAttribute에서 재정의합니다.</target>
        <note />
      </trans-unit>
      <trans-unit id="tcFixedNotAllowed">
        <source>Invalid use of 'fixed'. 'fixed' may only be used in a declaration of the form 'use x = fixed expr' where the expression is an array, the address of a field, the address of an array element or a string'</source>
        <target state="translated">'fixed'를 잘못 사용했습니다. 'fixed'는 식이 배열, 필드의 주소, 배열 요소 또는 문자열의 주소인 경우 'use x = fixed expr' 형식의 선언에만 사용할 수 있습니다.</target>
        <note />
      </trans-unit>
      <trans-unit id="tcCouldNotFindOffsetToStringData">
        <source>Could not find method System.Runtime.CompilerServices.OffsetToStringData in references when building 'fixed' expression.</source>
        <target state="translated">'fixed' 식을 빌드할 때 참조에서 System.Runtime.CompilerServices.OffsetToStringData 메서드를 찾을 수 없습니다.</target>
        <note />
      </trans-unit>
      <trans-unit id="tcNamedActivePattern">
        <source>{0} is an active pattern and cannot be treated as a discriminated union case with named fields.</source>
        <target state="translated">{0}은(는) 활성 패턴이며 명명된 필드가 있는 구분된 공용 구조체 케이스로 처리될 수 없습니다.</target>
        <note />
      </trans-unit>
      <trans-unit id="DefaultParameterValueNotAppropriateForArgument">
        <source>The default value does not have the same type as the argument. The DefaultParameterValue attribute and any Optional attribute will be ignored. Note: 'null' needs to be annotated with the correct type, e.g. 'DefaultParameterValue(null:obj)'.</source>
        <target state="translated">기본값에 인수와 같은 형식이 없습니다. DefaultParameterValue 특성 및 모든 Optional 특성은 무시됩니다. 참고: 'null'은 올바른 형식으로 주석이 추가되어야 합니다(예: 'DefaultParameterValue(null:obj)').</target>
        <note />
      </trans-unit>
      <trans-unit id="tcGlobalsSystemTypeNotFound">
        <source>The system type '{0}' was required but no referenced system DLL contained this type</source>
        <target state="translated">시스템 형식 '{0}'이(가) 필요했지만, 참조된 시스템 DLL에 이 형식이 포함되어 있지 않습니다.</target>
        <note />
      </trans-unit>
      <trans-unit id="typrelMemberHasMultiplePossibleDispatchSlots">
        <source>The member '{0}' matches multiple overloads of the same method.\nPlease restrict it to one of the following:{1}.</source>
        <target state="translated">{0}' 멤버는 동일한 메서드의 여러 오버로드와 일치합니다.\n다음 중 하나로 제한하세요. {1}.</target>
        <note />
      </trans-unit>
      <trans-unit id="methodIsNotStatic">
        <source>Method or object constructor '{0}' is not static</source>
        <target state="translated">메서드 또는 개체 생성자 '{0}'이(가) 정적이 아닙니다.</target>
        <note />
      </trans-unit>
      <trans-unit id="parsUnexpectedSymbolEqualsInsteadOfIn">
        <source>Unexpected symbol '=' in expression. Did you intend to use 'for x in y .. z do' instead?</source>
        <target state="translated">식에 예기치 않은 '=' 기호가 있습니다. 대신 'for x in y .. z do'를 사용하려고 했나요?</target>
        <note />
      </trans-unit>
      <trans-unit id="keywordDescriptionAbstract">
        <source>Indicates a method that either has no implementation in the type in which it is declared or that is virtual and has a default implementation.</source>
        <target state="translated">선언된 형식에 구현이 없는 메서드 또는 기본 구현이 있는 가상 메서드를 나타냅니다.</target>
        <note />
      </trans-unit>
      <trans-unit id="keyworkDescriptionAnd">
        <source>Used in mutually recursive bindings, in property declarations, and with multiple constraints on generic parameters.</source>
        <target state="translated">상호 재귀적 바인딩과 속성 선언에 사용되며 제네릭 매개 변수의 여러 제약 조건과 함께 사용됩니다.</target>
        <note />
      </trans-unit>
      <trans-unit id="keywordDescriptionAs">
        <source>Used to give the current class object an object name. Also used to give a name to a whole pattern within a pattern match.</source>
        <target state="translated">현재 클래스 개체 및 개체 이름을 제공하는 데 사용됩니다. 패턴 일치 내의 전체 패턴에 이름을 제공하는 데에도 사용됩니다.</target>
        <note />
      </trans-unit>
      <trans-unit id="keywordDescriptionAssert">
        <source>Used to verify code during debugging.</source>
        <target state="translated">디버그 중 코드를 확인하는 데 사용됩니다.</target>
        <note />
      </trans-unit>
      <trans-unit id="keywordDescriptionBase">
        <source>Used as the name of the base class object.</source>
        <target state="translated">기본 클래스 개체의 이름으로 사용됩니다.</target>
        <note />
      </trans-unit>
      <trans-unit id="keywordDescriptionBegin">
        <source>In verbose syntax, indicates the start of a code block.</source>
        <target state="translated">자세한 구문에서 코드 블록의 시작을 나타냅니다.</target>
        <note />
      </trans-unit>
      <trans-unit id="keywordDescriptionClass">
        <source>In verbose syntax, indicates the start of a class definition.</source>
        <target state="translated">자세한 구문에서 클래스 정의의 시작을 나타냅니다.</target>
        <note />
      </trans-unit>
      <trans-unit id="keywordDescriptionDefault">
        <source>Indicates an implementation of an abstract method; used together with an abstract method declaration to create a virtual method.</source>
        <target state="translated">추상 메서드의 구현을 나타냅니다. 추상 메서드 선언과 함께 사용하여 가상 메서드를 만듭니다.</target>
        <note />
      </trans-unit>
      <trans-unit id="keywordDescriptionDelegate">
        <source>Used to declare a delegate.</source>
        <target state="translated">대리자를 선언하는 데 사용됩니다.</target>
        <note />
      </trans-unit>
      <trans-unit id="keywordDescriptionDo">
        <source>Used in looping constructs or to execute imperative code.</source>
        <target state="translated">루프 구문에 사용되거나 명령형 코드를 실행하기 위해 사용됩니다.</target>
        <note />
      </trans-unit>
      <trans-unit id="keywordDescriptionDone">
        <source>In verbose syntax, indicates the end of a block of code in a looping expression.</source>
        <target state="translated">자세한 구문에서 루프 식의 코드 블록 끝을 나타냅니다.</target>
        <note />
      </trans-unit>
      <trans-unit id="keywordDescriptionDowncast">
        <source>Used to convert to a type that is lower in the inheritance chain.</source>
        <target state="translated">상속 체인에서 더 낮은 형식으로 변환하는 데 사용됩니다.</target>
        <note />
      </trans-unit>
      <trans-unit id="keywordDescriptionDownto">
        <source>In a for expression, used when counting in reverse.</source>
        <target state="translated">for 식에서 역으로 계산할 때 사용됩니다.</target>
        <note />
      </trans-unit>
      <trans-unit id="keywordDescriptionElif">
        <source>Used in conditional branching. A short form of else if.</source>
        <target state="translated">조건부 분기에 사용됩니다. else if의 약식입니다.</target>
        <note />
      </trans-unit>
      <trans-unit id="keywordDescriptionElse">
        <source>Used in conditional branching.</source>
        <target state="translated">조건부 분기에 사용됩니다.</target>
        <note />
      </trans-unit>
      <trans-unit id="keywordDescriptionEnd">
        <source>In type definitions and type extensions, indicates the end of a section of member definitions. In verbose syntax, used to specify the end of a code block that starts with the begin keyword.</source>
        <target state="translated">형식 정의 및 형식 확장에서 멤버 정의 섹션의 끝을 나타냅니다. 자세한 구문에서 begin 키워드로 시작하는 코드 블록의 끝을 지정하는 데 사용됩니다.</target>
        <note />
      </trans-unit>
      <trans-unit id="keywordDescriptionException">
        <source>Used to declare an exception type.</source>
        <target state="translated">예외 형식을 선언하는 데 사용됩니다.</target>
        <note />
      </trans-unit>
      <trans-unit id="keywordDescriptionExtern">
        <source>Indicates that a declared program element is defined in another binary or assembly.</source>
        <target state="translated">선언된 프로그램 요소가 다른 이진 또는 어셈블리에 정의됨을 나타냅니다.</target>
        <note />
      </trans-unit>
      <trans-unit id="keywordDescriptionTrueFalse">
        <source>Used as a Boolean literal.</source>
        <target state="translated">부울 리터럴로 사용됩니다.</target>
        <note />
      </trans-unit>
      <trans-unit id="keywordDescriptionFinally">
        <source>Used together with try to introduce a block of code that executes regardless of whether an exception occurs.</source>
        <target state="translated">예외 발생 여부에 상관없이 실행되는 코드 블록을 지정하기 위해 try와 함께 사용됩니다.</target>
        <note />
      </trans-unit>
      <trans-unit id="keywordDescriptionFor">
        <source>Used in looping constructs.</source>
        <target state="translated">루프 구문에 사용됩니다.</target>
        <note />
      </trans-unit>
      <trans-unit id="keywordDescriptionFun">
        <source>Used in lambda expressions, also known as anonymous functions.</source>
        <target state="translated">익명 함수라고도 하는 람다 식에 사용됩니다.</target>
        <note />
      </trans-unit>
      <trans-unit id="keywordDescriptionFunction">
        <source>Used as a shorter alternative to the fun keyword and a match expression in a lambda expression that has pattern matching on a single argument.</source>
        <target state="translated">단일 인수에 패턴 일치가 있는 람다 식에서 fun 키워드 및 일치 식에 대한 간단한 대체로 사용됩니다.</target>
        <note />
      </trans-unit>
      <trans-unit id="keywordDescriptionGlobal">
        <source>Used to reference the top-level .NET namespace.</source>
        <target state="translated">최상위 .NET 네임스페이스를 참조하는 데 사용됩니다.</target>
        <note />
      </trans-unit>
      <trans-unit id="keywordDescriptionIf">
        <source>Used in conditional branching constructs.</source>
        <target state="translated">조건부 분기 구문에 사용됩니다.</target>
        <note />
      </trans-unit>
      <trans-unit id="keywordDescriptionIn">
        <source>Used for sequence expressions and, in verbose syntax, to separate expressions from bindings.</source>
        <target state="translated">바인딩에서 식을 구분하기 위해 시퀀스 식과 자세한 구문에서 사용됩니다.</target>
        <note />
      </trans-unit>
      <trans-unit id="keywordDescriptionInherit">
        <source>Used to specify a base class or base interface.</source>
        <target state="translated">기본 클래스 또는 기본 인터페이스를 지정하는 데 사용됩니다.</target>
        <note />
      </trans-unit>
      <trans-unit id="keywordDescriptionInline">
        <source>Used to indicate a function that should be integrated directly into the caller's code.</source>
        <target state="translated">호출자의 코드로 바로 통합되어야 하는 함수를 나타내는 데 사용됩니다.</target>
        <note />
      </trans-unit>
      <trans-unit id="keywordDescriptionInterface">
        <source>Used to declare and implement interfaces.</source>
        <target state="translated">인터페이스를 선언하고 구현하는 데 사용됩니다.</target>
        <note />
      </trans-unit>
      <trans-unit id="keywordDescriptionInternal">
        <source>Used to specify that a member is visible inside an assembly but not outside it.</source>
        <target state="translated">멤버가 어셈블리 안에서는 보이지만 어셈블리 밖에서는 보이지 않도록 지정하는 데 사용됩니다.</target>
        <note />
      </trans-unit>
      <trans-unit id="keywordDescriptionLazy">
        <source>Used to specify a computation that is to be performed only when a result is needed.</source>
        <target state="translated">결과가 필요한 경우에만 수행되는 계산을 지정하는 데 사용됩니다.</target>
        <note />
      </trans-unit>
      <trans-unit id="keywordDescriptionLet">
        <source>Used to associate, or bind, a name to a value or function.</source>
        <target state="translated">값 또는 함수에 이름을 연결하거나 바인딩하기 위해 사용됩니다.</target>
        <note />
      </trans-unit>
      <trans-unit id="keywordDescriptionLetBang">
        <source>Used in computation expressions to bind a name to the result of another computation expression.</source>
        <target state="translated">계산 식에 사용되어 다른 계산 식 결과에 이름을 바인딩합니다.</target>
        <note />
      </trans-unit>
      <trans-unit id="keywordDescriptionMatch">
        <source>Used to branch by comparing a value to a pattern.</source>
        <target state="translated">패턴에 대한 값을 비교하여 분기하는 데 사용됩니다.</target>
        <note />
      </trans-unit>
      <trans-unit id="keywordDescriptionMember">
        <source>Used to declare a property or method in an object type.</source>
        <target state="translated">개체 형식에서 속성 또는 메서드를 선언하는 데 사용됩니다.</target>
        <note />
      </trans-unit>
      <trans-unit id="keywordDescriptionModule">
        <source>Used to associate a name with a group of related types, values, and functions, to logically separate it from other code.</source>
        <target state="translated">관련 형식, 값 및 함수 그룹과 이름을 연결하기 위해 사용되며, 다른 코드와 논리적으로 구별하기 위해 사용됩니다.</target>
        <note />
      </trans-unit>
      <trans-unit id="keywordDescriptionMutable">
        <source>Used to declare a variable, that is, a value that can be changed.</source>
        <target state="translated">변경될 수 있는 값인 변수를 선언하는 데 사용됩니다.</target>
        <note />
      </trans-unit>
      <trans-unit id="keywordDescriptionNamespace">
        <source>Used to associate a name with a group of related types and modules, to logically separate it from other code.</source>
        <target state="translated">관련 형식 및 모듈 그룹과 이름을 연결하기 위해 사용되며, 다른 코드와 논리적으로 구별하기 위해 사용됩니다.</target>
        <note />
      </trans-unit>
      <trans-unit id="keywordDescriptionNew">
        <source>Used to declare, define, or invoke a constructor that creates or that can create an object. Also used in generic parameter constraints to indicate that a type must have a certain constructor.</source>
        <target state="translated">개체를 생성하거나 생성할 수 있는 생성자를 선언하거나 정의하거나 호출하는 데 사용됩니다. 형식에 특정 생성자가 있어야 함을 나타내기 위해 제네릭 매개 변수 제약 조건에서도 사용됩니다.</target>
        <note />
      </trans-unit>
      <trans-unit id="keywordDescriptionNot">
        <source>Not actually a keyword. However, not struct in combination is used as a generic parameter constraint.</source>
        <target state="translated">실제로 키워드가 아니지만, 조합의 not struct는 제네릭 매개 변수 제약 조건으로 사용됩니다.</target>
        <note />
      </trans-unit>
      <trans-unit id="keywordDescriptionNull">
        <source>Indicates the absence of an object. Also used in generic parameter constraints.</source>
        <target state="translated">개체가 없음을 나타냅니다. 제네릭 매개 변수 제약 조건에서도 사용됩니다.</target>
        <note />
      </trans-unit>
      <trans-unit id="keywordDescriptionOf">
        <source>Used in discriminated unions to indicate the type of categories of values, and in delegate and exception declarations.</source>
        <target state="translated">구분된 공용 구조체에 사용되어 값 범주의 형식을 나타내고, 대리자 및 예외 선언에 사용됩니다.</target>
        <note />
      </trans-unit>
      <trans-unit id="keywordDescriptionOpen">
        <source>Used to make the contents of a namespace or module available without qualification.</source>
        <target state="translated">한정자 없이 사용할 수 있는 네임스페이스 또는 모듈의 콘텐츠를 만드는 데 사용됩니다.</target>
        <note />
      </trans-unit>
      <trans-unit id="keywordDescriptionOr">
        <source>Used with Boolean conditions as a Boolean or operator. Equivalent to ||. Also used in member constraints.</source>
        <target state="translated">부울 또는 연산자로 부울 조건과 함께 사용됩니다. ||와 같습니다. 멤버 제약 조건에도 사용됩니다.</target>
        <note />
      </trans-unit>
      <trans-unit id="keywordDescriptionOverride">
        <source>Used to implement a version of an abstract or virtual method that differs from the base version.</source>
        <target state="translated">기본 버전과 다른, 추상 메서드 또는 가상 메서드의 버전을 구현하는 데 사용됩니다.</target>
        <note />
      </trans-unit>
      <trans-unit id="keywordDescriptionPrivate">
        <source>Restricts access to a member to code in the same type or module.</source>
        <target state="translated">동일한 형식 또는 모듈에서 코딩하기 위해 멤버에 대한 액세스를 제한합니다.</target>
        <note />
      </trans-unit>
      <trans-unit id="keywordDescriptionPublic">
        <source>Allows access to a member from outside the type.</source>
        <target state="translated">형식 외부에서 멤버에 대한 액세스를 허용합니다.</target>
        <note />
      </trans-unit>
      <trans-unit id="keywordDescriptionRec">
        <source>Used to indicate that a function is recursive.</source>
        <target state="translated">함수가 재귀적임을 나타내는 데 사용됩니다.</target>
        <note />
      </trans-unit>
      <trans-unit id="keywordDescriptionReturn">
        <source>Used to provide a value for the result of the containing computation expression.</source>
        <target state="translated">포함하는 계산 식의 결과에 대한 값을 제공하는 데 사용됩니다.</target>
        <note />
      </trans-unit>
      <trans-unit id="keywordDescriptionReturnBang">
        <source>Used to provide a value for the result of the containing computation expression, where that value itself comes from the result another computation expression.</source>
        <target state="translated">포함하는 계산 식의 결과에 대한 값을 제공하는 데 사용되지만, 값 자체는 다른 계산 식의 결과에서 가져온 것입니다.</target>
        <note />
      </trans-unit>
      <trans-unit id="keywordDescriptionSelect">
        <source>Used in query expressions to specify what fields or columns to extract. Note that this is a contextual keyword, which means that it is not actually a reserved word and it only acts like a keyword in appropriate context.</source>
        <target state="translated">추출할 필드 또는 열을 지정하기 위해 쿼리 식에 사용됩니다. 이것은 상황별 키워드입니다. 즉 실제로 예약어가 아니며, 적절한 컨텍스트에서 키워드처럼만 작동합니다.</target>
        <note />
      </trans-unit>
      <trans-unit id="keywordDescriptionStatic">
        <source>Used to indicate a method or property that can be called without an instance of a type, or a value member that is shared among all instances of a type.</source>
        <target state="translated">형식의 인스턴스 없이 호출될 수 있는 메서드나 속성, 또는 모든 형식의 인스턴스 간 공유되는 값 멤버를 나타내는 데 사용됩니다.</target>
        <note />
      </trans-unit>
      <trans-unit id="keywordDescriptionStruct">
        <source>Used to declare a structure type. Also used in generic parameter constraints. Used for OCaml compatibility in module definitions.</source>
        <target state="translated">구조체 형식을 선언하는 데 사용됩니다. 제네릭 매개 변수 제약 조건에서도 사용됩니다. 모듈 정의에서 OCaml 호환성에 대해 사용됩니다.</target>
        <note />
      </trans-unit>
      <trans-unit id="keywordDescriptionThen">
        <source>Used in conditional expressions. Also used to perform side effects after object construction.</source>
        <target state="translated">조건식에 사용됩니다. 또한 개체 생성 후 파생 작업을 수행하는 데 사용됩니다.</target>
        <note />
      </trans-unit>
      <trans-unit id="keywordDescriptionTo">
        <source>Used in for loops to indicate a range.</source>
        <target state="translated">범위를 나타내기 위해 루프에 사용됩니다.</target>
        <note />
      </trans-unit>
      <trans-unit id="keywordDescriptionTry">
        <source>Used to introduce a block of code that might generate an exception. Used together with with or finally.</source>
        <target state="translated">예외를 생성할 수 있는 코드 블록을 지정하는 데 사용됩니다. with 또는 finally와 함께 사용됩니다.</target>
        <note />
      </trans-unit>
      <trans-unit id="keywordDescriptionType">
        <source>Used to declare a class, record, structure, discriminated union, enumeration type, unit of measure, or type abbreviation.</source>
        <target state="translated">클래스, 레코드, 구조체, 구분된 공용 구조체, 열거형 형식, 측정 단위 또는 형식 약어를 선언하는 데 사용됩니다.</target>
        <note />
      </trans-unit>
      <trans-unit id="keywordDescriptionUpcast">
        <source>Used to convert to a type that is higher in the inheritance chain.</source>
        <target state="translated">상속 체인에서 더 높은 형식으로 변환하는 데 사용됩니다.</target>
        <note />
      </trans-unit>
      <trans-unit id="keywordDescriptionUse">
        <source>Used instead of let for values that implement IDisposable</source>
        <target state="translated">IDisposable을 구현하는 값에 let 대신 사용되었습니다.</target>
        <note />
      </trans-unit>
      <trans-unit id="keywordDescriptionUseBang">
        <source>Used instead of let! in computation expressions for computation expression results that implement IDisposable.</source>
        <target state="translated">IDisposable을 구현하는 계산 식 결과를 위해 계산 식에서 let! 대신 사용됩니다.</target>
        <note />
      </trans-unit>
      <trans-unit id="keywordDescriptionVal">
        <source>Used in a signature to indicate a value, or in a type to declare a member, in limited situations.</source>
        <target state="translated">시그니처에 사용되어 값을 나타내거나 형식에 사용되어 제한된 상황에서 멤버를 선언합니다.</target>
        <note />
      </trans-unit>
      <trans-unit id="keywordDescriptionVoid">
        <source>Indicates the .NET void type. Used when interoperating with other .NET languages.</source>
        <target state="translated">.NET void 형식을 나타냅니다. 다른 .NET 언어와 상호 운용할 때 사용됩니다.</target>
        <note />
      </trans-unit>
      <trans-unit id="keywordDescriptionWhen">
        <source>Used for Boolean conditions (when guards) on pattern matches and to introduce a constraint clause for a generic type parameter.</source>
        <target state="translated">패턴 일치의 부울 조건(가드 시)으로 사용되며, 제네릭 형식 매개 변수에 대한 제약 조건 절을 지정하는 데 사용됩니다.</target>
        <note />
      </trans-unit>
      <trans-unit id="keywordDescriptionWhile">
        <source>Introduces a looping construct.</source>
        <target state="translated">루프 구문을 지정합니다.</target>
        <note />
      </trans-unit>
      <trans-unit id="keywordDescriptionWith">
        <source>Used together with the match keyword in pattern matching expressions. Also used in object expressions, record copying expressions, and type extensions to introduce member definitions, and to introduce exception handlers.</source>
        <target state="translated">패턴 일치 식에서 일치 키워드와 함께 사용됩니다. 또한 개체 식, 레코드 복사 식, 형식 확장에 사용되어 멤버 정의를 지정하고 예외 처리기를 지정합니다.</target>
        <note />
      </trans-unit>
      <trans-unit id="keywordDescriptionYield">
        <source>Used in a sequence expression to produce a value for a sequence.</source>
        <target state="translated">시퀀스에 대한 값을 생성하기 위해 시퀀스 식에 사용됩니다.</target>
        <note />
      </trans-unit>
      <trans-unit id="keywordDescriptionYieldBang">
        <source>Used in a computation expression to append the result of a given computation expression to a collection of results for the containing computation expression.</source>
        <target state="translated">포함하는 계산 식의 결과 모음에 제공된 계산 식의 결과를 추가하기 위해, 계산 식에 사용됩니다.</target>
        <note />
      </trans-unit>
      <trans-unit id="keywordDescriptionRightArrow">
        <source>In function types, delimits arguments and return values. Yields an expression (in sequence expressions); equivalent to the yield keyword. Used in match expressions</source>
        <target state="translated">함수 형식에서 인수와 반환 값을 구분합니다. 시퀀스 식에서 식을 만들며, yield 키워드와 동일합니다. 일치 식에서 사용됩니다.</target>
        <note />
      </trans-unit>
      <trans-unit id="keywordDescriptionLeftArrow">
        <source>Assigns a value to a variable.</source>
        <target state="translated">변수에 값을 할당합니다.</target>
        <note />
      </trans-unit>
      <trans-unit id="keywordDescriptionCast">
        <source>Converts a type to type that is higher in the hierarchy.</source>
        <target state="translated">계층 구조에서 더 높은 형식으로 형식을 변환합니다.</target>
        <note />
      </trans-unit>
      <trans-unit id="keywordDescriptionDynamicCast">
        <source>Converts a type to a type that is lower in the hierarchy.</source>
        <target state="translated">계층 구조에서 더 낮은 형식으로 형식을 변환합니다.</target>
        <note />
      </trans-unit>
      <trans-unit id="keywordDescriptionTypedQuotation">
        <source>Delimits a typed code quotation.</source>
        <target state="translated">형식이 지정된 코드 인용을 구분합니다.</target>
        <note />
      </trans-unit>
      <trans-unit id="keywordDescriptionUntypedQuotation">
        <source>Delimits a untyped code quotation.</source>
        <target state="translated">형식이 지정되지 않은 코드 인용을 구분합니다.</target>
        <note />
      </trans-unit>
      <trans-unit id="itemNotFoundDuringDynamicCodeGen">
        <source>{0} '{1}' not found in assembly '{2}'. A possible cause may be a version incompatibility. You may need to explicitly reference the correct version of this assembly to allow all referenced components to use the correct version.</source>
        <target state="translated">{2}' 어셈블리에서 {0} '{1}'을(를) 찾을 수 없습니다. 가능한 원인은 버전이 호환되지 않기 때문일 수 있습니다. 참조된 모든 구성 요소에서 올바른 버전을 사용할 수 있게 하려면 이 어셈블리의 올바른 버전을 명시적으로 참조해야 할 수 있습니다.</target>
        <note />
      </trans-unit>
      <trans-unit id="itemNotFoundInTypeDuringDynamicCodeGen">
        <source>{0} '{1}' not found in type '{2}' from assembly '{3}'. A possible cause may be a version incompatibility. You may need to explicitly reference the correct version of this assembly to allow all referenced components to use the correct version.</source>
        <target state="translated">{3}' 어셈블리의 '{2}' 형식에서 {0} '{1}'을(를) 찾을 수 없습니다. 가능한 원인은 버전이 호환되지 않기 때문일 수 있습니다. 참조된 모든 구성 요소에서 올바른 버전을 사용할 수 있게 하려면 이 어셈블리의 올바른 버전을 명시적으로 참조해야 할 수 있습니다.</target>
        <note />
      </trans-unit>
      <trans-unit id="descriptionWordIs">
        <source>is</source>
        <target state="translated">은(는)</target>
        <note />
      </trans-unit>
      <trans-unit id="notAFunction">
        <source>This value is not a function and cannot be applied.</source>
        <target state="translated">이 값은 함수가 아니며 적용할 수 없습니다.</target>
        <note />
      </trans-unit>
      <trans-unit id="notAFunctionButMaybeIndexerWithName">
        <source>This value is not a function and cannot be applied. Did you intend to access the indexer via {0}.[index] instead?</source>
        <target state="translated">이 식은 함수가 아니며 적용할 수 없습니다. 대신 {0}.[index]를 통해 인덱서에 액세스하려고 했나요?</target>
        <note />
      </trans-unit>
      <trans-unit id="notAFunctionButMaybeIndexer">
        <source>This expression is not a function and cannot be applied. Did you intend to access the indexer via expr.[index] instead?</source>
        <target state="translated">이 식은 함수가 아니며 적용할 수 없습니다. 대신 expr.[index]를 통해 인덱서에 액세스하려고 했나요?</target>
        <note />
      </trans-unit>
      <trans-unit id="notAFunctionButMaybeDeclaration">
        <source>This value is not a function and cannot be applied. Did you forget to terminate a declaration?</source>
        <target state="translated">이 값은 함수가 아니며 적용할 수 없습니다. 선언을 종료해야 합니다.</target>
        <note />
      </trans-unit>
      <trans-unit id="ArgumentsInSigAndImplMismatch">
        <source>The argument names in the signature '{0}' and implementation '{1}' do not match. The argument name from the signature file will be used. This may cause problems when debugging or profiling.</source>
        <target state="translated">시그니처 '{0}'과(와) 구현 '{1}'의 인수 이름이 일치하지 않습니다. 시그니처 파일의 인수 이름이 사용됩니다. 이로 인해 디버깅 또는 프로파일링 시 문제가 발생할 수 있습니다.</target>
        <note />
      </trans-unit>
      <trans-unit id="pickleUnexpectedNonZero">
        <source>An error occurred while reading the F# metadata of assembly '{0}'. A reserved construct was utilized. You may need to upgrade your F# compiler or use an earlier version of the assembly that doesn't make use of a specific construct.</source>
        <target state="translated">'{0}' 어셈블리의 F# 메타데이터를 읽는 동안 오류가 발생했습니다. 예약 구문이 활용되었습니다. F# 컴파일러를 업그레이드하거나 특정 구문을 사용하지 않는 이전 버전의 어셈블리를 사용해야 할 수 있습니다.</target>
        <note />
      </trans-unit>
      <trans-unit id="tcTupleMemberNotNormallyUsed">
        <source>This method or property is not normally used from F# code, use an explicit tuple pattern for deconstruction instead.</source>
        <target state="translated">이 메서드 또는 속성은 일반적으로 F# 코드에서 사용되지 않습니다. 대신 분해에 대해 명시적 튜플 패턴을 사용하세요.</target>
        <note />
      </trans-unit>
      <trans-unit id="implicitlyDiscardedInSequenceExpression">
        <source>This expression returns a value of type '{0}' but is implicitly discarded. Consider using 'let' to bind the result to a name, e.g. 'let result = expression'. If you intended to use the expression as a value in the sequence then use an explicit 'yield'.</source>
        <target state="translated">이 식은 '{0}' 형식의 값을 반환하지만 암시적으로 삭제됩니다. 'let'을 사용하여 결과를 이름에 바인딩하세요(예: 'let result = expression'). 식을 시퀀스의 값으로 사용하려면 명시적 'yield'를 사용하세요.</target>
        <note />
      </trans-unit>
      <trans-unit id="implicitlyDiscardedSequenceInSequenceExpression">
        <source>This expression returns a value of type '{0}' but is implicitly discarded. Consider using 'let' to bind the result to a name, e.g. 'let result = expression'. If you intended to use the expression as a value in the sequence then use an explicit 'yield!'.</source>
        <target state="translated">이 식은 '{0}' 형식의 값을 반환하지만 암시적으로 삭제됩니다. 'let'을 사용하여 결과를 이름에 바인딩하세요(예: 'let result = expression'). 식을 시퀀스의 값으로 사용하려면 명시적 'yield!'를 사용하세요.</target>
        <note />
      </trans-unit>
      <trans-unit id="keywordDescriptionMatchBang">
        <source>Used in computation expressions to pattern match directly over the result of another computation expression.</source>
        <target state="translated">다른 계산 식의 결과에 대해 직접적으로 패턴 일치에 대한 계산 식에 사용됩니다.</target>
        <note />
      </trans-unit>
      <trans-unit id="ilreadFileChanged">
        <source>The file '{0}' changed on disk unexpectedly, please reload.</source>
        <target state="translated">'{0}' 파일이 디스크에서 예기치 않게 변경되었습니다. 다시 로드하세요.</target>
        <note />
      </trans-unit>
      <trans-unit id="writeToReadOnlyByref">
        <source>The byref pointer is readonly, so this write is not permitted.</source>
        <target state="translated">byref 포인터는 읽기 전용이므로 이 쓰기가 허용되지 않습니다.</target>
        <note />
      </trans-unit>
      <trans-unit id="tastValueMustBeMutable">
        <source>A value must be mutable in order to mutate the contents or take the address of a value type, e.g. 'let mutable x = ...'</source>
        <target state="translated">내용을 변경하거나 값 형식의 주소를 사용하려면 값을 변경할 수 있어야 합니다(예: 'let mutable x = ...').</target>
        <note />
      </trans-unit>
      <trans-unit id="readOnlyAttributeOnStructWithMutableField">
        <source>A ReadOnly attribute has been applied to a struct type with a mutable field.</source>
        <target state="translated">변경할 수 있는 필드가 있는 구조체 형식에 ReadOnly 특성이 적용되었습니다.</target>
        <note />
      </trans-unit>
      <trans-unit id="tcByrefReturnImplicitlyDereferenced">
        <source>A byref pointer returned by a function or method is implicitly dereferenced as of F# 4.5. To acquire the return value as a pointer, use the address-of operator, e.g. '&amp;f(x)' or '&amp;obj.Method(arg1, arg2)'.</source>
        <target state="translated">함수 또는 메서드에 의해 반환된 byref 포인터가 F# 4.5부터 암시적으로 역참조됩니다. 포인터로 반환 값을 가져오려면 address-of 연산자를 사용하세요(예: '&amp;f(x)' 또는 '&amp;obj.Method(arg1, arg2)').</target>
        <note />
      </trans-unit>
      <trans-unit id="tcByRefLikeNotStruct">
        <source>A type annotated with IsByRefLike must also be a struct. Consider adding the [&lt;Struct&gt;] attribute to the type.</source>
        <target state="translated">IsByRefLike로 주석이 추가된 형식은 구조체여야 합니다. 형식에 [&lt;Struct&gt;] 특성을 추가하세요.</target>
        <note />
      </trans-unit>
      <trans-unit id="chkNoByrefAddressOfLocal">
        <source>The address of the variable '{0}' or a related expression cannot be used at this point. This is to ensure the address of the local value does not escape its scope.</source>
        <target state="translated">지금은 '{0}' 변수의 주소 또는 관련 식을 사용할 수 없습니다. 로컬 값의 주소가 범위를 벗어나지 않도록 하기 위한 것입니다.</target>
        <note />
      </trans-unit>
      <trans-unit id="chkNoWriteToLimitedSpan">
        <source>This value can't be assigned because the target '{0}' may refer to non-stack-local memory, while the expression being assigned is assessed to potentially refer to stack-local memory. This is to help prevent pointers to stack-bound memory escaping their scope.</source>
        <target state="translated">'{0}' 대상이 비스택 로컬 메모리를 참조할 수 있는데, 할당되는 식은 잠재적으로 스택 로컬 메모리를 참조하도록 평가되므로 이 값을 할당할 수 없습니다. 스택에 바인딩된 메모리에 대한 포인터가 범위를 벗어나지 않도록 하기 위한 것입니다.</target>
        <note />
      </trans-unit>
      <trans-unit id="tastValueMustBeLocal">
        <source>A value defined in a module must be mutable in order to take its address, e.g. 'let mutable x = ...'</source>
        <target state="translated">해당 주소를 사용하려면 모듈에 정의된 값이 변경 가능해야 합니다(예: 'let mutable x = ...').</target>
        <note />
      </trans-unit>
      <trans-unit id="tcIsReadOnlyNotStruct">
        <source>A type annotated with IsReadOnly must also be a struct. Consider adding the [&lt;Struct&gt;] attribute to the type.</source>
        <target state="translated">IsReadOnly로 주석이 추가된 형식은 구조체여야 합니다. 형식에 [&lt;Struct&gt;] 특성을 추가하세요.</target>
        <note />
      </trans-unit>
      <trans-unit id="chkStructsMayNotReturnAddressesOfContents">
        <source>Struct members cannot return the address of fields of the struct by reference</source>
        <target state="translated">구조체 멤버는 구조체의 필드 주소를 참조로 반환할 수 없습니다.</target>
        <note />
      </trans-unit>
      <trans-unit id="chkNoByrefLikeFunctionCall">
        <source>The function or method call cannot be used at this point, because one argument that is a byref of a non-stack-local Span or IsByRefLike type is used with another argument that is a stack-local Span or IsByRefLike type. This is to ensure the address of the local value does not escape its scope.</source>
        <target state="translated">비스택 로컬 Span 또는 IsByRefLike 형식의 byref인 한 인수가 스택 로컬 Span 또는 IsByRefLike 형식인 다른 인수와 함께 사용되므로 지금은 함수 또는 메서드 호출을 사용할 수 없습니다. 로컬 값의 주소가 범위를 벗어나지 않도록 하기 위한 것입니다.</target>
        <note />
      </trans-unit>
      <trans-unit id="chkNoByrefAddressOfValueFromExpression">
        <source>The address of a value returned from the expression cannot be used at this point. This is to ensure the address of the local value does not escape its scope.</source>
        <target state="translated">지금은 식에서 반환된 값의 주소를 사용할 수 없습니다. 로컬 값의 주소가 범위를 벗어나지 않도록 하기 위한 것입니다.</target>
        <note />
      </trans-unit>
      <trans-unit id="chkNoSpanLikeVariable">
        <source>The Span or IsByRefLike variable '{0}' cannot be used at this point. This is to ensure the address of the local value does not escape its scope.</source>
        <target state="translated">지금은 Span 또는 IsByRefLike 변수 '{0}'을(를) 사용할 수 없습니다. 로컬 값의 주소가 범위를 벗어나지 않도록 하기 위한 것입니다.</target>
        <note />
      </trans-unit>
      <trans-unit id="chkNoSpanLikeValueFromExpression">
        <source>A Span or IsByRefLike value returned from the expression cannot be used at ths point. This is to ensure the address of the local value does not escape its scope.</source>
        <target state="translated">지금은 식에서 반환된 Span 또는 IsByRefLike 값을 사용할 수 없습니다. 로컬 값의 주소가 범위를 벗어나지 않도록 하기 위한 것입니다.</target>
        <note />
      </trans-unit>
      <trans-unit id="tastCantTakeAddressOfExpression">
        <source>Cannot take the address of the value returned from the expression. Assign the returned value to a let-bound value before taking the address.</source>
        <target state="translated">식에서 반환된 값의 주소를 가져올 수 없습니다. 주소를 가져오기 전에 반환된 값을 let 바인딩 값에 할당하세요.</target>
        <note />
      </trans-unit>
      <trans-unit id="parsUnmatchedBraceBar">
        <source>Unmatched '{{|'</source>
        <target state="translated">'{{|'의 짝이 맞지 않습니다.</target>
        <note />
      </trans-unit>
      <trans-unit id="typeInfoAnonRecdField">
        <source>anonymous record field</source>
        <target state="translated">무명 레코드 필드</target>
        <note />
      </trans-unit>
      <trans-unit id="tcExceptionConstructorDoesNotHaveFieldWithGivenName">
        <source>The exception '{0}' does not have a field named '{1}'.</source>
        <target state="translated">'{0}' 예외에 '{1}'(이)라는 필드가 없습니다.</target>
        <note />
      </trans-unit>
      <trans-unit id="tcActivePatternsDoNotHaveFields">
        <source>Active patterns do not have fields. This syntax is invalid.</source>
        <target state="translated">활성 패턴에 필드가 없습니다. 이 구문은 유효하지 않습니다.</target>
        <note />
      </trans-unit>
      <trans-unit id="tcConstructorDoesNotHaveFieldWithGivenName">
        <source>The constructor does not have a field named '{0}'.</source>
        <target state="translated">생성자에 '{0}'(이)라는 필드가 없습니다.</target>
        <note />
      </trans-unit>
      <trans-unit id="tcAnonRecdCcuMismatch">
        <source>Two anonymous record types are from different assemblies '{0}' and '{1}'</source>
        <target state="translated">두 무명 레코드 형식은 서로 다른 어셈블리 '{0}' 및 '{1}'에서 가져왔습니다.</target>
        <note />
      </trans-unit>
      <trans-unit id="tcAnonRecdFieldNameMismatch">
        <source>Two anonymous record types have mismatched sets of field names '{0}' and '{1}'</source>
        <target state="translated">두 무명 레코드 형식의 필드 이름 '{0}' 및 '{1}' 집합이 일치하지 않습니다.</target>
        <note />
      </trans-unit>
      <trans-unit id="tcCannotCallExtensionMethodInrefToByref">
        <source>Cannot call the byref extension method '{0}. The first parameter requires the value to be mutable or a non-readonly byref type.</source>
        <target state="translated">byref 확장 메서드 '{0}'을(를) 호출할 수 없습니다. 첫 번째 매개 변수는 변경할 수 있거나 읽기 전용이 아닌 byref 형식인 값이 필요합니다.</target>
        <note />
      </trans-unit>
      <trans-unit id="tcByrefsMayNotHaveTypeExtensions">
        <source>Byref types are not allowed to have optional type extensions.</source>
        <target state="translated">byref 형식에는 선택적 형식 확장을 사용할 수 없습니다.</target>
        <note />
      </trans-unit>
      <trans-unit id="tcCannotPartiallyApplyExtensionMethodForByref">
        <source>Cannot partially apply the extension method '{0}' because the first parameter is a byref type.</source>
        <target state="translated">첫 번째 매개 변수가 byref 형식이므로 '{0}' 확장 메서드를 부분적으로 적용할 수 없습니다.</target>
        <note />
      </trans-unit>
      <trans-unit id="tcTypeDoesNotInheritAttribute">
        <source>This type does not inherit Attribute, it will not work correctly with other .NET languages.</source>
        <target state="translated">이 형식을 특성을 상속하지 않으므로 다른 .NET 언어에서 올바로 작동하지 않습니다.</target>
        <note />
      </trans-unit>
      <trans-unit id="parsInvalidAnonRecdExpr">
        <source>Invalid anonymous record expression</source>
        <target state="translated">잘못된 무명 레코드 식</target>
        <note />
      </trans-unit>
      <trans-unit id="parsInvalidAnonRecdType">
        <source>Invalid anonymous record type</source>
        <target state="translated">잘못된 무명 레코드 형식</target>
        <note />
      </trans-unit>
      <trans-unit id="tcCopyAndUpdateNeedsRecordType">
        <source>The input to a copy-and-update expression that creates an anonymous record must be either an anonymous record or a record</source>
        <target state="translated">무명 레코드를 만드는 복사 및 업데이트 식의 입력은 무명 레코드이거나 레코드여야 합니다.</target>
        <note />
      </trans-unit>
      <trans-unit id="chkInvalidFunctionParameterType">
        <source>The parameter '{0}' has an invalid type '{1}'. This is not permitted by the rules of Common IL.</source>
        <target state="translated">'{0}' 매개 변수에 잘못된 형식 '{1}'이(가) 있습니다. 이 형식은 공통 IL의 규칙에서 허용하지 않습니다.</target>
        <note />
      </trans-unit>
      <trans-unit id="chkInvalidFunctionReturnType">
        <source>The function or method has an invalid return type '{0}'. This is not permitted by the rules of Common IL.</source>
        <target state="translated">함수 또는 메서드에 잘못된 반환 형식 '{0}'이(가) 있습니다. 이는 공통 IL의 규칙에서 허용하지 않습니다.</target>
        <note />
      </trans-unit>
      <trans-unit id="typrelNoImplementationGivenSeveral">
        <source>No implementation was given for those members: {0}</source>
        <target state="translated">멤버 {0}에 지정된 구현이 없습니다.</target>
        <note />
      </trans-unit>
      <trans-unit id="typrelNoImplementationGivenSeveralWithSuggestion">
        <source>No implementation was given for those members: {0}Note that all interface members must be implemented and listed under an appropriate 'interface' declaration, e.g. 'interface ... with member ...'.</source>
        <target state="translated">멤버 {0}에 지정된 구현이 없습니다. 모든 인터페이스 멤버가 구현되어 적절한 'interface' 선언에 나열되어야 합니다(예: 'interface ... with member ...').</target>
        <note />
      </trans-unit>
      <trans-unit id="typrelNoImplementationGivenSeveralTruncated">
        <source>No implementation was given for those members (some results omitted): {0}</source>
        <target state="translated">멤버 {0}에 지정된 구현이 없습니다(일부 결과는 생략됨).</target>
        <note />
      </trans-unit>
      <trans-unit id="typrelNoImplementationGivenSeveralTruncatedWithSuggestion">
        <source>No implementation was given for those members (some results omitted): {0}Note that all interface members must be implemented and listed under an appropriate 'interface' declaration, e.g. 'interface ... with member ...'.</source>
        <target state="translated">멤버 {0}에 지정된 구현이 없습니다(일부 결과는 생략됨). 모든 인터페이스 멤버가 구현되어 적절한 'interface' 선언에 나열되어야 합니다(예: 'interface ... with member ...').</target>
        <note />
      </trans-unit>
      <trans-unit id="expressionHasNoName">
        <source>Expression does not have a name.</source>
        <target state="translated">식에 이름이 없습니다.</target>
        <note />
      </trans-unit>
      <trans-unit id="chkNoFirstClassNameOf">
        <source>Using the 'nameof' operator as a first-class function value is not permitted.</source>
        <target state="translated">'nameof' 연산자는 첫 번째 클래스 함수 값으로 사용할 수 없습니다.</target>
        <note />
      </trans-unit>
      <trans-unit id="optsPathMap">
        <source>Maps physical paths to source path names output by the compiler</source>
        <target state="translated">컴파일러에서 실제 경로를 소스 경로 이름 출력에 매핑합니다.</target>
        <note />
      </trans-unit>
      <trans-unit id="fscPathMapDebugRequiresPortablePdb">
        <source>--pathmap can only be used with portable PDBs (--debug:portable or --debug:embedded)</source>
        <target state="translated">--pathmap은 이식 가능한 PDB에만 사용할 수 있습니다(--debug:portable 또는 --debug:embedded).</target>
        <note />
      </trans-unit>
      <trans-unit id="optsInvalidPathMapFormat">
        <source>Invalid path map. Mappings must be comma separated and of the format 'path=sourcePath'</source>
        <target state="translated">잘못된 경로 맵입니다. 매핑은 쉼표로 구분되어야 하며 'path=sourcePath' 형식이어야 합니다.</target>
        <note />
      </trans-unit>
      <trans-unit id="optsCompilerTool">
        <source>Reference an assembly or directory containing a design time tool (Short form: -t)</source>
        <target state="new">Reference an assembly or directory containing a design time tool (Short form: -t)</target>
        <note />
      </trans-unit>
      <trans-unit id="packageManagerUnknown">
        <source>Package manager key '{0}' was not registered in {1}. Currently registered: {2}</source>
        <target state="new">Package manager key '{0}' was not registered in {1}. Currently registered: {2}</target>
        <note />
      </trans-unit>
      <trans-unit id="packageManagerError">
        <source>{0}</source>
        <target state="new">{0}</target>
        <note />
      </trans-unit>
      <trans-unit id="couldNotLoadDependencyManagerExtension">
        <source>The dependency manager extension {0} could not be loaded. Message: {1}</source>
        <target state="new">The dependency manager extension {0} could not be loaded. Message: {1}</target>
        <note />
      </trans-unit>
    </body>
  </file>
</xliff><|MERGE_RESOLUTION|>--- conflicted
+++ resolved
@@ -22,14 +22,11 @@
         <target state="translated">전체 목록에 대한 --langversion use --langversion:?의 인식할 수 없는 값 '{0}'입니다.</target>
         <note />
       </trans-unit>
-<<<<<<< HEAD
-=======
       <trans-unit id="packageManagementRequiresVFive">
         <source>The package management feature requires language version 5.0 use /langversion:preview</source>
         <target state="new">The package management feature requires language version 5.0 use /langversion:preview</target>
         <note />
       </trans-unit>
->>>>>>> c50a0865
       <trans-unit id="parsUnexpectedSymbolDot">
         <source>Unexpected symbol '.' in member definition. Expected 'with', '=' or other token.</source>
         <target state="translated">멤버 정의의 예기치 않은 기호 '.'입니다. 'with', '=' 또는 기타 토큰이 필요합니다.</target>
