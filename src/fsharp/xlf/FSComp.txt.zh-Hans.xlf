﻿<?xml version="1.0" encoding="utf-8"?>
<xliff xmlns="urn:oasis:names:tc:xliff:document:1.2" xmlns:xsi="http://www.w3.org/2001/XMLSchema-instance" version="1.2" xsi:schemaLocation="urn:oasis:names:tc:xliff:document:1.2 xliff-core-1.2-transitional.xsd">
  <file datatype="xml" source-language="en" target-language="zh-Hans" original="../FSComp.resx">
    <body>
      <trans-unit id="chkFeatureNotLanguageSupported">
        <source>Feature '{0}' is not available in F# {1}. Please use language version {2} or greater.</source>
        <target state="translated">功能“{0}”在 F# {1} 中不可用。请使用 {2} 或更高的语言版本。</target>
        <note />
      </trans-unit>
      <trans-unit id="chkFeatureNotRuntimeSupported">
        <source>Feature '{0}' is not supported by target runtime.</source>
        <target state="translated">目标运行时不支持功能“{0}”。</target>
        <note />
      </trans-unit>
      <trans-unit id="chkFeatureNotSupportedInLibrary">
        <source>Feature '{0}' requires the F# library for language version {1} or greater.</source>
        <target state="new">Feature '{0}' requires the F# library for language version {1} or greater.</target>
        <note />
      </trans-unit>
      <trans-unit id="chkValueWithDefaultValueMustHaveDefaultValueNulls">
        <source>Nullness warning. The 'DefaultValue' attribute is used but the type (or one of its fields if a struct) is non-nullable.</source>
        <target state="new">Nullness warning. The 'DefaultValue' attribute is used but the type (or one of its fields if a struct) is non-nullable.</target>
        <note />
      </trans-unit>
      <trans-unit id="csAvailableOverloads">
        <source>Available overloads:\n{0}</source>
        <target state="translated">可用重载:\n{0}</target>
        <note />
      </trans-unit>
<<<<<<< HEAD
      <trans-unit id="csDelegateComparisonConstraintInconsistent">
        <source>The constraints 'delegate' and 'comparison' are inconsistent</source>
        <target state="new">The constraints 'delegate' and 'comparison' are inconsistent</target>
=======
      <trans-unit id="csGenericConstructRequiresStructOrReferenceConstraint">
        <source>A generic construct requires that a generic type parameter be known as a struct or reference type. Consider adding a type annotation.</source>
        <target state="new">A generic construct requires that a generic type parameter be known as a struct or reference type. Consider adding a type annotation.</target>
>>>>>>> 2702b33d
        <note />
      </trans-unit>
      <trans-unit id="csNoOverloadsFoundArgumentsPrefixPlural">
        <source>Known types of arguments: {0}</source>
        <target state="translated">已知参数类型: {0}</target>
        <note />
      </trans-unit>
      <trans-unit id="csNoOverloadsFoundArgumentsPrefixSingular">
        <source>Known type of argument: {0}</source>
        <target state="translated">已知参数类型: {0}</target>
        <note />
      </trans-unit>
      <trans-unit id="csNoOverloadsFoundReturnType">
        <source>Known return type: {0}</source>
        <target state="translated">已知返回类型: {0}</target>
        <note />
      </trans-unit>
      <trans-unit id="csNoOverloadsFoundTypeParametersPrefixPlural">
        <source>Known type parameters: {0}</source>
        <target state="translated">已知类型参数: {0}</target>
        <note />
      </trans-unit>
      <trans-unit id="csNoOverloadsFoundTypeParametersPrefixSingular">
        <source>Known type parameter: {0}</source>
        <target state="translated">已知类型参数: {0}</target>
        <note />
      </trans-unit>
      <trans-unit id="csNullNotNullConstraintInconsistent">
        <source>The constraints 'null' and 'not null' are inconsistent</source>
        <target state="new">The constraints 'null' and 'not null' are inconsistent</target>
        <note />
      </trans-unit>
      <trans-unit id="csOverloadCandidateIndexedArgumentTypeMismatch">
        <source>Argument at index {0} doesn't match</source>
        <target state="translated">索引 {0} 处的参数不匹配</target>
        <note />
      </trans-unit>
      <trans-unit id="csOverloadCandidateNamedArgumentTypeMismatch">
        <source>Argument '{0}' doesn't match</source>
        <target state="translated">参数 "{0}" 不匹配</target>
        <note />
      </trans-unit>
      <trans-unit id="csStructNullConstraintInconsistent">
        <source>The constraints 'struct' and 'null' are inconsistent</source>
        <target state="new">The constraints 'struct' and 'null' are inconsistent</target>
        <note />
      </trans-unit>
      <trans-unit id="csTypeHasNullAsExtraValue">
        <source>The type '{0}' has 'null' as an extra value but a constraint does not permit this</source>
        <target state="new">The type '{0}' has 'null' as an extra value but a constraint does not permit this</target>
        <note />
      </trans-unit>
      <trans-unit id="csTypeHasNullAsTrueValue">
        <source>The type '{0}' has 'null' as a true representation value but a constraint does not permit this</source>
        <target state="new">The type '{0}' has 'null' as a true representation value but a constraint does not permit this</target>
        <note />
      </trans-unit>
      <trans-unit id="etProviderHasDesignerAssemblyDependency">
        <source>The type provider designer assembly '{0}' could not be loaded from folder '{1}' because a dependency was missing or could not loaded. All dependencies of the type provider designer assembly must be located in the same folder as that assembly. The exception reported was: {2} - {3}</source>
        <target state="translated">无法从文件夹“{1}”加载类型提供程序设计器程序集“{0}”，因为依赖项缺失或无法加载。类型提供程序设计器程序集的所有依赖项必须与该程序集位于同一文件夹中。报告的异常是: {2} - {3}</target>
        <note />
      </trans-unit>
      <trans-unit id="etProviderHasDesignerAssemblyException">
        <source>The type provider designer assembly '{0}' could not be loaded from folder '{1}'. The exception reported was: {2} - {3}</source>
        <target state="translated">未能从文件夹“{1}”加载类型提供程序设计器程序集“{0}”。报告的异常是: {2} - {3}</target>
        <note />
      </trans-unit>
      <trans-unit id="etProviderHasWrongDesignerAssemblyNoPath">
        <source>Assembly attribute '{0}' refers to a designer assembly '{1}' which cannot be loaded or doesn't exist. The exception reported was: {2} - {3}</source>
        <target state="translated">程序集属性“{0}”引用了无法加载或不存在的设计器程序集“{1}”。报告的异常是: {2} - {3}</target>
        <note />
      </trans-unit>
      <trans-unit id="featureAndBang">
        <source>applicative computation expressions</source>
        <target state="translated">适用的计算表达式</target>
        <note />
      </trans-unit>
      <trans-unit id="featureDefaultInterfaceMemberConsumption">
        <source>default interface member consumption</source>
        <target state="translated">默认接口成员消耗</target>
        <note />
      </trans-unit>
      <trans-unit id="featureDotlessFloat32Literal">
        <source>dotless float32 literal</source>
        <target state="translated">无点 float32 文本</target>
        <note />
      </trans-unit>
      <trans-unit id="featureFixedIndexSlice3d4d">
        <source>fixed-index slice 3d/4d</source>
        <target state="translated">固定索引切片 3d/4d</target>
        <note />
      </trans-unit>
      <trans-unit id="featureFromEndSlicing">
        <source>from-end slicing</source>
        <target state="translated">从端切片</target>
        <note />
      </trans-unit>
      <trans-unit id="featureImplicitYield">
        <source>implicit yield</source>
        <target state="translated">隐式 yield</target>
        <note />
      </trans-unit>
      <trans-unit id="featureInterfacesWithMultipleGenericInstantiation">
        <source>interfaces with multiple generic instantiation</source>
        <target state="new">interfaces with multiple generic instantiation</target>
        <note />
      </trans-unit>
      <trans-unit id="featureNameOf">
        <source>nameof</source>
        <target state="translated">nameof</target>
        <note />
      </trans-unit>
      <trans-unit id="featureNullableOptionalInterop">
        <source>nullable optional interop</source>
        <target state="translated">可以为 null 的可选互操作</target>
        <note />
      </trans-unit>
<<<<<<< HEAD
      <trans-unit id="featureNullnessChecking">
        <source>nullness checking</source>
        <target state="new">nullness checking</target>
        <note />
      </trans-unit>
      <trans-unit id="featureOpenStaticClasses">
        <source>open static classes</source>
        <target state="new">open static classes</target>
=======
      <trans-unit id="featureOpenTypeDeclaration">
        <source>open type declaration</source>
        <target state="new">open type declaration</target>
        <note />
      </trans-unit>
      <trans-unit id="featureOverloadsForCustomOperations">
        <source>overloads for custom operations</source>
        <target state="new">overloads for custom operations</target>
>>>>>>> 2702b33d
        <note />
      </trans-unit>
      <trans-unit id="featurePackageManagement">
        <source>package management</source>
        <target state="translated">包管理</target>
        <note />
      </trans-unit>
      <trans-unit id="featureRelaxWhitespace">
        <source>whitespace relexation</source>
        <target state="translated">空格松弛法</target>
        <note />
      </trans-unit>
      <trans-unit id="featureSingleUnderscorePattern">
        <source>single underscore pattern</source>
        <target state="translated">单下划线模式</target>
        <note />
      </trans-unit>
      <trans-unit id="featureStringInterpolation">
        <source>string interpolation</source>
        <target state="new">string interpolation</target>
        <note />
      </trans-unit>
      <trans-unit id="featureWildCardInForLoop">
        <source>wild card in for loop</source>
        <target state="translated">for 循环中的通配符</target>
        <note />
      </trans-unit>
      <trans-unit id="featureWitnessPassing">
        <source>witness passing for trait constraints in F# quotations</source>
        <target state="translated">F# 引号中特征约束的见证传递</target>
        <note />
      </trans-unit>
      <trans-unit id="forFormatInvalidForInterpolated">
        <source>Interpolated strings may not use '%' format specifiers unless each is given an expression, e.g. '%d{{1+1}}'.</source>
        <target state="new">Interpolated strings may not use '%' format specifiers unless each is given an expression, e.g. '%d{{1+1}}'.</target>
        <note />
      </trans-unit>
      <trans-unit id="forFormatInvalidForInterpolated2">
        <source>.NET-style format specifiers such as '{{x,3}}' or '{{x:N5}}' may not be mixed with '%' format specifiers.</source>
        <target state="new">.NET-style format specifiers such as '{{x,3}}' or '{{x:N5}}' may not be mixed with '%' format specifiers.</target>
        <note />
      </trans-unit>
      <trans-unit id="forFormatInvalidForInterpolated3">
        <source>The '%P' specifier may not be used explicitly.</source>
        <target state="new">The '%P' specifier may not be used explicitly.</target>
        <note />
      </trans-unit>
      <trans-unit id="forFormatInvalidForInterpolated4">
        <source>Interpolated strings used as type IFormattable or type FormattableString may not use '%' specifiers, only .NET-style interpolands such as '{{expr}}', '{{expr,3}}' or '{{expr:N5}}' may be used.</source>
        <target state="new">Interpolated strings used as type IFormattable or type FormattableString may not use '%' specifiers, only .NET-style interpolands such as '{{expr}}', '{{expr,3}}' or '{{expr:N5}}' may be used.</target>
        <note />
      </trans-unit>
      <trans-unit id="formatDashItem">
        <source> - {0}</source>
        <target state="translated"> - {0}</target>
        <note />
      </trans-unit>
      <trans-unit id="fromEndSlicingRequiresVFive">
        <source>From the end slicing with requires language version 5.0, use /langversion:preview.</source>
        <target state="translated">需要语言版本 5.0 才能从末尾切片，请使用 /langversion:preview。</target>
        <note />
      </trans-unit>
      <trans-unit id="fsiInvalidDirective">
        <source>Invalid directive '#{0} {1}'</source>
        <target state="new">Invalid directive '#{0} {1}'</target>
        <note />
      </trans-unit>
      <trans-unit id="keywordDescriptionConst">
        <source>Keyword to specify a constant literal as a type parameter argument in Type Providers.</source>
        <target state="new">Keyword to specify a constant literal as a type parameter argument in Type Providers.</target>
        <note />
      </trans-unit>
      <trans-unit id="lexByteStringMayNotBeInterpolated">
        <source>a byte string may not be interpolated</source>
        <target state="new">a byte string may not be interpolated</target>
        <note />
      </trans-unit>
      <trans-unit id="lexRBraceInInterpolatedString">
        <source>A '}}' character must be escaped (by doubling) in an interpolated string.</source>
        <target state="new">A '}}' character must be escaped (by doubling) in an interpolated string.</target>
        <note />
      </trans-unit>
      <trans-unit id="lexSingleQuoteInSingleQuote">
        <source>Invalid interpolated string. Single quote or verbatim string literals may not be used in interpolated expressions in single quote or verbatim strings. Consider using an explicit 'let' binding for the interpolation expression or use a triple quote string as the outer string literal.</source>
        <target state="new">Invalid interpolated string. Single quote or verbatim string literals may not be used in interpolated expressions in single quote or verbatim strings. Consider using an explicit 'let' binding for the interpolation expression or use a triple quote string as the outer string literal.</target>
        <note />
      </trans-unit>
      <trans-unit id="lexTripleQuoteInTripleQuote">
        <source>Invalid interpolated string. Triple quote string literals may not be used in interpolated expressions. Consider using an explicit 'let' binding for the interpolation expression.</source>
        <target state="new">Invalid interpolated string. Triple quote string literals may not be used in interpolated expressions. Consider using an explicit 'let' binding for the interpolation expression.</target>
        <note />
      </trans-unit>
      <trans-unit id="nativeResourceFormatError">
        <source>Stream does not begin with a null resource and is not in '.RES' format.</source>
        <target state="translated">流应以空资源开头并且应采用 .RES 格式。</target>
        <note />
      </trans-unit>
      <trans-unit id="nativeResourceHeaderMalformed">
        <source>Resource header beginning at offset {0} is malformed.</source>
        <target state="translated">以偏移量 {0} 开始的资源标头格式不正确。</target>
        <note />
      </trans-unit>
      <trans-unit id="optsCheckNulls">
        <source>Enable nullness declarations and checks</source>
        <target state="new">Enable nullness declarations and checks</target>
        <note />
      </trans-unit>
      <trans-unit id="optsLangVersion">
        <source>Display the allowed values for language version, specify language version such as 'latest' or 'preview'</source>
        <target state="translated">显示语言版本的允许值，指定语言版本，如“最新”或“预览”</target>
        <note />
      </trans-unit>
      <trans-unit id="optsSupportedLangVersions">
        <source>Supported language versions:</source>
        <target state="translated">支持的语言版本:</target>
        <note />
      </trans-unit>
      <trans-unit id="optsUnrecognizedLanguageVersion">
        <source>Unrecognized value '{0}' for --langversion use --langversion:? for complete list</source>
        <target state="translated">--langversion 的值“{0}”无法识别，使用 --langversion:? 获取完整列表。</target>
        <note />
      </trans-unit>
      <trans-unit id="optsVersion">
        <source>Display compiler version banner and exit</source>
        <target state="new">Display compiler version banner and exit</target>
        <note />
      </trans-unit>
      <trans-unit id="packageManagementRequiresVFive">
        <source>The package management feature requires language version 5.0 use /langversion:preview</source>
        <target state="translated">包管理功能需要语言版本 5.0，请使用 /langversion:preview</target>
        <note />
      </trans-unit>
      <trans-unit id="parsEmptyFillInInterpolatedString">
        <source>Invalid interpolated string. This interpolated string expression fill is empty, an expression was expected.</source>
        <target state="new">Invalid interpolated string. This interpolated string expression fill is empty, an expression was expected.</target>
        <note />
      </trans-unit>
      <trans-unit id="parsEofInInterpolatedString">
        <source>Incomplete interpolated string begun at or before here</source>
        <target state="new">Incomplete interpolated string begun at or before here</target>
        <note />
      </trans-unit>
      <trans-unit id="parsEofInInterpolatedStringFill">
        <source>Incomplete interpolated string expression fill begun at or before here</source>
        <target state="new">Incomplete interpolated string expression fill begun at or before here</target>
        <note />
      </trans-unit>
      <trans-unit id="parsEofInInterpolatedTripleQuoteString">
        <source>Incomplete interpolated triple-quote string begun at or before here</source>
        <target state="new">Incomplete interpolated triple-quote string begun at or before here</target>
        <note />
      </trans-unit>
      <trans-unit id="parsEofInInterpolatedVerbatimString">
        <source>Incomplete interpolated verbatim string begun at or before here</source>
        <target state="new">Incomplete interpolated verbatim string begun at or before here</target>
        <note />
      </trans-unit>
      <trans-unit id="parsEqualsMissingInTypeDefinition">
        <source>Unexpected token in type definition. Expected '=' after the type '{0}'.</source>
        <target state="new">Unexpected token in type definition. Expected '=' after the type '{0}'.</target>
        <note />
      </trans-unit>
      <trans-unit id="parsUnexpectedSymbolDot">
        <source>Unexpected symbol '.' in member definition. Expected 'with', '=' or other token.</source>
        <target state="translated">成员定义中有意外的符号 "."。预期 "with"、"+" 或其他标记。</target>
        <note />
      </trans-unit>
      <trans-unit id="optsChecksumAlgorithm">
        <source>Specify algorithm for calculating source file checksum stored in PDB. Supported values are: SHA1 or SHA256 (default)</source>
        <target state="translated">指定用于计算存储在 PDB 中的源文件校验的算法。支持的值是:SHA1 或 SHA256(默认)</target>
        <note />
      </trans-unit>
      <trans-unit id="optsUnknownChecksumAlgorithm">
        <source>Algorithm '{0}' is not supported</source>
        <target state="translated">不支持算法“{0}”</target>
        <note />
      </trans-unit>
      <trans-unit id="poundiNotSupportedByRegisteredDependencyManagers">
        <source>#i is not supported by the registered PackageManagers</source>
        <target state="new">#i is not supported by the registered PackageManagers</target>
        <note />
      </trans-unit>
      <trans-unit id="tcAndBangNotSupported">
        <source>This feature is not supported in this version of F#. You may need to add /langversion:preview to use this feature.</source>
        <target state="translated">此版本的 F# 不支持此功能。你可能需要添加 /langversion:preview 才可使用此功能。</target>
        <note />
      </trans-unit>
      <trans-unit id="tcAnonRecdFieldNameDifferent">
        <source>This is the wrong anonymous record. It should have the fields {0}.</source>
        <target state="translated">此匿名记录不正确。它应具有字段 {0}。</target>
        <note />
      </trans-unit>
      <trans-unit id="tcAnonRecdFieldNameSubset">
        <source>This anonymous record does not have enough fields. Add the missing fields {0}.</source>
        <target state="translated">此匿名记录没有足够的字段。请添加缺少的字段 {0}。</target>
        <note />
      </trans-unit>
      <trans-unit id="tcAnonRecdFieldNameSuperset">
        <source>This anonymous record has too many fields. Remove the extra fields {0}.</source>
        <target state="translated">此匿名记录的字段太多。请删除额外的字段 {0}。</target>
        <note />
      </trans-unit>
      <trans-unit id="tcAnonRecdInvalid">
        <source>Invalid Anonymous Record type declaration.</source>
        <target state="new">Invalid Anonymous Record type declaration.</target>
        <note />
      </trans-unit>
      <trans-unit id="tcAugmentationsCannotHaveAttributes">
        <source>Attributes cannot be applied to type extensions.</source>
        <target state="translated">属性不可应用于类型扩展。</target>
        <note />
      </trans-unit>
<<<<<<< HEAD
      <trans-unit id="tcDefaultStructConstructorCallNulls">
        <source>Nullness warning. The default constructor of a struct type is required but one of the fields of struct type is non-nullable.</source>
        <target state="new">Nullness warning. The default constructor of a struct type is required but one of the fields of struct type is non-nullable.</target>
=======
      <trans-unit id="tcIllegalByrefsInOpenTypeDeclaration">
        <source>Byref types are not allowed in an open type declaration.</source>
        <target state="new">Byref types are not allowed in an open type declaration.</target>
        <note />
      </trans-unit>
      <trans-unit id="tcInterpolationMixedWithPercent">
        <source>Mismatch in interpolated string. Interpolated strings may not use '%' format specifiers unless each is given an expression, e.g. '%d{{1+1}}'</source>
        <target state="new">Mismatch in interpolated string. Interpolated strings may not use '%' format specifiers unless each is given an expression, e.g. '%d{{1+1}}'</target>
        <note />
      </trans-unit>
      <trans-unit id="tcInvalidAlignmentInInterpolatedString">
        <source>Invalid alignment in interpolated string</source>
        <target state="new">Invalid alignment in interpolated string</target>
>>>>>>> 2702b33d
        <note />
      </trans-unit>
      <trans-unit id="tcInvalidUseBangBindingNoAndBangs">
        <source>use! may not be combined with and!</source>
        <target state="translated">use! 不得与 and! 结合使用</target>
        <note />
      </trans-unit>
<<<<<<< HEAD
      <trans-unit id="tcNullnessCheckingNotEnabled">
        <source>The /checknulls language feature is not enabled</source>
        <target state="new">The /checknulls language feature is not enabled</target>
=======
      <trans-unit id="tcLiteralFieldAssignmentNoArg">
        <source>Cannot assign a value to another value marked literal</source>
        <target state="new">Cannot assign a value to another value marked literal</target>
        <note />
      </trans-unit>
      <trans-unit id="tcLiteralFieldAssignmentWithArg">
        <source>Cannot assign '{0}' to a value marked literal</source>
        <target state="new">Cannot assign '{0}' to a value marked literal</target>
>>>>>>> 2702b33d
        <note />
      </trans-unit>
      <trans-unit id="tcRequireMergeSourcesOrBindN">
        <source>The 'let! ... and! ...' construct may only be used if the computation expression builder defines either a '{0}' method or appropriate 'MergeSource' and 'Bind' methods</source>
        <target state="translated">仅当计算表达式生成器定义了 "{0}" 方法或适当的 "MergeSource" 和 "Bind" 方法时，才可以使用 "let! ... and! ..." 构造</target>
        <note />
      </trans-unit>
<<<<<<< HEAD
      <trans-unit id="tcTypeDoesNotHaveAnyNull">
        <source>The type '{0}' does not support a nullness qualitification.</source>
        <target state="new">The type '{0}' does not support a nullness qualitification.</target>
=======
      <trans-unit id="tcUnableToParseInterpolatedString">
        <source>Invalid interpolated string. {0}</source>
        <target state="new">Invalid interpolated string. {0}</target>
>>>>>>> 2702b33d
        <note />
      </trans-unit>
      <trans-unit id="typrelInterfaceMemberNoMostSpecificImplementation">
        <source>Interface member '{0}' does not have a most specific implementation.</source>
        <target state="translated">接口成员“{0}”没有最具体的实现。</target>
        <note />
      </trans-unit>
      <trans-unit id="typrelInterfaceWithConcreteAndVariable">
        <source>'{0}' cannot implement the interface '{1}' with the two instantiations '{2}' and '{3}' because they may unify.</source>
        <target state="new">'{0}' cannot implement the interface '{1}' with the two instantiations '{2}' and '{3}' because they may unify.</target>
        <note />
      </trans-unit>
      <trans-unit id="typrelInterfaceWithConcreteAndVariableObjectExpression">
        <source>You cannot implement the interface '{0}' with the two instantiations '{1}' and '{2}' because they may unify.</source>
        <target state="new">You cannot implement the interface '{0}' with the two instantiations '{1}' and '{2}' because they may unify.</target>
        <note />
      </trans-unit>
      <trans-unit id="undefinedNameFieldConstructorOrMemberWhenTypeIsKnown">
        <source>The type '{0}' does not define the field, constructor or member '{1}'.</source>
        <target state="translated">类型“{0}”未定义字段、构造函数或成员“{1}”。</target>
        <note />
      </trans-unit>
      <trans-unit id="undefinedNameNamespace">
        <source>The namespace '{0}' is not defined.</source>
        <target state="translated">未定义命名空间“{0}”。</target>
        <note />
      </trans-unit>
      <trans-unit id="undefinedNameNamespaceOrModule">
        <source>The namespace or module '{0}' is not defined.</source>
        <target state="translated">未定义命名空间或模块“{0}”。</target>
        <note />
      </trans-unit>
      <trans-unit id="undefinedNameFieldConstructorOrMember">
        <source>The field, constructor or member '{0}' is not defined.</source>
        <target state="translated">未定义字段、构造函数或成员“{0}”。</target>
        <note />
      </trans-unit>
      <trans-unit id="undefinedNameValueConstructorNamespaceOrType">
        <source>The value, constructor, namespace or type '{0}' is not defined.</source>
        <target state="translated">未定义值、构造函数、命名空间或类型“{0}”。</target>
        <note />
      </trans-unit>
      <trans-unit id="undefinedNameValueOfConstructor">
        <source>The value or constructor '{0}' is not defined.</source>
        <target state="translated">未定义值或构造函数“{0}”。</target>
        <note />
      </trans-unit>
      <trans-unit id="undefinedNameValueNamespaceTypeOrModule">
        <source>The value, namespace, type or module '{0}' is not defined.</source>
        <target state="translated">未定义值、命名空间、类型或模块“{0}”。</target>
        <note />
      </trans-unit>
      <trans-unit id="undefinedNameConstructorModuleOrNamespace">
        <source>The constructor, module or namespace '{0}' is not defined.</source>
        <target state="translated">未定义构造函数、模块或命名空间“{0}”。</target>
        <note />
      </trans-unit>
      <trans-unit id="undefinedNameType">
        <source>The type '{0}' is not defined.</source>
        <target state="translated">未定义类型“{0}”。</target>
        <note />
      </trans-unit>
      <trans-unit id="undefinedNameTypeIn">
        <source>The type '{0}' is not defined in '{1}'.</source>
        <target state="translated">类型“{0}”未在“{1}”中定义。</target>
        <note />
      </trans-unit>
      <trans-unit id="undefinedNameRecordLabelOrNamespace">
        <source>The record label or namespace '{0}' is not defined.</source>
        <target state="translated">未定义记录标签或命名空间“{0}”。</target>
        <note />
      </trans-unit>
      <trans-unit id="undefinedNameRecordLabel">
        <source>The record label '{0}' is not defined.</source>
        <target state="translated">记录标签“{0}”未定义。</target>
        <note />
      </trans-unit>
      <trans-unit id="undefinedNameSuggestionsIntro">
        <source>Maybe you want one of the following:</source>
        <target state="translated">你可能需要以下之一:</target>
        <note />
      </trans-unit>
      <trans-unit id="undefinedNameTypeParameter">
        <source>The type parameter {0} is not defined.</source>
        <target state="translated">未定义类型参数 {0}。</target>
        <note />
      </trans-unit>
      <trans-unit id="undefinedNamePatternDiscriminator">
        <source>The pattern discriminator '{0}' is not defined.</source>
        <target state="translated">未定义模式鉴别器“{0}”。</target>
        <note />
      </trans-unit>
      <trans-unit id="replaceWithSuggestion">
        <source>Replace with '{0}'</source>
        <target state="translated">替换为“{0}”</target>
        <note />
      </trans-unit>
      <trans-unit id="addIndexerDot">
        <source>Add . for indexer access.</source>
        <target state="translated">添加 . 进行索引器访问。</target>
        <note />
      </trans-unit>
      <trans-unit id="listElementHasWrongType">
        <source>All elements of a list must be of the same type as the first element, which here is '{0}'. This element has type '{1}'.</source>
        <target state="translated">列表构造函数表达式的所有元素必须具有同一类型。此表达式的类型应为“{0}”，但此处类型为“{1}”。</target>
        <note />
      </trans-unit>
      <trans-unit id="arrayElementHasWrongType">
        <source>All elements of an array must be of the same type as the first element, which here is '{0}'. This element has type '{1}'.</source>
        <target state="translated">数组构造函数表达式的所有元素必须具有同一类型。此表达式的类型应为“{0}”，但此处类型为“{1}”。</target>
        <note />
      </trans-unit>
      <trans-unit id="missingElseBranch">
        <source>This 'if' expression is missing an 'else' branch. Because 'if' is an expression, and not a statement, add an 'else' branch which also returns a value of type '{0}'.</source>
        <target state="translated">if 表达式缺少 "else" branch。"then" branch 的类型为“{0}”。因为 "if" 是一个表达式，而非语句，请添加将返回同一类型值的 "else" branch。</target>
        <note />
      </trans-unit>
      <trans-unit id="ifExpression">
        <source>The 'if' expression needs to have type '{0}' to satisfy context type requirements. It currently has type '{1}'.</source>
        <target state="translated">if 表达式需要具有类型“{0}”才能满足上下文类型要求。当前的类型为“{1}”。</target>
        <note />
      </trans-unit>
      <trans-unit id="elseBranchHasWrongType">
        <source>All branches of an 'if' expression must return values of the same type as the first branch, which here is '{0}'. This branch returns a value of type '{1}'.</source>
        <target state="translated">if 表达式的所有分支必须具有同一类型。此表达式的类型应为“{0}”，但此处类型为“{1}”。</target>
        <note />
      </trans-unit>
      <trans-unit id="followingPatternMatchClauseHasWrongType">
        <source>All branches of a pattern match expression must return values of the same type as the first branch, which here is '{0}'. This branch returns a value of type '{1}'.</source>
        <target state="translated">模式匹配表达式的所有分支必须返回相同类型的值。第一个分支返回“{0}”类型的值，但此分支返回“{1}”类型的值。</target>
        <note />
      </trans-unit>
      <trans-unit id="patternMatchGuardIsNotBool">
        <source>A pattern match guard must be of type 'bool', but this 'when' expression is of type '{0}'.</source>
        <target state="translated">模式匹配临界必须是 "bool" 类型，但此 "when" 表达式的类型为“{0}”。</target>
        <note />
      </trans-unit>
      <trans-unit id="commaInsteadOfSemicolonInRecord">
        <source>A ';' is used to separate field values in records. Consider replacing ',' with ';'.</source>
        <target state="translated">使用 ";" 来分隔记录中的字段值。考虑使用 ";" 替换 ","。</target>
        <note />
      </trans-unit>
      <trans-unit id="derefInsteadOfNot">
        <source>The '!' operator is used to dereference a ref cell. Consider using 'not expr' here.</source>
        <target state="translated">! 运算符用于取消引用引用的单元格。请考虑在此处使用 "not expr"。</target>
        <note />
      </trans-unit>
      <trans-unit id="buildUnexpectedTypeArgs">
        <source>The non-generic type '{0}' does not expect any type arguments, but here is given {1} type argument(s)</source>
        <target state="translated">非泛型类型“{0}”不需要任何类型参数，但此处给定了 {1} 个类型参数</target>
        <note />
      </trans-unit>
      <trans-unit id="returnUsedInsteadOfReturnBang">
        <source>Consider using 'return!' instead of 'return'.</source>
        <target state="translated">考虑使用 "return!"，而非 "return"。</target>
        <note />
      </trans-unit>
      <trans-unit id="useSdkRefs">
        <source>Use reference assemblies for .NET framework references when available (Enabled by default).</source>
        <target state="translated">如果可用，请对 .NET Framework 引用使用引用程序集(默认启用)。</target>
        <note />
      </trans-unit>
      <trans-unit id="xmlDocBadlyFormed">
        <source>This XML comment is invalid: '{0}'</source>
        <target state="new">This XML comment is invalid: '{0}'</target>
        <note />
      </trans-unit>
      <trans-unit id="xmlDocDuplicateParameter">
        <source>This XML comment is invalid: multiple documentation entries for parameter '{0}'</source>
        <target state="new">This XML comment is invalid: multiple documentation entries for parameter '{0}'</target>
        <note />
      </trans-unit>
      <trans-unit id="xmlDocInvalidParameterName">
        <source>This XML comment is invalid: unknown parameter '{0}'</source>
        <target state="new">This XML comment is invalid: unknown parameter '{0}'</target>
        <note />
      </trans-unit>
      <trans-unit id="xmlDocMissingCrossReference">
        <source>This XML comment is invalid: missing 'cref' attribute for cross-reference</source>
        <target state="new">This XML comment is invalid: missing 'cref' attribute for cross-reference</target>
        <note />
      </trans-unit>
      <trans-unit id="xmlDocMissingParameter">
        <source>This XML comment is incomplete: no documentation for parameter '{0}'</source>
        <target state="new">This XML comment is incomplete: no documentation for parameter '{0}'</target>
        <note />
      </trans-unit>
      <trans-unit id="xmlDocMissingParameterName">
        <source>This XML comment is invalid: missing 'name' attribute for parameter or parameter reference</source>
        <target state="new">This XML comment is invalid: missing 'name' attribute for parameter or parameter reference</target>
        <note />
      </trans-unit>
      <trans-unit id="xmlDocUnresolvedCrossReference">
        <source>This XML comment is invalid: unresolved cross-reference '{0}'</source>
        <target state="new">This XML comment is invalid: unresolved cross-reference '{0}'</target>
        <note />
      </trans-unit>
      <trans-unit id="yieldUsedInsteadOfYieldBang">
        <source>Consider using 'yield!' instead of 'yield'.</source>
        <target state="translated">考虑使用 "yield!"，而非 "yield"。</target>
        <note />
      </trans-unit>
      <trans-unit id="tupleRequiredInAbstractMethod">
        <source>\nA tuple type is required for one or more arguments. Consider wrapping the given arguments in additional parentheses or review the definition of the interface.</source>
        <target state="translated">\n一个或多个参数需要元组类型。请考虑在额外的括号中换行给定的参数或评审接口的定义。</target>
        <note />
      </trans-unit>
      <trans-unit id="buildInvalidWarningNumber">
        <source>Invalid warning number '{0}'</source>
        <target state="translated">警告编号“{0}”无效</target>
        <note />
      </trans-unit>
      <trans-unit id="buildInvalidVersionString">
        <source>Invalid version string '{0}'</source>
        <target state="translated">版本字符串“{0}”无效</target>
        <note />
      </trans-unit>
      <trans-unit id="buildInvalidVersionFile">
        <source>Invalid version file '{0}'</source>
        <target state="translated">版本文件“{0}”无效</target>
        <note />
      </trans-unit>
      <trans-unit id="buildProblemWithFilename">
        <source>Problem with filename '{0}': {1}</source>
        <target state="translated">文件名“{0}”存在问题: {1}</target>
        <note />
      </trans-unit>
      <trans-unit id="buildNoInputsSpecified">
        <source>No inputs specified</source>
        <target state="translated">未指定输入</target>
        <note />
      </trans-unit>
      <trans-unit id="buildPdbRequiresDebug">
        <source>The '--pdb' option requires the '--debug' option to be used</source>
        <target state="translated">“--pdb”选项要求使用“--debug”选项</target>
        <note />
      </trans-unit>
      <trans-unit id="buildInvalidSearchDirectory">
        <source>The search directory '{0}' is invalid</source>
        <target state="translated">搜索目录“{0}”无效</target>
        <note />
      </trans-unit>
      <trans-unit id="buildSearchDirectoryNotFound">
        <source>The search directory '{0}' could not be found</source>
        <target state="translated">未能找到搜索目录“{0}”</target>
        <note />
      </trans-unit>
      <trans-unit id="buildInvalidFilename">
        <source>'{0}' is not a valid filename</source>
        <target state="translated">“{0}”不是有效的文件名</target>
        <note />
      </trans-unit>
      <trans-unit id="buildInvalidAssemblyName">
        <source>'{0}' is not a valid assembly name</source>
        <target state="translated">“{0}”不是有效的程序集名称</target>
        <note />
      </trans-unit>
      <trans-unit id="buildInvalidPrivacy">
        <source>Unrecognized privacy setting '{0}' for managed resource, valid options are 'public' and 'private'</source>
        <target state="translated">无法识别的受管理资源隐私设置“{0}”，有效的选项为 "public" 和 "private"</target>
        <note />
      </trans-unit>
      <trans-unit id="buildCannotReadAssembly">
        <source>Unable to read assembly '{0}'</source>
        <target state="translated">无法读取程序集“{0}”</target>
        <note />
      </trans-unit>
      <trans-unit id="buildAssemblyResolutionFailed">
        <source>Assembly resolution failure at or near this location</source>
        <target state="translated">程序集解析在此位置或此位置附近失败</target>
        <note />
      </trans-unit>
      <trans-unit id="buildImplicitModuleIsNotLegalIdentifier">
        <source>The declarations in this file will be placed in an implicit module '{0}' based on the file name '{1}'. However this is not a valid F# identifier, so the contents will not be accessible from other files. Consider renaming the file or adding a 'module' or 'namespace' declaration at the top of the file.</source>
        <target state="translated">此文件中的声明将置于基于文件名“{1}”的隐式模块“{0}”中。但由于这不是一个有效的 F# 标识符，因此将无法从其他文件访问该内容。请考虑重命名此文件或在文件的顶部添加 "module" 或 "namespace" 声明。</target>
        <note />
      </trans-unit>
      <trans-unit id="buildMultiFileRequiresNamespaceOrModule">
        <source>Files in libraries or multiple-file applications must begin with a namespace or module declaration, e.g. 'namespace SomeNamespace.SubNamespace' or 'module SomeNamespace.SomeModule'. Only the last source file of an application may omit such a declaration.</source>
        <target state="translated">库或多文件应用程序中的文件必须以命名空间或模块声明开头，例如 "namespace SomeNamespace.SubNamespace" 或 "module SomeNamespace.SomeModule"。仅应用程序的最后一个源文件可以忽略此类声明。</target>
        <note />
      </trans-unit>
      <trans-unit id="noEqualSignAfterModule">
        <source>Files in libraries or multiple-file applications must begin with a namespace or module declaration. When using a module declaration at the start of a file the '=' sign is not allowed. If this is a top-level module, consider removing the = to resolve this error.</source>
        <target state="translated">库或多文件应用程序中的文件必须以命名空间或模块声明开头。当在文件开头使用模块声明时，"=" 号不被允许。如果这是顶级模块，请考虑删除 = 来解决此错误。</target>
        <note />
      </trans-unit>
      <trans-unit id="buildMultipleToplevelModules">
        <source>This file contains multiple declarations of the form 'module SomeNamespace.SomeModule'. Only one declaration of this form is permitted in a file. Change your file to use an initial namespace declaration and/or use 'module ModuleName = ...' to define your modules.</source>
        <target state="translated">此文件包含形式为 "module SomeNamespace.SomeModule" 的多个声明。一个文件中只能有一个此形式的声明。将您的文件更改为使用初始命名空间声明并且/或者使用 "module ModuleName = ..." 定义模块。</target>
        <note />
      </trans-unit>
      <trans-unit id="buildOptionRequiresParameter">
        <source>Option requires parameter: {0}</source>
        <target state="translated">选项需要参数: {0}</target>
        <note />
      </trans-unit>
      <trans-unit id="buildCouldNotFindSourceFile">
        <source>Source file '{0}' could not be found</source>
        <target state="translated">未能找到源文件“{0}”</target>
        <note />
      </trans-unit>
      <trans-unit id="buildInvalidSourceFileExtension">
        <source>The file extension of '{0}' is not recognized. Source files must have extension .fs, .fsi, .fsx, .fsscript, .ml or .mli.</source>
        <target state="translated">无法识别“{0}”的文件扩展名。源文件的扩展名必须为 .fs、.fsi、.fsx、.fsscript、.ml 或 .mli。</target>
        <note />
      </trans-unit>
      <trans-unit id="buildCouldNotResolveAssembly">
        <source>Could not resolve assembly '{0}'</source>
        <target state="translated">无法解析程序集“{0}”</target>
        <note />
      </trans-unit>
      <trans-unit id="buildCouldNotResolveAssemblyRequiredByFile">
        <source>Could not resolve assembly '{0}' required by '{1}'</source>
        <target state="translated">无法解析“{1}”所需的程序集“{0}”</target>
        <note />
      </trans-unit>
      <trans-unit id="buildErrorOpeningBinaryFile">
        <source>Error opening binary file '{0}': {1}</source>
        <target state="translated">打开二进制文件“{0}”时出错: {1}</target>
        <note />
      </trans-unit>
      <trans-unit id="buildDifferentVersionMustRecompile">
        <source>The F#-compiled DLL '{0}' needs to be recompiled to be used with this version of F#</source>
        <target state="translated">必须对 F# 编译的 DLL“{0}”进行重新编译，才能将其用于此版本的 F#</target>
        <note />
      </trans-unit>
      <trans-unit id="buildInvalidHashIDirective">
        <source>Invalid directive. Expected '#I \"&lt;path&gt;\"'.</source>
        <target state="translated">指令无效。应为 #I \"&lt;path&gt;\"。</target>
        <note />
      </trans-unit>
      <trans-unit id="buildInvalidHashrDirective">
        <source>Invalid directive. Expected '#r \"&lt;file-or-assembly&gt;\"'.</source>
        <target state="translated">指令无效。应为 #r \"&lt;file-or-assembly&gt;\"。</target>
        <note />
      </trans-unit>
      <trans-unit id="buildInvalidHashloadDirective">
        <source>Invalid directive. Expected '#load \"&lt;file&gt;\" ... \"&lt;file&gt;\"'.</source>
        <target state="translated">指令无效。应为 #load \"&lt;file&gt;\" ... \"&lt;file&gt;\"。</target>
        <note />
      </trans-unit>
      <trans-unit id="buildInvalidHashtimeDirective">
        <source>Invalid directive. Expected '#time', '#time \"on\"' or '#time \"off\"'.</source>
        <target state="translated">指令无效。应为 '#time'、'#time \"on\"' 或 '#time \"off\"'。</target>
        <note />
      </trans-unit>
      <trans-unit id="buildDirectivesInModulesAreIgnored">
        <source>Directives inside modules are ignored</source>
        <target state="translated">模块中的指令被忽略</target>
        <note />
      </trans-unit>
      <trans-unit id="buildSignatureAlreadySpecified">
        <source>A signature for the file or module '{0}' has already been specified</source>
        <target state="translated">已指定文件或模块“{0}”的签名</target>
        <note />
      </trans-unit>
      <trans-unit id="buildImplementationAlreadyGivenDetail">
        <source>An implementation of file or module '{0}' has already been given. Compilation order is significant in F# because of type inference. You may need to adjust the order of your files to place the signature file before the implementation. In Visual Studio files are type-checked in the order they appear in the project file, which can be edited manually or adjusted using the solution explorer.</source>
        <target state="translated">已提供文件或模块“{0}”的实现。由于需要进行类型推理，因此编译顺序在 F# 中很重要。您可能需要调整文件的顺序，将签名文件放在实现之前。在 Visual Studio 中，将按照文件在项目文件中的显示顺序对这些文件执行类型检查，可以使用解决方案资源管理器手动编辑或调整此显示顺序。</target>
        <note />
      </trans-unit>
      <trans-unit id="buildImplementationAlreadyGiven">
        <source>An implementation of the file or module '{0}' has already been given</source>
        <target state="translated">已提供文件或模块“{0}”的实现</target>
        <note />
      </trans-unit>
      <trans-unit id="buildSignatureWithoutImplementation">
        <source>The signature file '{0}' does not have a corresponding implementation file. If an implementation file exists then check the 'module' and 'namespace' declarations in the signature and implementation files match.</source>
        <target state="translated">签名文件“{0}”没有相应的实现文件。如果存在实现文件，则检查签名文件和实现文件中的 "module" 和 "namespace" 声明是否匹配。</target>
        <note />
      </trans-unit>
      <trans-unit id="buildArgInvalidInt">
        <source>'{0}' is not a valid integer argument</source>
        <target state="translated">“{0}”不是有效的整数参数</target>
        <note />
      </trans-unit>
      <trans-unit id="buildArgInvalidFloat">
        <source>'{0}' is not a valid floating point argument</source>
        <target state="translated">“{0}”不是有效的浮点型参数</target>
        <note />
      </trans-unit>
      <trans-unit id="buildUnrecognizedOption">
        <source>Unrecognized option: '{0}'</source>
        <target state="translated">无法识别的选项:“{0}”</target>
        <note />
      </trans-unit>
      <trans-unit id="buildInvalidModuleOrNamespaceName">
        <source>Invalid module or namespace name</source>
        <target state="translated">模块或命名空间名称无效</target>
        <note />
      </trans-unit>
      <trans-unit id="pickleErrorReadingWritingMetadata">
        <source>Error reading/writing metadata for the F# compiled DLL '{0}'. Was the DLL compiled with an earlier version of the F# compiler? (error: '{1}').</source>
        <target state="translated">读取/写入 F# 编译的 DLL“{0}”的元数据时出错。是否使用了早期版本的 F# 编译器编译 DLL? (错误: “{1}”)。</target>
        <note />
      </trans-unit>
      <trans-unit id="tastTypeOrModuleNotConcrete">
        <source>The type/module '{0}' is not a concrete module or type</source>
        <target state="translated">类型/模块“{0}”不是具体的模块或类型</target>
        <note />
      </trans-unit>
      <trans-unit id="tastTypeHasAssemblyCodeRepresentation">
        <source>The type '{0}' has an inline assembly code representation</source>
        <target state="translated">类型“{0}”具有内联程序集代码表示形式</target>
        <note />
      </trans-unit>
      <trans-unit id="tastNamespaceAndModuleWithSameNameInAssembly">
        <source>A namespace and a module named '{0}' both occur in two parts of this assembly</source>
        <target state="translated">名称均为“{0}”的一个命名空间和一个模块同时出现在此程序集的两个部分中</target>
        <note />
      </trans-unit>
      <trans-unit id="tastTwoModulesWithSameNameInAssembly">
        <source>Two modules named '{0}' occur in two parts of this assembly</source>
        <target state="translated">名为“{0}”的两个模块同时出现在此程序集的两个部分中</target>
        <note />
      </trans-unit>
      <trans-unit id="tastDuplicateTypeDefinitionInAssembly">
        <source>Two type definitions named '{0}' occur in namespace '{1}' in two parts of this assembly</source>
        <target state="translated">两个名为“{0}”的类型定义出现在命名空间“{1}”的此程序集的两个部分中</target>
        <note />
      </trans-unit>
      <trans-unit id="tastConflictingModuleAndTypeDefinitionInAssembly">
        <source>A module and a type definition named '{0}' occur in namespace '{1}' in two parts of this assembly</source>
        <target state="translated">名称均为“{0}”的一个模块和一个类型定义出现在命名空间“{1}”的此程序集的两个部分中</target>
        <note />
      </trans-unit>
      <trans-unit id="tastInvalidMemberSignature">
        <source>Invalid member signature encountered because of an earlier error</source>
        <target state="translated">遇到无效的成员签名，因为前面出现了错误</target>
        <note />
      </trans-unit>
      <trans-unit id="tastValueDoesNotHaveSetterType">
        <source>This value does not have a valid property setter type</source>
        <target state="translated">此值不具有有效的属性 setter 类型</target>
        <note />
      </trans-unit>
      <trans-unit id="tastInvalidFormForPropertyGetter">
        <source>Invalid form for a property getter. At least one '()' argument is required when using the explicit syntax.</source>
        <target state="translated">属性 Getter 的格式无效。在使用显式语法时，至少需要一个 "()" 参数。</target>
        <note />
      </trans-unit>
      <trans-unit id="tastInvalidFormForPropertySetter">
        <source>Invalid form for a property setter. At least one argument is required.</source>
        <target state="translated">属性 setter 的格式无效。至少需要一个参数。</target>
        <note />
      </trans-unit>
      <trans-unit id="tastUnexpectedByRef">
        <source>Unexpected use of a byref-typed variable</source>
        <target state="translated">对 byref 类型化变量的意外使用</target>
        <note />
      </trans-unit>
      <trans-unit id="tastInvalidMutationOfConstant">
        <source>Invalid mutation of a constant expression. Consider copying the expression to a mutable local, e.g. 'let mutable x = ...'.</source>
        <target state="translated">常数表达式的变化无效。请考虑将该表达式复制一个可变的本地变量，例如 "let mutable x = ..."。</target>
        <note />
      </trans-unit>
      <trans-unit id="tastValueHasBeenCopied">
        <source>The value has been copied to ensure the original is not mutated by this operation or because the copy is implicit when returning a struct from a member and another member is then accessed</source>
        <target state="translated">已复制该值以确保此操作不会更改原始值，或由于该副本在从成员返回结构时为隐式，而随后访问了另一成员</target>
        <note />
      </trans-unit>
      <trans-unit id="tastRecursiveValuesMayNotBeInConstructionOfTuple">
        <source>Recursively defined values cannot appear directly as part of the construction of a tuple value within a recursive binding</source>
        <target state="translated">以递归方式定义的值在递归绑定内不能直接显示为元组值的构造的一部分</target>
        <note />
      </trans-unit>
      <trans-unit id="tastRecursiveValuesMayNotAppearInConstructionOfType">
        <source>Recursive values cannot appear directly as a construction of the type '{0}' within a recursive binding. This feature has been removed from the F# language. Consider using a record instead.</source>
        <target state="translated">递归值在递归绑定内不能直接显示为类型“{0}”的构造。在 F# 语言中，此功能已删除。请考虑改用记录。</target>
        <note />
      </trans-unit>
      <trans-unit id="tastRecursiveValuesMayNotBeAssignedToNonMutableField">
        <source>Recursive values cannot be directly assigned to the non-mutable field '{0}' of the type '{1}' within a recursive binding. Consider using a mutable field instead.</source>
        <target state="translated">递归值不能直接赋给递归绑定内的类型“{1}”的不可变字段“{0}”。请考虑改用可变字段。</target>
        <note />
      </trans-unit>
      <trans-unit id="tastUnexpectedDecodeOfAutoOpenAttribute">
        <source>Unexpected decode of AutoOpenAttribute</source>
        <target state="translated">对 AutoOpenAttribute 的意外解码</target>
        <note />
      </trans-unit>
      <trans-unit id="tastUnexpectedDecodeOfInternalsVisibleToAttribute">
        <source>Unexpected decode of InternalsVisibleToAttribute</source>
        <target state="translated">对 InternalsVisibleToAttribute 的意外解码</target>
        <note />
      </trans-unit>
      <trans-unit id="tastUnexpectedDecodeOfInterfaceDataVersionAttribute">
        <source>Unexpected decode of InterfaceDataVersionAttribute</source>
        <target state="translated">对 InterfaceDataVersionAttribute 的意外解码</target>
        <note />
      </trans-unit>
      <trans-unit id="tastActivePatternsLimitedToSeven">
        <source>Active patterns cannot return more than 7 possibilities</source>
        <target state="translated">活动模式不能返回 7 个以上的可能结果</target>
        <note />
      </trans-unit>
      <trans-unit id="tastNotAConstantExpression">
        <source>This is not a valid constant expression or custom attribute value</source>
        <target state="translated">这不是有效的常数表达式或自定义特性值</target>
        <note />
      </trans-unit>
      <trans-unit id="ValueNotContainedMutabilityAttributesDiffer">
        <source>Module '{0}' contains\n    {1}    \nbut its signature specifies\n    {2}    \nThe mutability attributes differ</source>
        <target state="translated">模块“{0}”包含\n    {1}    \n而其签名指定\n    {2}    \n可变性特性不同</target>
        <note />
      </trans-unit>
      <trans-unit id="ValueNotContainedMutabilityNamesDiffer">
        <source>Module '{0}' contains\n    {1}    \nbut its signature specifies\n    {2}    \nThe names differ</source>
        <target state="translated">模块“{0}”包含\n    {1}    \n而其签名指定\n    {2}    \n名称不同</target>
        <note />
      </trans-unit>
      <trans-unit id="ValueNotContainedMutabilityCompiledNamesDiffer">
        <source>Module '{0}' contains\n    {1}    \nbut its signature specifies\n    {2}    \nThe compiled names differ</source>
        <target state="translated">模块“{0}”包含\n    {1}    \n而其签名指定\n    {2}    \n编译的名称不同</target>
        <note />
      </trans-unit>
      <trans-unit id="ValueNotContainedMutabilityDisplayNamesDiffer">
        <source>Module '{0}' contains\n    {1}    \nbut its signature specifies\n    {2}    \nThe display names differ</source>
        <target state="translated">模块“{0}”包含\n    {1}    \n而其签名指定\n    {2}    \n显示名称不同</target>
        <note />
      </trans-unit>
      <trans-unit id="ValueNotContainedMutabilityAccessibilityMore">
        <source>Module '{0}' contains\n    {1}    \nbut its signature specifies\n    {2}    \nThe accessibility specified in the signature is more than that specified in the implementation</source>
        <target state="translated">模块“{0}”包含\n    {1}    \n而其签名指定\n    {2}    \n签名中指定的可访问性高于实现中指定的可访问性</target>
        <note />
      </trans-unit>
      <trans-unit id="ValueNotContainedMutabilityInlineFlagsDiffer">
        <source>Module '{0}' contains\n    {1}    \nbut its signature specifies\n    {2}    \nThe inline flags differ</source>
        <target state="translated">模块“{0}”包含\n    {1}    \n而其签名指定\n    {2}    \n内联标志不同</target>
        <note />
      </trans-unit>
      <trans-unit id="ValueNotContainedMutabilityLiteralConstantValuesDiffer">
        <source>Module '{0}' contains\n    {1}    \nbut its signature specifies\n    {2}    \nThe literal constant values and/or attributes differ</source>
        <target state="translated">模块“{0}”包含\n    {1}    \n而其签名指定\n    {2}    \n文本常数值和/或特性不同</target>
        <note />
      </trans-unit>
      <trans-unit id="ValueNotContainedMutabilityOneIsTypeFunction">
        <source>Module '{0}' contains\n    {1}    \nbut its signature specifies\n    {2}    \nOne is a type function and the other is not. The signature requires explicit type parameters if they are present in the implementation.</source>
        <target state="translated">模块“{0}”包含\n    {1}    \n而其签名指定\n    {2}    \n一个是类型函数，另一个不是类型函数。如果实现中存在显式类型参数，则签名需要这些显式类型参数。</target>
        <note />
      </trans-unit>
      <trans-unit id="ValueNotContainedMutabilityParameterCountsDiffer">
        <source>Module '{0}' contains\n    {1}    \nbut its signature specifies\n    {2}    \nThe respective type parameter counts differ</source>
        <target state="translated">模块“{0}”包含\n    {1}    \n而其签名指定\n    {2}    \n各自的类型参数计数不同</target>
        <note />
      </trans-unit>
      <trans-unit id="ValueNotContainedMutabilityTypesDiffer">
        <source>Module '{0}' contains\n    {1}    \nbut its signature specifies\n    {2}    \nThe types differ</source>
        <target state="translated">模块“{0}”包含\n    {1}    \n而其签名指定\n    {2}    \n类型不同</target>
        <note />
      </trans-unit>
      <trans-unit id="ValueNotContainedMutabilityExtensionsDiffer">
        <source>Module '{0}' contains\n    {1}    \nbut its signature specifies\n    {2}    \nOne is an extension member and the other is not</source>
        <target state="translated">模块“{0}”包含\n    {1}    \n而其签名指定\n    {2}    \n一个是扩展成员，另一个不是扩展成员</target>
        <note />
      </trans-unit>
      <trans-unit id="ValueNotContainedMutabilityArityNotInferred">
        <source>Module '{0}' contains\n    {1}    \nbut its signature specifies\n    {2}    \nAn arity was not inferred for this value</source>
        <target state="translated">模块“{0}”包含\n    {1}    \n而其签名指定\n    {2}    \n未为此值推理 arity</target>
        <note />
      </trans-unit>
      <trans-unit id="ValueNotContainedMutabilityGenericParametersDiffer">
        <source>Module '{0}' contains\n    {1}    \nbut its signature specifies\n    {2}    \nThe number of generic parameters in the signature and implementation differ (the signature declares {3} but the implementation declares {4}</source>
        <target state="translated">模块“{0}”包含\n    {1}    \n而其签名指定\n    {2}    \n签名和实现中的泛型参数数目不同(签名声明 {3} 个泛型参数，而实现声明 {4} 个泛型参数</target>
        <note />
      </trans-unit>
      <trans-unit id="ValueNotContainedMutabilityGenericParametersAreDifferentKinds">
        <source>Module '{0}' contains\n    {1}    \nbut its signature specifies\n    {2}    \nThe generic parameters in the signature and implementation have different kinds. Perhaps there is a missing [&lt;Measure&gt;] attribute.</source>
        <target state="translated">模块“{0}”包含\n    {1}    \n而其签名指定了\n    {2}    \n签名和实现中的泛型参数具有不同的类型。可能是缺少 [&lt;Measure&gt;] 属性。</target>
        <note />
      </trans-unit>
      <trans-unit id="ValueNotContainedMutabilityAritiesDiffer">
        <source>Module '{0}' contains\n    {1}    \nbut its signature specifies\n    {2}    \nThe arities in the signature and implementation differ. The signature specifies that '{3}' is function definition or lambda expression accepting at least {4} argument(s), but the implementation is a computed function value. To declare that a computed function value is a permitted implementation simply parenthesize its type in the signature, e.g.\n\tval {5}: int -&gt; (int -&gt; int)\ninstead of\n\tval {6}: int -&gt; int -&gt; int.</source>
        <target state="translated">模块“{0}”包含\n    {1}    \n而其签名指定\n    {2}    \n签名和实现中的 arity 不同。签名指定“{3}”为函数定义或为接受至少个 {4} 参数的 lambda 表达式，而实现是计算出的函数值。若要声明计算出的函数值为允许的实现，只需在签名中用括号将其类型括起来，例如\n\tval {5}: int -&gt; (int -&gt; int)\n而非\n\tval {6}: int -&gt; int -&gt; int。</target>
        <note />
      </trans-unit>
      <trans-unit id="ValueNotContainedMutabilityDotNetNamesDiffer">
        <source>Module '{0}' contains\n    {1}    \nbut its signature specifies\n    {2}    \nThe CLI member names differ</source>
        <target state="translated">模块“{0}”包含\n    {1}    \n而其签名指定\n    {2}    \nCLI 成员名称不同</target>
        <note />
      </trans-unit>
      <trans-unit id="ValueNotContainedMutabilityStaticsDiffer">
        <source>Module '{0}' contains\n    {1}    \nbut its signature specifies\n    {2}    \nOne is static and the other isn't</source>
        <target state="translated">模块“{0}”包含\n    {1}    \n而其签名指定\n    {2}    \n一个是静态的，另一个不是静态的</target>
        <note />
      </trans-unit>
      <trans-unit id="ValueNotContainedMutabilityVirtualsDiffer">
        <source>Module '{0}' contains\n    {1}    \nbut its signature specifies\n    {2}    \nOne is virtual and the other isn't</source>
        <target state="translated">模块“{0}”包含\n    {1}    \n而其签名指定\n    {2}    \n一个是虚拟的，另一个不是虚拟的</target>
        <note />
      </trans-unit>
      <trans-unit id="ValueNotContainedMutabilityAbstractsDiffer">
        <source>Module '{0}' contains\n    {1}    \nbut its signature specifies\n    {2}    \nOne is abstract and the other isn't</source>
        <target state="translated">模块“{0}”包含\n    {1}    \n而其签名指定\n    {2}    \n一个是抽象的，另一个不是抽象的</target>
        <note />
      </trans-unit>
      <trans-unit id="ValueNotContainedMutabilityFinalsDiffer">
        <source>Module '{0}' contains\n    {1}    \nbut its signature specifies\n    {2}    \nOne is final and the other isn't</source>
        <target state="translated">模块“{0}”包含\n    {1}    \n而其签名指定\n    {2}    \n一个是最终的，另一个不是最终的</target>
        <note />
      </trans-unit>
      <trans-unit id="ValueNotContainedMutabilityOverridesDiffer">
        <source>Module '{0}' contains\n    {1}    \nbut its signature specifies\n    {2}    \nOne is marked as an override and the other isn't</source>
        <target state="translated">模块“{0}”包含\n    {1}    \n而其签名指定\n    {2}    \n一个标记为重写，另一个未标记为重写</target>
        <note />
      </trans-unit>
      <trans-unit id="ValueNotContainedMutabilityOneIsConstructor">
        <source>Module '{0}' contains\n    {1}    \nbut its signature specifies\n    {2}    \nOne is a constructor/property and the other is not</source>
        <target state="translated">模块“{0}”包含\n    {1}    \n而其签名指定\n    {2}    \n一个是构造函数/属性，另一个不是构造函数/属性</target>
        <note />
      </trans-unit>
      <trans-unit id="ValueNotContainedMutabilityStaticButInstance">
        <source>Module '{0}' contains\n    {1}    \nbut its signature specifies\n    {2}    \nThe compiled representation of this method is as a static member but the signature indicates its compiled representation is as an instance member</source>
        <target state="translated">模块“{0}”包含\n    {1}    \n而其签名指定\n    {2}    \n此方法的已编译表示形式作为一个静态成员，而签名指示其已编译表示形式作为一个实例成员</target>
        <note />
      </trans-unit>
      <trans-unit id="ValueNotContainedMutabilityInstanceButStatic">
        <source>Module '{0}' contains\n    {1}    \nbut its signature specifies\n    {2}    \nThe compiled representation of this method is as an instance member, but the signature indicates its compiled representation is as a static member</source>
        <target state="translated">模块“{0}”包含\n    {1}    \n而其签名指定\n    {2}    \n此方法的已编译表示形式作为一个实例成员，而签名指示其已编译表示形式作为一个静态成员</target>
        <note />
      </trans-unit>
      <trans-unit id="DefinitionsInSigAndImplNotCompatibleNamesDiffer">
        <source>The {0} definitions in the signature and implementation are not compatible because the names differ. The type is called '{1}' in the signature file but '{2}' in implementation.</source>
        <target state="translated">签名和实现中的 {0} 定义不兼容，因为名称不同。该类型在签名文件中称为“{1}”，但在实现中称为“{2}”。</target>
        <note />
      </trans-unit>
      <trans-unit id="DefinitionsInSigAndImplNotCompatibleParameterCountsDiffer">
        <source>The {0} definitions for type '{1}' in the signature and implementation are not compatible because the respective type parameter counts differ</source>
        <target state="translated">签名和实现中类型“{1}”的 {0} 定义不兼容，因为各自的类型参数计数不同</target>
        <note />
      </trans-unit>
      <trans-unit id="DefinitionsInSigAndImplNotCompatibleAccessibilityDiffer">
        <source>The {0} definitions for type '{1}' in the signature and implementation are not compatible because the accessibility specified in the signature is more than that specified in the implementation</source>
        <target state="translated">签名和实现中类型“{1}”的 {0} 定义不兼容，因为签名中指定的辅助功能比实现中指定的辅助功能多</target>
        <note />
      </trans-unit>
      <trans-unit id="DefinitionsInSigAndImplNotCompatibleMissingInterface">
        <source>The {0} definitions for type '{1}' in the signature and implementation are not compatible because the signature requires that the type supports the interface {2} but the interface has not been implemented</source>
        <target state="translated">签名和实现中类型“{1}”的 {0} 定义不兼容，因为签名要求此类型支持接口 {2}，而该接口尚未实现</target>
        <note />
      </trans-unit>
      <trans-unit id="DefinitionsInSigAndImplNotCompatibleImplementationSaysNull">
        <source>The {0} definitions for type '{1}' in the signature and implementation are not compatible because the implementation says this type may use nulls as a representation but the signature does not</source>
        <target state="translated">签名和实现中类型“{1}”的 {0} 定义不兼容，因为实现指明此类型可以使用 null 作为表示形式，而签名未指明这一点</target>
        <note />
      </trans-unit>
      <trans-unit id="DefinitionsInSigAndImplNotCompatibleImplementationSaysNull2">
        <source>The {0} definitions for type '{1}' in the signature and implementation are not compatible because the implementation says this type may use nulls as an extra value but the signature does not</source>
        <target state="translated">签名和实现中类型“{1}”的 {0} 定义不兼容，因为实现指明此类型可以使用 null 作为额外值，而签名未指明这一点</target>
        <note />
      </trans-unit>
      <trans-unit id="DefinitionsInSigAndImplNotCompatibleSignatureSaysNull">
        <source>The {0} definitions for type '{1}' in the signature and implementation are not compatible because the signature says this type may use nulls as a representation but the implementation does not</source>
        <target state="translated">签名和实现中类型“{1}”的 {0} 定义不兼容，因为签名指明此类型可以使用 null 作为表示形式，而实现未指明这一点</target>
        <note />
      </trans-unit>
      <trans-unit id="DefinitionsInSigAndImplNotCompatibleSignatureSaysNull2">
        <source>The {0} definitions for type '{1}' in the signature and implementation are not compatible because the signature says this type may use nulls as an extra value but the implementation does not</source>
        <target state="translated">签名和实现中类型“{1}”的 {0} 定义不兼容，因为签名指明此类型可以使用 null 作为额外值，而实现未指明这一点</target>
        <note />
      </trans-unit>
      <trans-unit id="DefinitionsInSigAndImplNotCompatibleImplementationSealed">
        <source>The {0} definitions for type '{1}' in the signature and implementation are not compatible because the implementation type is sealed but the signature implies it is not. Consider adding the [&lt;Sealed&gt;] attribute to the signature.</source>
        <target state="translated">签名和实现中类型为“{1}”的 {0} 定义不兼容，因为实现类型已密封，但签名暗示其未密封。请考虑向签名添加 [&lt;Sealed&gt;] 属性。</target>
        <note />
      </trans-unit>
      <trans-unit id="DefinitionsInSigAndImplNotCompatibleImplementationIsNotSealed">
        <source>The {0} definitions for type '{1}' in the signature and implementation are not compatible because the implementation type is not sealed but signature implies it is. Consider adding the [&lt;Sealed&gt;] attribute to the implementation.</source>
        <target state="translated">签名和实现中类型为“{1}”的 {0} 定义不兼容，因为实现类型并未密封，但签名暗示其已密封。请考虑向实现添加 [&lt;Sealed&gt;] 属性。</target>
        <note />
      </trans-unit>
      <trans-unit id="DefinitionsInSigAndImplNotCompatibleImplementationIsAbstract">
        <source>The {0} definitions for type '{1}' in the signature and implementation are not compatible because the implementation is an abstract class but the signature is not. Consider adding the [&lt;AbstractClass&gt;] attribute to the signature.</source>
        <target state="translated">签名和实现中类型为“{1}”的 {0} 定义不兼容，因为实现是一个抽象类，但签名不是。请考虑向签名添加 [&lt;AbstractClass&gt;] 属性。</target>
        <note />
      </trans-unit>
      <trans-unit id="DefinitionsInSigAndImplNotCompatibleSignatureIsAbstract">
        <source>The {0} definitions for type '{1}' in the signature and implementation are not compatible because the signature is an abstract class but the implementation is not. Consider adding the [&lt;AbstractClass&gt;] attribute to the implementation.</source>
        <target state="translated">签名和实现中类型为“{1}”的 {0} 定义不兼容，因为签名是一个抽象类，但实现不是。请考虑向实现添加 [&lt;AbstractClass&gt;] 属性。</target>
        <note />
      </trans-unit>
      <trans-unit id="DefinitionsInSigAndImplNotCompatibleTypesHaveDifferentBaseTypes">
        <source>The {0} definitions for type '{1}' in the signature and implementation are not compatible because the types have different base types</source>
        <target state="translated">签名和实现中类型“{1}”的 {0} 定义不兼容，因为类型具有不同的基类型</target>
        <note />
      </trans-unit>
      <trans-unit id="DefinitionsInSigAndImplNotCompatibleNumbersDiffer">
        <source>The {0} definitions for type '{1}' in the signature and implementation are not compatible because the number of {2}s differ</source>
        <target state="translated">签名和实现中类型“{1}”的 {0} 定义不兼容，因为 {2} 的数量不同</target>
        <note />
      </trans-unit>
      <trans-unit id="DefinitionsInSigAndImplNotCompatibleSignatureDefinesButImplDoesNot">
        <source>The {0} definitions for type '{1}' in the signature and implementation are not compatible because the signature defines the {2} '{3}' but the implementation does not (or does, but not in the same order)</source>
        <target state="translated">签名和实现中类型“{1}”的 {0} 定义不兼容，因为签名定义了 {2}“{3}”，而实现没有定义(或者按不同的顺序进行了定义)</target>
        <note />
      </trans-unit>
      <trans-unit id="DefinitionsInSigAndImplNotCompatibleImplDefinesButSignatureDoesNot">
        <source>The {0} definitions for type '{1}' in the signature and implementation are not compatible because the implementation defines the {2} '{3}' but the signature does not (or does, but not in the same order)</source>
        <target state="translated">签名和实现中类型“{1}”的 {0} 定义不兼容，因为实现定义了 {2}“{3}”，而签名没有定义(或者按不同的顺序进行了定义)</target>
        <note />
      </trans-unit>
      <trans-unit id="DefinitionsInSigAndImplNotCompatibleImplDefinesStruct">
        <source>The {0} definitions for type '{1}' in the signature and implementation are not compatible because the implementation defines a struct but the signature defines a type with a hidden representation</source>
        <target state="translated">签名和实现中类型“{1}”的 {0} 定义不兼容，因为实现定义了一个结构，而签名采用隐藏的表示形式定义了一个类型</target>
        <note />
      </trans-unit>
      <trans-unit id="DefinitionsInSigAndImplNotCompatibleDotNetTypeRepresentationIsHidden">
        <source>The {0} definitions for type '{1}' in the signature and implementation are not compatible because a CLI type representation is being hidden by a signature</source>
        <target state="translated">签名和实现中类型“{1}”的 {0} 定义不兼容，因为签名将隐藏 CLI 类型表示形式</target>
        <note />
      </trans-unit>
      <trans-unit id="DefinitionsInSigAndImplNotCompatibleTypeIsHidden">
        <source>The {0} definitions for type '{1}' in the signature and implementation are not compatible because a type representation is being hidden by a signature</source>
        <target state="translated">签名和实现中类型“{1}”的 {0} 定义不兼容，因为签名将隐藏类型表示形式</target>
        <note />
      </trans-unit>
      <trans-unit id="DefinitionsInSigAndImplNotCompatibleTypeIsDifferentKind">
        <source>The {0} definitions for type '{1}' in the signature and implementation are not compatible because the types are of different kinds</source>
        <target state="translated">签名和实现中类型“{1}”的 {0} 定义不兼容，因为类型的种类不相同</target>
        <note />
      </trans-unit>
      <trans-unit id="DefinitionsInSigAndImplNotCompatibleILDiffer">
        <source>The {0} definitions for type '{1}' in the signature and implementation are not compatible because the IL representations differ</source>
        <target state="translated">签名和实现中类型“{1}”的 {0} 定义不兼容，因为 IL 表示形式不同</target>
        <note />
      </trans-unit>
      <trans-unit id="DefinitionsInSigAndImplNotCompatibleRepresentationsDiffer">
        <source>The {0} definitions for type '{1}' in the signature and implementation are not compatible because the representations differ</source>
        <target state="translated">签名和实现中类型“{1}”的 {0} 定义不兼容，因为表示形式不同</target>
        <note />
      </trans-unit>
      <trans-unit id="DefinitionsInSigAndImplNotCompatibleFieldWasPresent">
        <source>The {0} definitions for type '{1}' in the signature and implementation are not compatible because the field {2} was present in the implementation but not in the signature</source>
        <target state="translated">签名和实现中类型“{1}”的 {0} 定义不兼容，因为实现中具有字段“{2}”，而签名中没有该字段</target>
        <note />
      </trans-unit>
      <trans-unit id="DefinitionsInSigAndImplNotCompatibleFieldOrderDiffer">
        <source>The {0} definitions for type '{1}' in the signature and implementation are not compatible because the order of the fields is different in the signature and implementation</source>
        <target state="translated">签名和实现中类型“{1}”的 {0} 定义不兼容，因为签名和实现中的字段顺序不同</target>
        <note />
      </trans-unit>
      <trans-unit id="DefinitionsInSigAndImplNotCompatibleFieldRequiredButNotSpecified">
        <source>The {0} definitions for type '{1}' in the signature and implementation are not compatible because the field {2} was required by the signature but was not specified by the implementation</source>
        <target state="translated">签名和实现中类型“{1}”的 {0} 定义不兼容，因为签名需要字段“{2}”，而实现未指定该字段</target>
        <note />
      </trans-unit>
      <trans-unit id="DefinitionsInSigAndImplNotCompatibleFieldIsInImplButNotSig">
        <source>The {0} definitions for type '{1}' in the signature and implementation are not compatible because the field '{2}' was present in the implementation but not in the signature. Struct types must now reveal their fields in the signature for the type, though the fields may still be labelled 'private' or 'internal'.</source>
        <target state="translated">签名和实现中类型“{1}”的 {0} 定义不兼容，因为实现中具有字段“{2}”，而签名中没有该字段。虽然这些字段可能仍标记为“私有”或“内部”，但是结构类型此时必须在该类型的签名中显示其字段。</target>
        <note />
      </trans-unit>
      <trans-unit id="DefinitionsInSigAndImplNotCompatibleAbstractMemberMissingInImpl">
        <source>The {0} definitions for type '{1}' in the signature and implementation are not compatible because the abstract member '{2}' was required by the signature but was not specified by the implementation</source>
        <target state="translated">签名和实现中类型“{1}”的 {0} 定义不兼容，因为签名需要抽象成员“{2}”，而实现未指定该成员</target>
        <note />
      </trans-unit>
      <trans-unit id="DefinitionsInSigAndImplNotCompatibleAbstractMemberMissingInSig">
        <source>The {0} definitions for type '{1}' in the signature and implementation are not compatible because the abstract member '{2}' was present in the implementation but not in the signature</source>
        <target state="translated">签名和实现中类型“{1}”的 {0} 定义不兼容，因为实现中具有抽象成员“{2}”，而签名中没有该成员</target>
        <note />
      </trans-unit>
      <trans-unit id="DefinitionsInSigAndImplNotCompatibleSignatureDeclaresDiffer">
        <source>The {0} definitions for type '{1}' in the signature and implementation are not compatible because the signature declares a {2} while the implementation declares a {3}</source>
        <target state="translated">签名和实现中类型“{1}”的 {0} 定义不兼容，因为签名声明的是 {2}，而实现声明的是 {3}</target>
        <note />
      </trans-unit>
      <trans-unit id="DefinitionsInSigAndImplNotCompatibleAbbreviationsDiffer">
        <source>The {0} definitions for type '{1}' in the signature and implementation are not compatible because the abbreviations differ: {2} versus {3}</source>
        <target state="translated">签名和实现中类型“{1}”的 {0} 定义不兼容，因为缩写不同: {2} 与 {3}</target>
        <note />
      </trans-unit>
      <trans-unit id="DefinitionsInSigAndImplNotCompatibleAbbreviationHiddenBySig">
        <source>The {0} definitions for type '{1}' in the signature and implementation are not compatible because an abbreviation is being hidden by a signature. The abbreviation must be visible to other CLI languages. Consider making the abbreviation visible in the signature.</source>
        <target state="translated">签名和实现中类型“{1}”的 {0} 定义不兼容，因为签名将隐藏缩写。缩写必须对其他 CLI 语言可见。请考虑使缩写在签名中可见。</target>
        <note />
      </trans-unit>
      <trans-unit id="DefinitionsInSigAndImplNotCompatibleSigHasAbbreviation">
        <source>The {0} definitions for type '{1}' in the signature and implementation are not compatible because the signature has an abbreviation while the implementation does not</source>
        <target state="translated">签名和实现中类型“{1}”的 {0} 定义不兼容，因为签名具有缩写，而实现没有缩写</target>
        <note />
      </trans-unit>
      <trans-unit id="ModuleContainsConstructorButNamesDiffer">
        <source>The module contains the constructor\n    {0}    \nbut its signature specifies\n    {1}    \nThe names differ</source>
        <target state="translated">该模块包含构造函数\n    {0}    \n而其签名指定\n    {1}    \n名称不同</target>
        <note />
      </trans-unit>
      <trans-unit id="ModuleContainsConstructorButDataFieldsDiffer">
        <source>The module contains the constructor\n    {0}    \nbut its signature specifies\n    {1}    \nThe respective number of data fields differ</source>
        <target state="translated">该模块包含构造函数\n    {0}    \n而其签名指定\n    {1}    \n各自的数据字段数不同</target>
        <note />
      </trans-unit>
      <trans-unit id="ModuleContainsConstructorButTypesOfFieldsDiffer">
        <source>The module contains the constructor\n    {0}    \nbut its signature specifies\n    {1}    \nThe types of the fields differ</source>
        <target state="translated">该模块包含构造函数\n    {0}    \n而其签名指定\n    {1}    \n字段的类型不同</target>
        <note />
      </trans-unit>
      <trans-unit id="ModuleContainsConstructorButAccessibilityDiffers">
        <source>The module contains the constructor\n    {0}    \nbut its signature specifies\n    {1}    \nthe accessibility specified in the signature is more than that specified in the implementation</source>
        <target state="translated">该模块包含构造函数\n    {0}    \n而其签名指定\n    {1}    \n签名中指定的可访问性高于实现中指定的可访问性</target>
        <note />
      </trans-unit>
      <trans-unit id="FieldNotContainedNamesDiffer">
        <source>The module contains the field\n    {0}    \nbut its signature specifies\n    {1}    \nThe names differ</source>
        <target state="translated">该模块包含字段\n    {0}    \n而其签名指定\n    {1}    \n名称不同</target>
        <note />
      </trans-unit>
      <trans-unit id="FieldNotContainedAccessibilitiesDiffer">
        <source>The module contains the field\n    {0}    \nbut its signature specifies\n    {1}    \nthe accessibility specified in the signature is more than that specified in the implementation</source>
        <target state="translated">该模块包含字段\n    {0}    \n而其签名指定\n    {1}    \n签名中指定的可访问性高于实现中指定的可访问性</target>
        <note />
      </trans-unit>
      <trans-unit id="FieldNotContainedStaticsDiffer">
        <source>The module contains the field\n    {0}    \nbut its signature specifies\n    {1}    \nThe 'static' modifiers differ</source>
        <target state="translated">该模块包含字段\n    {0}    \n而其签名指定\n    {1}    \n"static" 修饰符不同</target>
        <note />
      </trans-unit>
      <trans-unit id="FieldNotContainedMutablesDiffer">
        <source>The module contains the field\n    {0}    \nbut its signature specifies\n    {1}    \nThe 'mutable' modifiers differ</source>
        <target state="translated">该模块包含字段\n    {0}    \n而其签名指定\n    {1}    \n"mutable" 修饰符不同</target>
        <note />
      </trans-unit>
      <trans-unit id="FieldNotContainedLiteralsDiffer">
        <source>The module contains the field\n    {0}    \nbut its signature specifies\n    {1}    \nThe 'literal' modifiers differ</source>
        <target state="translated">该模块包含字段\n    {0}    \n而其签名指定\n    {1}    \n"literal" 修饰符不同</target>
        <note />
      </trans-unit>
      <trans-unit id="FieldNotContainedTypesDiffer">
        <source>The module contains the field\n    {0}    \nbut its signature specifies\n    {1}    \nThe types differ</source>
        <target state="translated">该模块包含字段\n    {0}    \n而其签名指定\n    {1}    \n类型不同</target>
        <note />
      </trans-unit>
      <trans-unit id="typrelCannotResolveImplicitGenericInstantiation">
        <source>The implicit instantiation of a generic construct at or near this point could not be resolved because it could resolve to multiple unrelated types, e.g. '{0}' and '{1}'. Consider using type annotations to resolve the ambiguity</source>
        <target state="translated">未能解析在此点或其附近进行的泛型构造的隐式实例化，因为它可以解析为多个不相关的类型，例如“{0}”和“{1}”。请考虑使用类型批注来解析此多义性</target>
        <note />
      </trans-unit>
      <trans-unit id="typrelCannotResolveAmbiguityInPrintf">
        <source>Could not resolve the ambiguity inherent in the use of a 'printf'-style format string</source>
        <target state="translated">未能解析使用 "printf" 样式的格式字符串所产生的固有多义性</target>
        <note />
      </trans-unit>
      <trans-unit id="typrelCannotResolveAmbiguityInEnum">
        <source>Could not resolve the ambiguity in the use of a generic construct with an 'enum' constraint at or near this position</source>
        <target state="translated">未能解析在此位置或其附近使用带 "enum" 约束的泛型构造所产生的多义性</target>
        <note />
      </trans-unit>
      <trans-unit id="typrelCannotResolveAmbiguityInDelegate">
        <source>Could not resolve the ambiguity in the use of a generic construct with a 'delegate' constraint at or near this position</source>
        <target state="translated">未能解析在此位置或其附近使用带 "delegate" 约束的泛型构造所产生的多义性</target>
        <note />
      </trans-unit>
      <trans-unit id="typrelInvalidValue">
        <source>Invalid value</source>
        <target state="translated">无效值</target>
        <note />
      </trans-unit>
      <trans-unit id="typrelSigImplNotCompatibleParamCountsDiffer">
        <source>The signature and implementation are not compatible because the respective type parameter counts differ</source>
        <target state="translated">签名和实现不兼容，因为各自的类型参数数目不同</target>
        <note />
      </trans-unit>
      <trans-unit id="typrelSigImplNotCompatibleCompileTimeRequirementsDiffer">
        <source>The signature and implementation are not compatible because the type parameter in the class/signature has a different compile-time requirement to the one in the member/implementation</source>
        <target state="translated">签名和实现不兼容，因为类/签名中的类型参数与成员/实现中的类型参数具有的编译时要求不同</target>
        <note />
      </trans-unit>
      <trans-unit id="typrelSigImplNotCompatibleConstraintsDiffer">
        <source>The signature and implementation are not compatible because the declaration of the type parameter '{0}' requires a constraint of the form {1}</source>
        <target state="translated">签名和实现不兼容，因为类型参数“{0}”的声明需要 {1} 格式的约束</target>
        <note />
      </trans-unit>
      <trans-unit id="typrelSigImplNotCompatibleConstraintsDifferRemove">
        <source>The signature and implementation are not compatible because the type parameter '{0}' has a constraint of the form {1} but the implementation does not. Either remove this constraint from the signature or add it to the implementation.</source>
        <target state="translated">签名和实现不兼容，因为类型参数“{0}”具有 {1} 格式的约束，而实现没有此约束。从签名中删除此约束，或将此约束添加到实现。</target>
        <note />
      </trans-unit>
      <trans-unit id="typrelTypeImplementsIComparableShouldOverrideObjectEquals">
        <source>The type '{0}' implements 'System.IComparable'. Consider also adding an explicit override for 'Object.Equals'</source>
        <target state="translated">类型“{0}”实现 "System.IComparable"。请考虑同时添加 "Object.Equals" 的显式重写</target>
        <note />
      </trans-unit>
      <trans-unit id="typrelTypeImplementsIComparableDefaultObjectEqualsProvided">
        <source>The type '{0}' implements 'System.IComparable' explicitly but provides no corresponding override for 'Object.Equals'. An implementation of 'Object.Equals' has been automatically provided, implemented via 'System.IComparable'. Consider implementing the override 'Object.Equals' explicitly</source>
        <target state="translated">类型“{0}”显式实现 "System.IComparable"，但未提供相对应的 "Object.Equals" 的重写。已自动提供 "Object.Equals " 的实现(通过 "System.IComparable" 实现)。请考虑显式实现重写 "Object.Equals"</target>
        <note />
      </trans-unit>
      <trans-unit id="typrelExplicitImplementationOfGetHashCodeOrEquals">
        <source>The struct, record or union type '{0}' has an explicit implementation of 'Object.GetHashCode' or 'Object.Equals'. You must apply the 'CustomEquality' attribute to the type</source>
        <target state="translated">结构、记录或联合类型“{0}”具有 "Object.GetHashCode" 或 "Object.Equals" 的显式实现。您必须将 "CustomEquality" 特性应用于该类型</target>
        <note />
      </trans-unit>
      <trans-unit id="typrelExplicitImplementationOfGetHashCode">
        <source>The struct, record or union type '{0}' has an explicit implementation of 'Object.GetHashCode'. Consider implementing a matching override for 'Object.Equals(obj)'</source>
        <target state="translated">结构、记录或联合类型“{0}”具有 "Object.GetHashCode" 的显式实现。请考虑为 "Object.Equals(obj)" 实现匹配的重写</target>
        <note />
      </trans-unit>
      <trans-unit id="typrelExplicitImplementationOfEquals">
        <source>The struct, record or union type '{0}' has an explicit implementation of 'Object.Equals'. Consider implementing a matching override for 'Object.GetHashCode()'</source>
        <target state="translated">结构、记录或联合类型“{0}”具有 "Object.Equals" 的显式实现。请考虑为 "Object.GetHashCode()" 实现匹配的重写</target>
        <note />
      </trans-unit>
      <trans-unit id="ExceptionDefsNotCompatibleHiddenBySignature">
        <source>The exception definitions are not compatible because a CLI exception mapping is being hidden by a signature. The exception mapping must be visible to other modules. The module contains the exception definition\n    {0}    \nbut its signature specifies\n\t{1}</source>
        <target state="translated">异常定义不兼容，因为签名将隐藏 CLI 异常映射。此异常映射必须对其他模块可见。该模块包含异常定义\n    {0}    \n而其签名指定\n\t{1}</target>
        <note />
      </trans-unit>
      <trans-unit id="ExceptionDefsNotCompatibleDotNetRepresentationsDiffer">
        <source>The exception definitions are not compatible because the CLI representations differ. The module contains the exception definition\n    {0}    \nbut its signature specifies\n\t{1}</source>
        <target state="translated">异常定义不兼容，因为 CLI 表示形式不同。该模块包含异常定义\n    {0}    \n而其签名指定\n\t{1}</target>
        <note />
      </trans-unit>
      <trans-unit id="ExceptionDefsNotCompatibleAbbreviationHiddenBySignature">
        <source>The exception definitions are not compatible because the exception abbreviation is being hidden by the signature. The abbreviation must be visible to other CLI languages. Consider making the abbreviation visible in the signature. The module contains the exception definition\n    {0}    \nbut its signature specifies\n\t{1}.</source>
        <target state="translated">异常定义不兼容，因为签名将隐藏异常缩写词。缩写词必须对其他 CLI 语言可见。请考虑使缩写词在签名中可见。该模块包含异常定义\n    {0}    \n而其签名指定\n\t{1}。</target>
        <note />
      </trans-unit>
      <trans-unit id="ExceptionDefsNotCompatibleSignaturesDiffer">
        <source>The exception definitions are not compatible because the exception abbreviations in the signature and implementation differ. The module contains the exception definition\n    {0}    \nbut its signature specifies\n\t{1}.</source>
        <target state="translated">异常定义不兼容，因为签名和实现中的异常缩写词不同。该模块包含异常定义\n    {0}    \n而其签名指定\n\t{1}。</target>
        <note />
      </trans-unit>
      <trans-unit id="ExceptionDefsNotCompatibleExceptionDeclarationsDiffer">
        <source>The exception definitions are not compatible because the exception declarations differ. The module contains the exception definition\n    {0}    \nbut its signature specifies\n\t{1}.</source>
        <target state="translated">异常定义不兼容，因为异常声明不同。该模块包含异常定义\n    {0}    \n而其签名指定\n\t{1}。</target>
        <note />
      </trans-unit>
      <trans-unit id="ExceptionDefsNotCompatibleFieldInSigButNotImpl">
        <source>The exception definitions are not compatible because the field '{0}' was required by the signature but was not specified by the implementation. The module contains the exception definition\n    {1}    \nbut its signature specifies\n\t{2}.</source>
        <target state="translated">异常定义不兼容，因为签名需要字段“{0}”，而实现未指定该字段。该模块包含异常定义\n    {1}    \n而其签名指定\n\t{2}。</target>
        <note />
      </trans-unit>
      <trans-unit id="ExceptionDefsNotCompatibleFieldInImplButNotSig">
        <source>The exception definitions are not compatible because the field '{0}' was present in the implementation but not in the signature. The module contains the exception definition\n    {1}    \nbut its signature specifies\n\t{2}.</source>
        <target state="translated">异常定义不兼容，因为实现中具有字段“{0}”，而签名中没有该字段。该模块包含异常定义\n    {1}    \n而其签名指定\n\t{2}。</target>
        <note />
      </trans-unit>
      <trans-unit id="ExceptionDefsNotCompatibleFieldOrderDiffers">
        <source>The exception definitions are not compatible because the order of the fields is different in the signature and implementation. The module contains the exception definition\n    {0}    \nbut its signature specifies\n\t{1}.</source>
        <target state="translated">异常定义不兼容，因为签名和实现中的字段顺序不同。该模块包含异常定义\n    {0}    \n而其签名指定\n\t{1}。</target>
        <note />
      </trans-unit>
      <trans-unit id="typrelModuleNamespaceAttributesDifferInSigAndImpl">
        <source>The namespace or module attributes differ between signature and implementation</source>
        <target state="translated">签名和实现中的命名空间或模块特性不同</target>
        <note />
      </trans-unit>
      <trans-unit id="typrelMethodIsOverconstrained">
        <source>This method is over-constrained in its type parameters</source>
        <target state="translated">此方法在其类型参数中过度约束</target>
        <note />
      </trans-unit>
      <trans-unit id="typrelOverloadNotFound">
        <source>No implementations of '{0}' had the correct number of arguments and type parameters. The required signature is '{1}'.</source>
        <target state="translated">“{0}”的任何实现都不具有正确数目的参数和类型参数。所需签名为“{1}”。</target>
        <note />
      </trans-unit>
      <trans-unit id="typrelOverrideWasAmbiguous">
        <source>The override for '{0}' was ambiguous</source>
        <target state="translated">“{0}”的重写具有多义性</target>
        <note />
      </trans-unit>
      <trans-unit id="typrelMoreThenOneOverride">
        <source>More than one override implements '{0}'</source>
        <target state="translated">多个重写实现“{0}”</target>
        <note />
      </trans-unit>
      <trans-unit id="typrelMethodIsSealed">
        <source>The method '{0}' is sealed and cannot be overridden</source>
        <target state="translated">方法“{0}”是密封的，不能重写</target>
        <note />
      </trans-unit>
      <trans-unit id="typrelOverrideImplementsMoreThenOneSlot">
        <source>The override '{0}' implements more than one abstract slot, e.g. '{1}' and '{2}'</source>
        <target state="translated">重写“{0}”实现多个抽象槽，例如“{1}”和“{2}”</target>
        <note />
      </trans-unit>
      <trans-unit id="typrelDuplicateInterface">
        <source>Duplicate or redundant interface</source>
        <target state="translated">重复或冗余的接口</target>
        <note />
      </trans-unit>
      <trans-unit id="typrelNeedExplicitImplementation">
        <source>The interface '{0}' is included in multiple explicitly implemented interface types. Add an explicit implementation of this interface.</source>
        <target state="translated">接口“{0}”包含在多个显式实现的接口类型中。添加此接口的显式实现。</target>
        <note />
      </trans-unit>
      <trans-unit id="typrelNamedArgumentHasBeenAssignedMoreThenOnce">
        <source>The named argument '{0}' has been assigned more than one value</source>
        <target state="translated">已向命名参数“{0}”分配多个值</target>
        <note />
      </trans-unit>
      <trans-unit id="typrelNoImplementationGiven">
        <source>No implementation was given for '{0}'</source>
        <target state="translated">未为“{0}”给定任何实现</target>
        <note />
      </trans-unit>
      <trans-unit id="typrelNoImplementationGivenWithSuggestion">
        <source>No implementation was given for '{0}'. Note that all interface members must be implemented and listed under an appropriate 'interface' declaration, e.g. 'interface ... with member ...'.</source>
        <target state="translated">未为“{0}”给定任何实现。请注意，必须在适当的 "interface" 声明下实现并列出所有接口成员，例如 "interface ... with member ..."。</target>
        <note />
      </trans-unit>
      <trans-unit id="typrelMemberDoesNotHaveCorrectNumberOfArguments">
        <source>The member '{0}' does not have the correct number of arguments. The required signature is '{1}'.</source>
        <target state="translated">成员“{0}”不具有正确数目的参数。所需签名为“{1}”。</target>
        <note />
      </trans-unit>
      <trans-unit id="typrelMemberDoesNotHaveCorrectNumberOfTypeParameters">
        <source>The member '{0}' does not have the correct number of method type parameters. The required signature is '{1}'.</source>
        <target state="translated">成员“{0}”不具有正确数目的方法类型参数。所需签名为“{1}”。</target>
        <note />
      </trans-unit>
      <trans-unit id="typrelMemberDoesNotHaveCorrectKindsOfGenericParameters">
        <source>The member '{0}' does not have the correct kinds of generic parameters. The required signature is '{1}'.</source>
        <target state="translated">成员“{0}”不具有正确种类的泛型参数。所需签名为“{1}”。</target>
        <note />
      </trans-unit>
      <trans-unit id="typrelMemberCannotImplement">
        <source>The member '{0}' cannot be used to implement '{1}'. The required signature is '{2}'.</source>
        <target state="translated">成员“{0}”不能用于实现“{1}”。所需签名为“{2}”。</target>
        <note />
      </trans-unit>
      <trans-unit id="astParseEmbeddedILError">
        <source>Error while parsing embedded IL</source>
        <target state="translated">分析嵌入的 IL 时出错</target>
        <note />
      </trans-unit>
      <trans-unit id="astParseEmbeddedILTypeError">
        <source>Error while parsing embedded IL type</source>
        <target state="translated">分析嵌入的 IL 类型时出错</target>
        <note />
      </trans-unit>
      <trans-unit id="astDeprecatedIndexerNotation">
        <source>This indexer notation has been removed from the F# language</source>
        <target state="translated">在 F# 语言中，此索引器表示法已删除</target>
        <note />
      </trans-unit>
      <trans-unit id="astInvalidExprLeftHandOfAssignment">
        <source>Invalid expression on left of assignment</source>
        <target state="translated">赋值运算左侧的表达式无效</target>
        <note />
      </trans-unit>
      <trans-unit id="augNoRefEqualsOnStruct">
        <source>The 'ReferenceEquality' attribute cannot be used on structs. Consider using the 'StructuralEquality' attribute instead, or implement an override for 'System.Object.Equals(obj)'.</source>
        <target state="translated">不能对结构使用 "ReferenceEquality" 特性。请考虑改用 "StructuralEquality" 特性，或实现对 "System.Object.Equals(obj)" 的重写。</target>
        <note />
      </trans-unit>
      <trans-unit id="augInvalidAttrs">
        <source>This type uses an invalid mix of the attributes 'NoEquality', 'ReferenceEquality', 'StructuralEquality', 'NoComparison' and 'StructuralComparison'</source>
        <target state="translated">此类型使用的 "NoEquality"、"ReferenceEquality"、"StructuralEquality"、"NoComparison" 和 "StructuralComparison" 特性组合无效</target>
        <note />
      </trans-unit>
      <trans-unit id="augNoEqualityNeedsNoComparison">
        <source>The 'NoEquality' attribute must be used in conjunction with the 'NoComparison' attribute</source>
        <target state="translated">"NoEquality" 特性必须与 "NoComparison" 特性结合使用</target>
        <note />
      </trans-unit>
      <trans-unit id="augStructCompNeedsStructEquality">
        <source>The 'StructuralComparison' attribute must be used in conjunction with the 'StructuralEquality' attribute</source>
        <target state="translated">"StructuralComparison" 特性必须与 "StructuralEquality" 特性结合使用</target>
        <note />
      </trans-unit>
      <trans-unit id="augStructEqNeedsNoCompOrStructComp">
        <source>The 'StructuralEquality' attribute must be used in conjunction with the 'NoComparison' or 'StructuralComparison' attributes</source>
        <target state="translated">"StructuralEquality" 特性必须与 "NoComparison" 或 "StructuralComparison" 特性结合使用</target>
        <note />
      </trans-unit>
      <trans-unit id="augTypeCantHaveRefEqAndStructAttrs">
        <source>A type cannot have both the 'ReferenceEquality' and 'StructuralEquality' or 'StructuralComparison' attributes</source>
        <target state="translated">一个类型不能同时具有 "ReferenceEquality" 特性和 "StructuralEquality" 或 "StructuralComparison" 特性</target>
        <note />
      </trans-unit>
      <trans-unit id="augOnlyCertainTypesCanHaveAttrs">
        <source>Only record, union, exception and struct types may be augmented with the 'ReferenceEquality', 'StructuralEquality' and 'StructuralComparison' attributes</source>
        <target state="translated">只可以利用 "ReferenceEquality"、"StructuralEquality" 和 "StructuralComparison" 特性来扩大记录、联合、异常和结构类型</target>
        <note />
      </trans-unit>
      <trans-unit id="augRefEqCantHaveObjEquals">
        <source>A type with attribute 'ReferenceEquality' cannot have an explicit implementation of 'Object.Equals(obj)', 'System.IEquatable&lt;_&gt;' or 'System.Collections.IStructuralEquatable'</source>
        <target state="translated">具有 "ReferenceEquality" 属性的类型不能具有 "Object.Equals(obj)"、"System.IEquatable&lt;_&gt;" 或 "System.Collections.IStructuralEquatable" 的显式实现</target>
        <note />
      </trans-unit>
      <trans-unit id="augCustomEqNeedsObjEquals">
        <source>A type with attribute 'CustomEquality' must have an explicit implementation of at least one of 'Object.Equals(obj)', 'System.IEquatable&lt;_&gt;' or 'System.Collections.IStructuralEquatable'</source>
        <target state="translated">带有 "CustomEquality" 属性必须至少具有 "Object.Equals(obj)"、"System.IEquatable&lt;_&gt;" 或 "System.Collections.IStructuralEquatable" 三者之一的显式实现</target>
        <note />
      </trans-unit>
      <trans-unit id="augCustomCompareNeedsIComp">
        <source>A type with attribute 'CustomComparison' must have an explicit implementation of at least one of 'System.IComparable' or 'System.Collections.IStructuralComparable'</source>
        <target state="translated">具有特性 "CustomComparison" 的类型必须至少显式实现 "System.IComparable" 或 "System.Collections.IStructuralComparable" 中的一个</target>
        <note />
      </trans-unit>
      <trans-unit id="augNoEqNeedsNoObjEquals">
        <source>A type with attribute 'NoEquality' should not usually have an explicit implementation of 'Object.Equals(obj)'. Disable this warning if this is intentional for interoperability purposes</source>
        <target state="translated">具有特性 "NoEquality" 通常不应显式实现 "Object.Equals(obj)"。如果这是为了实现互操作性而特意这样做的，请禁用此警告</target>
        <note />
      </trans-unit>
      <trans-unit id="augNoCompCantImpIComp">
        <source>A type with attribute 'NoComparison' should not usually have an explicit implementation of 'System.IComparable', 'System.IComparable&lt;_&gt;' or 'System.Collections.IStructuralComparable'. Disable this warning if this is intentional for interoperability purposes</source>
        <target state="translated">具有 "NoComparison" 属性的类型通常不应具有 "System.IComparable"、"System.IComparable&lt;_&gt;" 或 "System.Collections.IStructuralComparable" 的显式实现。如果专用于互操作性用途，请禁用此警告</target>
        <note />
      </trans-unit>
      <trans-unit id="augCustomEqNeedsNoCompOrCustomComp">
        <source>The 'CustomEquality' attribute must be used in conjunction with the 'NoComparison' or 'CustomComparison' attributes</source>
        <target state="translated">"CustomEquality" 特性必须与 "NoComparison" 或 "CustomComparison" 特性结合使用</target>
        <note />
      </trans-unit>
      <trans-unit id="forPositionalSpecifiersNotPermitted">
        <source>Positional specifiers are not permitted in format strings</source>
        <target state="translated">格式字符串中不得有位置说明符</target>
        <note />
      </trans-unit>
      <trans-unit id="forMissingFormatSpecifier">
        <source>Missing format specifier</source>
        <target state="translated">缺少格式说明符</target>
        <note />
      </trans-unit>
      <trans-unit id="forFlagSetTwice">
        <source>'{0}' flag set twice</source>
        <target state="translated">“{0}”标志设置了两次</target>
        <note />
      </trans-unit>
      <trans-unit id="forPrefixFlagSpacePlusSetTwice">
        <source>Prefix flag (' ' or '+') set twice</source>
        <target state="translated">前缀标志(" " 或 "+")设置了两次</target>
        <note />
      </trans-unit>
      <trans-unit id="forHashSpecifierIsInvalid">
        <source>The # formatting modifier is invalid in F#</source>
        <target state="translated"># 格式修饰符在 F# 中无效</target>
        <note />
      </trans-unit>
      <trans-unit id="forBadPrecision">
        <source>Bad precision in format specifier</source>
        <target state="translated">格式说明符中的精度错误</target>
        <note />
      </trans-unit>
      <trans-unit id="forBadWidth">
        <source>Bad width in format specifier</source>
        <target state="translated">格式说明符中的宽度错误</target>
        <note />
      </trans-unit>
      <trans-unit id="forDoesNotSupportZeroFlag">
        <source>'{0}' format does not support '0' flag</source>
        <target state="translated">“{0}”格式不支持“0”标志</target>
        <note />
      </trans-unit>
      <trans-unit id="forPrecisionMissingAfterDot">
        <source>Precision missing after the '.'</source>
        <target state="translated">"." 后缺少精度</target>
        <note />
      </trans-unit>
      <trans-unit id="forFormatDoesntSupportPrecision">
        <source>'{0}' format does not support precision</source>
        <target state="translated">“{0}”格式不支持精度</target>
        <note />
      </trans-unit>
      <trans-unit id="forBadFormatSpecifier">
        <source>Bad format specifier (after l or L): Expected ld,li,lo,lu,lx or lX. In F# code you can use %d, %x, %o or %u instead, which are overloaded to work with all basic integer types.</source>
        <target state="translated">错误的格式说明符(位于 l 或 L 之后): 应为 ld、li、lo、lu、lx 或 lX。在 F# 代码中，可以改用 %d、%x、%o 或 %u，这些项将被重载以用于所有基本整数类型。</target>
        <note />
      </trans-unit>
      <trans-unit id="forLIsUnnecessary">
        <source>The 'l' or 'L' in this format specifier is unnecessary. In F# code you can use %d, %x, %o or %u instead, which are overloaded to work with all basic integer types.</source>
        <target state="translated">此格式说明符中不需要 "l" 或 "L"。在 F# 代码中，可以改用 %d、%x、%o 或 %u，这些项将被重载以用于所有基本整数类型。</target>
        <note />
      </trans-unit>
      <trans-unit id="forHIsUnnecessary">
        <source>The 'h' or 'H' in this format specifier is unnecessary. You can use %d, %x, %o or %u instead, which are overloaded to work with all basic integer types.</source>
        <target state="translated">此格式说明符中不需要 "h" 或 "H"。可以改用 %d、%x、%o 或 %u，这些项将被重载以用于所有基本整数类型。</target>
        <note />
      </trans-unit>
      <trans-unit id="forDoesNotSupportPrefixFlag">
        <source>'{0}' does not support prefix '{1}' flag</source>
        <target state="translated">“{0}”不支持前缀“{1}”标志</target>
        <note />
      </trans-unit>
      <trans-unit id="forBadFormatSpecifierGeneral">
        <source>Bad format specifier: '{0}'</source>
        <target state="translated">错误的格式说明符: '{0}'</target>
        <note />
      </trans-unit>
      <trans-unit id="elSysEnvExitDidntExit">
        <source>System.Environment.Exit did not exit</source>
        <target state="translated">System.Environment.Exit 未退出</target>
        <note />
      </trans-unit>
      <trans-unit id="elDeprecatedOperator">
        <source>The treatment of this operator is now handled directly by the F# compiler and its meaning cannot be redefined</source>
        <target state="translated">此时将通过 F# 编译器直接操作对此运算符的处理，并且不能重新定义其含义</target>
        <note />
      </trans-unit>
      <trans-unit id="chkProtectedOrBaseCalled">
        <source>A protected member is called or 'base' is being used. This is only allowed in the direct implementation of members since they could escape their object scope.</source>
        <target state="translated">调用了受保护的成员或正在使用 "base"。只能在对成员的直接实现中这样做，因为它们可能会超出其对象范围。</target>
        <note />
      </trans-unit>
      <trans-unit id="chkByrefUsedInInvalidWay">
        <source>The byref-typed variable '{0}' is used in an invalid way. Byrefs cannot be captured by closures or passed to inner functions.</source>
        <target state="translated">byref 类型化变量“{0}”的使用方式无效。不能由闭包来捕获 Byref，也不能将其传递给内部函数。</target>
        <note />
      </trans-unit>
      <trans-unit id="chkBaseUsedInInvalidWay">
        <source>The 'base' keyword is used in an invalid way. Base calls cannot be used in closures. Consider using a private member to make base calls.</source>
        <target state="translated">"base" 关键字的使用方式无效。在闭包中不能使用 base 调用。请考虑使用私有成员进行 base 调用。</target>
        <note />
      </trans-unit>
      <trans-unit id="chkVariableUsedInInvalidWay">
        <source>The variable '{0}' is used in an invalid way</source>
        <target state="translated">变量“{0}”的使用方式无效</target>
        <note />
      </trans-unit>
      <trans-unit id="chkTypeLessAccessibleThanType">
        <source>The type '{0}' is less accessible than the value, member or type '{1}' it is used in.</source>
        <target state="translated">类型“{0}”的可访问性低于其所用于的值、成员或类型“{1}”。</target>
        <note />
      </trans-unit>
      <trans-unit id="chkSystemVoidOnlyInTypeof">
        <source>'System.Void' can only be used as 'typeof&lt;System.Void&gt;' in F#</source>
        <target state="translated">"System.Void" 只能在 F# 中用作 "typeof&lt;System.Void&gt;"</target>
        <note />
      </trans-unit>
      <trans-unit id="chkErrorUseOfByref">
        <source>A type instantiation involves a byref type. This is not permitted by the rules of Common IL.</source>
        <target state="translated">某个类型实例化涉及 byref 类型。通用 IL 的规则不允许这样做。</target>
        <note />
      </trans-unit>
      <trans-unit id="chkErrorContainsCallToRethrow">
        <source>Calls to 'reraise' may only occur directly in a handler of a try-with</source>
        <target state="translated">只可以在 try-with 的处理程序中直接调用 "reraise"</target>
        <note />
      </trans-unit>
      <trans-unit id="chkSplicingOnlyInQuotations">
        <source>Expression-splicing operators may only be used within quotations</source>
        <target state="translated">表达式拼接运算符只能在引号内使用</target>
        <note />
      </trans-unit>
      <trans-unit id="chkNoFirstClassSplicing">
        <source>First-class uses of the expression-splicing operator are not permitted</source>
        <target state="translated">不允许优先使用表达式拼接运算符</target>
        <note />
      </trans-unit>
      <trans-unit id="chkNoFirstClassAddressOf">
        <source>First-class uses of the address-of operators are not permitted</source>
        <target state="translated">不允许优先使用 address-of 运算符</target>
        <note />
      </trans-unit>
      <trans-unit id="chkNoFirstClassRethrow">
        <source>First-class uses of the 'reraise' function is not permitted</source>
        <target state="translated">不允许优先使用 "reraise" 函数</target>
        <note />
      </trans-unit>
      <trans-unit id="chkNoByrefAtThisPoint">
        <source>The byref typed value '{0}' cannot be used at this point</source>
        <target state="translated">此时无法使用 byref 类型化值“{0}”</target>
        <note />
      </trans-unit>
      <trans-unit id="chkLimitationsOfBaseKeyword">
        <source>'base' values may only be used to make direct calls to the base implementations of overridden members</source>
        <target state="translated">"base" 值只能用于直接调用重写成员的基实现</target>
        <note />
      </trans-unit>
      <trans-unit id="chkObjCtorsCantUseExceptionHandling">
        <source>Object constructors cannot directly use try/with and try/finally prior to the initialization of the object. This includes constructs such as 'for x in ...' that may elaborate to uses of these constructs. This is a limitation imposed by Common IL.</source>
        <target state="translated">在初始化对象之前，对象构造函数不能直接使用 try/with 和 try/finally。这包括像 "for x in ..." 这样详细说明其构造使用方式的构造。这是由通用 IL 设定的限制。</target>
        <note />
      </trans-unit>
      <trans-unit id="chkNoAddressOfAtThisPoint">
        <source>The address of the variable '{0}' cannot be used at this point</source>
        <target state="translated">此时无法使用变量“{0}”的地址</target>
        <note />
      </trans-unit>
      <trans-unit id="chkNoAddressStaticFieldAtThisPoint">
        <source>The address of the static field '{0}' cannot be used at this point</source>
        <target state="translated">此时无法使用静态字段“{0}”的地址</target>
        <note />
      </trans-unit>
      <trans-unit id="chkNoAddressFieldAtThisPoint">
        <source>The address of the field '{0}' cannot be used at this point</source>
        <target state="translated">此时无法使用字段“{0}”的地址</target>
        <note />
      </trans-unit>
      <trans-unit id="chkNoAddressOfArrayElementAtThisPoint">
        <source>The address of an array element cannot be used at this point</source>
        <target state="translated">此时无法使用某个数组元素的地址</target>
        <note />
      </trans-unit>
      <trans-unit id="chkFirstClassFuncNoByref">
        <source>The type of a first-class function cannot contain byrefs</source>
        <target state="translated">第一类函数的类型不能包含 byref</target>
        <note />
      </trans-unit>
      <trans-unit id="chkReturnTypeNoByref">
        <source>A method return type would contain byrefs which is not permitted</source>
        <target state="translated">方法返回类型将包含不允许使用的 byref</target>
        <note />
      </trans-unit>
      <trans-unit id="chkInvalidCustAttrVal">
        <source>Invalid custom attribute value (not a constant or literal)</source>
        <target state="translated">自定义特性值无效(不是常数或文本)</target>
        <note />
      </trans-unit>
      <trans-unit id="chkAttrHasAllowMultiFalse">
        <source>The attribute type '{0}' has 'AllowMultiple=false'. Multiple instances of this attribute cannot be attached to a single language element.</source>
        <target state="translated">特性类型“{0}”具有“AllowMultiple=false”。不能向单个语言元素附加此特性的多个实例。</target>
        <note />
      </trans-unit>
      <trans-unit id="chkMemberUsedInInvalidWay">
        <source>The member '{0}' is used in an invalid way. A use of '{1}' has been inferred prior to its definition at or near '{2}'. This is an invalid forward reference.</source>
        <target state="translated">成员“{0}”的使用方式无效。在“{2}”处或其附近给出定义之前，已推理使用了“{1}”。这是无效的前向引用。</target>
        <note />
      </trans-unit>
      <trans-unit id="chkNoByrefAsTopValue">
        <source>A byref typed value would be stored here. Top-level let-bound byref values are not permitted.</source>
        <target state="translated">将在此处存储 byref 类型化值。不允许使用顶级的 let 绑定的 byref 值。</target>
        <note />
      </trans-unit>
      <trans-unit id="chkReflectedDefCantSplice">
        <source>[&lt;ReflectedDefinition&gt;] terms cannot contain uses of the prefix splice operator '%'</source>
        <target state="translated">[&lt;ReflectedDefinition&gt;] 条件中不能使用前缀拼接运算符 "%"</target>
        <note />
      </trans-unit>
      <trans-unit id="chkEntryPointUsage">
        <source>A function labeled with the 'EntryPointAttribute' attribute must be the last declaration in the last file in the compilation sequence.</source>
        <target state="translated">用 "EntryPointAttribute" 特性标记的函数必须是编译序列中最后一个文件中的最后一个声明。</target>
        <note />
      </trans-unit>
      <trans-unit id="chkUnionCaseCompiledForm">
        <source>compiled form of the union case</source>
        <target state="translated">联合用例的已编译形式</target>
        <note />
      </trans-unit>
      <trans-unit id="chkUnionCaseDefaultAugmentation">
        <source>default augmentation of the union case</source>
        <target state="translated">联合用例的默认扩大</target>
        <note />
      </trans-unit>
      <trans-unit id="chkPropertySameNameMethod">
        <source>The property '{0}' has the same name as a method in type '{1}'.</source>
        <target state="translated">属性“{0}”与类型“{1}”中的某个方法具有相同的名称。</target>
        <note />
      </trans-unit>
      <trans-unit id="chkGetterSetterDoNotMatchAbstract">
        <source>The property '{0}' of type '{1}' has a getter and a setter that do not match. If one is abstract then the other must be as well.</source>
        <target state="translated">类型为“{1}”的属性“{0}”存在不匹配的 Getter 和 Setter。如果其中一个是抽象的，则另一个也必须是抽象的。</target>
        <note />
      </trans-unit>
      <trans-unit id="chkPropertySameNameIndexer">
        <source>The property '{0}' has the same name as another property in type '{1}', but one takes indexer arguments and the other does not. You may be missing an indexer argument to one of your properties.</source>
        <target state="translated">属性“{0}”与类型“{1}”中的另一个属性具有相同的名称，但是其中一个属性采用了索引器参数，而另一个属性未采用。可能缺少其中一个属性的索引器参数。</target>
        <note />
      </trans-unit>
      <trans-unit id="chkCantStoreByrefValue">
        <source>A type would store a byref typed value. This is not permitted by Common IL.</source>
        <target state="translated">某个类型将存储 byref 类型化值。通用 IL 不允许这样做。</target>
        <note />
      </trans-unit>
      <trans-unit id="chkDuplicateMethod">
        <source>Duplicate method. The method '{0}' has the same name and signature as another method in type '{1}'.</source>
        <target state="translated">重复方法。方法“{0}”与类型“{1}”中的另一个方法具有相同的名称和签名。</target>
        <note />
      </trans-unit>
      <trans-unit id="chkDuplicateMethodWithSuffix">
        <source>Duplicate method. The method '{0}' has the same name and signature as another method in type '{1}' once tuples, functions, units of measure and/or provided types are erased.</source>
        <target state="translated">重复方法。清除元组、函数、度量单位和/或提供的类型后，方法“{0}”与类型“{1}”中的另一个方法具有相同的名称和签名。</target>
        <note />
      </trans-unit>
      <trans-unit id="chkDuplicateMethodCurried">
        <source>The method '{0}' has curried arguments but has the same name as another method in type '{1}'. Methods with curried arguments cannot be overloaded. Consider using a method taking tupled arguments.</source>
        <target state="translated">方法“{0}”具有扩充参数，并且与类型“{1}”中的另一个方法具有相同的名称。无法重载具有扩充参数的方法。请考虑使用采用元组化参数的方法。</target>
        <note />
      </trans-unit>
      <trans-unit id="chkCurriedMethodsCantHaveOutParams">
        <source>Methods with curried arguments cannot declare 'out', 'ParamArray', 'optional', 'ReflectedDefinition', 'byref', 'CallerLineNumber', 'CallerMemberName', or 'CallerFilePath' arguments</source>
        <target state="translated">具有扩充参数的方法不能声明 "out"、"ParamArray"、"optional"、"ReflectedDefinition"、"byref"、"CallerLineNumber"、"CallerMemberName" 或 "CallerFilePath" 参数</target>
        <note />
      </trans-unit>
      <trans-unit id="chkDuplicateProperty">
        <source>Duplicate property. The property '{0}' has the same name and signature as another property in type '{1}'.</source>
        <target state="translated">重复属性。属性“{0}”与类型“{1}”中的另一个属性具有相同的名称和签名。</target>
        <note />
      </trans-unit>
      <trans-unit id="chkDuplicatePropertyWithSuffix">
        <source>Duplicate property. The property '{0}' has the same name and signature as another property in type '{1}' once tuples, functions, units of measure and/or provided types are erased.</source>
        <target state="translated">重复属性。清除元组、函数、度量单位和/或提供的类型后，属性“{0}”与类型“{1}”中的另一个属性具有相同的名称和签名。</target>
        <note />
      </trans-unit>
      <trans-unit id="chkDuplicateMethodInheritedType">
        <source>Duplicate method. The abstract method '{0}' has the same name and signature as an abstract method in an inherited type.</source>
        <target state="translated">重复方法。抽象方法“{0}”与继承类型中的某个抽象方法具有相同的名称和签名。</target>
        <note />
      </trans-unit>
      <trans-unit id="chkDuplicateMethodInheritedTypeWithSuffix">
        <source>Duplicate method. The abstract method '{0}' has the same name and signature as an abstract method in an inherited type once tuples, functions, units of measure and/or provided types are erased.</source>
        <target state="translated">重复方法。在清除元组、函数、度量单位和/或所提供类型后，抽象方法“{0}”与继承类型中的某个抽象方法具有相同的名称和签名。</target>
        <note />
      </trans-unit>
      <trans-unit id="chkMultipleGenericInterfaceInstantiations">
        <source>This type implements the same interface at different generic instantiations '{0}' and '{1}'. This is not permitted in this version of F#.</source>
        <target state="translated">此类型在不同的泛型实例化“{0}”和“{1}”实现了同样的接口。这在该版本 F# 中是不允许的。</target>
        <note />
      </trans-unit>
      <trans-unit id="chkValueWithDefaultValueMustHaveDefaultValue">
        <source>The type of a field using the 'DefaultValue' attribute must admit default initialization, i.e. have 'null' as a proper value or be a struct type whose fields all admit default initialization. You can use 'DefaultValue(false)' to disable this check</source>
        <target state="translated">使用 "DefaultValue" 特性的字段的类型必须承认默认初始化，也就是说，此类型将 "null" 用作适当的值，或者此类型是一个结构类型，其中的所有字段均承认默认初始化。可以使用 "DefaultValue(false)" 禁用此检查</target>
        <note />
      </trans-unit>
      <trans-unit id="chkNoByrefInTypeAbbrev">
        <source>The type abbreviation contains byrefs. This is not permitted by F#.</source>
        <target state="translated">类型缩写词包含 byref。F# 不允许这样做。</target>
        <note />
      </trans-unit>
      <trans-unit id="crefBoundVarUsedInSplice">
        <source>The variable '{0}' is bound in a quotation but is used as part of a spliced expression. This is not permitted since it may escape its scope.</source>
        <target state="translated">虽然变量“{0}”在某个引用内容中进行了绑定，但它用作拼接表达式的一部分。不允许这样做，因为该变量可能会超出其范围。</target>
        <note />
      </trans-unit>
      <trans-unit id="crefQuotationsCantContainGenericExprs">
        <source>Quotations cannot contain uses of generic expressions</source>
        <target state="translated">引用内容中不能使用泛型表达式</target>
        <note />
      </trans-unit>
      <trans-unit id="crefQuotationsCantContainGenericFunctions">
        <source>Quotations cannot contain function definitions that are inferred or declared to be generic. Consider adding some type constraints to make this a valid quoted expression.</source>
        <target state="translated">引用内容不能包含推理为或声明为泛型的函数声明。请考虑添加一些类型约束，以使此引用内容成为带引号的有效表达式。</target>
        <note />
      </trans-unit>
      <trans-unit id="crefQuotationsCantContainObjExprs">
        <source>Quotations cannot contain object expressions</source>
        <target state="translated">引用内容不能包含对象表达式</target>
        <note />
      </trans-unit>
      <trans-unit id="crefQuotationsCantContainAddressOf">
        <source>Quotations cannot contain expressions that take the address of a field</source>
        <target state="translated">引用内容不能包含采用字段地址的表达式</target>
        <note />
      </trans-unit>
      <trans-unit id="crefQuotationsCantContainStaticFieldRef">
        <source>Quotations cannot contain expressions that fetch static fields</source>
        <target state="translated">引用内容不能包含获取静态字段的表达式</target>
        <note />
      </trans-unit>
      <trans-unit id="crefQuotationsCantContainInlineIL">
        <source>Quotations cannot contain inline assembly code or pattern matching on arrays</source>
        <target state="translated">引用内容不能包含内联程序集代码或数组模式匹配</target>
        <note />
      </trans-unit>
      <trans-unit id="crefQuotationsCantContainDescendingForLoops">
        <source>Quotations cannot contain descending for loops</source>
        <target state="translated">引用内容不能包含循环的递减</target>
        <note />
      </trans-unit>
      <trans-unit id="crefQuotationsCantFetchUnionIndexes">
        <source>Quotations cannot contain expressions that fetch union case indexes</source>
        <target state="translated">引用内容不能包含获取联合用例索引的表达式</target>
        <note />
      </trans-unit>
      <trans-unit id="crefQuotationsCantSetUnionFields">
        <source>Quotations cannot contain expressions that set union case fields</source>
        <target state="translated">引用内容不能包含设置联合用例字段的表达式</target>
        <note />
      </trans-unit>
      <trans-unit id="crefQuotationsCantSetExceptionFields">
        <source>Quotations cannot contain expressions that set fields in exception values</source>
        <target state="translated">引用内容不能包含设置异常值中的字段的表达式</target>
        <note />
      </trans-unit>
      <trans-unit id="crefQuotationsCantRequireByref">
        <source>Quotations cannot contain expressions that require byref pointers</source>
        <target state="translated">引用内容不能包含需要 byref 指针的表达式</target>
        <note />
      </trans-unit>
      <trans-unit id="crefQuotationsCantCallTraitMembers">
        <source>Quotations cannot contain expressions that make member constraint calls, or uses of operators that implicitly resolve to a member constraint call</source>
        <target state="translated">引用内容不能包含进行成员约束调用或使用隐式解析为成员约束调用的运算符的表达式</target>
        <note />
      </trans-unit>
      <trans-unit id="crefQuotationsCantContainThisConstant">
        <source>Quotations cannot contain this kind of constant</source>
        <target state="translated">引用内容不能包含这种常数</target>
        <note />
      </trans-unit>
      <trans-unit id="crefQuotationsCantContainThisPatternMatch">
        <source>Quotations cannot contain this kind of pattern match</source>
        <target state="translated">引用内容不能包含这种模式匹配</target>
        <note />
      </trans-unit>
      <trans-unit id="crefQuotationsCantContainArrayPatternMatching">
        <source>Quotations cannot contain array pattern matching</source>
        <target state="translated">引用内容不能包含数组模式匹配</target>
        <note />
      </trans-unit>
      <trans-unit id="crefQuotationsCantContainThisType">
        <source>Quotations cannot contain this kind of type</source>
        <target state="translated">引用内容不能包含这种类型</target>
        <note />
      </trans-unit>
      <trans-unit id="csTypeCannotBeResolvedAtCompileTime">
        <source>The declared type parameter '{0}' cannot be used here since the type parameter cannot be resolved at compile time</source>
        <target state="translated">此处不能使用声明的类型参数“{0}”，因为编译时无法解析该类型参数</target>
        <note />
      </trans-unit>
      <trans-unit id="csCodeLessGeneric">
        <source>This code is less generic than indicated by its annotations. A unit-of-measure specified using '_' has been determined to be '1', i.e. dimensionless. Consider making the code generic, or removing the use of '_'.</source>
        <target state="translated">此代码并不像其批注所述的那样通用。使用“_”指定的度量单位已确定为“1”，即无度量。请考虑使此代码成为泛型代码，或删除对“_”的使用。</target>
        <note />
      </trans-unit>
      <trans-unit id="csTypeInferenceMaxDepth">
        <source>Type inference problem too complicated (maximum iteration depth reached). Consider adding further type annotations.</source>
        <target state="translated">类型推理问题太复杂(已达到最大迭代深度)。请考虑添加更多类型批注。</target>
        <note />
      </trans-unit>
      <trans-unit id="csExpectedArguments">
        <source>Expected arguments to an instance member</source>
        <target state="translated">应为实例成员的参数</target>
        <note />
      </trans-unit>
      <trans-unit id="csIndexArgumentMismatch">
        <source>This indexer expects {0} arguments but is here given {1}</source>
        <target state="translated">此索引器需要 {0} 个参数，而此处给定了 {1} 个参数</target>
        <note />
      </trans-unit>
      <trans-unit id="csExpectTypeWithOperatorButGivenFunction">
        <source>Expecting a type supporting the operator '{0}' but given a function type. You may be missing an argument to a function.</source>
        <target state="translated">应为支持运算符“{0}”的类型，但给定的是函数类型。可能缺少函数的参数。</target>
        <note />
      </trans-unit>
      <trans-unit id="csExpectTypeWithOperatorButGivenTuple">
        <source>Expecting a type supporting the operator '{0}' but given a tuple type</source>
        <target state="translated">需要一个支持运算符“{0}”的类型，但提供的是元组类型</target>
        <note />
      </trans-unit>
      <trans-unit id="csTypesDoNotSupportOperator">
        <source>None of the types '{0}' support the operator '{1}'</source>
        <target state="translated">任何类型“{0}”都不支持运算符“{1}”</target>
        <note />
      </trans-unit>
      <trans-unit id="csTypeDoesNotSupportOperator">
        <source>The type '{0}' does not support the operator '{1}'</source>
        <target state="translated">类型“{0}”不支持运算符“{1}”</target>
        <note />
      </trans-unit>
      <trans-unit id="csTypesDoNotSupportOperatorNullable">
        <source>None of the types '{0}' support the operator '{1}'. Consider opening the module 'Microsoft.FSharp.Linq.NullableOperators'.</source>
        <target state="translated">任何类型“{0}”都不支持运算符“{1}”。请考虑打开模块“Microsoft.FSharp.Linq.NullableOperators”。</target>
        <note />
      </trans-unit>
      <trans-unit id="csTypeDoesNotSupportOperatorNullable">
        <source>The type '{0}' does not support the operator '{1}'. Consider opening the module 'Microsoft.FSharp.Linq.NullableOperators'.</source>
        <target state="translated">类型“{0}”不支持运算符“{1}”。请考虑打开模块“Microsoft.FSharp.Linq.NullableOperators”。</target>
        <note />
      </trans-unit>
      <trans-unit id="csTypeDoesNotSupportConversion">
        <source>The type '{0}' does not support a conversion to the type '{1}'</source>
        <target state="translated">类型“{0}”不支持转换为类型“{1}”</target>
        <note />
      </trans-unit>
      <trans-unit id="csMethodFoundButIsStatic">
        <source>The type '{0}' has a method '{1}' (full name '{2}'), but the method is static</source>
        <target state="translated">类型“{0}”具有方法“{1}”(全名为“{2}”)，但此方法是静态的</target>
        <note />
      </trans-unit>
      <trans-unit id="csMethodFoundButIsNotStatic">
        <source>The type '{0}' has a method '{1}' (full name '{2}'), but the method is not static</source>
        <target state="translated">类型“{0}”具有方法“{1}”(全名为“{2}”)，但此方法不是静态的</target>
        <note />
      </trans-unit>
      <trans-unit id="csStructConstraintInconsistent">
        <source>The constraints 'struct' and 'not struct' are inconsistent</source>
        <target state="translated">约束“struct”和“not struct”不一致</target>
        <note />
      </trans-unit>
      <trans-unit id="csTypeDoesNotHaveNull">
        <source>The type '{0}' does not have 'null' as a proper value</source>
        <target state="translated">类型“{0}”未将“null”用作适当的值</target>
        <note />
      </trans-unit>
      <trans-unit id="csNullableTypeDoesNotHaveNull">
        <source>The type '{0}' does not have 'null' as a proper value. To create a null value for a Nullable type use 'System.Nullable()'.</source>
        <target state="translated">类型“{0}”未将“null”用作适当的值。若要为可以为 null 的类型创建 null 值，请使用“System.Nullable()”。</target>
        <note />
      </trans-unit>
      <trans-unit id="csTypeDoesNotSupportComparison1">
        <source>The type '{0}' does not support the 'comparison' constraint because it has the 'NoComparison' attribute</source>
        <target state="translated">类型“{0}”不支持“comparison”约束，因为它具有“NoComparison”特性</target>
        <note />
      </trans-unit>
      <trans-unit id="csTypeDoesNotSupportComparison2">
        <source>The type '{0}' does not support the 'comparison' constraint. For example, it does not support the 'System.IComparable' interface</source>
        <target state="translated">类型“{0}”不支持“comparison”约束。例如，它不支持“System.IComparable”接口</target>
        <note />
      </trans-unit>
      <trans-unit id="csTypeDoesNotSupportComparison3">
        <source>The type '{0}' does not support the 'comparison' constraint because it is a record, union or struct with one or more structural element types which do not support the 'comparison' constraint. Either avoid the use of comparison with this type, or add the 'StructuralComparison' attribute to the type to determine which field type does not support comparison</source>
        <target state="translated">类型“{0}”不支持“comparison”约束，因为它是一个记录、联合或结构，其中的一个或多个结构化元素类型不支持“comparison”约束。请避免对此类型使用比较，或将“StructuralComparison”特性添加到此类型以确定哪些字段类型不支持比较</target>
        <note />
      </trans-unit>
      <trans-unit id="csTypeDoesNotSupportEquality1">
        <source>The type '{0}' does not support the 'equality' constraint because it has the 'NoEquality' attribute</source>
        <target state="translated">类型“{0}”不支持“equality”约束，因为它具有“NoEquality”特性</target>
        <note />
      </trans-unit>
      <trans-unit id="csTypeDoesNotSupportEquality2">
        <source>The type '{0}' does not support the 'equality' constraint because it is a function type</source>
        <target state="translated">类型“{0}”不支持“equality”约束，因为它是函数类型</target>
        <note />
      </trans-unit>
      <trans-unit id="csTypeDoesNotSupportEquality3">
        <source>The type '{0}' does not support the 'equality' constraint because it is a record, union or struct with one or more structural element types which do not support the 'equality' constraint. Either avoid the use of equality with this type, or add the 'StructuralEquality' attribute to the type to determine which field type does not support equality</source>
        <target state="translated">类型“{0}”不支持“equality”约束，因为它是一个记录、联合或结构，其中的一个或多个结构化元素类型不支持“equality”约束。请避免对此类型使用相等运算，或将“StructuralEquality”特性添加到此类型以确定哪些字段类型不支持相等运算</target>
        <note />
      </trans-unit>
      <trans-unit id="csTypeIsNotEnumType">
        <source>The type '{0}' is not a CLI enum type</source>
        <target state="translated">类型“{0}”不是 CLI 枚举类型</target>
        <note />
      </trans-unit>
      <trans-unit id="csTypeHasNonStandardDelegateType">
        <source>The type '{0}' has a non-standard delegate type</source>
        <target state="translated">类型“{0}”具有非标准委托类型</target>
        <note />
      </trans-unit>
      <trans-unit id="csTypeIsNotDelegateType">
        <source>The type '{0}' is not a CLI delegate type</source>
        <target state="translated">类型“{0}”不是 CLI 委托类型</target>
        <note />
      </trans-unit>
      <trans-unit id="csTypeParameterCannotBeNullable">
        <source>This type parameter cannot be instantiated to 'Nullable'. This is a restriction imposed in order to ensure the meaning of 'null' in some CLI languages is not confusing when used in conjunction with 'Nullable' values.</source>
        <target state="translated">无法将此类型参数实例化为“Nullable”。此限制是强制实施的，旨在确保在某些 CLI 语言中将“null”与“Nullable”值一起使用时，不会混淆二者的含义。</target>
        <note />
      </trans-unit>
      <trans-unit id="csGenericConstructRequiresStructType">
        <source>A generic construct requires that the type '{0}' is a CLI or F# struct type</source>
        <target state="translated">泛型构造要求类型“{0}”是 CLI 或 F# 结构类型</target>
        <note />
      </trans-unit>
      <trans-unit id="csGenericConstructRequiresUnmanagedType">
        <source>A generic construct requires that the type '{0}' is an unmanaged type</source>
        <target state="translated">泛型构造要求类型“{0}”是非托管类型</target>
        <note />
      </trans-unit>
      <trans-unit id="csTypeNotCompatibleBecauseOfPrintf">
        <source>The type '{0}' is not compatible with any of the types {1}, arising from the use of a printf-style format string</source>
        <target state="translated">类型“{0}”与类型 {1} 中的任何类型都不兼容，因为使用了 printf 样式的格式字符串</target>
        <note />
      </trans-unit>
      <trans-unit id="csGenericConstructRequiresReferenceSemantics">
        <source>A generic construct requires that the type '{0}' have reference semantics, but it does not, i.e. it is a struct</source>
        <target state="translated">泛型构造要求类型“{0}”具有引用语义，而该类型没有引用语义，也就是说，该类型是一个结构</target>
        <note />
      </trans-unit>
      <trans-unit id="csGenericConstructRequiresNonAbstract">
        <source>A generic construct requires that the type '{0}' be non-abstract</source>
        <target state="translated">泛型构造要求类型“{0}”是非抽象的</target>
        <note />
      </trans-unit>
      <trans-unit id="csGenericConstructRequiresPublicDefaultConstructor">
        <source>A generic construct requires that the type '{0}' have a public default constructor</source>
        <target state="translated">泛型构造要求类型“{0}”具有公共的默认构造函数</target>
        <note />
      </trans-unit>
      <trans-unit id="csTypeInstantiationLengthMismatch">
        <source>Type instantiation length mismatch</source>
        <target state="translated">类型实例化长度不匹配</target>
        <note />
      </trans-unit>
      <trans-unit id="csOptionalArgumentNotPermittedHere">
        <source>Optional arguments not permitted here</source>
        <target state="translated">此处不允许可选参数</target>
        <note />
      </trans-unit>
      <trans-unit id="csMemberIsNotStatic">
        <source>{0} is not a static member</source>
        <target state="translated">{0} 不是静态成员</target>
        <note />
      </trans-unit>
      <trans-unit id="csMemberIsNotInstance">
        <source>{0} is not an instance member</source>
        <target state="translated">{0} 不是实例成员</target>
        <note />
      </trans-unit>
      <trans-unit id="csArgumentLengthMismatch">
        <source>Argument length mismatch</source>
        <target state="translated">参数长度不匹配</target>
        <note />
      </trans-unit>
      <trans-unit id="csArgumentTypesDoNotMatch">
        <source>The argument types don't match</source>
        <target state="translated">参数类型不匹配</target>
        <note />
      </trans-unit>
      <trans-unit id="csMethodExpectsParams">
        <source>This method expects a CLI 'params' parameter in this position. 'params' is a way of passing a variable number of arguments to a method in languages such as C#. Consider passing an array for this argument</source>
        <target state="translated">此方法需要在此位置提供有 CLI“params”参数。“params”是一种用于在 C# 等语言中向某个方法传递数量可变的参数的方式。请考虑为此参数传递一个数组</target>
        <note />
      </trans-unit>
      <trans-unit id="csMemberIsNotAccessible">
        <source>The member or object constructor '{0}' is not {1}</source>
        <target state="translated">成员或对象构造函数“{0}”不是 {1}</target>
        <note />
      </trans-unit>
      <trans-unit id="csMemberIsNotAccessible2">
        <source>The member or object constructor '{0}' is not {1}. Private members may only be accessed from within the declaring type. Protected members may only be accessed from an extending type and cannot be accessed from inner lambda expressions.</source>
        <target state="translated">成员或对象构造函数“{0}”不是 {1}。只可以从声明类型中访问私有成员。只可以从扩展类型访问受保护的成员，而不能从内部 lambda 表达式访问这些成员。</target>
        <note />
      </trans-unit>
      <trans-unit id="csMethodIsNotAStaticMethod">
        <source>{0} is not a static method</source>
        <target state="translated">{0} 不是静态方法</target>
        <note />
      </trans-unit>
      <trans-unit id="csMethodIsNotAnInstanceMethod">
        <source>{0} is not an instance method</source>
        <target state="translated">{0} 不是实例方法</target>
        <note />
      </trans-unit>
      <trans-unit id="csMemberHasNoArgumentOrReturnProperty">
        <source>The member or object constructor '{0}' has no argument or settable return property '{1}'. {2}.</source>
        <target state="translated">成员或对象构造函数“{0}”没有参数或可设置的返回属性“{1}”。{2}。</target>
        <note />
      </trans-unit>
      <trans-unit id="csCtorHasNoArgumentOrReturnProperty">
        <source>The object constructor '{0}' has no argument or settable return property '{1}'. {2}.</source>
        <target state="translated">对象构造函数“{0}”无参数或无可设置的返回属性“{1}”。{2}。</target>
        <note />
      </trans-unit>
      <trans-unit id="csRequiredSignatureIs">
        <source>The required signature is {0}</source>
        <target state="translated">所需签名为 {0}</target>
        <note />
      </trans-unit>
      <trans-unit id="csMemberSignatureMismatch">
        <source>The member or object constructor '{0}' requires {1} argument(s). The required signature is '{2}'.</source>
        <target state="translated">成员或对象构造函数“{0}”需要 {1} 个参数。所需签名为“{2}”。</target>
        <note />
      </trans-unit>
      <trans-unit id="csMemberSignatureMismatch2">
        <source>The member or object constructor '{0}' requires {1} additional argument(s). The required signature is '{2}'.</source>
        <target state="translated">成员或对象构造函数“{0}”需要 {1} 个附加参数。所需签名为“{2}”。</target>
        <note />
      </trans-unit>
      <trans-unit id="csMemberSignatureMismatch3">
        <source>The member or object constructor '{0}' requires {1} argument(s). The required signature is '{2}'. Some names for missing arguments are {3}.</source>
        <target state="translated">成员或对象构造函数“{0}”需要 {1} 个参数。所需签名为“{2}”。一些缺少的参数的名称为 {3}。</target>
        <note />
      </trans-unit>
      <trans-unit id="csMemberSignatureMismatch4">
        <source>The member or object constructor '{0}' requires {1} additional argument(s). The required signature is '{2}'. Some names for missing arguments are {3}.</source>
        <target state="translated">成员或对象构造函数“{0}”需要 {1} 个附加参数。所需签名为“{2}”。一些缺少的参数的名称为 {3}。</target>
        <note />
      </trans-unit>
      <trans-unit id="csMemberSignatureMismatchArityNamed">
        <source>The member or object constructor '{0}' requires {1} argument(s) but is here given {2} unnamed and {3} named argument(s). The required signature is '{4}'.</source>
        <target state="translated">成员或对象构造函数“{0}”需要 {1} 个参数，而此处给定了 {2} 个未命名参数和 {3} 个已命名参数。所需签名为“{4}”。</target>
        <note />
      </trans-unit>
      <trans-unit id="csMemberSignatureMismatchArity">
        <source>The member or object constructor '{0}' takes {1} argument(s) but is here given {2}. The required signature is '{3}'.</source>
        <target state="translated">成员或对象构造函数“{0}”需要 {1} 个参数，而此处给定了 {2} 个参数。所需签名为“{3}”。</target>
        <note />
      </trans-unit>
      <trans-unit id="csCtorSignatureMismatchArity">
        <source>The object constructor '{0}' takes {1} argument(s) but is here given {2}. The required signature is '{3}'.</source>
        <target state="translated">对象构造函数“{0}”有 {1} 个参数，但此处只提供 {2} 个。所需的签名为“{3}”。</target>
        <note />
      </trans-unit>
      <trans-unit id="csCtorSignatureMismatchArityProp">
        <source>The object constructor '{0}' takes {1} argument(s) but is here given {2}. The required signature is '{3}'. If some of the arguments are meant to assign values to properties, consider separating those arguments with a comma (',').</source>
        <target state="translated">对象构造函数“{0}”有 {1} 个参数，但此处只提供 {2} 个。所需的签名为“{3}”。如果某些参数用于向属性分配值，请考虑使用逗号(",")分隔这些参数。</target>
        <note />
      </trans-unit>
      <trans-unit id="csMemberSignatureMismatchArityType">
        <source>The member or object constructor '{0}' takes {1} type argument(s) but is here given {2}. The required signature is '{3}'.</source>
        <target state="translated">成员或对象构造函数“{0}”需要 {1} 个类型参数，而此处给定了 {2} 个类型参数。所需签名为“{3}”。</target>
        <note />
      </trans-unit>
      <trans-unit id="csMemberNotAccessible">
        <source>A member or object constructor '{0}' taking {1} arguments is not accessible from this code location. All accessible versions of method '{2}' take {3} arguments.</source>
        <target state="translated">无法从此代码位置访问采用 {1} 个参数的成员或对象构造函数“{0}”。方法“{2}”的所有可访问版本都采用了 {3} 个参数。</target>
        <note />
      </trans-unit>
      <trans-unit id="csIncorrectGenericInstantiation">
        <source>Incorrect generic instantiation. No {0} member named '{1}' takes {2} generic arguments.</source>
        <target state="translated">泛型实例化不正确。没有名为“{1}”的 {0} 成员采用 {2} 个泛型参数。</target>
        <note />
      </trans-unit>
      <trans-unit id="csMemberOverloadArityMismatch">
        <source>The member or object constructor '{0}' does not take {1} argument(s). An overload was found taking {2} arguments.</source>
        <target state="translated">成员或对象构造函数“{0}”不采用 {1} 个参数。发现某个重载采用 {2} 个参数。</target>
        <note />
      </trans-unit>
      <trans-unit id="csNoMemberTakesTheseArguments">
        <source>No {0} member or object constructor named '{1}' takes {2} arguments</source>
        <target state="translated">没有名为“{1}”的 {0} 成员或对象构造函数采用 {2} 个参数</target>
        <note />
      </trans-unit>
      <trans-unit id="csNoMemberTakesTheseArguments2">
        <source>No {0} member or object constructor named '{1}' takes {2} arguments. Note the call to this member also provides {3} named arguments.</source>
        <target state="translated">没有名为“{1}”的 {0} 成员或对象构造函数采用 {2} 个参数。注意，调用此成员也会提供 {3} 个已命名参数。</target>
        <note />
      </trans-unit>
      <trans-unit id="csNoMemberTakesTheseArguments3">
        <source>No {0} member or object constructor named '{1}' takes {2} arguments. The named argument '{3}' doesn't correspond to any argument or settable return property for any overload.</source>
        <target state="translated">没有名为“{1}”的 {0} 成员或对象构造函数采用 {2} 个参数。已命名参数“{3}”与针对任何重载的任何参数或可设置的返回属性均不对应。</target>
        <note />
      </trans-unit>
      <trans-unit id="csMethodNotFound">
        <source>Method or object constructor '{0}' not found</source>
        <target state="translated">未找到方法或对象构造函数“{0}”</target>
        <note />
      </trans-unit>
      <trans-unit id="csNoOverloadsFound">
        <source>No overloads match for method '{0}'.</source>
        <target state="translated">没有与方法“{0}”匹配的重载。</target>
        <note />
      </trans-unit>
      <trans-unit id="csMethodIsOverloaded">
        <source>A unique overload for method '{0}' could not be determined based on type information prior to this program point. A type annotation may be needed.</source>
        <target state="translated">未能根据此程序点之前的类型信息确定方法“{0}”的唯一重载。可能需要类型批注。</target>
        <note />
      </trans-unit>
      <trans-unit id="csCandidates">
        <source>Candidates:\n{0}</source>
        <target state="translated">候选项:\n{0}</target>
        <note />
      </trans-unit>
      <trans-unit id="parsDoCannotHaveVisibilityDeclarations">
        <source>Accessibility modifiers are not permitted on 'do' bindings, but '{0}' was given.</source>
        <target state="translated">不允许对 "do" 绑定使用可访问性修饰符，但却给出了“{0}”。</target>
        <note />
      </trans-unit>
      <trans-unit id="parsEofInHashIf">
        <source>End of file in #if section begun at or after here</source>
        <target state="translated">文件尾在此处或之后开始的 #if 节中</target>
        <note />
      </trans-unit>
      <trans-unit id="parsEofInString">
        <source>End of file in string begun at or before here</source>
        <target state="translated">文件尾在此处或之前开始的字符串中</target>
        <note />
      </trans-unit>
      <trans-unit id="parsEofInVerbatimString">
        <source>End of file in verbatim string begun at or before here</source>
        <target state="translated">文件尾在此外或之前开始的原义字符串中</target>
        <note />
      </trans-unit>
      <trans-unit id="parsEofInComment">
        <source>End of file in comment begun at or before here</source>
        <target state="translated">文件尾在此处或之前开始的注释中</target>
        <note />
      </trans-unit>
      <trans-unit id="parsEofInStringInComment">
        <source>End of file in string embedded in comment begun at or before here</source>
        <target state="translated">文件尾在此外或之前开始的注释中嵌入的字符串中</target>
        <note />
      </trans-unit>
      <trans-unit id="parsEofInVerbatimStringInComment">
        <source>End of file in verbatim string embedded in comment begun at or before here</source>
        <target state="translated">文件尾在此处或之前开始的注释中嵌入的原义字符串中</target>
        <note />
      </trans-unit>
      <trans-unit id="parsEofInIfOcaml">
        <source>End of file in IF-OCAML section begun at or before here</source>
        <target state="translated">文件尾在此处或之前开始的 IF-OCAML 节中</target>
        <note />
      </trans-unit>
      <trans-unit id="parsEofInDirective">
        <source>End of file in directive begun at or before here</source>
        <target state="translated">文件尾在此处或之前开始的指令中</target>
        <note />
      </trans-unit>
      <trans-unit id="parsNoHashEndIfFound">
        <source>No #endif found for #if or #else</source>
        <target state="translated">未找到与 #if 或 #else 对应的 #endif</target>
        <note />
      </trans-unit>
      <trans-unit id="parsAttributesIgnored">
        <source>Attributes have been ignored in this construct</source>
        <target state="translated">此构造中已忽略特性</target>
        <note />
      </trans-unit>
      <trans-unit id="parsUseBindingsIllegalInImplicitClassConstructors">
        <source>'use' bindings are not permitted in primary constructors</source>
        <target state="translated">主构造函数中不允许使用“use”绑定</target>
        <note />
      </trans-unit>
      <trans-unit id="parsUseBindingsIllegalInModules">
        <source>'use' bindings are not permitted in modules and are treated as 'let' bindings</source>
        <target state="translated">“use”绑定不允许在模块中使用并且将被视为“let”绑定</target>
        <note />
      </trans-unit>
      <trans-unit id="parsIntegerForLoopRequiresSimpleIdentifier">
        <source>An integer for loop must use a simple identifier</source>
        <target state="translated">用于循环的整数必须使用简单的标识符</target>
        <note />
      </trans-unit>
      <trans-unit id="parsOnlyOneWithAugmentationAllowed">
        <source>At most one 'with' augmentation is permitted</source>
        <target state="translated">最多允许一个“with”扩大</target>
        <note />
      </trans-unit>
      <trans-unit id="parsUnexpectedSemicolon">
        <source>A semicolon is not expected at this point</source>
        <target state="translated">此时不应有分号</target>
        <note />
      </trans-unit>
      <trans-unit id="parsUnexpectedEndOfFile">
        <source>Unexpected end of input</source>
        <target state="translated">意外的输入结束</target>
        <note />
      </trans-unit>
      <trans-unit id="parsUnexpectedVisibilityDeclaration">
        <source>Accessibility modifiers are not permitted here, but '{0}' was given.</source>
        <target state="translated">此处不允许使用可访问性修饰符，但却给出了“{0}”。</target>
        <note />
      </trans-unit>
      <trans-unit id="parsOnlyHashDirectivesAllowed">
        <source>Only '#' compiler directives may occur prior to the first 'namespace' declaration</source>
        <target state="translated">只有“#”编译器指令可以在第一个“namespace”声明之前出现</target>
        <note />
      </trans-unit>
      <trans-unit id="parsVisibilityDeclarationsShouldComePriorToIdentifier">
        <source>Accessibility modifiers should come immediately prior to the identifier naming a construct</source>
        <target state="translated">可访问性修饰符应紧接在用于命名构造函数的标识符的前面</target>
        <note />
      </trans-unit>
      <trans-unit id="parsNamespaceOrModuleNotBoth">
        <source>Files should begin with either a namespace or module declaration, e.g. 'namespace SomeNamespace.SubNamespace' or 'module SomeNamespace.SomeModule', but not both. To define a module within a namespace use 'module SomeModule = ...'</source>
        <target state="translated">文件应以命名空间或模块声明(例如“namespace SomeNamespace.SubNamespace”或“module SomeNamespace.SomeModule”)开头，而不是同时以二者开头。若要定义命名空间中的模块，请使用“module SomeModule = ...”</target>
        <note />
      </trans-unit>
      <trans-unit id="parsModuleAbbreviationMustBeSimpleName">
        <source>A module abbreviation must be a simple name, not a path</source>
        <target state="translated">模块缩写词必须是简单名称，而非路径</target>
        <note />
      </trans-unit>
      <trans-unit id="parsIgnoreAttributesOnModuleAbbreviation">
        <source>Ignoring attributes on module abbreviation</source>
        <target state="translated">在模块缩写词中忽略特性</target>
        <note />
      </trans-unit>
      <trans-unit id="parsIgnoreAttributesOnModuleAbbreviationAlwaysPrivate">
        <source>The '{0}' accessibility attribute is not allowed on module abbreviation. Module abbreviations are always private.</source>
        <target state="translated">模块缩写词中不允许“{0}”可访问性特性。模块缩写词总是私有的。</target>
        <note />
      </trans-unit>
      <trans-unit id="parsIgnoreVisibilityOnModuleAbbreviationAlwaysPrivate">
        <source>The '{0}' visibility attribute is not allowed on module abbreviation. Module abbreviations are always private.</source>
        <target state="translated">模块缩写词中不允许“{0}”可见性特性。模块缩写词总是私有的。</target>
        <note />
      </trans-unit>
      <trans-unit id="parsUnClosedBlockInHashLight">
        <source>Unclosed block</source>
        <target state="translated">未封闭的块</target>
        <note />
      </trans-unit>
      <trans-unit id="parsUnmatchedBeginOrStruct">
        <source>Unmatched 'begin' or 'struct'</source>
        <target state="translated">不匹配的“begin”或“struct”</target>
        <note />
      </trans-unit>
      <trans-unit id="parsModuleDefnMustBeSimpleName">
        <source>A module name must be a simple name, not a path</source>
        <target state="translated">模块名称必须是简单名称，而非路径</target>
        <note />
      </trans-unit>
      <trans-unit id="parsUnexpectedEmptyModuleDefn">
        <source>Unexpected empty type moduleDefn list</source>
        <target state="translated">意外的空类型 moduleDefn 列表</target>
        <note />
      </trans-unit>
      <trans-unit id="parsAttributesMustComeBeforeVal">
        <source>Attributes should be placed before 'val'</source>
        <target state="translated">特性应置于“val”之前</target>
        <note />
      </trans-unit>
      <trans-unit id="parsAttributesAreNotPermittedOnInterfaceImplementations">
        <source>Attributes are not permitted on interface implementations</source>
        <target state="translated">不允许对接口实现使用特性</target>
        <note />
      </trans-unit>
      <trans-unit id="parsSyntaxError">
        <source>Syntax error</source>
        <target state="translated">语法错误</target>
        <note />
      </trans-unit>
      <trans-unit id="parsAugmentationsIllegalOnDelegateType">
        <source>Augmentations are not permitted on delegate type moduleDefns</source>
        <target state="translated">不允许对委托类型 moduleDefns 使用扩大</target>
        <note />
      </trans-unit>
      <trans-unit id="parsUnmatchedClassInterfaceOrStruct">
        <source>Unmatched 'class', 'interface' or 'struct'</source>
        <target state="translated">不匹配的“class”、“interface”或“struct”</target>
        <note />
      </trans-unit>
      <trans-unit id="parsEmptyTypeDefinition">
        <source>A type definition requires one or more members or other declarations. If you intend to define an empty class, struct or interface, then use 'type ... = class end', 'interface end' or 'struct end'.</source>
        <target state="translated">类型定义需要一个或多个成员或者其他声明。如果您打算定义一个空的类、结构或接口，请使用“type ... = class end”、“interface end”或“struct end”。</target>
        <note />
      </trans-unit>
      <trans-unit id="parsUnmatchedWith">
        <source>Unmatched 'with' or badly formatted 'with' block</source>
        <target state="translated">不匹配的“with”或“with”块的格式不正确</target>
        <note />
      </trans-unit>
      <trans-unit id="parsGetOrSetRequired">
        <source>'get', 'set' or 'get,set' required</source>
        <target state="translated">需要“get”、“set”或“get,set”</target>
        <note />
      </trans-unit>
      <trans-unit id="parsOnlyClassCanTakeValueArguments">
        <source>Only class types may take value arguments</source>
        <target state="translated">只有类类型可以采用值参数</target>
        <note />
      </trans-unit>
      <trans-unit id="parsUnmatchedBegin">
        <source>Unmatched 'begin'</source>
        <target state="translated">不匹配的“begin”</target>
        <note />
      </trans-unit>
      <trans-unit id="parsInvalidDeclarationSyntax">
        <source>Invalid declaration syntax</source>
        <target state="translated">声明语法无效</target>
        <note />
      </trans-unit>
      <trans-unit id="parsGetAndOrSetRequired">
        <source>'get' and/or 'set' required</source>
        <target state="translated">需要“get”和/或“set”</target>
        <note />
      </trans-unit>
      <trans-unit id="parsTypeAnnotationsOnGetSet">
        <source>Type annotations on property getters and setters must be given after the 'get()' or 'set(v)', e.g. 'with get() : string = ...'</source>
        <target state="translated">必须在 "get()" 或 "set(v)" 后面提供属性 Getter 和 Setter 的类型批注，例如 "with get() : string = ..."</target>
        <note />
      </trans-unit>
      <trans-unit id="parsGetterMustHaveAtLeastOneArgument">
        <source>A getter property is expected to be a function, e.g. 'get() = ...' or 'get(index) = ...'</source>
        <target state="translated">Getter 属性应为一个函数，例如 "get() = ..." 或 "get(index) = ..."</target>
        <note />
      </trans-unit>
      <trans-unit id="parsMultipleAccessibilitiesForGetSet">
        <source>Multiple accessibilities given for property getter or setter</source>
        <target state="translated">为属性 Getter 或 Setter 给定了多个可访问性</target>
        <note />
      </trans-unit>
      <trans-unit id="parsSetSyntax">
        <source>Property setters must be defined using 'set value = ', 'set idx value = ' or 'set (idx1,...,idxN) value = ... '</source>
        <target state="translated">必须使用“set value =”、“set idx value =”或“set (idx1,...,idxN) value = ...”定义属性 setter'</target>
        <note />
      </trans-unit>
      <trans-unit id="parsInterfacesHaveSameVisibilityAsEnclosingType">
        <source>Interfaces always have the same visibility as the enclosing type</source>
        <target state="translated">接口始终具有与封闭类型相同的可见性</target>
        <note />
      </trans-unit>
      <trans-unit id="parsAccessibilityModsIllegalForAbstract">
        <source>Accessibility modifiers are not allowed on this member. Abstract slots always have the same visibility as the enclosing type.</source>
        <target state="translated">不允许对此成员使用可访问性修饰符。抽象槽总是具有与封闭类型相同的可见性。</target>
        <note />
      </trans-unit>
      <trans-unit id="parsAttributesIllegalOnInherit">
        <source>Attributes are not permitted on 'inherit' declarations</source>
        <target state="translated">不允许对“inherit”声明使用特性</target>
        <note />
      </trans-unit>
      <trans-unit id="parsVisibilityIllegalOnInherit">
        <source>Accessibility modifiers are not permitted on an 'inherits' declaration</source>
        <target state="translated">不允许对“inherits”声明使用可访问性修饰符</target>
        <note />
      </trans-unit>
      <trans-unit id="parsInheritDeclarationsCannotHaveAsBindings">
        <source>'inherit' declarations cannot have 'as' bindings. To access members of the base class when overriding a method, the syntax 'base.SomeMember' may be used; 'base' is a keyword. Remove this 'as' binding.</source>
        <target state="translated">“inherit”声明不能具有“as”绑定。若要在重写某个方法时访问基类的成员，可以使用语法“base.SomeMember”；“base”为关键字。删除此“as”绑定。</target>
        <note />
      </trans-unit>
      <trans-unit id="parsAttributesIllegalHere">
        <source>Attributes are not allowed here</source>
        <target state="translated">此处不允许使用特性</target>
        <note />
      </trans-unit>
      <trans-unit id="parsTypeAbbreviationsCannotHaveVisibilityDeclarations">
        <source>Accessibility modifiers are not permitted in this position for type abbreviations</source>
        <target state="translated">对于类型缩写词，此位置不允许使用可访问性修饰符</target>
        <note />
      </trans-unit>
      <trans-unit id="parsEnumTypesCannotHaveVisibilityDeclarations">
        <source>Accessibility modifiers are not permitted in this position for enum types</source>
        <target state="translated">对于枚举类型，此位置不允许使用可访问性修饰符</target>
        <note />
      </trans-unit>
      <trans-unit id="parsAllEnumFieldsRequireValues">
        <source>All enum fields must be given values</source>
        <target state="translated">所有枚举字段都必须为给定值</target>
        <note />
      </trans-unit>
      <trans-unit id="parsInlineAssemblyCannotHaveVisibilityDeclarations">
        <source>Accessibility modifiers are not permitted on inline assembly code types</source>
        <target state="translated">不允许对内联程序集代码类型使用可访问性修饰符</target>
        <note />
      </trans-unit>
      <trans-unit id="parsUnexpectedIdentifier">
        <source>Unexpected identifier: '{0}'</source>
        <target state="translated">意外的标识符: '{0}'</target>
        <note />
      </trans-unit>
      <trans-unit id="parsUnionCasesCannotHaveVisibilityDeclarations">
        <source>Accessibility modifiers are not permitted on union cases. Use 'type U = internal ...' or 'type U = private ...' to give an accessibility to the whole representation.</source>
        <target state="translated">不允许对联合用例使用可访问性修饰符。请使用“type U = internal ...”或“type U = private ...”为整个表示形式给定可访问性。</target>
        <note />
      </trans-unit>
      <trans-unit id="parsEnumFieldsCannotHaveVisibilityDeclarations">
        <source>Accessibility modifiers are not permitted on enumeration fields</source>
        <target state="translated">不允许对枚举字段使用可访问性修饰符</target>
        <note />
      </trans-unit>
      <trans-unit id="parsConsiderUsingSeparateRecordType">
        <source>Consider using a separate record type instead</source>
        <target state="translated">请考虑改用单独的记录类型</target>
        <note />
      </trans-unit>
      <trans-unit id="parsRecordFieldsCannotHaveVisibilityDeclarations">
        <source>Accessibility modifiers are not permitted on record fields. Use 'type R = internal ...' or 'type R = private ...' to give an accessibility to the whole representation.</source>
        <target state="translated">不允许对记录字段使用可访问性修饰符。请使用“type R = internal ...”或“type R = private ...”为整个表示形式给定可访问性。</target>
        <note />
      </trans-unit>
      <trans-unit id="parsLetAndForNonRecBindings">
        <source>The declaration form 'let ... and ...' for non-recursive bindings is not used in F# code. Consider using a sequence of 'let' bindings</source>
        <target state="translated">非递归绑定的声明格式“let ... and ...”不可用于 F# 代码。请考虑使用“let”绑定序列</target>
        <note />
      </trans-unit>
      <trans-unit id="parsUnmatchedParen">
        <source>Unmatched '('</source>
        <target state="translated">不匹配的“(”</target>
        <note />
      </trans-unit>
      <trans-unit id="parsSuccessivePatternsShouldBeSpacedOrTupled">
        <source>Successive patterns should be separated by spaces or tupled</source>
        <target state="translated">应使用空格来分隔连续模式或将这些连续模式组成元组</target>
        <note />
      </trans-unit>
      <trans-unit id="parsNoMatchingInForLet">
        <source>No matching 'in' found for this 'let'</source>
        <target state="translated">未找到与此“let”匹配的“in”</target>
        <note />
      </trans-unit>
      <trans-unit id="parsErrorInReturnForLetIncorrectIndentation">
        <source>Error in the return expression for this 'let'. Possible incorrect indentation.</source>
        <target state="translated">此“let”的返回表达式出错。缩进可能不正确。</target>
        <note />
      </trans-unit>
      <trans-unit id="parsExpectedExpressionAfterLet">
        <source>The block following this '{0}' is unfinished. Every code block is an expression and must have a result. '{1}' cannot be the final code element in a block. Consider giving this block an explicit result.</source>
        <target state="translated">此“{0}”后的程序块未完成。每个代码块均为表达式，且必须具有结果。“{1}”不能为程序块中最后的代码元素。考虑为此程序块提供显式结果。</target>
        <note />
      </trans-unit>
      <trans-unit id="parsIncompleteIf">
        <source>Incomplete conditional. Expected 'if &lt;expr&gt; then &lt;expr&gt;' or 'if &lt;expr&gt; then &lt;expr&gt; else &lt;expr&gt;'.</source>
        <target state="translated">条件不完整。应为 "if &lt;expr&gt; then &lt;expr&gt;" 或 "if &lt;expr&gt; then &lt;expr&gt; else &lt;expr&gt;"。</target>
        <note />
      </trans-unit>
      <trans-unit id="parsAssertIsNotFirstClassValue">
        <source>'assert' may not be used as a first class value. Use 'assert &lt;expr&gt;' instead.</source>
        <target state="translated">"assert" 不能用作第一类值。请改用 "assert &lt;expr&gt;"。</target>
        <note />
      </trans-unit>
      <trans-unit id="parsIdentifierExpected">
        <source>Identifier expected</source>
        <target state="translated">应输入标识符</target>
        <note />
      </trans-unit>
      <trans-unit id="parsInOrEqualExpected">
        <source>'in' or '=' expected</source>
        <target state="translated">应为“in”或“=”</target>
        <note />
      </trans-unit>
      <trans-unit id="parsArrowUseIsLimited">
        <source>The use of '-&gt;' in sequence and computation expressions is limited to the form 'for pat in expr -&gt; expr'. Use the syntax 'for ... in ... do ... yield...' to generate elements in more complex sequence expressions.</source>
        <target state="translated">只能在序列和计算表达式中按 "for pat in expr -&gt; expr" 格式使用 "-&gt;"。要在多个复杂的序列表达式中生成元素，请使用语法 "for ... in ... do ... yield..."。</target>
        <note />
      </trans-unit>
      <trans-unit id="parsSuccessiveArgsShouldBeSpacedOrTupled">
        <source>Successive arguments should be separated by spaces or tupled, and arguments involving function or method applications should be parenthesized</source>
        <target state="translated">应使用空格来分隔连续参数或将这些连续参数组成元组，并且应使用括号将涉及函数或方法应用的参数括起来</target>
        <note />
      </trans-unit>
      <trans-unit id="parsUnmatchedBracket">
        <source>Unmatched '['</source>
        <target state="translated">不匹配的“[”</target>
        <note />
      </trans-unit>
      <trans-unit id="parsMissingQualificationAfterDot">
        <source>Missing qualification after '.'</source>
        <target state="translated">“.”后缺少限定</target>
        <note />
      </trans-unit>
      <trans-unit id="parsParenFormIsForML">
        <source>In F# code you may use 'expr.[expr]'. A type annotation may be required to indicate the first expression is an array</source>
        <target state="translated">可在 F# 代码中使用“expr.[expr]”。可能需要进行类型批注以指明第一个表达式是一个数组</target>
        <note />
      </trans-unit>
      <trans-unit id="parsMismatchedQuote">
        <source>Mismatched quotation, beginning with '{0}'</source>
        <target state="translated">不匹配的引用(以“{0}”开头)</target>
        <note />
      </trans-unit>
      <trans-unit id="parsUnmatched">
        <source>Unmatched '{0}'</source>
        <target state="translated">不匹配的“{0}”</target>
        <note />
      </trans-unit>
      <trans-unit id="parsUnmatchedBracketBar">
        <source>Unmatched '[|'</source>
        <target state="translated">不匹配的“[|”</target>
        <note />
      </trans-unit>
      <trans-unit id="parsUnmatchedBrace">
        <source>Unmatched '{{'</source>
        <target state="translated">不匹配的“{{”</target>
        <note />
      </trans-unit>
      <trans-unit id="parsFieldBinding">
        <source>Field bindings must have the form 'id = expr;'</source>
        <target state="translated">字段绑定的格式必须为“id = expr;”</target>
        <note />
      </trans-unit>
      <trans-unit id="parsMemberIllegalInObjectImplementation">
        <source>This member is not permitted in an object implementation</source>
        <target state="translated">对象实现中不允许使用此成员</target>
        <note />
      </trans-unit>
      <trans-unit id="parsMissingFunctionBody">
        <source>Missing function body</source>
        <target state="translated">缺少函数体</target>
        <note />
      </trans-unit>
      <trans-unit id="parsSyntaxErrorInLabeledType">
        <source>Syntax error in labelled type argument</source>
        <target state="translated">带有标签的类型参数中的语法错误</target>
        <note />
      </trans-unit>
      <trans-unit id="parsUnexpectedInfixOperator">
        <source>Unexpected infix operator in type expression</source>
        <target state="translated">类型表达式中意外的中缀运算符</target>
        <note />
      </trans-unit>
      <trans-unit id="parsMultiArgumentGenericTypeFormDeprecated">
        <source>The syntax '(typ,...,typ) ident' is not used in F# code. Consider using 'ident&lt;typ,...,typ&gt;' instead</source>
        <target state="translated">F# 代码中不使用 "(typ,...,typ) ident" 语法。请考虑改用 "ident&lt;typ,...,typ&gt;"</target>
        <note />
      </trans-unit>
      <trans-unit id="parsInvalidLiteralInType">
        <source>Invalid literal in type</source>
        <target state="translated">类型中的文本无效</target>
        <note />
      </trans-unit>
      <trans-unit id="parsUnexpectedOperatorForUnitOfMeasure">
        <source>Unexpected infix operator in unit-of-measure expression. Legal operators are '*', '/' and '^'.</source>
        <target state="translated">度量单位表达式中意外的中缀运算符。合法的运算符为“*”、“/”和“^”。</target>
        <note />
      </trans-unit>
      <trans-unit id="parsUnexpectedIntegerLiteralForUnitOfMeasure">
        <source>Unexpected integer literal in unit-of-measure expression</source>
        <target state="translated">度量单位表达式中意外的整数文本</target>
        <note />
      </trans-unit>
      <trans-unit id="parsUnexpectedTypeParameter">
        <source>Syntax error: unexpected type parameter specification</source>
        <target state="translated">语法错误: 意外的类型参数规范</target>
        <note />
      </trans-unit>
      <trans-unit id="parsMismatchedQuotationName">
        <source>Mismatched quotation operator name, beginning with '{0}'</source>
        <target state="translated">不匹配的引用运算符名称(以“{0}”开头)</target>
        <note />
      </trans-unit>
      <trans-unit id="parsActivePatternCaseMustBeginWithUpperCase">
        <source>Active pattern case identifiers must begin with an uppercase letter</source>
        <target state="translated">活动模式用例标识符必须以大写字母开头</target>
        <note />
      </trans-unit>
      <trans-unit id="parsActivePatternCaseContainsPipe">
        <source>The '|' character is not permitted in active pattern case identifiers</source>
        <target state="translated">不允许在活动模式用例标识符中使用“|”字符</target>
        <note />
      </trans-unit>
      <trans-unit id="parsIllegalDenominatorForMeasureExponent">
        <source>Denominator must not be 0 in unit-of-measure exponent</source>
        <target state="translated">度量单位指数中的分母不得为 0</target>
        <note />
      </trans-unit>
      <trans-unit id="parsNoEqualShouldFollowNamespace">
        <source>No '=' symbol should follow a 'namespace' declaration</source>
        <target state="translated">“namespace”声明后面不应有“=”符号</target>
        <note />
      </trans-unit>
      <trans-unit id="parsSyntaxModuleStructEndDeprecated">
        <source>The syntax 'module ... = struct .. end' is not used in F# code. Consider using 'module ... = begin .. end'</source>
        <target state="translated">语法“module ... = struct .. end”不可用于 F# 代码。请考虑使用“module ... = begin .. end”</target>
        <note />
      </trans-unit>
      <trans-unit id="parsSyntaxModuleSigEndDeprecated">
        <source>The syntax 'module ... : sig .. end' is not used in F# code. Consider using 'module ... = begin .. end'</source>
        <target state="translated">语法“module ... : sig .. end”不可用于 F# 代码。请考虑使用“module ... = begin .. end”</target>
        <note />
      </trans-unit>
      <trans-unit id="tcStaticFieldUsedWhenInstanceFieldExpected">
        <source>A static field was used where an instance field is expected</source>
        <target state="translated">在需要实例字段的位置使用了静态字段</target>
        <note />
      </trans-unit>
      <trans-unit id="tcMethodNotAccessible">
        <source>Method '{0}' is not accessible from this code location</source>
        <target state="translated">无法从此代码位置访问方法“{0}”</target>
        <note />
      </trans-unit>
      <trans-unit id="tcImplicitMeasureFollowingSlash">
        <source>Implicit product of measures following /</source>
        <target state="translated">/ 后的度量值的隐式乘积</target>
        <note />
      </trans-unit>
      <trans-unit id="tcUnexpectedMeasureAnon">
        <source>Unexpected SynMeasure.Anon</source>
        <target state="translated">意外的 SynMeasure.Anon</target>
        <note />
      </trans-unit>
      <trans-unit id="tcNonZeroConstantCannotHaveGenericUnit">
        <source>Non-zero constants cannot have generic units. For generic zero, write 0.0&lt;_&gt;.</source>
        <target state="translated">非零常量不能具有泛型单位。对于泛型零，请编写  0.0&lt;_&gt;。</target>
        <note />
      </trans-unit>
      <trans-unit id="tcSeqResultsUseYield">
        <source>In sequence expressions, results are generated using 'yield'</source>
        <target state="translated">在序列表达式中，使用“yield”生成结果</target>
        <note />
      </trans-unit>
      <trans-unit id="tcUnexpectedBigRationalConstant">
        <source>Unexpected big rational constant</source>
        <target state="translated">意外的大有理常数</target>
        <note />
      </trans-unit>
      <trans-unit id="tcInvalidTypeForUnitsOfMeasure">
        <source>Units-of-measure supported only on float, float32, decimal and signed integer types</source>
        <target state="translated">仅 float、float32、decimal 和带符号整数类型支持度量单位</target>
        <note />
      </trans-unit>
      <trans-unit id="tcUnexpectedConstUint16Array">
        <source>Unexpected Const_uint16array</source>
        <target state="translated">意外的 Const_uint16array</target>
        <note />
      </trans-unit>
      <trans-unit id="tcUnexpectedConstByteArray">
        <source>Unexpected Const_bytearray</source>
        <target state="translated">意外的 Const_bytearray</target>
        <note />
      </trans-unit>
      <trans-unit id="tcParameterRequiresName">
        <source>A parameter with attributes must also be given a name, e.g. '[&lt;Attribute&gt;] Name : Type'</source>
        <target state="translated">带属性的参数还必须具有名称，例如 "[&lt;Attribute&gt;] Name : Type"</target>
        <note />
      </trans-unit>
      <trans-unit id="tcReturnValuesCannotHaveNames">
        <source>Return values cannot have names</source>
        <target state="translated">返回值不能具有名称</target>
        <note />
      </trans-unit>
      <trans-unit id="tcMemberKindPropertyGetSetNotExpected">
        <source>MemberKind.PropertyGetSet only expected in parse trees</source>
        <target state="translated">仅分析树中需要 MemberKind.PropertyGetSet</target>
        <note />
      </trans-unit>
      <trans-unit id="tcNamespaceCannotContainValues">
        <source>Namespaces cannot contain values. Consider using a module to hold your value declarations.</source>
        <target state="translated">命名空间不能包含值。请考虑使用模块来包含值声明。</target>
        <note />
      </trans-unit>
      <trans-unit id="tcNamespaceCannotContainExtensionMembers">
        <source>Namespaces cannot contain extension members except in the same file and namespace declaration group where the type is defined. Consider using a module to hold declarations of extension members.</source>
        <target state="translated">命名空间不能包含扩展成员(在定义类型的同一文件和命名空间声明组中除外)。请考虑使用模块来包含扩展成员的声明。</target>
        <note />
      </trans-unit>
      <trans-unit id="tcMultipleVisibilityAttributes">
        <source>Multiple visibility attributes have been specified for this identifier</source>
        <target state="translated">已为此标识符指定多个可见性特性</target>
        <note />
      </trans-unit>
      <trans-unit id="tcMultipleVisibilityAttributesWithLet">
        <source>Multiple visibility attributes have been specified for this identifier. 'let' bindings in classes are always private, as are any 'let' bindings inside expressions.</source>
        <target state="translated">已为此标识符指定多个可见性特性。与表达式中的任何“let”绑定一样，类中的“let”绑定总是私有的。</target>
        <note />
      </trans-unit>
      <trans-unit id="tcInvalidMethodNameForRelationalOperator">
        <source>The name '({0})' should not be used as a member name. To define comparison semantics for a type, implement the 'System.IComparable' interface. If defining a static member for use from other CLI languages then use the name '{1}' instead.</source>
        <target state="translated">名称“({0})”不应用作成员名称。若要为类型定义比较语义，请实现“System.IComparable”接口。如果从其他 CLI 语言中定义了要使用的静态成员，请改用名称“{1}”。</target>
        <note />
      </trans-unit>
      <trans-unit id="tcInvalidMethodNameForEquality">
        <source>The name '({0})' should not be used as a member name. To define equality semantics for a type, override the 'Object.Equals' member. If defining a static member for use from other CLI languages then use the name '{1}' instead.</source>
        <target state="translated">名称“({0})”不应用作成员名称。若要为类型定义相等语义，请重写“Object.Equals”成员。如果从其他 CLI 语言中定义了要使用的静态成员，请改用名称“{1}”。</target>
        <note />
      </trans-unit>
      <trans-unit id="tcInvalidMemberName">
        <source>The name '({0})' should not be used as a member name. If defining a static member for use from other CLI languages then use the name '{1}' instead.</source>
        <target state="translated">名称“({0})”不应用作成员名称。如果从其他 CLI 语言中定义了要使用的静态成员，请改用名称“{1}”。</target>
        <note />
      </trans-unit>
      <trans-unit id="tcInvalidMemberNameFixedTypes">
        <source>The name '({0})' should not be used as a member name because it is given a standard definition in the F# library over fixed types</source>
        <target state="translated">名称“({0})”不应用作成员名称，因为在 F# 库中为此名称给定了针对固定类型的标准定义</target>
        <note />
      </trans-unit>
      <trans-unit id="tcInvalidOperatorDefinitionRelational">
        <source>The '{0}' operator should not normally be redefined. To define overloaded comparison semantics for a particular type, implement the 'System.IComparable' interface in the definition of that type.</source>
        <target state="translated">通常不应重新定义“{0}”运算符。若要为类型定义重载的比较语义，请在该类型的定义中实现“System.IComparable”接口。</target>
        <note />
      </trans-unit>
      <trans-unit id="tcInvalidOperatorDefinitionEquality">
        <source>The '{0}' operator should not normally be redefined. To define equality semantics for a type, override the 'Object.Equals' member in the definition of that type.</source>
        <target state="translated">通常不应重新定义“{0}”运算符。若要为类型定义相等语义，请在该类型的定义中重写“Object.Equals”成员。</target>
        <note />
      </trans-unit>
      <trans-unit id="tcInvalidOperatorDefinition">
        <source>The '{0}' operator should not normally be redefined. Consider using a different operator name</source>
        <target state="translated">通常不应重新定义“{0}”运算符。请考虑使用其他运算符名称</target>
        <note />
      </trans-unit>
      <trans-unit id="tcInvalidIndexOperatorDefinition">
        <source>The '{0}' operator cannot be redefined. Consider using a different operator name</source>
        <target state="translated">无法重定义“{0}”运算符。请考虑使用其他运算符名称</target>
        <note />
      </trans-unit>
      <trans-unit id="tcExpectModuleOrNamespaceParent">
        <source>Expected module or namespace parent {0}</source>
        <target state="translated">应为模块或命名空间父级 {0}</target>
        <note />
      </trans-unit>
      <trans-unit id="tcImplementsIComparableExplicitly">
        <source>The struct, record or union type '{0}' implements the interface 'System.IComparable' explicitly. You must apply the 'CustomComparison' attribute to the type.</source>
        <target state="translated">结构、记录或联合类型“{0}”显式实现接口“System.IComparable”。您必须将“CustomComparison”特性应用于相应的类型。</target>
        <note />
      </trans-unit>
      <trans-unit id="tcImplementsGenericIComparableExplicitly">
        <source>The struct, record or union type '{0}' implements the interface 'System.IComparable&lt;_&gt;' explicitly. You must apply the 'CustomComparison' attribute to the type, and should also provide a consistent implementation of the non-generic interface System.IComparable.</source>
        <target state="translated">结构、记录或联合类型“{0}”显式实现接口 "System.IComparable&lt;_&gt;"。必须将 "CustomComparison" 属性应用于该类型，还应提供非泛型接口 System.IComparable 的一致实现。</target>
        <note />
      </trans-unit>
      <trans-unit id="tcImplementsIStructuralComparableExplicitly">
        <source>The struct, record or union type '{0}' implements the interface 'System.IStructuralComparable' explicitly. Apply the 'CustomComparison' attribute to the type.</source>
        <target state="translated">结构、记录或联合类型“{0}”显式实现接口“System.IStructuralComparable”。将“CustomComparison”特性应用于相应的类型。</target>
        <note />
      </trans-unit>
      <trans-unit id="tcRecordFieldInconsistentTypes">
        <source>This record contains fields from inconsistent types</source>
        <target state="translated">此记录包含来自不一致的类型的字段</target>
        <note />
      </trans-unit>
      <trans-unit id="tcDllImportStubsCannotBeInlined">
        <source>DLLImport stubs cannot be inlined</source>
        <target state="translated">无法内联 DLLImport 存根</target>
        <note />
      </trans-unit>
      <trans-unit id="tcStructsCanOnlyBindThisAtMemberDeclaration">
        <source>Structs may only bind a 'this' parameter at member declarations</source>
        <target state="translated">结构只能在成员声明中绑定“this”参数</target>
        <note />
      </trans-unit>
      <trans-unit id="tcUnexpectedExprAtRecInfPoint">
        <source>Unexpected expression at recursive inference point</source>
        <target state="translated">递归推理点中的意外的表达式</target>
        <note />
      </trans-unit>
      <trans-unit id="tcLessGenericBecauseOfAnnotation">
        <source>This code is less generic than required by its annotations because the explicit type variable '{0}' could not be generalized. It was constrained to be '{1}'.</source>
        <target state="translated">此代码并不像其批注要求的那样通用，因为未能对显式类型变量“{0}”进行一般化。它已被约束为“{1}”。</target>
        <note />
      </trans-unit>
      <trans-unit id="tcConstrainedTypeVariableCannotBeGeneralized">
        <source>One or more of the explicit class or function type variables for this binding could not be generalized, because they were constrained to other types</source>
        <target state="translated">未能对此绑定的一个或多个显式类或函数类型变量进行一般化，因为它们已被约束为其他类型</target>
        <note />
      </trans-unit>
      <trans-unit id="tcGenericParameterHasBeenConstrained">
        <source>A generic type parameter has been used in a way that constrains it to always be '{0}'</source>
        <target state="translated">使用泛型类型参数的方式已将其限定为始终为“{0}”</target>
        <note />
      </trans-unit>
      <trans-unit id="tcTypeParameterHasBeenConstrained">
        <source>This type parameter has been used in a way that constrains it to always be '{0}'</source>
        <target state="translated">使用此类型参数的方式已将其限定为始终为“{0}”</target>
        <note />
      </trans-unit>
      <trans-unit id="tcTypeParametersInferredAreNotStable">
        <source>The type parameters inferred for this value are not stable under the erasure of type abbreviations. This is due to the use of type abbreviations which drop or reorder type parameters, e.g. \n\ttype taggedInt&lt;'a&gt; = int or\n\ttype swap&lt;'a,'b&gt; = 'b * 'a.\nConsider declaring the type parameters for this value explicitly, e.g.\n\tlet f&lt;'a,'b&gt; ((x,y) : swap&lt;'b,'a&gt;) : swap&lt;'a,'b&gt; = (y,x).</source>
        <target state="translated">在清除类型缩写词的情况下，为此值推理出的类型参数不稳定。这是因为使用了将删除或记录类型参数的类型缩写词，例如\n\ttype taggedInt&lt;'a&gt; = int 或\n\ttype swap&lt;'a,'b&gt; = 'b * 'a.\n请考虑显式声明此值的类型参数，例如\n\tlet f&lt;'a,'b&gt; ((x,y) : swap&lt;'b,'a&gt;) : swap&lt;'a,'b&gt; = (y,x)。</target>
        <note />
      </trans-unit>
      <trans-unit id="tcExplicitTypeParameterInvalid">
        <source>Explicit type parameters may only be used on module or member bindings</source>
        <target state="translated">显式类型参数只能用于模块或成员绑定</target>
        <note />
      </trans-unit>
      <trans-unit id="tcOverridingMethodRequiresAllOrNoTypeParameters">
        <source>You must explicitly declare either all or no type parameters when overriding a generic abstract method</source>
        <target state="translated">在重写泛型抽象方法时，必须显式声明所有类型参数或不声明任何类型参数</target>
        <note />
      </trans-unit>
      <trans-unit id="tcFieldsDoNotDetermineUniqueRecordType">
        <source>The field labels and expected type of this record expression or pattern do not uniquely determine a corresponding record type</source>
        <target state="translated">此记录表达式或模式的字段标签和预期类型没有唯一确定相应的记录类型</target>
        <note />
      </trans-unit>
      <trans-unit id="tcFieldAppearsTwiceInRecord">
        <source>The field '{0}' appears twice in this record expression or pattern</source>
        <target state="translated">字段“{0}”在此记录表达式或模式中出现了两次</target>
        <note />
      </trans-unit>
      <trans-unit id="tcUnknownUnion">
        <source>Unknown union case</source>
        <target state="translated">未知的联合用例</target>
        <note />
      </trans-unit>
      <trans-unit id="tcNotSufficientlyGenericBecauseOfScope">
        <source>This code is not sufficiently generic. The type variable {0} could not be generalized because it would escape its scope.</source>
        <target state="translated">此代码的通用程度不够。未能对类型变量 {0} 进行一般化，因为它会超出其范围。</target>
        <note />
      </trans-unit>
      <trans-unit id="tcPropertyRequiresExplicitTypeParameters">
        <source>A property cannot have explicit type parameters. Consider using a method instead.</source>
        <target state="translated">属性不能具有显式类型参数。请考虑改用方法。</target>
        <note />
      </trans-unit>
      <trans-unit id="tcConstructorCannotHaveTypeParameters">
        <source>A constructor cannot have explicit type parameters. Consider using a static construction method instead.</source>
        <target state="translated">构造函数不能具有显式类型参数。请考虑改用静态构造方法。</target>
        <note />
      </trans-unit>
      <trans-unit id="tcInstanceMemberRequiresTarget">
        <source>This instance member needs a parameter to represent the object being invoked. Make the member static or use the notation 'member x.Member(args) = ...'.</source>
        <target state="translated">此实例成员需要一个用于表示被调用的对象的参数。使此成员成为静态成员，或使用表示法“member x.Member(args) = ...”。</target>
        <note />
      </trans-unit>
      <trans-unit id="tcUnexpectedPropertyInSyntaxTree">
        <source>Unexpected source-level property specification in syntax tree</source>
        <target state="translated">语法树中意外的源级别属性规范</target>
        <note />
      </trans-unit>
      <trans-unit id="tcStaticInitializerRequiresArgument">
        <source>A static initializer requires an argument</source>
        <target state="translated">静态初始化表达式需要参数</target>
        <note />
      </trans-unit>
      <trans-unit id="tcObjectConstructorRequiresArgument">
        <source>An object constructor requires an argument</source>
        <target state="translated">对象构造函数需要参数</target>
        <note />
      </trans-unit>
      <trans-unit id="tcStaticMemberShouldNotHaveThis">
        <source>This static member should not have a 'this' parameter. Consider using the notation 'member Member(args) = ...'.</source>
        <target state="translated">此静态成员不应具有“this”参数。请考虑使用表示法“member Member(args) = ...”。</target>
        <note />
      </trans-unit>
      <trans-unit id="tcExplicitStaticInitializerSyntax">
        <source>An explicit static initializer should use the syntax 'static new(args) = expr'</source>
        <target state="translated">显式静态初始化表达式应使用语法“static new(args) = expr”</target>
        <note />
      </trans-unit>
      <trans-unit id="tcExplicitObjectConstructorSyntax">
        <source>An explicit object constructor should use the syntax 'new(args) = expr'</source>
        <target state="translated">显式对象构造函数应使用语法“new(args) = expr”</target>
        <note />
      </trans-unit>
      <trans-unit id="tcUnexpectedPropertySpec">
        <source>Unexpected source-level property specification</source>
        <target state="translated">意外的源级别属性规范</target>
        <note />
      </trans-unit>
      <trans-unit id="tcObjectExpressionFormDeprecated">
        <source>This form of object expression is not used in F#. Use 'member this.MemberName ... = ...' to define member implementations in object expressions.</source>
        <target state="translated">此对象表达式格式不可用于 F#。请使用“member this.MemberName ... = ...”来定义对象表达式中的成员实现。</target>
        <note />
      </trans-unit>
      <trans-unit id="tcInvalidDeclaration">
        <source>Invalid declaration</source>
        <target state="translated">声明无效</target>
        <note />
      </trans-unit>
      <trans-unit id="tcAttributesInvalidInPatterns">
        <source>Attributes are not allowed within patterns</source>
        <target state="translated">模式中不允许使用特性</target>
        <note />
      </trans-unit>
      <trans-unit id="tcFunctionRequiresExplicitTypeArguments">
        <source>The generic function '{0}' must be given explicit type argument(s)</source>
        <target state="translated">必须为泛型函数“{0}”给定显式类型参数</target>
        <note />
      </trans-unit>
      <trans-unit id="tcDoesNotAllowExplicitTypeArguments">
        <source>The method or function '{0}' should not be given explicit type argument(s) because it does not declare its type parameters explicitly</source>
        <target state="translated">不应为方法或函数“{0}”给定显式类型参数，因为它不显式声明其类型参数</target>
        <note />
      </trans-unit>
      <trans-unit id="tcTypeParameterArityMismatch">
        <source>This value, type or method expects {0} type parameter(s) but was given {1}</source>
        <target state="translated">此值、类型或方法需要 {0} 个类型参数，而给定了 {1} 个类型参数</target>
        <note />
      </trans-unit>
      <trans-unit id="tcDefaultStructConstructorCall">
        <source>The default, zero-initializing constructor of a struct type may only be used if all the fields of the struct type admit default initialization</source>
        <target state="translated">结构类型的默认零初始化构造函数只能在结构类型的所有字段都承认默认初始化时使用</target>
        <note />
      </trans-unit>
      <trans-unit id="tcCouldNotFindIDisposable">
        <source>Couldn't find Dispose on IDisposable, or it was overloaded</source>
        <target state="translated">未能找到 IDisposable 的 Dispose，或者它已被重载</target>
        <note />
      </trans-unit>
      <trans-unit id="tcNonLiteralCannotBeUsedInPattern">
        <source>This value is not a literal and cannot be used in a pattern</source>
        <target state="translated">此值不是文本，不能在模式中使用</target>
        <note />
      </trans-unit>
      <trans-unit id="tcFieldIsReadonly">
        <source>This field is readonly</source>
        <target state="translated">此字段是只读的</target>
        <note />
      </trans-unit>
      <trans-unit id="tcNameArgumentsMustAppearLast">
        <source>Named arguments must appear after all other arguments</source>
        <target state="translated">命名参数必须出现在所有其他参数的后面</target>
        <note />
      </trans-unit>
      <trans-unit id="tcFunctionRequiresExplicitLambda">
        <source>This function value is being used to construct a delegate type whose signature includes a byref argument. You must use an explicit lambda expression taking {0} arguments.</source>
        <target state="translated">此函数值将用于构造其签名包含 byref 参数的委托类型。您必须使用一个采用 {0} 个参数的显式 lambda 表达式。</target>
        <note />
      </trans-unit>
      <trans-unit id="tcTypeCannotBeEnumerated">
        <source>The type '{0}' is not a type whose values can be enumerated with this syntax, i.e. is not compatible with either seq&lt;_&gt;, IEnumerable&lt;_&gt; or IEnumerable and does not have a GetEnumerator method</source>
        <target state="translated">类型“{0}”的值不能通过此语法进行枚举，即该类型不与 seq&lt;_&gt;, IEnumerable&lt;_&gt; 和 IEnumerable 兼容且不具备 GetEnumerator 方法</target>
        <note />
      </trans-unit>
      <trans-unit id="tcInvalidMixtureOfRecursiveForms">
        <source>This recursive binding uses an invalid mixture of recursive forms</source>
        <target state="translated">此递归绑定使用的递归格式组合无效</target>
        <note />
      </trans-unit>
      <trans-unit id="tcInvalidObjectConstructionExpression">
        <source>This is not a valid object construction expression. Explicit object constructors must either call an alternate constructor or initialize all fields of the object and specify a call to a super class constructor.</source>
        <target state="translated">这不是有效的对象构造表达式。显式对象构造函数必须调用一个替换构造函数，或者初始化对象的所有字段并指定一个对超类构造函数的调用。</target>
        <note />
      </trans-unit>
      <trans-unit id="tcInvalidConstraint">
        <source>Invalid constraint</source>
        <target state="translated">约束无效</target>
        <note />
      </trans-unit>
      <trans-unit id="tcInvalidConstraintTypeSealed">
        <source>Invalid constraint: the type used for the constraint is sealed, which means the constraint could only be satisfied by at most one solution</source>
        <target state="translated">约束无效: 用于约束的类型为 “sealed”，这表示最多只能有一个解决方案满足约束的条件</target>
        <note />
      </trans-unit>
      <trans-unit id="tcInvalidEnumConstraint">
        <source>An 'enum' constraint must be of the form 'enum&lt;type&gt;'</source>
        <target state="translated">"enum" 约束必须采用 "enum&lt;type&gt;" 形式</target>
        <note />
      </trans-unit>
      <trans-unit id="tcInvalidNewConstraint">
        <source>'new' constraints must take one argument of type 'unit' and return the constructed type</source>
        <target state="translated">“new”约束必须采用一个类型为“unit”的参数并返回构造化类型</target>
        <note />
      </trans-unit>
      <trans-unit id="tcInvalidPropertyType">
        <source>This property has an invalid type. Properties taking multiple indexer arguments should have types of the form 'ty1 * ty2 -&gt; ty3'. Properties returning functions should have types of the form '(ty1 -&gt; ty2)'.</source>
        <target state="translated">此属性的类型无效。采用多个索引器参数的属性应具有 "ty1 * ty2 -&gt; ty3" 形式的类型。返回函数的属性应具有 "(ty1 -&gt; ty2)" 形式的类型。</target>
        <note />
      </trans-unit>
      <trans-unit id="tcExpectedUnitOfMeasureMarkWithAttribute">
        <source>Expected unit-of-measure parameter, not type parameter. Explicit unit-of-measure parameters must be marked with the [&lt;Measure&gt;] attribute.</source>
        <target state="translated">应为度量单位参数，而不是类型参数。显式度量单位参数必须用 [&lt;Measure&gt;] 属性进行标记。</target>
        <note />
      </trans-unit>
      <trans-unit id="tcExpectedTypeParameter">
        <source>Expected type parameter, not unit-of-measure parameter</source>
        <target state="translated">应为类型参数，而非度量单位参数</target>
        <note />
      </trans-unit>
      <trans-unit id="tcExpectedTypeNotUnitOfMeasure">
        <source>Expected type, not unit-of-measure</source>
        <target state="translated">应为类型，而非度量单位</target>
        <note />
      </trans-unit>
      <trans-unit id="tcExpectedUnitOfMeasureNotType">
        <source>Expected unit-of-measure, not type</source>
        <target state="translated">应为度量单位，而非类型</target>
        <note />
      </trans-unit>
      <trans-unit id="tcInvalidUnitsOfMeasurePrefix">
        <source>Units-of-measure cannot be used as prefix arguments to a type. Rewrite as postfix arguments in angle brackets.</source>
        <target state="translated">度量单位不能用作类型的前缀参数。请重新编写为用尖括号括起的后缀参数。</target>
        <note />
      </trans-unit>
      <trans-unit id="tcUnitsOfMeasureInvalidInTypeConstructor">
        <source>Unit-of-measure cannot be used in type constructor application</source>
        <target state="translated">不能在类型构造函数应用程序中使用度量单位</target>
        <note />
      </trans-unit>
      <trans-unit id="tcRequireBuilderMethod">
        <source>This control construct may only be used if the computation expression builder defines a '{0}' method</source>
        <target state="translated">只有在计算表达式生成器定义“{0}”方法时才能使用此控制构造</target>
        <note />
      </trans-unit>
      <trans-unit id="tcTypeHasNoNestedTypes">
        <source>This type has no nested types</source>
        <target state="translated">此类型不具有嵌套类型</target>
        <note />
      </trans-unit>
      <trans-unit id="tcUnexpectedSymbolInTypeExpression">
        <source>Unexpected {0} in type expression</source>
        <target state="translated">类型表达式中的意外的 {0}</target>
        <note />
      </trans-unit>
      <trans-unit id="tcTypeParameterInvalidAsTypeConstructor">
        <source>Type parameter cannot be used as type constructor</source>
        <target state="translated">类型参数不能用作类型构造函数</target>
        <note />
      </trans-unit>
      <trans-unit id="tcIllegalSyntaxInTypeExpression">
        <source>Illegal syntax in type expression</source>
        <target state="translated">类型表达式中的非法语法</target>
        <note />
      </trans-unit>
      <trans-unit id="tcAnonymousUnitsOfMeasureCannotBeNested">
        <source>Anonymous unit-of-measure cannot be nested inside another unit-of-measure expression</source>
        <target state="translated">不能将匿名度量单位嵌入另一个度量单位表达式中</target>
        <note />
      </trans-unit>
      <trans-unit id="tcAnonymousTypeInvalidInDeclaration">
        <source>Anonymous type variables are not permitted in this declaration</source>
        <target state="translated">此声明中不允许有匿名类型变量</target>
        <note />
      </trans-unit>
      <trans-unit id="tcUnexpectedSlashInType">
        <source>Unexpected / in type</source>
        <target state="translated">类型中的意外的 /</target>
        <note />
      </trans-unit>
      <trans-unit id="tcUnexpectedTypeArguments">
        <source>Unexpected type arguments</source>
        <target state="translated">意外的类型参数</target>
        <note />
      </trans-unit>
      <trans-unit id="tcOptionalArgsOnlyOnMembers">
        <source>Optional arguments are only permitted on type members</source>
        <target state="translated">仅允许对类型成员使用可选参数</target>
        <note />
      </trans-unit>
      <trans-unit id="tcNameNotBoundInPattern">
        <source>Name '{0}' not bound in pattern context</source>
        <target state="translated">模式上下文中未绑定名称“{0}”</target>
        <note />
      </trans-unit>
      <trans-unit id="tcInvalidNonPrimitiveLiteralInPatternMatch">
        <source>Non-primitive numeric literal constants cannot be used in pattern matches because they can be mapped to multiple different types through the use of a NumericLiteral module. Consider using replacing with a variable, and use 'when &lt;variable&gt; = &lt;constant&gt;' at the end of the match clause.</source>
        <target state="translated">非基元数值文本常量不能用于模式匹配，因为可以通过使用 NumericLiteral 模块将这些常量映射到多个不同类型。请考虑将其替换为一个变量，并在 match 子句的结尾使用 "when &lt;variable&gt; = &lt;constant&gt;"。</target>
        <note />
      </trans-unit>
      <trans-unit id="tcInvalidTypeArgumentUsage">
        <source>Type arguments cannot be specified here</source>
        <target state="translated">无法在此处指定类型参数</target>
        <note />
      </trans-unit>
      <trans-unit id="tcRequireActivePatternWithOneResult">
        <source>Only active patterns returning exactly one result may accept arguments</source>
        <target state="translated">仅有正好返回一个结果的活动模式才可以接受参数</target>
        <note />
      </trans-unit>
      <trans-unit id="tcInvalidArgForParameterizedPattern">
        <source>Invalid argument to parameterized pattern label</source>
        <target state="translated">参数化模式标签的参数无效</target>
        <note />
      </trans-unit>
      <trans-unit id="tcInvalidIndexIntoActivePatternArray">
        <source>Internal error. Invalid index into active pattern array</source>
        <target state="translated">内部错误。活动模式数组中的索引无效</target>
        <note />
      </trans-unit>
      <trans-unit id="tcUnionCaseDoesNotTakeArguments">
        <source>This union case does not take arguments</source>
        <target state="translated">此联合用例不采用参数</target>
        <note />
      </trans-unit>
      <trans-unit id="tcUnionCaseRequiresOneArgument">
        <source>This union case takes one argument</source>
        <target state="translated">此联合用例采用一个参数</target>
        <note />
      </trans-unit>
      <trans-unit id="tcUnionCaseExpectsTupledArguments">
        <source>This union case expects {0} arguments in tupled form</source>
        <target state="translated">此联合用例需要 {0} 个元组格式的参数</target>
        <note />
      </trans-unit>
      <trans-unit id="tcFieldIsNotStatic">
        <source>Field '{0}' is not static</source>
        <target state="translated">字段“{0}”不是静态的</target>
        <note />
      </trans-unit>
      <trans-unit id="tcFieldNotLiteralCannotBeUsedInPattern">
        <source>This field is not a literal and cannot be used in a pattern</source>
        <target state="translated">此字段不是文本，不能在模式中使用</target>
        <note />
      </trans-unit>
      <trans-unit id="tcRequireVarConstRecogOrLiteral">
        <source>This is not a variable, constant, active recognizer or literal</source>
        <target state="translated">这不是变量、常数、活动识别器或文本</target>
        <note />
      </trans-unit>
      <trans-unit id="tcInvalidPattern">
        <source>This is not a valid pattern</source>
        <target state="translated">这不是有效的模式</target>
        <note />
      </trans-unit>
      <trans-unit id="tcUseWhenPatternGuard">
        <source>Character range matches have been removed in F#. Consider using a 'when' pattern guard instead.</source>
        <target state="translated">在 F# 中，已删除字符范围匹配。请考虑改用“when”模式保护。</target>
        <note />
      </trans-unit>
      <trans-unit id="tcIllegalPattern">
        <source>Illegal pattern</source>
        <target state="translated">非法模式</target>
        <note />
      </trans-unit>
      <trans-unit id="tcSyntaxErrorUnexpectedQMark">
        <source>Syntax error - unexpected '?' symbol</source>
        <target state="translated">语法错误 - 意外的“?”符号</target>
        <note />
      </trans-unit>
      <trans-unit id="tcExpressionCountMisMatch">
        <source>Expected {0} expressions, got {1}</source>
        <target state="translated">需要 {0} 个表达式，已获取 {1} 个</target>
        <note />
      </trans-unit>
      <trans-unit id="tcExprUndelayed">
        <source>TcExprUndelayed: delayed</source>
        <target state="translated">TcExprUndelayed: 已延迟</target>
        <note />
      </trans-unit>
      <trans-unit id="tcExpressionRequiresSequence">
        <source>This expression form may only be used in sequence and computation expressions</source>
        <target state="translated">此表达式格式只能用于序列和计算表达式</target>
        <note />
      </trans-unit>
      <trans-unit id="tcInvalidObjectExpressionSyntaxForm">
        <source>Invalid object expression. Objects without overrides or interfaces should use the expression form 'new Type(args)' without braces.</source>
        <target state="translated">对象表达式无效。没有重写或接口的对象应使用不带括号的表达式格式“new Type(args)”。</target>
        <note />
      </trans-unit>
      <trans-unit id="tcInvalidObjectSequenceOrRecordExpression">
        <source>Invalid object, sequence or record expression</source>
        <target state="translated">对象、序列或记录表达式无效</target>
        <note />
      </trans-unit>
      <trans-unit id="tcInvalidSequenceExpressionSyntaxForm">
        <source>Invalid record, sequence or computation expression. Sequence expressions should be of the form 'seq {{ ... }}'</source>
        <target state="translated">记录、序列或计算表达式无效。序列表达式的格式应为“seq {{ ... }}”}}'</target>
        <note />
      </trans-unit>
      <trans-unit id="tcExpressionWithIfRequiresParenthesis">
        <source>This list or array expression includes an element of the form 'if ... then ... else'. Parenthesize this expression to indicate it is an individual element of the list or array, to disambiguate this from a list generated using a sequence expression</source>
        <target state="translated">此列表或数组表达式包括采用“if ... then ... else”格式的元素。请使用括号将此表达式括起来以指示它是列表或数组中的单个元素，从而将此表达式与使用序列表达式生成的列表进行区分</target>
        <note />
      </trans-unit>
      <trans-unit id="tcUnableToParseFormatString">
        <source>Unable to parse format string '{0}'</source>
        <target state="translated">无法分析格式字符串“{0}”</target>
        <note />
      </trans-unit>
      <trans-unit id="tcListLiteralMaxSize">
        <source>This list expression exceeds the maximum size for list literals. Use an array for larger literals and call Array.ToList.</source>
        <target state="translated">此列表表达式超出列表文本的最大大小。请对大型的文本使用数组并调用 Array.ToList。</target>
        <note />
      </trans-unit>
      <trans-unit id="tcExpressionFormRequiresObjectConstructor">
        <source>The expression form 'expr then expr' may only be used as part of an explicit object constructor</source>
        <target state="translated">表达式格式“expr then expr”只能用作显式对象构造函数的一部分</target>
        <note />
      </trans-unit>
      <trans-unit id="tcNamedArgumentsCannotBeUsedInMemberTraits">
        <source>Named arguments cannot be given to member trait calls</source>
        <target state="translated">不能将命名参数提供给成员特征调用</target>
        <note />
      </trans-unit>
      <trans-unit id="tcNotValidEnumCaseName">
        <source>This is not a valid name for an enumeration case</source>
        <target state="translated">对于枚举用例来说，这不是有效的名称</target>
        <note />
      </trans-unit>
      <trans-unit id="tcFieldIsNotMutable">
        <source>This field is not mutable</source>
        <target state="translated">此字段是不可变的</target>
        <note />
      </trans-unit>
      <trans-unit id="tcConstructRequiresListArrayOrSequence">
        <source>This construct may only be used within list, array and sequence expressions, e.g. expressions of the form 'seq {{ ... }}', '[ ... ]' or '[| ... |]'. These use the syntax 'for ... in ... do ... yield...' to generate elements</source>
        <target state="translated">只能在列表、数组和序列表达式中使用此构造函数，例如格式为“seq {{ ... }}”、“[ ... ]”或“[| ... |]”的表达式。它们将使用语法“for ... in ... do ... yield...”来生成元素</target>
        <note />
      </trans-unit>
      <trans-unit id="tcConstructRequiresComputationExpressions">
        <source>This construct may only be used within computation expressions. To return a value from an ordinary function simply write the expression without 'return'.</source>
        <target state="translated">只能在计算表达式中使用此构造。若要从普通函数返回值，只需编写不带“return”的表达式。</target>
        <note />
      </trans-unit>
      <trans-unit id="tcConstructRequiresSequenceOrComputations">
        <source>This construct may only be used within sequence or computation expressions</source>
        <target state="translated">只能在序列或计算表达式中使用此构造</target>
        <note />
      </trans-unit>
      <trans-unit id="tcConstructRequiresComputationExpression">
        <source>This construct may only be used within computation expressions</source>
        <target state="translated">只能在计算表达式中使用此构造</target>
        <note />
      </trans-unit>
      <trans-unit id="tcInvalidIndexerExpression">
        <source>Invalid indexer expression</source>
        <target state="translated">索引器表达式无效</target>
        <note />
      </trans-unit>
      <trans-unit id="tcObjectOfIndeterminateTypeUsedRequireTypeConstraint">
        <source>The operator 'expr.[idx]' has been used on an object of indeterminate type based on information prior to this program point. Consider adding further type constraints</source>
        <target state="translated">已基于此程序点之前的信息对不确定类型的对象使用运算符“expr.[idx]”。请考虑添加更多类型约束</target>
        <note />
      </trans-unit>
      <trans-unit id="tcCannotInheritFromVariableType">
        <source>Cannot inherit from a variable type</source>
        <target state="translated">无法从变量类型继承</target>
        <note />
      </trans-unit>
      <trans-unit id="tcObjectConstructorsOnTypeParametersCannotTakeArguments">
        <source>Calls to object constructors on type parameters cannot be given arguments</source>
        <target state="translated">不能为针对类型参数的对象构造函数调用提供参数</target>
        <note />
      </trans-unit>
      <trans-unit id="tcCompiledNameAttributeMisused">
        <source>The 'CompiledName' attribute cannot be used with this language element</source>
        <target state="translated">“CompiledName”特性不能用于此语言元素</target>
        <note />
      </trans-unit>
      <trans-unit id="tcNamedTypeRequired">
        <source>'{0}' may only be used with named types</source>
        <target state="translated">“{0}”只能用于命名类型</target>
        <note />
      </trans-unit>
      <trans-unit id="tcInheritCannotBeUsedOnInterfaceType">
        <source>'inherit' cannot be used on interface types. Consider implementing the interface by using 'interface ... with ... end' instead.</source>
        <target state="translated">“inherit”不能用于接口类型。请考虑改用“interface ... with ... end”实现接口。</target>
        <note />
      </trans-unit>
      <trans-unit id="tcNewCannotBeUsedOnInterfaceType">
        <source>'new' cannot be used on interface types. Consider using an object expression '{{ new ... with ... }}' instead.</source>
        <target state="translated">“new”不能用于接口类型。请考虑改用对象表达式“{{ new ... with ... }}”。</target>
        <note />
      </trans-unit>
      <trans-unit id="tcAbstractTypeCannotBeInstantiated">
        <source>Instances of this type cannot be created since it has been marked abstract or not all methods have been given implementations. Consider using an object expression '{{ new ... with ... }}' instead.</source>
        <target state="translated">无法创建此类型的实例，因为已将此类型标记为抽象的或者没有为所有方法给定实现。请考虑改用对象表达式“{{ new ... with ... }}”。</target>
        <note />
      </trans-unit>
      <trans-unit id="tcIDisposableTypeShouldUseNew">
        <source>It is recommended that objects supporting the IDisposable interface are created using the syntax 'new Type(args)', rather than 'Type(args)' or 'Type' as a function value representing the constructor, to indicate that resources may be owned by the generated value</source>
        <target state="translated">建议通过将语法 "new Type(args)"(而非 "Type(args)" 或 "Type")用作表示构造函数的函数值来创建支持 IDisposable 接口的对象，以指示生成的值可拥有该资源</target>
        <note />
      </trans-unit>
      <trans-unit id="tcSyntaxCanOnlyBeUsedToCreateObjectTypes">
        <source>'{0}' may only be used to construct object types</source>
        <target state="translated">“{0}”只能用于构造对象类型</target>
        <note />
      </trans-unit>
      <trans-unit id="tcConstructorRequiresCall">
        <source>Constructors for the type '{0}' must directly or indirectly call its implicit object constructor. Use a call to the implicit object constructor instead of a record expression.</source>
        <target state="translated">类型“{0}”的构造函数必须直接或间接调用其隐式对象构造函数。请使用对隐式对象构造函数的调用，而不是记录表达式。</target>
        <note />
      </trans-unit>
      <trans-unit id="tcUndefinedField">
        <source>The field '{0}' has been given a value, but is not present in the type '{1}'</source>
        <target state="translated">已为字段“{0}”给定值，但该字段未包含在类型“{1}”中</target>
        <note />
      </trans-unit>
      <trans-unit id="tcFieldRequiresAssignment">
        <source>No assignment given for field '{0}' of type '{1}'</source>
        <target state="translated">未为类型“{1}”的字段“{0}”赋值</target>
        <note />
      </trans-unit>
      <trans-unit id="tcExtraneousFieldsGivenValues">
        <source>Extraneous fields have been given values</source>
        <target state="translated">已为外来字段给定值</target>
        <note />
      </trans-unit>
      <trans-unit id="tcObjectExpressionsCanOnlyOverrideAbstractOrVirtual">
        <source>Only overrides of abstract and virtual members may be specified in object expressions</source>
        <target state="translated">只能在对象表达式中指定抽象和虚拟成员的重写</target>
        <note />
      </trans-unit>
      <trans-unit id="tcNoAbstractOrVirtualMemberFound">
        <source>The member '{0}' does not correspond to any abstract or virtual method available to override or implement.</source>
        <target state="translated">成员“{0}”与可用于替代或实现的任何抽象或虚拟方法均不对应。</target>
        <note />
      </trans-unit>
      <trans-unit id="tcMemberFoundIsNotAbstractOrVirtual">
        <source>The type {0} contains the member '{1}' but it is not a virtual or abstract method that is available to override or implement.</source>
        <target state="translated">类型 {0} 包含成员“{1}”，但其不是可用于替代或实现的虚拟或抽象方法。</target>
        <note />
      </trans-unit>
      <trans-unit id="tcArgumentArityMismatch">
        <source>The member '{0}' does not accept the correct number of arguments. {1} argument(s) are expected, but {2} were given. The required signature is '{3}'.{4}</source>
        <target state="translated">成员“{0}”未接受正确的参数数目。应为 {1} 个参数，但给出了 {2} 个参数。必需的签名为“{3}”。{4}</target>
        <note />
      </trans-unit>
      <trans-unit id="tcArgumentArityMismatchOneOverload">
        <source>The member '{0}' does not accept the correct number of arguments. One overload accepts {1} arguments, but {2} were given. The required signature is '{3}'.{4}</source>
        <target state="translated">成员“{0}”不支持正确的参数数目。一个重载只支持 {1} 个参数，但给出了 {2} 个参数。必需的签名为“{3}”。{4}</target>
        <note />
      </trans-unit>
      <trans-unit id="tcSimpleMethodNameRequired">
        <source>A simple method name is required here</source>
        <target state="translated">此处需要简单的方法名称</target>
        <note />
      </trans-unit>
      <trans-unit id="tcPredefinedTypeCannotBeUsedAsSuperType">
        <source>The types System.ValueType, System.Enum, System.Delegate, System.MulticastDelegate and System.Array cannot be used as super types in an object expression or class</source>
        <target state="translated">类型 System.ValueType、System.Enum、System.Delegate、System.MulticastDelegate 和 System.Array 不能用作对象表达式或类中的超类型</target>
        <note />
      </trans-unit>
      <trans-unit id="tcNewMustBeUsedWithNamedType">
        <source>'new' must be used with a named type</source>
        <target state="translated">“new”必须用于命名类型</target>
        <note />
      </trans-unit>
      <trans-unit id="tcCannotCreateExtensionOfSealedType">
        <source>Cannot create an extension of a sealed type</source>
        <target state="translated">无法创建密封类型的扩展</target>
        <note />
      </trans-unit>
      <trans-unit id="tcNoArgumentsForRecordValue">
        <source>No arguments may be given when constructing a record value</source>
        <target state="translated">在构造记录值时，可能未给定任何参数</target>
        <note />
      </trans-unit>
      <trans-unit id="tcNoInterfaceImplementationForConstructionExpression">
        <source>Interface implementations cannot be given on construction expressions</source>
        <target state="translated">不能在构造表达式中提供接口实现</target>
        <note />
      </trans-unit>
      <trans-unit id="tcObjectConstructionCanOnlyBeUsedInClassTypes">
        <source>Object construction expressions may only be used to implement constructors in class types</source>
        <target state="translated">对象构造表达式只能用于实现类类型中的构造函数</target>
        <note />
      </trans-unit>
      <trans-unit id="tcOnlySimpleBindingsCanBeUsedInConstructionExpressions">
        <source>Only simple bindings of the form 'id = expr' can be used in construction expressions</source>
        <target state="translated">只能在构造表达式中使用“id = expr”格式的简单绑定</target>
        <note />
      </trans-unit>
      <trans-unit id="tcObjectsMustBeInitializedWithObjectExpression">
        <source>Objects must be initialized by an object construction expression that calls an inherited object constructor and assigns a value to each field</source>
        <target state="translated">对象必须由一个对象构造表达式进行初始化，该表达式将调用继承的对象构造函数并为每个字段赋值</target>
        <note />
      </trans-unit>
      <trans-unit id="tcExpectedInterfaceType">
        <source>Expected an interface type</source>
        <target state="translated">应为接口类型</target>
        <note />
      </trans-unit>
      <trans-unit id="tcConstructorForInterfacesDoNotTakeArguments">
        <source>Constructor expressions for interfaces do not take arguments</source>
        <target state="translated">接口的构造函数表达式不采用参数</target>
        <note />
      </trans-unit>
      <trans-unit id="tcConstructorRequiresArguments">
        <source>This object constructor requires arguments</source>
        <target state="translated">此对象构造函数需要参数</target>
        <note />
      </trans-unit>
      <trans-unit id="tcNewRequiresObjectConstructor">
        <source>'new' may only be used with object constructors</source>
        <target state="translated">“new”只能用于对象构造函数</target>
        <note />
      </trans-unit>
      <trans-unit id="tcAtLeastOneOverrideIsInvalid">
        <source>At least one override did not correctly implement its corresponding abstract member</source>
        <target state="translated">至少有一个重写未正确实现其相应的抽象成员</target>
        <note />
      </trans-unit>
      <trans-unit id="tcNumericLiteralRequiresModule">
        <source>This numeric literal requires that a module '{0}' defining functions FromZero, FromOne, FromInt32, FromInt64 and FromString be in scope</source>
        <target state="translated">此数值文本要求定义函数 FromZero、FromOne、FromInt32、FromInt64 和 FromString 的模块“{0}”位于范围内</target>
        <note />
      </trans-unit>
      <trans-unit id="tcInvalidRecordConstruction">
        <source>Invalid record construction</source>
        <target state="translated">记录构造无效</target>
        <note />
      </trans-unit>
      <trans-unit id="tcExpressionFormRequiresRecordTypes">
        <source>The expression form {{ expr with ... }} may only be used with record types. To build object types use {{ new Type(...) with ... }}</source>
        <target state="translated">表达式格式 {{ expr with ... }} 只能用于记录类型。若要生成对象类型，请使用 {{ new Type(...) with ... }}</target>
        <note />
      </trans-unit>
      <trans-unit id="tcInheritedTypeIsNotObjectModelType">
        <source>The inherited type is not an object model type</source>
        <target state="translated">继承的类型不是对象模型类型</target>
        <note />
      </trans-unit>
      <trans-unit id="tcObjectConstructionExpressionCanOnlyImplementConstructorsInObjectModelTypes">
        <source>Object construction expressions (i.e. record expressions with inheritance specifications) may only be used to implement constructors in object model types. Use 'new ObjectType(args)' to construct instances of object model types outside of constructors</source>
        <target state="translated">对象构造函数表达式(即，具有继承规范的记录表达式)只能用于实现对象模型类型中的构造函数。请使用“new ObjectType(args)”在构造函数的外部构造对象模型类型的实例</target>
        <note />
      </trans-unit>
      <trans-unit id="tcEmptyRecordInvalid">
        <source>'{{ }}' is not a valid expression. Records must include at least one field. Empty sequences are specified by using Seq.empty or an empty list '[]'.</source>
        <target state="translated">“{{ }}”不是有效的表达式。记录必须至少包含一个字段。使用 Seq.empty 或空列表“[]”指定空序列。</target>
        <note />
      </trans-unit>
      <trans-unit id="tcTypeIsNotARecordTypeNeedConstructor">
        <source>This type is not a record type. Values of class and struct types must be created using calls to object constructors.</source>
        <target state="translated">此类型不是记录类型。必须使用对对象构造函数的调用来创建类和结构类型的值。</target>
        <note />
      </trans-unit>
      <trans-unit id="tcTypeIsNotARecordType">
        <source>This type is not a record type</source>
        <target state="translated">此类型不是记录类型</target>
        <note />
      </trans-unit>
      <trans-unit id="tcConstructIsAmbiguousInComputationExpression">
        <source>This construct is ambiguous as part of a computation expression. Nested expressions may be written using 'let _ = (...)' and nested computations using 'let! res = builder {{ ... }}'.</source>
        <target state="translated">此构造作为计算表达式的一部分具有多义性。可以使用“let _ = (...)”来编写嵌套的表达式，并可以使用“let! res = builder {{ ... }}”来编写嵌套的计算。</target>
        <note />
      </trans-unit>
      <trans-unit id="tcConstructIsAmbiguousInSequenceExpression">
        <source>This construct is ambiguous as part of a sequence expression. Nested expressions may be written using 'let _ = (...)' and nested sequences using 'yield! seq {{... }}'.</source>
        <target state="translated">此构造作为序列表达式的一部分具有多义性。可以使用“let _ = (...)”来编写嵌套的表达式，并可以使用“yield! seq {{... }}”来编写嵌套的序列。</target>
        <note />
      </trans-unit>
      <trans-unit id="tcDoBangIllegalInSequenceExpression">
        <source>'do!' cannot be used within sequence expressions</source>
        <target state="translated">不能在序列表达式中使用“do!</target>
        <note />
      </trans-unit>
      <trans-unit id="tcUseForInSequenceExpression">
        <source>The use of 'let! x = coll' in sequence expressions is not permitted. Use 'for x in coll' instead.</source>
        <target state="translated">不允许在序列表达式中使用“let! x = coll”。请改用“for x in coll”。</target>
        <note />
      </trans-unit>
      <trans-unit id="tcTryIllegalInSequenceExpression">
        <source>'try'/'with' cannot be used within sequence expressions</source>
        <target state="translated">不能在序列表达式中使用“try”/“with”</target>
        <note />
      </trans-unit>
      <trans-unit id="tcUseYieldBangForMultipleResults">
        <source>In sequence expressions, multiple results are generated using 'yield!'</source>
        <target state="translated">在序列表达式中，使用“yield!”生成多个结果</target>
        <note />
      </trans-unit>
      <trans-unit id="tcInvalidAssignment">
        <source>Invalid assignment</source>
        <target state="translated">赋值无效</target>
        <note />
      </trans-unit>
      <trans-unit id="tcInvalidUseOfTypeName">
        <source>Invalid use of a type name</source>
        <target state="translated">类型名称的使用无效</target>
        <note />
      </trans-unit>
      <trans-unit id="tcTypeHasNoAccessibleConstructor">
        <source>This type has no accessible object constructors</source>
        <target state="translated">此类型不具有可访问的对象构造函数</target>
        <note />
      </trans-unit>
      <trans-unit id="tcInvalidUseOfInterfaceType">
        <source>Invalid use of an interface type</source>
        <target state="translated">接口类型的使用无效</target>
        <note />
      </trans-unit>
      <trans-unit id="tcInvalidUseOfDelegate">
        <source>Invalid use of a delegate constructor. Use the syntax 'new Type(args)' or just 'Type(args)'.</source>
        <target state="translated">委托构造函数的使用无效。请使用语法“new Type(args)”或直接使用“Type(args)”。</target>
        <note />
      </trans-unit>
      <trans-unit id="tcPropertyIsNotStatic">
        <source>Property '{0}' is not static</source>
        <target state="translated">属性“{0}”不是静态的</target>
        <note />
      </trans-unit>
      <trans-unit id="tcPropertyIsNotReadable">
        <source>Property '{0}' is not readable</source>
        <target state="translated">属性“{0}”不可读</target>
        <note />
      </trans-unit>
      <trans-unit id="tcLookupMayNotBeUsedHere">
        <source>This lookup cannot be used here</source>
        <target state="translated">不能在此处使用此查找</target>
        <note />
      </trans-unit>
      <trans-unit id="tcPropertyIsStatic">
        <source>Property '{0}' is static</source>
        <target state="translated">属性“{0}”是静态的</target>
        <note />
      </trans-unit>
      <trans-unit id="tcPropertyCannotBeSet1">
        <source>Property '{0}' cannot be set</source>
        <target state="translated">无法设置属性“{0}”</target>
        <note />
      </trans-unit>
      <trans-unit id="tcConstructorsCannotBeFirstClassValues">
        <source>Constructors must be applied to arguments and cannot be used as first-class values. If necessary use an anonymous function '(fun arg1 ... argN -&gt; new Type(arg1,...,argN))'.</source>
        <target state="translated">构造函数必须应用于参数，且不能用作第一类值。如有必要，请使用匿名函数 "(fun arg1 ... argN -&gt; new Type(arg1,...,argN))"。</target>
        <note />
      </trans-unit>
      <trans-unit id="tcSyntaxFormUsedOnlyWithRecordLabelsPropertiesAndFields">
        <source>The syntax 'expr.id' may only be used with record labels, properties and fields</source>
        <target state="translated">语法“expr.id”只能用于记录标签、属性和字段</target>
        <note />
      </trans-unit>
      <trans-unit id="tcEventIsStatic">
        <source>Event '{0}' is static</source>
        <target state="translated">事件“{0}”是静态的</target>
        <note />
      </trans-unit>
      <trans-unit id="tcEventIsNotStatic">
        <source>Event '{0}' is not static</source>
        <target state="translated">事件“{0}”不是静态的</target>
        <note />
      </trans-unit>
      <trans-unit id="tcNamedArgumentDidNotMatch">
        <source>The named argument '{0}' did not match any argument or mutable property</source>
        <target state="translated">命名参数“{0}”与任何参数或可变属性均不匹配</target>
        <note />
      </trans-unit>
      <trans-unit id="tcOverloadsCannotHaveCurriedArguments">
        <source>One or more of the overloads of this method has curried arguments. Consider redesigning these members to take arguments in tupled form.</source>
        <target state="translated">此方法的一个或多个重载具有扩充参数。请考虑将这些成员重新设计为采用元组格式的参数。</target>
        <note />
      </trans-unit>
      <trans-unit id="tcUnnamedArgumentsDoNotFormPrefix">
        <source>The unnamed arguments do not form a prefix of the arguments of the method called</source>
        <target state="translated">未命名的参数未形成已调用方法的参数的前缀</target>
        <note />
      </trans-unit>
      <trans-unit id="tcStaticOptimizationConditionalsOnlyForFSharpLibrary">
        <source>Static optimization conditionals are only for use within the F# library</source>
        <target state="translated">只能在 F# 库中使用静态优化条件</target>
        <note />
      </trans-unit>
      <trans-unit id="tcFormalArgumentIsNotOptional">
        <source>The corresponding formal argument is not optional</source>
        <target state="translated">相应的形参不是可选的</target>
        <note />
      </trans-unit>
      <trans-unit id="tcInvalidOptionalAssignmentToPropertyOrField">
        <source>Invalid optional assignment to a property or field</source>
        <target state="translated">某个属性或字段的可选赋值无效</target>
        <note />
      </trans-unit>
      <trans-unit id="tcDelegateConstructorMustBePassed">
        <source>A delegate constructor must be passed a single function value</source>
        <target state="translated">必须向委托构造函数传递单个函数值</target>
        <note />
      </trans-unit>
      <trans-unit id="tcBindingCannotBeUseAndRec">
        <source>A binding cannot be marked both 'use' and 'rec'</source>
        <target state="translated">不能将一个绑定同时标记为“use”和“rec”</target>
        <note />
      </trans-unit>
      <trans-unit id="tcVolatileOnlyOnClassLetBindings">
        <source>The 'VolatileField' attribute may only be used on 'let' bindings in classes</source>
        <target state="translated">只能在类中的“let”绑定中使用“VolatileField”特性</target>
        <note />
      </trans-unit>
      <trans-unit id="tcAttributesAreNotPermittedOnLetBindings">
        <source>Attributes are not permitted on 'let' bindings in expressions</source>
        <target state="translated">不允许对表达式中的“let”绑定使用特性</target>
        <note />
      </trans-unit>
      <trans-unit id="tcDefaultValueAttributeRequiresVal">
        <source>The 'DefaultValue' attribute may only be used on 'val' declarations</source>
        <target state="translated">“DefaultValue”特性只能用于“val”声明</target>
        <note />
      </trans-unit>
      <trans-unit id="tcConditionalAttributeRequiresMembers">
        <source>The 'ConditionalAttribute' attribute may only be used on members</source>
        <target state="translated">“ConditionalAttribute”特性只能用于成员</target>
        <note />
      </trans-unit>
      <trans-unit id="tcInvalidActivePatternName">
        <source>This is not a valid name for an active pattern</source>
        <target state="translated">对于活动模式来说，这不是有效的名称</target>
        <note />
      </trans-unit>
      <trans-unit id="tcEntryPointAttributeRequiresFunctionInModule">
        <source>The 'EntryPointAttribute' attribute may only be used on function definitions in modules</source>
        <target state="translated">“EntryPointAttribute”特性只能用于模块中的函数定义</target>
        <note />
      </trans-unit>
      <trans-unit id="tcMutableValuesCannotBeInline">
        <source>Mutable values cannot be marked 'inline'</source>
        <target state="translated">不能将可变值标记为“inline”</target>
        <note />
      </trans-unit>
      <trans-unit id="tcMutableValuesMayNotHaveGenericParameters">
        <source>Mutable values cannot have generic parameters</source>
        <target state="translated">可变值不能具有泛型参数</target>
        <note />
      </trans-unit>
      <trans-unit id="tcMutableValuesSyntax">
        <source>Mutable function values should be written 'let mutable f = (fun args -&gt; ...)'</source>
        <target state="translated">应按照 "let mutable f = (fun args -&gt; ...)" 格式编写可变函数值</target>
        <note />
      </trans-unit>
      <trans-unit id="tcOnlyFunctionsCanBeInline">
        <source>Only functions may be marked 'inline'</source>
        <target state="translated">只能将函数标记为“inline”</target>
        <note />
      </trans-unit>
      <trans-unit id="tcIllegalAttributesForLiteral">
        <source>A literal value cannot be given the [&lt;ThreadStatic&gt;] or [&lt;ContextStatic&gt;] attributes</source>
        <target state="translated">无法向文本值赋予 [&lt;ThreadStatic&gt;] 或 [&lt;ContextStatic&gt;] 属性</target>
        <note />
      </trans-unit>
      <trans-unit id="tcLiteralCannotBeMutable">
        <source>A literal value cannot be marked 'mutable'</source>
        <target state="translated">不能将文本值标记为“mutable”</target>
        <note />
      </trans-unit>
      <trans-unit id="tcLiteralCannotBeInline">
        <source>A literal value cannot be marked 'inline'</source>
        <target state="translated">不能将文本值标记为“inline”</target>
        <note />
      </trans-unit>
      <trans-unit id="tcLiteralCannotHaveGenericParameters">
        <source>Literal values cannot have generic parameters</source>
        <target state="translated">文本值不能具有泛型参数</target>
        <note />
      </trans-unit>
      <trans-unit id="tcInvalidConstantExpression">
        <source>This is not a valid constant expression</source>
        <target state="translated">这不是有效的常数表达式</target>
        <note />
      </trans-unit>
      <trans-unit id="tcTypeIsInaccessible">
        <source>This type is not accessible from this code location</source>
        <target state="translated">无法从此代码位置访问此类型</target>
        <note />
      </trans-unit>
      <trans-unit id="tcUnexpectedConditionInImportedAssembly">
        <source>Unexpected condition in imported assembly: failed to decode AttributeUsage attribute</source>
        <target state="translated">导入的程序集中的意外条件: 未能对 AttributeUsage 特性进行解码</target>
        <note />
      </trans-unit>
      <trans-unit id="tcUnrecognizedAttributeTarget">
        <source>Unrecognized attribute target. Valid attribute targets are 'assembly', 'module', 'type', 'method', 'property', 'return', 'param', 'field', 'event', 'constructor'.</source>
        <target state="translated">无法识别的特性目标。有效的特性目标为“assembly”、“module”、“type”、“method”、“property”、“return”、“param”、“field”、“event”、“constructor”。</target>
        <note />
      </trans-unit>
      <trans-unit id="tcAttributeIsNotValidForLanguageElementUseDo">
        <source>This attribute is not valid for use on this language element. Assembly attributes should be attached to a 'do ()' declaration, if necessary within an F# module.</source>
        <target state="translated">对此语言元素使用此特性无效。如有需要，应将程序集特性附加到 F# 模块中的“do ()”声明。</target>
        <note />
      </trans-unit>
      <trans-unit id="tcAttributeIsNotValidForLanguageElement">
        <source>This attribute is not valid for use on this language element</source>
        <target state="translated">对此语言元素使用此特性无效</target>
        <note />
      </trans-unit>
      <trans-unit id="tcOptionalArgumentsCannotBeUsedInCustomAttribute">
        <source>Optional arguments cannot be used in custom attributes</source>
        <target state="translated">自定义特性中不能使用可选参数</target>
        <note />
      </trans-unit>
      <trans-unit id="tcPropertyCannotBeSet0">
        <source>This property cannot be set</source>
        <target state="translated">无法设置此属性</target>
        <note />
      </trans-unit>
      <trans-unit id="tcPropertyOrFieldNotFoundInAttribute">
        <source>This property or field was not found on this custom attribute type</source>
        <target state="translated">未在此自定义特性类型中找到此属性或字段</target>
        <note />
      </trans-unit>
      <trans-unit id="tcCustomAttributeMustBeReferenceType">
        <source>A custom attribute must be a reference type</source>
        <target state="translated">自定义特性必须是引用类型</target>
        <note />
      </trans-unit>
      <trans-unit id="tcCustomAttributeArgumentMismatch">
        <source>The number of args for a custom attribute does not match the expected number of args for the attribute constructor</source>
        <target state="translated">自定义特性的参数数目与特性构造函数所需的参数数目不匹配</target>
        <note />
      </trans-unit>
      <trans-unit id="tcCustomAttributeMustInvokeConstructor">
        <source>A custom attribute must invoke an object constructor</source>
        <target state="translated">自定义特性必须调用对象构造函数</target>
        <note />
      </trans-unit>
      <trans-unit id="tcAttributeExpressionsMustBeConstructorCalls">
        <source>Attribute expressions must be calls to object constructors</source>
        <target state="translated">特性表达式必须是对对象构造函数的调用</target>
        <note />
      </trans-unit>
      <trans-unit id="tcUnsupportedAttribute">
        <source>This attribute cannot be used in this version of F#</source>
        <target state="translated">不能在此版本的 F# 中使用该特性</target>
        <note />
      </trans-unit>
      <trans-unit id="tcInvalidInlineSpecification">
        <source>Invalid inline specification</source>
        <target state="translated">内联规范无效</target>
        <note />
      </trans-unit>
      <trans-unit id="tcInvalidUseBinding">
        <source>'use' bindings must be of the form 'use &lt;var&gt; = &lt;expr&gt;'</source>
        <target state="translated">"use" 绑定必须采用 "use &lt;var&gt; = &lt;expr&gt;" 形式</target>
        <note />
      </trans-unit>
      <trans-unit id="tcAbstractMembersIllegalInAugmentation">
        <source>Abstract members are not permitted in an augmentation - they must be defined as part of the type itself</source>
        <target state="translated">扩大中不允许使用抽象成员 - 必须将它们定义为类型本身的一部分</target>
        <note />
      </trans-unit>
      <trans-unit id="tcMethodOverridesIllegalHere">
        <source>Method overrides and interface implementations are not permitted here</source>
        <target state="translated">此处不允许使用方法重写和接口实现</target>
        <note />
      </trans-unit>
      <trans-unit id="tcNoMemberFoundForOverride">
        <source>No abstract or interface member was found that corresponds to this override</source>
        <target state="translated">未找到与此重写对应的抽象或接口成员</target>
        <note />
      </trans-unit>
      <trans-unit id="tcOverrideArityMismatch">
        <source>This override takes a different number of arguments to the corresponding abstract member. The following abstract members were found:{0}</source>
        <target state="translated">此替代使用的参数数量与对应的抽象成员的数量不同。找到以下抽象成员: {0}</target>
        <note />
      </trans-unit>
      <trans-unit id="tcDefaultImplementationAlreadyExists">
        <source>This method already has a default implementation</source>
        <target state="translated">此方法已具有默认实现</target>
        <note />
      </trans-unit>
      <trans-unit id="tcDefaultAmbiguous">
        <source>The method implemented by this default is ambiguous</source>
        <target state="translated">此默认值实现的方法具有多义性</target>
        <note />
      </trans-unit>
      <trans-unit id="tcNoPropertyFoundForOverride">
        <source>No abstract property was found that corresponds to this override</source>
        <target state="translated">未找到与此重写对应的抽象属性</target>
        <note />
      </trans-unit>
      <trans-unit id="tcAbstractPropertyMissingGetOrSet">
        <source>This property overrides or implements an abstract property but the abstract property doesn't have a corresponding {0}</source>
        <target state="translated">此属性会重写或实现一个抽象属性，但该抽象属性没有相应的 {0}</target>
        <note />
      </trans-unit>
      <trans-unit id="tcInvalidSignatureForSet">
        <source>Invalid signature for set member</source>
        <target state="translated">集成员的签名无效</target>
        <note />
      </trans-unit>
      <trans-unit id="tcNewMemberHidesAbstractMember">
        <source>This new member hides the abstract member '{0}'. Rename the member or use 'override' instead.</source>
        <target state="translated">此新成员隐藏了抽象成员“{0}”。重命名此成员或改用“override”。</target>
        <note />
      </trans-unit>
      <trans-unit id="tcNewMemberHidesAbstractMemberWithSuffix">
        <source>This new member hides the abstract member '{0}' once tuples, functions, units of measure and/or provided types are erased. Rename the member or use 'override' instead.</source>
        <target state="translated">一旦清除元组、函数、度量单位和/或所提供的类型，此新成员就会隐藏抽象成员“{0}”。请重命名此成员或改用“override”。</target>
        <note />
      </trans-unit>
      <trans-unit id="tcStaticInitializersIllegalInInterface">
        <source>Interfaces cannot contain definitions of static initializers</source>
        <target state="translated">接口不能包含静态初始化表达式的定义</target>
        <note />
      </trans-unit>
      <trans-unit id="tcObjectConstructorsIllegalInInterface">
        <source>Interfaces cannot contain definitions of object constructors</source>
        <target state="translated">接口不能包含对象构造函数的定义</target>
        <note />
      </trans-unit>
      <trans-unit id="tcMemberOverridesIllegalInInterface">
        <source>Interfaces cannot contain definitions of member overrides</source>
        <target state="translated">接口不能包含成员重写的定义</target>
        <note />
      </trans-unit>
      <trans-unit id="tcConcreteMembersIllegalInInterface">
        <source>Interfaces cannot contain definitions of concrete members. You may need to define a constructor on your type to indicate that the type is a class.</source>
        <target state="translated">接口不能包含具体成员的定义。您可能需要定义类型的构造函数来指示该类型是类。</target>
        <note />
      </trans-unit>
      <trans-unit id="tcConstructorsDisallowedInExceptionAugmentation">
        <source>Constructors cannot be specified in exception augmentations</source>
        <target state="translated">不能在异常扩大中指定构造函数</target>
        <note />
      </trans-unit>
      <trans-unit id="tcStructsCannotHaveConstructorWithNoArguments">
        <source>Structs cannot have an object constructor with no arguments. This is a restriction imposed on all CLI languages as structs automatically support a default constructor.</source>
        <target state="translated">结构不能具有不带参数的对象构造函数。这是对所有 CLI 语言实施的限制，原因是结构自动支持默认构造函数。</target>
        <note />
      </trans-unit>
      <trans-unit id="tcConstructorsIllegalForThisType">
        <source>Constructors cannot be defined for this type</source>
        <target state="translated">不能为此类型定义构造函数</target>
        <note />
      </trans-unit>
      <trans-unit id="tcRecursiveBindingsWithMembersMustBeDirectAugmentation">
        <source>Recursive bindings that include member specifications can only occur as a direct augmentation of a type</source>
        <target state="translated">包含成员规格的递归绑定只能作为类型的直接扩大出现</target>
        <note />
      </trans-unit>
      <trans-unit id="tcOnlySimplePatternsInLetRec">
        <source>Only simple variable patterns can be bound in 'let rec' constructs</source>
        <target state="translated">只能在“let rec”构造中绑定简单的变量模式</target>
        <note />
      </trans-unit>
      <trans-unit id="tcOnlyRecordFieldsAndSimpleLetCanBeMutable">
        <source>Mutable 'let' bindings can't be recursive or defined in recursive modules or namespaces</source>
        <target state="new">Mutable 'let' bindings can't be recursive or defined in recursive modules or namespaces</target>
        <note />
      </trans-unit>
      <trans-unit id="tcMemberIsNotSufficientlyGeneric">
        <source>This member is not sufficiently generic</source>
        <target state="translated">此成员的通用性不够</target>
        <note />
      </trans-unit>
      <trans-unit id="tcLiteralAttributeRequiresConstantValue">
        <source>A declaration may only be the [&lt;Literal&gt;] attribute if a constant value is also given, e.g. 'val x : int = 1'</source>
        <target state="translated">如果还给定了常量值，则声明只能是 [&lt;Literal&gt;] 属性，例如 "val x : int = 1"</target>
        <note />
      </trans-unit>
      <trans-unit id="tcValueInSignatureRequiresLiteralAttribute">
        <source>A declaration may only be given a value in a signature if the declaration has the [&lt;Literal&gt;] attribute</source>
        <target state="translated">仅在声明具有 [&lt;Literal&gt;] 属性时, 才可在签名中为声明指定一个值</target>
        <note />
      </trans-unit>
      <trans-unit id="tcThreadStaticAndContextStaticMustBeStatic">
        <source>Thread-static and context-static variables must be static and given the [&lt;DefaultValue&gt;] attribute to indicate that the value is initialized to the default value on each new thread</source>
        <target state="translated">线程静态变量和上下文静态变量必须是静态的，并具有 [&lt;DefaultValue&gt;] 属性以指示该值初始化为每个新线程上的默认值</target>
        <note />
      </trans-unit>
      <trans-unit id="tcVolatileFieldsMustBeMutable">
        <source>Volatile fields must be marked 'mutable' and cannot be thread-static</source>
        <target state="translated">可变字段必须标记为“mutable”且不能是线程静态的</target>
        <note />
      </trans-unit>
      <trans-unit id="tcUninitializedValFieldsMustBeMutable">
        <source>Uninitialized 'val' fields must be mutable and marked with the '[&lt;DefaultValue&gt;]' attribute. Consider using a 'let' binding instead of a 'val' field.</source>
        <target state="translated">未初始化的 "val" 字段必须是可变的且标记有 "[&lt;DefaultValue&gt;]" 属性。请考虑使用 "let" 绑定而不是 "val" 字段。</target>
        <note />
      </trans-unit>
      <trans-unit id="tcStaticValFieldsMustBeMutableAndPrivate">
        <source>Static 'val' fields in types must be mutable, private and marked with the '[&lt;DefaultValue&gt;]' attribute. They are initialized to the 'null' or 'zero' value for their type. Consider also using a 'static let mutable' binding in a class type.</source>
        <target state="translated">类型中的静态 "val" 字段必须是可变的和私有的，并标记了 "[&lt;DefaultValue&gt;]" 属性。这些字段将初始化为各自类型的 "null" 或“零”值。请考虑在类类型中也使用 "static let mutable" 绑定。</target>
        <note />
      </trans-unit>
      <trans-unit id="tcFieldRequiresName">
        <source>This field requires a name</source>
        <target state="translated">此字段需要名称</target>
        <note />
      </trans-unit>
      <trans-unit id="tcInvalidNamespaceModuleTypeUnionName">
        <source>Invalid namespace, module, type or union case name</source>
        <target state="translated">命名空间、模块、类型或联合用例名称无效</target>
        <note />
      </trans-unit>
      <trans-unit id="tcIllegalFormForExplicitTypeDeclaration">
        <source>Explicit type declarations for constructors must be of the form 'ty1 * ... * tyN -&gt; resTy'. Parentheses may be required around 'resTy'</source>
        <target state="translated">构造函数的显式类型声明必须采用 "ty1 * ... * tyN -&gt; resTy" 格式。"resTy" 两侧可能需要加括号</target>
        <note />
      </trans-unit>
      <trans-unit id="tcReturnTypesForUnionMustBeSameAsType">
        <source>Return types of union cases must be identical to the type being defined, up to abbreviations</source>
        <target state="translated">联合用例的返回类型必须与要定义的类型(直至类型的缩写词)相同</target>
        <note />
      </trans-unit>
      <trans-unit id="tcInvalidEnumerationLiteral">
        <source>This is not a valid value for an enumeration literal</source>
        <target state="translated">对于枚举文本来说，这不是有效的值</target>
        <note />
      </trans-unit>
      <trans-unit id="tcTypeIsNotInterfaceType1">
        <source>The type '{0}' is not an interface type</source>
        <target state="translated">类型“{0}”不是接口类型</target>
        <note />
      </trans-unit>
      <trans-unit id="tcDuplicateSpecOfInterface">
        <source>Duplicate specification of an interface</source>
        <target state="translated">重复的接口规范</target>
        <note />
      </trans-unit>
      <trans-unit id="tcFieldValIllegalHere">
        <source>A field/val declaration is not permitted here</source>
        <target state="translated">此处不允许使用字段/值声明</target>
        <note />
      </trans-unit>
      <trans-unit id="tcInheritIllegalHere">
        <source>A inheritance declaration is not permitted here</source>
        <target state="translated">此处不允许使用继承声明</target>
        <note />
      </trans-unit>
      <trans-unit id="tcModuleRequiresQualifiedAccess">
        <source>This declaration opens the module '{0}', which is marked as 'RequireQualifiedAccess'. Adjust your code to use qualified references to the elements of the module instead, e.g. 'List.map' instead of 'map'. This change will ensure that your code is robust as new constructs are added to libraries.</source>
        <target state="translated">此声明将打开标记为“RequireQualifiedAccess”的模块“{0}”。请调整您的代码以改用对模块元素的限定引用，例如“List.map”而非“map”。此更改将确保您的代码在库中不断添加新构造的情况下依然可靠。</target>
        <note />
      </trans-unit>
      <trans-unit id="tcOpenUsedWithPartiallyQualifiedPath">
        <source>This declaration opens the namespace or module '{0}' through a partially qualified path. Adjust this code to use the full path of the namespace. This change will make your code more robust as new constructs are added to the F# and CLI libraries.</source>
        <target state="translated">此声明通过部分限定的路径来打开命名空间或模块“{0}”。请调整此代码以使用命名空间的完整路径。此更改将使您的代码在 F# 和 CLI 库中不断添加新构造的情况下更为可靠。</target>
        <note />
      </trans-unit>
      <trans-unit id="tcLocalClassBindingsCannotBeInline">
        <source>Local class bindings cannot be marked inline. Consider lifting the definition out of the class or else do not mark it as inline.</source>
        <target state="translated">不能将本地类绑定标记为“inline”。请考虑将定义放到类的外部，否则不要将该类标记为“inline”。</target>
        <note />
      </trans-unit>
      <trans-unit id="tcTypeAbbreviationsMayNotHaveMembers">
        <source>Type abbreviations cannot have members</source>
        <target state="translated">类型缩写词不能具有成员</target>
        <note />
      </trans-unit>
      <trans-unit id="tcTypeAbbreviationsCheckedAtCompileTime">
        <source>As of F# 4.1, the accessibility of type abbreviations is checked at compile-time. Consider changing the accessibility of the type abbreviation. Ignoring this warning might lead to runtime errors.</source>
        <target state="translated">从 F# 4.1 起，类型缩写词的辅助功能在编译时进行检查。请考虑更改类型缩写词的辅助功能。忽略此警告可能会导致运行时错误。</target>
        <note />
      </trans-unit>
      <trans-unit id="tcEnumerationsMayNotHaveMembers">
        <source>Enumerations cannot have members</source>
        <target state="translated">枚举不能具有成员</target>
        <note />
      </trans-unit>
      <trans-unit id="tcMeasureDeclarationsRequireStaticMembers">
        <source>Measure declarations may have only static members</source>
        <target state="translated">度量声明只能具有静态成员</target>
        <note />
      </trans-unit>
      <trans-unit id="tcStructsMayNotContainDoBindings">
        <source>Structs cannot contain 'do' bindings because the default constructor for structs would not execute these bindings</source>
        <target state="translated">结构不能包含“do”绑定，因为结构的默认构造函数将不会执行这些绑定</target>
        <note />
      </trans-unit>
      <trans-unit id="tcStructsMayNotContainLetBindings">
        <source>Structs cannot contain value definitions because the default constructor for structs will not execute these bindings. Consider adding additional arguments to the primary constructor for the type.</source>
        <target state="translated">结构不能包含值定义，因为结构的默认构造函数将不会执行这些绑定。请考虑为该类型的主构造函数添加更多参数。</target>
        <note />
      </trans-unit>
      <trans-unit id="tcStaticLetBindingsRequireClassesWithImplicitConstructors">
        <source>Static value definitions may only be used in types with a primary constructor. Consider adding arguments to the type definition, e.g. 'type X(args) = ...'.</source>
        <target state="translated">静态值定义只能在具有主构造函数的类型中使用。请考虑向类型定义添加参数，例如“type X(args) = ...”。</target>
        <note />
      </trans-unit>
      <trans-unit id="tcMeasureDeclarationsRequireStaticMembersNotConstructors">
        <source>Measure declarations may have only static members: constructors are not available</source>
        <target state="translated">度量声明只能具有静态成员: 构造函数不可用</target>
        <note />
      </trans-unit>
      <trans-unit id="tcMemberAndLocalClassBindingHaveSameName">
        <source>A member and a local class binding both have the name '{0}'</source>
        <target state="translated">一个成员和一个本地类绑定的名称都为“{0}”</target>
        <note />
      </trans-unit>
      <trans-unit id="tcTypeAbbreviationsCannotHaveInterfaceDeclaration">
        <source>Type abbreviations cannot have interface declarations</source>
        <target state="translated">类型缩写词不能具有接口声明</target>
        <note />
      </trans-unit>
      <trans-unit id="tcEnumerationsCannotHaveInterfaceDeclaration">
        <source>Enumerations cannot have interface declarations</source>
        <target state="translated">枚举不能具有接口声明</target>
        <note />
      </trans-unit>
      <trans-unit id="tcTypeIsNotInterfaceType0">
        <source>This type is not an interface type</source>
        <target state="translated">此类型不是接口类型</target>
        <note />
      </trans-unit>
      <trans-unit id="tcAllImplementedInterfacesShouldBeDeclared">
        <source>All implemented interfaces should be declared on the initial declaration of the type</source>
        <target state="translated">应在类型的初始声明中声明所有实现的接口</target>
        <note />
      </trans-unit>
      <trans-unit id="tcDefaultImplementationForInterfaceHasAlreadyBeenAdded">
        <source>A default implementation of this interface has already been added because the explicit implementation of the interface was not specified at the definition of the type</source>
        <target state="translated">已添加此接口的默认实现，因为在相应类型的定义中未指定接口的显式实现</target>
        <note />
      </trans-unit>
      <trans-unit id="tcMemberNotPermittedInInterfaceImplementation">
        <source>This member is not permitted in an interface implementation</source>
        <target state="translated">接口实现中不允许使用此成员</target>
        <note />
      </trans-unit>
      <trans-unit id="tcDeclarationElementNotPermittedInAugmentation">
        <source>This declaration element is not permitted in an augmentation</source>
        <target state="translated">扩大中不允许使用此声明元素</target>
        <note />
      </trans-unit>
      <trans-unit id="tcTypesCannotContainNestedTypes">
        <source>Types cannot contain nested type definitions</source>
        <target state="translated">类型不能包含嵌套的类型定义</target>
        <note />
      </trans-unit>
      <trans-unit id="tcTypeExceptionOrModule">
        <source>type, exception or module</source>
        <target state="translated">类型、异常或模块</target>
        <note />
      </trans-unit>
      <trans-unit id="tcTypeOrModule">
        <source>type or module</source>
        <target state="translated">类型或模块</target>
        <note />
      </trans-unit>
      <trans-unit id="tcImplementsIStructuralEquatableExplicitly">
        <source>The struct, record or union type '{0}' implements the interface 'System.IStructuralEquatable' explicitly. Apply the 'CustomEquality' attribute to the type.</source>
        <target state="translated">结构、记录或联合类型“{0}”显式实现接口“System.IStructuralEquatable”。将“CustomEquality”特性应用于相应的类型。</target>
        <note />
      </trans-unit>
      <trans-unit id="tcImplementsIEquatableExplicitly">
        <source>The struct, record or union type '{0}' implements the interface 'System.IEquatable&lt;_&gt;' explicitly. Apply the 'CustomEquality' attribute to the type and provide a consistent implementation of the non-generic override 'System.Object.Equals(obj)'.</source>
        <target state="translated">结构、记录或联合类型“{0}”显式实现接口 "System.IEquatable&lt;_&gt;"。请将 "CustomEquality" 属性应用于该类型，并提供非泛型重写 "System.Object.Equals(obj)" 的一致实现。</target>
        <note />
      </trans-unit>
      <trans-unit id="tcExplicitTypeSpecificationCannotBeUsedForExceptionConstructors">
        <source>Explicit type specifications cannot be used for exception constructors</source>
        <target state="translated">显式类型规范不能用于异常构造函数</target>
        <note />
      </trans-unit>
      <trans-unit id="tcExceptionAbbreviationsShouldNotHaveArgumentList">
        <source>Exception abbreviations should not have argument lists</source>
        <target state="translated">异常缩写词不应具有参数列表</target>
        <note />
      </trans-unit>
      <trans-unit id="tcAbbreviationsFordotNetExceptionsCannotTakeArguments">
        <source>Abbreviations for Common IL exceptions cannot take arguments</source>
        <target state="translated">通用 IL 异常的缩写词不能采用参数</target>
        <note />
      </trans-unit>
      <trans-unit id="tcExceptionAbbreviationsMustReferToValidExceptions">
        <source>Exception abbreviations must refer to existing exceptions or F# types deriving from System.Exception</source>
        <target state="translated">异常缩写词必须引用现有异常或派生自 System.Exception 的 F# 类型</target>
        <note />
      </trans-unit>
      <trans-unit id="tcAbbreviationsFordotNetExceptionsMustHaveMatchingObjectConstructor">
        <source>Abbreviations for Common IL exception types must have a matching object constructor</source>
        <target state="translated">通用 IL 异常类型的缩写词必须具有匹配的对象构造函数</target>
        <note />
      </trans-unit>
      <trans-unit id="tcNotAnException">
        <source>Not an exception</source>
        <target state="translated">不是一个异常</target>
        <note />
      </trans-unit>
      <trans-unit id="tcInvalidModuleName">
        <source>Invalid module name</source>
        <target state="translated">模块名称无效</target>
        <note />
      </trans-unit>
      <trans-unit id="tcInvalidTypeExtension">
        <source>Invalid type extension</source>
        <target state="translated">类型扩展无效</target>
        <note />
      </trans-unit>
      <trans-unit id="tcAttributesOfTypeSpecifyMultipleKindsForType">
        <source>The attributes of this type specify multiple kinds for the type</source>
        <target state="translated">此类型的特性指定此类型的多个种类</target>
        <note />
      </trans-unit>
      <trans-unit id="tcKindOfTypeSpecifiedDoesNotMatchDefinition">
        <source>The kind of the type specified by its attributes does not match the kind implied by its definition</source>
        <target state="translated">类型的特性所指定的类型种类与类型的定义暗示的种类不匹配</target>
        <note />
      </trans-unit>
      <trans-unit id="tcMeasureDefinitionsCannotHaveTypeParameters">
        <source>Measure definitions cannot have type parameters</source>
        <target state="translated">度量定义不能具有类型参数</target>
        <note />
      </trans-unit>
      <trans-unit id="tcTypeRequiresDefinition">
        <source>This type requires a definition</source>
        <target state="translated">此类型需要定义</target>
        <note />
      </trans-unit>
      <trans-unit id="tcTypeAbbreviationHasTypeParametersMissingOnType">
        <source>This type abbreviation has one or more declared type parameters that do not appear in the type being abbreviated. Type abbreviations must use all declared type parameters in the type being abbreviated. Consider removing one or more type parameters, or use a concrete type definition that wraps an underlying type, such as 'type C&lt;'a&gt; = C of ...'.</source>
        <target state="translated">此类型缩写词的一个或多个已声明的类型参数不在要缩写的类型中显示。类型缩写词必须使用要缩写的类型中的所有已声明类型参数。请考虑删除一个或多个类型参数，或使用包装基础类型的具体类型定义，例如 "type C&lt;'a&gt; = C of ..."。</target>
        <note />
      </trans-unit>
      <trans-unit id="tcStructsInterfacesEnumsDelegatesMayNotInheritFromOtherTypes">
        <source>Structs, interfaces, enums and delegates cannot inherit from other types</source>
        <target state="translated">结构、接口、枚举和委托不能从其他类型继承</target>
        <note />
      </trans-unit>
      <trans-unit id="tcTypesCannotInheritFromMultipleConcreteTypes">
        <source>Types cannot inherit from multiple concrete types</source>
        <target state="translated">类型不能从多个具体类型继承</target>
        <note />
      </trans-unit>
      <trans-unit id="tcRecordsUnionsAbbreviationsStructsMayNotHaveAllowNullLiteralAttribute">
        <source>Records, union, abbreviations and struct types cannot have the 'AllowNullLiteral' attribute</source>
        <target state="translated">记录、联合、缩写词和结构类型不能具有“AllowNullLiteral”特性</target>
        <note />
      </trans-unit>
      <trans-unit id="tcAllowNullTypesMayOnlyInheritFromAllowNullTypes">
        <source>Types with the 'AllowNullLiteral' attribute may only inherit from or implement types which also allow the use of the null literal</source>
        <target state="translated">具有“AllowNullLiteral”特性的类型只能继承自或实现也允许使用 null 文本的类型</target>
        <note />
      </trans-unit>
      <trans-unit id="tcGenericTypesCannotHaveStructLayout">
        <source>Generic types cannot be given the 'StructLayout' attribute</source>
        <target state="translated">不能为泛型类型给定“StructLayout”特性</target>
        <note />
      </trans-unit>
      <trans-unit id="tcOnlyStructsCanHaveStructLayout">
        <source>Only structs and classes without primary constructors may be given the 'StructLayout' attribute</source>
        <target state="translated">只能为不带主构造函数的结构和类提供“StructLayout”特性</target>
        <note />
      </trans-unit>
      <trans-unit id="tcRepresentationOfTypeHiddenBySignature">
        <source>The representation of this type is hidden by the signature. It must be given an attribute such as [&lt;Sealed&gt;], [&lt;Class&gt;] or [&lt;Interface&gt;] to indicate the characteristics of the type.</source>
        <target state="translated">签名会隐藏此类型的表示形式。必须为此类型提供一个属性(例如 [&lt;Sealed&gt;]、[&lt;Class&gt;] 或 [&lt;Interface&gt;])以指定其特性。</target>
        <note />
      </trans-unit>
      <trans-unit id="tcOnlyClassesCanHaveAbstract">
        <source>Only classes may be given the 'AbstractClass' attribute</source>
        <target state="translated">只能为类给定“AbstractClass”特性</target>
        <note />
      </trans-unit>
      <trans-unit id="tcOnlyTypesRepresentingUnitsOfMeasureCanHaveMeasure">
        <source>Only types representing units-of-measure may be given the 'Measure' attribute</source>
        <target state="translated">只能为表示度量单位的类型给定“Measure”特性</target>
        <note />
      </trans-unit>
      <trans-unit id="tcOverridesCannotHaveVisibilityDeclarations">
        <source>Accessibility modifiers are not permitted on overrides or interface implementations</source>
        <target state="translated">不允许对重写或接口实现使用可访问性修饰符</target>
        <note />
      </trans-unit>
      <trans-unit id="tcTypesAreAlwaysSealedDU">
        <source>Discriminated union types are always sealed</source>
        <target state="translated">已区分的联合类型始终是密封类型</target>
        <note />
      </trans-unit>
      <trans-unit id="tcTypesAreAlwaysSealedRecord">
        <source>Record types are always sealed</source>
        <target state="translated">记录类型始终是密封类型</target>
        <note />
      </trans-unit>
      <trans-unit id="tcTypesAreAlwaysSealedAssemblyCode">
        <source>Assembly code types are always sealed</source>
        <target state="translated">程序集代码类型始终是密封类型</target>
        <note />
      </trans-unit>
      <trans-unit id="tcTypesAreAlwaysSealedStruct">
        <source>Struct types are always sealed</source>
        <target state="translated">结构类型始终是密封类型</target>
        <note />
      </trans-unit>
      <trans-unit id="tcTypesAreAlwaysSealedDelegate">
        <source>Delegate types are always sealed</source>
        <target state="translated">委托类型始终是密封类型</target>
        <note />
      </trans-unit>
      <trans-unit id="tcTypesAreAlwaysSealedEnum">
        <source>Enum types are always sealed</source>
        <target state="translated">枚举类型始终是密封类型</target>
        <note />
      </trans-unit>
      <trans-unit id="tcInterfaceTypesAndDelegatesCannotContainFields">
        <source>Interface types and delegate types cannot contain fields</source>
        <target state="translated">接口类型和委托类型不能包含字段</target>
        <note />
      </trans-unit>
      <trans-unit id="tcAbbreviatedTypesCannotBeSealed">
        <source>Abbreviated types cannot be given the 'Sealed' attribute</source>
        <target state="translated">不能为缩写的类型给定“Sealed”特性</target>
        <note />
      </trans-unit>
      <trans-unit id="tcCannotInheritFromSealedType">
        <source>Cannot inherit a sealed type</source>
        <target state="translated">无法继承密封类型</target>
        <note />
      </trans-unit>
      <trans-unit id="tcCannotInheritFromInterfaceType">
        <source>Cannot inherit from interface type. Use interface ... with instead.</source>
        <target state="translated">无法从接口类型继承。请改用 interface ... with。</target>
        <note />
      </trans-unit>
      <trans-unit id="tcStructTypesCannotContainAbstractMembers">
        <source>Struct types cannot contain abstract members</source>
        <target state="translated">结构类型不能包含抽象成员</target>
        <note />
      </trans-unit>
      <trans-unit id="tcInterfaceTypesCannotBeSealed">
        <source>Interface types cannot be sealed</source>
        <target state="translated">接口类型不能为密封类型</target>
        <note />
      </trans-unit>
      <trans-unit id="tcInvalidDelegateSpecification">
        <source>Delegate specifications must be of the form 'typ -&gt; typ'</source>
        <target state="translated">委托规范必须采用 "typ -&gt; typ" 形式</target>
        <note />
      </trans-unit>
      <trans-unit id="tcDelegatesCannotBeCurried">
        <source>Delegate specifications must not be curried types. Use 'typ * ... * typ -&gt; typ' for multi-argument delegates, and 'typ -&gt; (typ -&gt; typ)' for delegates returning function values.</source>
        <target state="translated">委托规范不得为扩充类型。请为多参数委托使用 "typ * ... * typ -&gt; typ"，并为返回函数值的委托使用 "typ -&gt; (typ -&gt; typ)"。</target>
        <note />
      </trans-unit>
      <trans-unit id="tcInvalidTypeForLiteralEnumeration">
        <source>Literal enumerations must have type int, uint, int16, uint16, int64, uint64, byte, sbyte or char</source>
        <target state="translated">文本枚举必须具有类型 int、uint、int16、uint16、int64、uint64、byte、sbyte 或 char</target>
        <note />
      </trans-unit>
      <trans-unit id="tcTypeDefinitionIsCyclic">
        <source>This type definition involves an immediate cyclic reference through an abbreviation</source>
        <target state="translated">此类型定义涉及一个经由缩写词的直接循环引用</target>
        <note />
      </trans-unit>
      <trans-unit id="tcTypeDefinitionIsCyclicThroughInheritance">
        <source>This type definition involves an immediate cyclic reference through a struct field or inheritance relation</source>
        <target state="translated">此类型定义涉及一个经由结构字段或继承关系的直接循环引用</target>
        <note />
      </trans-unit>
      <trans-unit id="tcReservedSyntaxForAugmentation">
        <source>The syntax 'type X with ...' is reserved for augmentations. Types whose representations are hidden but which have members are now declared in signatures using 'type X = ...'. You may also need to add the '[&lt;Sealed&gt;] attribute to the type definition in the signature</source>
        <target state="translated">保留语法 "type X with ..." 供扩大使用。对于其表示形式已隐藏但具有成员的类型，现将在签名中使用 "type X = ..." 声明这些类型。你可能还需要向签名中的类型定义添加 [&lt;Sealed&gt;] 属性</target>
        <note />
      </trans-unit>
      <trans-unit id="tcMembersThatExtendInterfaceMustBePlacedInSeparateModule">
        <source>Members that extend interface, delegate or enum types must be placed in a module separate to the definition of the type. This module must either have the AutoOpen attribute or be opened explicitly by client code to bring the extension members into scope.</source>
        <target state="translated">必须将扩展接口、委托或枚举类型的成员放置到与相应的类型定义分离的模块中。此模块必须具有 AutoOpen 特性或由客户端代码显式打开以将扩展成员纳入范围中。</target>
        <note />
      </trans-unit>
      <trans-unit id="tcDeclaredTypeParametersForExtensionDoNotMatchOriginal">
        <source>One or more of the declared type parameters for this type extension have a missing or wrong type constraint not matching the original type constraints on '{0}'</source>
        <target state="translated">此类型扩展的一个或多个已声明类型参数具有缺失或错误的类型约束，与“{0}”上的原始类型约束不匹配</target>
        <note />
      </trans-unit>
      <trans-unit id="tcTypeDefinitionsWithImplicitConstructionMustHaveOneInherit">
        <source>Type definitions may only have one 'inherit' specification and it must be the first declaration</source>
        <target state="translated">类型定义只能指定一个“inherit”，并且它必须是第一个声明</target>
        <note />
      </trans-unit>
      <trans-unit id="tcTypeDefinitionsWithImplicitConstructionMustHaveLocalBindingsBeforeMembers">
        <source>'let' and 'do' bindings must come before member and interface definitions in type definitions</source>
        <target state="translated">“let”和“do”绑定在类型定义中必须处于成员和接口定义之前</target>
        <note />
      </trans-unit>
      <trans-unit id="tcInheritDeclarationMissingArguments">
        <source>This 'inherit' declaration specifies the inherited type but no arguments. Consider supplying arguments, e.g. 'inherit BaseType(args)'.</source>
        <target state="translated">此“inherit”声明指定继承的类型，但没有参数。请考虑提供参数，例如“inherit BaseType(args)”。</target>
        <note />
      </trans-unit>
      <trans-unit id="tcInheritConstructionCallNotPartOfImplicitSequence">
        <source>This 'inherit' declaration has arguments, but is not in a type with a primary constructor. Consider adding arguments to your type definition, e.g. 'type X(args) = ...'.</source>
        <target state="translated">此“inherit”声明具有参数，但是不在具有主构造函数的类型中。请考虑向您的类型定义添加参数，例如“type X(args) = ...”。</target>
        <note />
      </trans-unit>
      <trans-unit id="tcLetAndDoRequiresImplicitConstructionSequence">
        <source>This definition may only be used in a type with a primary constructor. Consider adding arguments to your type definition, e.g. 'type X(args) = ...'.</source>
        <target state="translated">此定义只能在具有主构造函数的类型中使用。请考虑向您的类型定义添加参数，例如“type X(args) = ...”。</target>
        <note />
      </trans-unit>
      <trans-unit id="tcTypeAbbreviationsCannotHaveAugmentations">
        <source>Type abbreviations cannot have augmentations</source>
        <target state="translated">类型缩写词不能具有扩大</target>
        <note />
      </trans-unit>
      <trans-unit id="tcModuleAbbreviationForNamespace">
        <source>The path '{0}' is a namespace. A module abbreviation may not abbreviate a namespace.</source>
        <target state="translated">路径“{0}”是一个命名空间。模块缩写词可能不会缩写命名空间。</target>
        <note />
      </trans-unit>
      <trans-unit id="tcTypeUsedInInvalidWay">
        <source>The type '{0}' is used in an invalid way. A value prior to '{1}' has an inferred type involving '{2}', which is an invalid forward reference.</source>
        <target state="translated">类型“{0}”的使用方式无效。“{1}”之前的值具有一个与“{2}”相关的推理类型，这是无效的前向引用。</target>
        <note />
      </trans-unit>
      <trans-unit id="tcMemberUsedInInvalidWay">
        <source>The member '{0}' is used in an invalid way. A use of '{1}' has been inferred prior to the definition of '{2}', which is an invalid forward reference.</source>
        <target state="translated">成员“{0}”的使用方式无效。在给出“{2}”的定义之前，已推理出“{1}”的用法，这是无效的前向引用。</target>
        <note />
      </trans-unit>
      <trans-unit id="tcAttributeAutoOpenWasIgnored">
        <source>The attribute 'AutoOpen(\"{0}\")' in the assembly '{1}' did not refer to a valid module or namespace in that assembly and has been ignored</source>
        <target state="translated">程序集“{1}”中的特性“AutoOpen(\"{0}\")”未引用该程序集中的有效模块或命名空间，已忽略此特性</target>
        <note />
      </trans-unit>
      <trans-unit id="ilUndefinedValue">
        <source>Undefined value '{0}'</source>
        <target state="translated">未定义的值“{0}”</target>
        <note />
      </trans-unit>
      <trans-unit id="ilLabelNotFound">
        <source>Label {0} not found</source>
        <target state="translated">未找到标签 {0}</target>
        <note />
      </trans-unit>
      <trans-unit id="ilIncorrectNumberOfTypeArguments">
        <source>Incorrect number of type arguments to local call</source>
        <target state="translated">本地调用的类型参数的数目不正确</target>
        <note />
      </trans-unit>
      <trans-unit id="ilDynamicInvocationNotSupported">
        <source>Dynamic invocation of {0} is not supported</source>
        <target state="translated">不支持动态调用 {0}</target>
        <note />
      </trans-unit>
      <trans-unit id="ilAddressOfLiteralFieldIsInvalid">
        <source>Taking the address of a literal field is invalid</source>
        <target state="translated">采用文本字段的地址无效</target>
        <note />
      </trans-unit>
      <trans-unit id="ilAddressOfValueHereIsInvalid">
        <source>This operation involves taking the address of a value '{0}' represented using a local variable or other special representation. This is invalid.</source>
        <target state="translated">此操作涉及到采用通过本地变量或其他特殊表示形式表示的值“{0}”的地址。这是无效的。</target>
        <note />
      </trans-unit>
      <trans-unit id="ilCustomMarshallersCannotBeUsedInFSharp">
        <source>Custom marshallers cannot be specified in F# code. Consider using a C# helper function.</source>
        <target state="translated">无法使用 F# 代码指定自定义封送处理程序。请考虑使用 C# Helper 函数。</target>
        <note />
      </trans-unit>
      <trans-unit id="ilMarshalAsAttributeCannotBeDecoded">
        <source>The MarshalAs attribute could not be decoded</source>
        <target state="translated">未能对 MarshalAs 特性进行解码</target>
        <note />
      </trans-unit>
      <trans-unit id="ilSignatureForExternalFunctionContainsTypeParameters">
        <source>The signature for this external function contains type parameters. Constrain the argument and return types to indicate the types of the corresponding C function.</source>
        <target state="translated">此外部函数的签名包含类型参数。请约束此参数和返回类型以指示相应的 C 函数的类型。</target>
        <note />
      </trans-unit>
      <trans-unit id="ilDllImportAttributeCouldNotBeDecoded">
        <source>The DllImport attribute could not be decoded</source>
        <target state="translated">未能对 DllImport 特性进行解码</target>
        <note />
      </trans-unit>
      <trans-unit id="ilLiteralFieldsCannotBeSet">
        <source>Literal fields cannot be set</source>
        <target state="translated">无法设置文本字段</target>
        <note />
      </trans-unit>
      <trans-unit id="ilStaticMethodIsNotLambda">
        <source>GenSetStorage: {0} was represented as a static method but was not an appropriate lambda expression</source>
        <target state="translated">GenSetStorage: {0} 已表示为一个静态方法，而不是适当的 lambda 表达式</target>
        <note />
      </trans-unit>
      <trans-unit id="ilMutableVariablesCannotEscapeMethod">
        <source>Mutable variables cannot escape their method</source>
        <target state="translated">可变变量不能脱离其方法</target>
        <note />
      </trans-unit>
      <trans-unit id="ilUnexpectedUnrealizedValue">
        <source>Compiler error: unexpected unrealized value</source>
        <target state="translated">编译器错误: 意外的未识别值</target>
        <note />
      </trans-unit>
      <trans-unit id="ilMainModuleEmpty">
        <source>Main module of program is empty: nothing will happen when it is run</source>
        <target state="translated">程序的主模块为空: 运行此程序时将不会有任何反应</target>
        <note />
      </trans-unit>
      <trans-unit id="ilTypeCannotBeUsedForLiteralField">
        <source>This type cannot be used for a literal field</source>
        <target state="translated">此类型不能用于文本字段</target>
        <note />
      </trans-unit>
      <trans-unit id="ilUnexpectedGetSetAnnotation">
        <source>Unexpected GetSet annotation on a property</source>
        <target state="translated">某个属性的意外的 GetSet 批注</target>
        <note />
      </trans-unit>
      <trans-unit id="ilFieldOffsetAttributeCouldNotBeDecoded">
        <source>The FieldOffset attribute could not be decoded</source>
        <target state="translated">未能对 FieldOffset 特性进行解码</target>
        <note />
      </trans-unit>
      <trans-unit id="ilStructLayoutAttributeCouldNotBeDecoded">
        <source>The StructLayout attribute could not be decoded</source>
        <target state="translated">未能对 StructLayout 特性进行解码</target>
        <note />
      </trans-unit>
      <trans-unit id="ilDefaultAugmentationAttributeCouldNotBeDecoded">
        <source>The DefaultAugmentation attribute could not be decoded</source>
        <target state="translated">未能对 DefaultAugmentation 特性进行解码</target>
        <note />
      </trans-unit>
      <trans-unit id="ilReflectedDefinitionsCannotUseSliceOperator">
        <source>Reflected definitions cannot contain uses of the prefix splice operator '%'</source>
        <target state="translated">反射的定义中不能使用前缀拼接运算符“%”</target>
        <note />
      </trans-unit>
      <trans-unit id="optsProblemWithCodepage">
        <source>Problem with codepage '{0}': {1}</source>
        <target state="translated">代码页“{0}”存在问题: {1}</target>
        <note />
      </trans-unit>
      <trans-unit id="optsCopyright">
        <source>Copyright (c) Microsoft Corporation. All Rights Reserved.</source>
        <target state="translated">版权所有(C) Microsoft Corporation。保留所有权利。</target>
        <note />
      </trans-unit>
      <trans-unit id="optsCopyrightCommunity">
        <source>Freely distributed under the MIT Open Source License.  https://github.com/Microsoft/visualfsharp/blob/master/License.txt</source>
        <target state="translated">免费分发在 MIT 开源许可证下。https://github.com/Microsoft/visualfsharp/blob/master/License.txt</target>
        <note />
      </trans-unit>
      <trans-unit id="optsNameOfOutputFile">
        <source>Name of the output file (Short form: -o)</source>
        <target state="translated">输出文件的名称(缩写: -o)</target>
        <note />
      </trans-unit>
      <trans-unit id="optsBuildConsole">
        <source>Build a console executable</source>
        <target state="translated">生成控制台可执行文件</target>
        <note />
      </trans-unit>
      <trans-unit id="optsBuildWindows">
        <source>Build a Windows executable</source>
        <target state="translated">生成 Windows 可执行文件</target>
        <note />
      </trans-unit>
      <trans-unit id="optsBuildLibrary">
        <source>Build a library (Short form: -a)</source>
        <target state="translated">生成库(缩写: -a)</target>
        <note />
      </trans-unit>
      <trans-unit id="optsBuildModule">
        <source>Build a module that can be added to another assembly</source>
        <target state="translated">生成可添加到其他程序集的模块</target>
        <note />
      </trans-unit>
      <trans-unit id="optsDelaySign">
        <source>Delay-sign the assembly using only the public portion of the strong name key</source>
        <target state="translated">仅使用强名称密钥的公共部分对程序集进行延迟签名</target>
        <note />
      </trans-unit>
      <trans-unit id="optsPublicSign">
        <source>Public-sign the assembly using only the public portion of the strong name key, and mark the assembly as signed</source>
        <target state="translated">仅使用强名称密钥的公用部分对该程序集进行公开签名, 并将该程序集标记为已签名</target>
        <note />
      </trans-unit>
      <trans-unit id="optsWriteXml">
        <source>Write the xmldoc of the assembly to the given file</source>
        <target state="translated">将程序集的 xmldoc 写入到给定文件</target>
        <note />
      </trans-unit>
      <trans-unit id="optsStrongKeyFile">
        <source>Specify a strong name key file</source>
        <target state="translated">指定强名称密钥文件</target>
        <note />
      </trans-unit>
      <trans-unit id="optsStrongKeyContainer">
        <source>Specify a strong name key container</source>
        <target state="translated">指定强名称密钥容器</target>
        <note />
      </trans-unit>
      <trans-unit id="optsPlatform">
        <source>Limit which platforms this code can run on: x86, Itanium, x64, anycpu32bitpreferred, or anycpu. The default is anycpu.</source>
        <target state="translated">限制可以运行此代码的平台: x86、Itanium、x64、anycpu32bitpreferred 或 anycpu。默认值为 anycpu。</target>
        <note />
      </trans-unit>
      <trans-unit id="optsNoOpt">
        <source>Only include optimization information essential for implementing inlined constructs. Inhibits cross-module inlining but improves binary compatibility.</source>
        <target state="translated">仅包含实现内联构造所必需的优化信息。禁止跨模块内联，但会提高二进制兼容性。</target>
        <note />
      </trans-unit>
      <trans-unit id="optsNoInterface">
        <source>Don't add a resource to the generated assembly containing F#-specific metadata</source>
        <target state="translated">不向包含 F# 特定元数据的生成程序集中添加资源</target>
        <note />
      </trans-unit>
      <trans-unit id="optsSig">
        <source>Print the inferred interface of the assembly to a file</source>
        <target state="translated">将推理出的程序集接口输出到文件</target>
        <note />
      </trans-unit>
      <trans-unit id="optsReference">
        <source>Reference an assembly (Short form: -r)</source>
        <target state="translated">引用一个程序集(缩写: -r)</target>
        <note />
      </trans-unit>
      <trans-unit id="optsWin32res">
        <source>Specify a Win32 resource file (.res)</source>
        <target state="translated">指定 Win32 资源文件(.res)</target>
        <note />
      </trans-unit>
      <trans-unit id="optsWin32manifest">
        <source>Specify a Win32 manifest file</source>
        <target state="translated">指定 Win32 清单文件</target>
        <note />
      </trans-unit>
      <trans-unit id="optsNowin32manifest">
        <source>Do not include the default Win32 manifest</source>
        <target state="translated">不包括默认的 Win32 清单</target>
        <note />
      </trans-unit>
      <trans-unit id="optsEmbedAllSource">
        <source>Embed all source files in the portable PDB file</source>
        <target state="translated">将所有源文件嵌入可移植 PDB 文件</target>
        <note />
      </trans-unit>
      <trans-unit id="optsEmbedSource">
        <source>Embed specific source files in the portable PDB file</source>
        <target state="translated">将特定源文件嵌入可移植 PDB 文件</target>
        <note />
      </trans-unit>
      <trans-unit id="optsSourceLink">
        <source>Source link information file to embed in the portable PDB file</source>
        <target state="translated">要嵌入可移植 PDB 文件中的源链接信息文件</target>
        <note />
      </trans-unit>
      <trans-unit id="optsEmbeddedSourceRequirePortablePDBs">
        <source>--embed switch only supported when emitting a Portable PDB (--debug:portable or --debug:embedded)</source>
        <target state="translated">--仅在发出可移植 PDB 时才支持嵌入开关(--debug:portable or --debug:embedded)</target>
        <note />
      </trans-unit>
      <trans-unit id="optsSourceLinkRequirePortablePDBs">
        <source>--sourcelink switch only supported when emitting a Portable PDB (--debug:portable or --debug:embedded)</source>
        <target state="translated">--仅在发出可移植 PDB 时才支持源链接开关(--debug:portable or --debug:embedded)</target>
        <note />
      </trans-unit>
      <trans-unit id="srcFileTooLarge">
        <source>Source file is too large to embed in a portable PDB</source>
        <target state="translated">源文件太大，无法嵌入可移植 PDB</target>
        <note />
      </trans-unit>
      <trans-unit id="optsResource">
        <source>Embed the specified managed resource</source>
        <target state="translated">嵌入指定的受管理资源</target>
        <note />
      </trans-unit>
      <trans-unit id="optsLinkresource">
        <source>Link the specified resource to this assembly where the resinfo format is &lt;file&gt;[,&lt;string name&gt;[,public|private]]</source>
        <target state="translated">将指定的资源链接到此程序集，其中 resinfo 格式为 &lt;file&gt;[,&lt;string name&gt;[,public|private]]</target>
        <note />
      </trans-unit>
      <trans-unit id="optsDebugPM">
        <source>Emit debug information (Short form: -g)</source>
        <target state="translated">发出调试信息(缩写: -g)</target>
        <note />
      </trans-unit>
      <trans-unit id="optsDebug">
        <source>Specify debugging type: full, portable, embedded, pdbonly. ('{0}' is the default if no debuggging type specified and enables attaching a debugger to a running program, 'portable' is a cross-platform format, 'embedded' is a cross-platform format embedded into the output file).</source>
        <target state="translated">指定调试类型: full、portable、embedded、pdbonly。(若未指定调试类型，则默认为“{0}”，它允许将调试程序附加到正在运行的程序。"portable" 是跨平台格式，"embedded" 是嵌入到输出文件中的跨平台格式)。</target>
        <note />
      </trans-unit>
      <trans-unit id="optsOptimize">
        <source>Enable optimizations (Short form: -O)</source>
        <target state="translated">启用优化(缩写: -O)</target>
        <note />
      </trans-unit>
      <trans-unit id="optsTailcalls">
        <source>Enable or disable tailcalls</source>
        <target state="translated">启用或禁用尾调用</target>
        <note />
      </trans-unit>
      <trans-unit id="optsDeterministic">
        <source>Produce a deterministic assembly (including module version GUID and timestamp)</source>
        <target state="translated">产生确定性的程序集(包括模块版本 GUID 和时间戳)</target>
        <note />
      </trans-unit>
      <trans-unit id="optsCrossoptimize">
        <source>Enable or disable cross-module optimizations</source>
        <target state="translated">启用或禁用跨模块优化</target>
        <note />
      </trans-unit>
      <trans-unit id="optsWarnaserrorPM">
        <source>Report all warnings as errors</source>
        <target state="translated">将所有警告报告为错误</target>
        <note />
      </trans-unit>
      <trans-unit id="optsWarnaserror">
        <source>Report specific warnings as errors</source>
        <target state="translated">将特定警告报告为错误</target>
        <note />
      </trans-unit>
      <trans-unit id="optsWarn">
        <source>Set a warning level (0-5)</source>
        <target state="translated">设置警告等级(0-5)</target>
        <note />
      </trans-unit>
      <trans-unit id="optsNowarn">
        <source>Disable specific warning messages</source>
        <target state="translated">禁用特定的警告消息</target>
        <note />
      </trans-unit>
      <trans-unit id="optsWarnOn">
        <source>Enable specific warnings that may be off by default</source>
        <target state="translated">启用默认情况下可能关闭的特定警告</target>
        <note />
      </trans-unit>
      <trans-unit id="optsChecked">
        <source>Generate overflow checks</source>
        <target state="translated">生成溢出检查</target>
        <note />
      </trans-unit>
      <trans-unit id="optsDefine">
        <source>Define conditional compilation symbols (Short form: -d)</source>
        <target state="translated">定义条件编译符号(缩写: -d)</target>
        <note />
      </trans-unit>
      <trans-unit id="optsMlcompatibility">
        <source>Ignore ML compatibility warnings</source>
        <target state="translated">忽略 ML 兼容性警告</target>
        <note />
      </trans-unit>
      <trans-unit id="optsNologo">
        <source>Suppress compiler copyright message</source>
        <target state="translated">取消显示编译器版权消息</target>
        <note />
      </trans-unit>
      <trans-unit id="optsHelp">
        <source>Display this usage message (Short form: -?)</source>
        <target state="translated">显示此用法消息(缩写为: -?)</target>
        <note />
      </trans-unit>
      <trans-unit id="optsResponseFile">
        <source>Read response file for more options</source>
        <target state="translated">读取响应文件以获取更多选项</target>
        <note />
      </trans-unit>
      <trans-unit id="optsCodepage">
        <source>Specify the codepage used to read source files</source>
        <target state="translated">指定用于读取源文件的代码页</target>
        <note />
      </trans-unit>
      <trans-unit id="optsUtf8output">
        <source>Output messages in UTF-8 encoding</source>
        <target state="translated">以 UTF-8 编码格式输出消息</target>
        <note />
      </trans-unit>
      <trans-unit id="optsFullpaths">
        <source>Output messages with fully qualified paths</source>
        <target state="translated">使用完全限定路径输出消息</target>
        <note />
      </trans-unit>
      <trans-unit id="optsLib">
        <source>Specify a directory for the include path which is used to resolve source files and assemblies (Short form: -I)</source>
        <target state="translated">指定用于解析源文件和程序集的包含路径的目录(缩写: -I)</target>
        <note />
      </trans-unit>
      <trans-unit id="optsBaseaddress">
        <source>Base address for the library to be built</source>
        <target state="translated">要生成的库的基址</target>
        <note />
      </trans-unit>
      <trans-unit id="optsNoframework">
        <source>Do not reference the default CLI assemblies by default</source>
        <target state="translated">默认情况下不引用默认 CLI 程序集</target>
        <note />
      </trans-unit>
      <trans-unit id="optsStandalone">
        <source>Statically link the F# library and all referenced DLLs that depend on it into the assembly being generated</source>
        <target state="translated">以静态方式将 F# 库与依赖于此库的所有引用的 DLL 链接到所生成的程序集中</target>
        <note />
      </trans-unit>
      <trans-unit id="optsStaticlink">
        <source>Statically link the given assembly and all referenced DLLs that depend on this assembly. Use an assembly name e.g. mylib, not a DLL name.</source>
        <target state="translated">以静态方式链接给定程序集与依赖于此程序集的所有引用的 DLL。使用程序集名称(例如 mylib)而非 DLL 名称。</target>
        <note />
      </trans-unit>
      <trans-unit id="optsResident">
        <source>Use a resident background compilation service to improve compiler startup times.</source>
        <target state="translated">使用驻留后台编译服务缩短编译器启动时间。</target>
        <note />
      </trans-unit>
      <trans-unit id="optsPdb">
        <source>Name the output debug file</source>
        <target state="translated">对输出调试文件进行命名</target>
        <note />
      </trans-unit>
      <trans-unit id="optsSimpleresolution">
        <source>Resolve assembly references using directory-based rules rather than MSBuild resolution</source>
        <target state="translated">使用基于目录的规则而非 MSBuild 解析来解析程序集引用</target>
        <note />
      </trans-unit>
      <trans-unit id="optsUnrecognizedTarget">
        <source>Unrecognized target '{0}', expected 'exe', 'winexe', 'library' or 'module'</source>
        <target state="translated">无法识别的目标“{0}”，应为“exe”、“winexe”、“library”或“module”</target>
        <note />
      </trans-unit>
      <trans-unit id="optsUnrecognizedDebugType">
        <source>Unrecognized debug type '{0}', expected 'pdbonly' or 'full'</source>
        <target state="translated">无法识别的调试类型“{0}”，应为“pdbonly”或“full”</target>
        <note />
      </trans-unit>
      <trans-unit id="optsInvalidWarningLevel">
        <source>Invalid warning level '{0}'</source>
        <target state="translated">警告等级“{0}”无效</target>
        <note />
      </trans-unit>
      <trans-unit id="optsShortFormOf">
        <source>Short form of '{0}'</source>
        <target state="translated">“{0}”的缩写</target>
        <note />
      </trans-unit>
      <trans-unit id="optsClirootDeprecatedMsg">
        <source>The command-line option '--cliroot' has been deprecated. Use an explicit reference to a specific copy of mscorlib.dll instead.</source>
        <target state="translated">命令行选项“--cliroot”已弃用。请改用对 mscorlib.dll 的特定副本的显式引用。</target>
        <note />
      </trans-unit>
      <trans-unit id="optsClirootDescription">
        <source>Use to override where the compiler looks for mscorlib.dll and framework components</source>
        <target state="translated">用于重写编译器查找 mscorlib.dll 和 Framework 组件的位置</target>
        <note />
      </trans-unit>
      <trans-unit id="optsHelpBannerOutputFiles">
        <source>- OUTPUT FILES -</source>
        <target state="translated">- 输出文件 -</target>
        <note />
      </trans-unit>
      <trans-unit id="optsHelpBannerInputFiles">
        <source>- INPUT FILES -</source>
        <target state="translated">- 输入文件 -</target>
        <note />
      </trans-unit>
      <trans-unit id="optsHelpBannerResources">
        <source>- RESOURCES -</source>
        <target state="translated">- 资源 -</target>
        <note />
      </trans-unit>
      <trans-unit id="optsHelpBannerCodeGen">
        <source>- CODE GENERATION -</source>
        <target state="translated">- 代码生成 -</target>
        <note />
      </trans-unit>
      <trans-unit id="optsHelpBannerAdvanced">
        <source>- ADVANCED -</source>
        <target state="translated">- 高级 -</target>
        <note />
      </trans-unit>
      <trans-unit id="optsHelpBannerMisc">
        <source>- MISCELLANEOUS -</source>
        <target state="translated">- 杂项 -</target>
        <note />
      </trans-unit>
      <trans-unit id="optsHelpBannerLanguage">
        <source>- LANGUAGE -</source>
        <target state="translated">- 语言 -</target>
        <note />
      </trans-unit>
      <trans-unit id="optsHelpBannerErrsAndWarns">
        <source>- ERRORS AND WARNINGS -</source>
        <target state="translated">- 错误和警告 -</target>
        <note />
      </trans-unit>
      <trans-unit id="optsUnknownArgumentToTheTestSwitch">
        <source>Unknown --test argument: '{0}'</source>
        <target state="translated">未知的测试参数: '{0}'</target>
        <note />
      </trans-unit>
      <trans-unit id="optsUnknownPlatform">
        <source>Unrecognized platform '{0}', valid values are 'x86', 'x64', 'Itanium', 'anycpu32bitpreferred', and 'anycpu'</source>
        <target state="translated">无法识别的平台“{0}”，有效值为“x86”、“x64”、“Itanium”、“anycpu32bitpreferred”和“anycpu”</target>
        <note />
      </trans-unit>
      <trans-unit id="optsInternalNoDescription">
        <source>The command-line option '{0}' is for test purposes only</source>
        <target state="translated">命令行选项“{0}”仅用于测试目的</target>
        <note />
      </trans-unit>
      <trans-unit id="optsDCLONoDescription">
        <source>The command-line option '{0}' has been deprecated</source>
        <target state="translated">命令行选项“{0}”已弃用</target>
        <note />
      </trans-unit>
      <trans-unit id="optsDCLODeprecatedSuggestAlternative">
        <source>The command-line option '{0}' has been deprecated. Use '{1}' instead.</source>
        <target state="translated">命令行选项“{0}”已弃用。请改用“{1}”。</target>
        <note />
      </trans-unit>
      <trans-unit id="optsDCLOHtmlDoc">
        <source>The command-line option '{0}' has been deprecated. HTML document generation is now part of the F# Power Pack, via the tool FsHtmlDoc.exe.</source>
        <target state="translated">命令行选项“{0}”已弃用。HTML 文档生成现在是 F# Power Pack 的一部分(借助 FsHtmlDoc.exe 工具)。</target>
        <note />
      </trans-unit>
      <trans-unit id="optsConsoleColors">
        <source>Output warning and error messages in color</source>
        <target state="translated">以彩色输出警告和错误消息</target>
        <note />
      </trans-unit>
      <trans-unit id="optsUseHighEntropyVA">
        <source>Enable high-entropy ASLR</source>
        <target state="translated">启用高熵 ASLR</target>
        <note />
      </trans-unit>
      <trans-unit id="optsSubSystemVersion">
        <source>Specify subsystem version of this assembly</source>
        <target state="translated">指定此程序集的子系统版本</target>
        <note />
      </trans-unit>
      <trans-unit id="optsTargetProfile">
        <source>Specify target framework profile of this assembly. Valid values are mscorlib, netcore or netstandard. Default - mscorlib</source>
        <target state="translated">指定此程序集的目标框架配置文件。有效值为 mscorlib、netcore 或 netstandard。默认值为 - mscorlib</target>
        <note />
      </trans-unit>
      <trans-unit id="optsEmitDebugInfoInQuotations">
        <source>Emit debug information in quotations</source>
        <target state="translated">发出用引号引起来的调试信息</target>
        <note />
      </trans-unit>
      <trans-unit id="optsPreferredUiLang">
        <source>Specify the preferred output language culture name (e.g. es-ES, ja-JP)</source>
        <target state="translated">指定首选输出语言区域性名称(例如 es-ES、ja-JP)</target>
        <note />
      </trans-unit>
      <trans-unit id="optsNoCopyFsharpCore">
        <source>Don't copy FSharp.Core.dll along the produced binaries</source>
        <target state="translated">请勿从已生成的二进制文件中复制 FSharp.Core.dll</target>
        <note />
      </trans-unit>
      <trans-unit id="optsInvalidSubSystemVersion">
        <source>Invalid version '{0}' for '--subsystemversion'. The version must be 4.00 or greater.</source>
        <target state="translated">“--subsystemversion”的版本“{0}”无效。版本必须为 4.00 或更高版本。</target>
        <note />
      </trans-unit>
      <trans-unit id="optsInvalidTargetProfile">
        <source>Invalid value '{0}' for '--targetprofile', valid values are 'mscorlib', 'netcore' or 'netstandard'.</source>
        <target state="translated">--targetprofile 的值“{0}”无效，有效值为 "mscorlib"、"netcore" 或 "netstandard"。</target>
        <note />
      </trans-unit>
      <trans-unit id="typeInfoFullName">
        <source>Full name</source>
        <target state="translated">全名</target>
        <note />
      </trans-unit>
      <trans-unit id="typeInfoOtherOverloads">
        <source>and {0} other overloads</source>
        <target state="translated">和 {0} 个其他重载</target>
        <note />
      </trans-unit>
      <trans-unit id="typeInfoUnionCase">
        <source>union case</source>
        <target state="translated">联合用例</target>
        <note />
      </trans-unit>
      <trans-unit id="typeInfoActivePatternResult">
        <source>active pattern result</source>
        <target state="translated">活动模式结果</target>
        <note />
      </trans-unit>
      <trans-unit id="typeInfoActiveRecognizer">
        <source>active recognizer</source>
        <target state="translated">活动识别器</target>
        <note />
      </trans-unit>
      <trans-unit id="typeInfoField">
        <source>field</source>
        <target state="translated">字段</target>
        <note />
      </trans-unit>
      <trans-unit id="typeInfoEvent">
        <source>event</source>
        <target state="translated">事件</target>
        <note />
      </trans-unit>
      <trans-unit id="typeInfoProperty">
        <source>property</source>
        <target state="translated">属性</target>
        <note />
      </trans-unit>
      <trans-unit id="typeInfoExtension">
        <source>extension</source>
        <target state="translated">扩展</target>
        <note />
      </trans-unit>
      <trans-unit id="typeInfoCustomOperation">
        <source>custom operation</source>
        <target state="translated">自定义运算</target>
        <note />
      </trans-unit>
      <trans-unit id="typeInfoArgument">
        <source>argument</source>
        <target state="translated">参数</target>
        <note />
      </trans-unit>
      <trans-unit id="typeInfoPatternVariable">
        <source>patvar</source>
        <target state="translated">patvar</target>
        <note />
      </trans-unit>
      <trans-unit id="typeInfoNamespace">
        <source>namespace</source>
        <target state="translated">命名空间</target>
        <note />
      </trans-unit>
      <trans-unit id="typeInfoModule">
        <source>module</source>
        <target state="translated">模块</target>
        <note />
      </trans-unit>
      <trans-unit id="typeInfoNamespaceOrModule">
        <source>namespace/module</source>
        <target state="translated">命名空间/模块</target>
        <note />
      </trans-unit>
      <trans-unit id="typeInfoFromFirst">
        <source>from {0}</source>
        <target state="translated">自 {0}</target>
        <note />
      </trans-unit>
      <trans-unit id="typeInfoFromNext">
        <source>also from {0}</source>
        <target state="translated">也自 {0}</target>
        <note />
      </trans-unit>
      <trans-unit id="typeInfoGeneratedProperty">
        <source>generated property</source>
        <target state="translated">生成的属性</target>
        <note />
      </trans-unit>
      <trans-unit id="typeInfoGeneratedType">
        <source>generated type</source>
        <target state="translated">生成的类型</target>
        <note />
      </trans-unit>
      <trans-unit id="assemblyResolutionFoundByAssemblyFoldersKey">
        <source>Found by AssemblyFolders registry key</source>
        <target state="translated">已由 AssemblyFolders 注册表项找到</target>
        <note />
      </trans-unit>
      <trans-unit id="assemblyResolutionFoundByAssemblyFoldersExKey">
        <source>Found by AssemblyFoldersEx registry key</source>
        <target state="translated">已由 AssemblyFoldersEx 注册表项找到</target>
        <note />
      </trans-unit>
      <trans-unit id="assemblyResolutionNetFramework">
        <source>.NET Framework</source>
        <target state="translated">.NET Framework</target>
        <note />
      </trans-unit>
      <trans-unit id="assemblyResolutionGAC">
        <source>Global Assembly Cache</source>
        <target state="translated">全局程序集缓存</target>
        <note />
      </trans-unit>
      <trans-unit id="recursiveClassHierarchy">
        <source>Recursive class hierarchy in type '{0}'</source>
        <target state="translated">类型“{0}”中的递归类层次结构</target>
        <note />
      </trans-unit>
      <trans-unit id="InvalidRecursiveReferenceToAbstractSlot">
        <source>Invalid recursive reference to an abstract slot</source>
        <target state="translated">对抽象槽的递归引用无效</target>
        <note />
      </trans-unit>
      <trans-unit id="eventHasNonStandardType">
        <source>The event '{0}' has a non-standard type. If this event is declared in another CLI language, you may need to access this event using the explicit {1} and {2} methods for the event. If this event is declared in F#, make the type of the event an instantiation of either 'IDelegateEvent&lt;_&gt;' or 'IEvent&lt;_,_&gt;'.</source>
        <target state="translated">事件“{0}”具有非标准类型。如果此事件是在另一种 CLI 语言中声明的，则你可能需要使用此事件的显式 {1} 和 {2} 方法来访问此事件。如果此事件是在 F# 中声明的，则使此事件的类型成为 "IDelegateEvent&lt;_&gt;" 或 "IEvent&lt;_,_&gt;" 的实例化。</target>
        <note />
      </trans-unit>
      <trans-unit id="typeIsNotAccessible">
        <source>The type '{0}' is not accessible from this code location</source>
        <target state="translated">无法从此代码位置访问类型“{0}”</target>
        <note />
      </trans-unit>
      <trans-unit id="unionCasesAreNotAccessible">
        <source>The union cases or fields of the type '{0}' are not accessible from this code location</source>
        <target state="translated">无法从此代码位置访问类型“{0}”的联合用例或字段</target>
        <note />
      </trans-unit>
      <trans-unit id="valueIsNotAccessible">
        <source>The value '{0}' is not accessible from this code location</source>
        <target state="translated">无法从此代码位置访问值“{0}”</target>
        <note />
      </trans-unit>
      <trans-unit id="unionCaseIsNotAccessible">
        <source>The union case '{0}' is not accessible from this code location</source>
        <target state="translated">无法从此代码位置访问联合用例“{0}”</target>
        <note />
      </trans-unit>
      <trans-unit id="fieldIsNotAccessible">
        <source>The record, struct or class field '{0}' is not accessible from this code location</source>
        <target state="translated">无法从此代码位置访问记录、结构或类字段“{0}”</target>
        <note />
      </trans-unit>
      <trans-unit id="structOrClassFieldIsNotAccessible">
        <source>The struct or class field '{0}' is not accessible from this code location</source>
        <target state="translated">无法从此代码位置访问结构或类字段“{0}”</target>
        <note />
      </trans-unit>
      <trans-unit id="experimentalConstruct">
        <source>This construct is experimental</source>
        <target state="translated">此构造是试验性构造</target>
        <note />
      </trans-unit>
      <trans-unit id="noInvokeMethodsFound">
        <source>No Invoke methods found for delegate type</source>
        <target state="translated">未找到委托类型的 Invoke 方法</target>
        <note />
      </trans-unit>
      <trans-unit id="moreThanOneInvokeMethodFound">
        <source>More than one Invoke method found for delegate type</source>
        <target state="translated">已找到委托类型的多个 Invoke 方法</target>
        <note />
      </trans-unit>
      <trans-unit id="delegatesNotAllowedToHaveCurriedSignatures">
        <source>Delegates are not allowed to have curried signatures</source>
        <target state="translated">委托不得有扩充签名</target>
        <note />
      </trans-unit>
      <trans-unit id="tlrUnexpectedTExpr">
        <source>Unexpected Expr.TyChoose</source>
        <target state="translated">意外的 Expr.TyChoose</target>
        <note />
      </trans-unit>
      <trans-unit id="tlrLambdaLiftingOptimizationsNotApplied">
        <source>Note: Lambda-lifting optimizations have not been applied because of the use of this local constrained generic function as a first class value. Adding type constraints may resolve this condition.</source>
        <target state="translated">注意: 尚未应用 Lambda 提升优化，因为使用了此本地约束的泛型函数作为一类值。添加类型约束可以解析此条件。</target>
        <note />
      </trans-unit>
      <trans-unit id="lexhlpIdentifiersContainingAtSymbolReserved">
        <source>Identifiers containing '@' are reserved for use in F# code generation</source>
        <target state="translated">已保留包含“@”的标识符以用于 F# 代码生成</target>
        <note />
      </trans-unit>
      <trans-unit id="lexhlpIdentifierReserved">
        <source>The identifier '{0}' is reserved for future use by F#</source>
        <target state="translated">已保留标识符“{0}”以供 F# 将来使用</target>
        <note />
      </trans-unit>
      <trans-unit id="patcMissingVariable">
        <source>Missing variable '{0}'</source>
        <target state="translated">缺少变量“{0}”</target>
        <note />
      </trans-unit>
      <trans-unit id="patcPartialActivePatternsGenerateOneResult">
        <source>Partial active patterns may only generate one result</source>
        <target state="translated">部分激活的模式只能生成一个结果</target>
        <note />
      </trans-unit>
      <trans-unit id="impTypeRequiredUnavailable">
        <source>The type '{0}' is required here and is unavailable. You must add a reference to assembly '{1}'.</source>
        <target state="translated">此处需要类型“{0}”，但此类型不可用。必须添加对程序集“{1}”的引用。</target>
        <note />
      </trans-unit>
      <trans-unit id="impReferencedTypeCouldNotBeFoundInAssembly">
        <source>A reference to the type '{0}' in assembly '{1}' was found, but the type could not be found in that assembly</source>
        <target state="translated">在程序集“{1}”中找到了对类型“{0}”的引用，但在该程序集中未能找到此类型</target>
        <note />
      </trans-unit>
      <trans-unit id="impNotEnoughTypeParamsInScopeWhileImporting">
        <source>Internal error or badly formed metadata: not enough type parameters were in scope while importing</source>
        <target state="translated">内部错误或元数据格式不正确: 导入时范围内没有足够多的类型参数</target>
        <note />
      </trans-unit>
      <trans-unit id="impReferenceToDllRequiredByAssembly">
        <source>A reference to the DLL {0} is required by assembly {1}. The imported type {2} is located in the first assembly and could not be resolved.</source>
        <target state="translated">程序集 {1} 需要对 DLL {0} 的引用。导入的类型 {2} 位于第一个程序集中，未能解析此类型。</target>
        <note />
      </trans-unit>
      <trans-unit id="impImportedAssemblyUsesNotPublicType">
        <source>An imported assembly uses the type '{0}' but that type is not public</source>
        <target state="translated">导入的程序集使用类型“{0}”，但该类型不是公共类型</target>
        <note />
      </trans-unit>
      <trans-unit id="optValueMarkedInlineButIncomplete">
        <source>The value '{0}' was marked inline but its implementation makes use of an internal or private function which is not sufficiently accessible</source>
        <target state="translated">值“{0}”已标记为“inline”，而该值的实现使用了一个无法充分访问的内部或私有函数</target>
        <note />
      </trans-unit>
      <trans-unit id="optValueMarkedInlineButWasNotBoundInTheOptEnv">
        <source>The value '{0}' was marked inline but was not bound in the optimization environment</source>
        <target state="translated">值“{0}”已标记为“inline”，但其未在优化环境中绑定</target>
        <note />
      </trans-unit>
      <trans-unit id="optLocalValueNotFoundDuringOptimization">
        <source>Local value {0} not found during optimization</source>
        <target state="translated">优化过程中未找到本地值 {0}</target>
        <note />
      </trans-unit>
      <trans-unit id="optValueMarkedInlineHasUnexpectedValue">
        <source>A value marked as 'inline' has an unexpected value</source>
        <target state="translated">标记为“inline”的值具有意外的值</target>
        <note />
      </trans-unit>
      <trans-unit id="optValueMarkedInlineCouldNotBeInlined">
        <source>A value marked as 'inline' could not be inlined</source>
        <target state="translated">未能内联标记为“inline”的值</target>
        <note />
      </trans-unit>
      <trans-unit id="optFailedToInlineValue">
        <source>Failed to inline the value '{0}' marked 'inline', perhaps because a recursive value was marked 'inline'</source>
        <target state="translated">未能内联标记为“inline”的值“{0}”，可能是因为已将某个递归值标记为“inline”</target>
        <note />
      </trans-unit>
      <trans-unit id="optRecursiveValValue">
        <source>Recursive ValValue {0}</source>
        <target state="translated">递归的 ValValue {0}</target>
        <note />
      </trans-unit>
      <trans-unit id="lexfltIncorrentIndentationOfIn">
        <source>The indentation of this 'in' token is incorrect with respect to the corresponding 'let'</source>
        <target state="translated">相对于相应的“let”，此“in”标记的缩进不正确</target>
        <note />
      </trans-unit>
      <trans-unit id="lexfltTokenIsOffsideOfContextStartedEarlier">
        <source>Possible incorrect indentation: this token is offside of context started at position {0}. Try indenting this token further or using standard formatting conventions.</source>
        <target state="translated">缩进可能不正确: 此标记位于从位置 {0} 开始的上下文的右侧。请尝试进一步缩进此标记，或使用标准格式设置约定。</target>
        <note />
      </trans-unit>
      <trans-unit id="lexfltSeparatorTokensOfPatternMatchMisaligned">
        <source>The '|' tokens separating rules of this pattern match are misaligned by one column. Consider realigning your code or using further indentation.</source>
        <target state="translated">用于分离此模式匹配规则的“|”标记错开了一列。请考虑重新对齐代码或使用进一步的缩进。</target>
        <note />
      </trans-unit>
      <trans-unit id="nrInvalidModuleExprType">
        <source>Invalid module/expression/type</source>
        <target state="translated">模块/表达式/类型无效</target>
        <note />
      </trans-unit>
      <trans-unit id="nrTypeInstantiationNeededToDisambiguateTypesWithSameName">
        <source>Multiple types exist called '{0}', taking different numbers of generic parameters. Provide a type instantiation to disambiguate the type resolution, e.g. '{1}'.</source>
        <target state="translated">存在多个名为“{0}”的类型，这些类型采用的泛型参数的数目各不相同。请提供一个类型实例化以区分类型解析，例如“{1}”。</target>
        <note />
      </trans-unit>
      <trans-unit id="nrTypeInstantiationIsMissingAndCouldNotBeInferred">
        <source>The instantiation of the generic type '{0}' is missing and can't be inferred from the arguments or return type of this member. Consider providing a type instantiation when accessing this type, e.g. '{1}'.</source>
        <target state="translated">缺少泛型类型“{0}”的实例化，并且不能从该成员的参数或返回类型推理此实例化。请考虑在访问此类型时提供一个类型实例化，例如“{1}”。</target>
        <note />
      </trans-unit>
      <trans-unit id="nrGlobalUsedOnlyAsFirstName">
        <source>'global' may only be used as the first name in a qualified path</source>
        <target state="translated">“global”只能用作限定路径中的第一个名称</target>
        <note />
      </trans-unit>
      <trans-unit id="nrIsNotConstructorOrLiteral">
        <source>This is not a constructor or literal, or a constructor is being used incorrectly</source>
        <target state="translated">这不是一个构造函数或文本，或未正确使用某个构造函数</target>
        <note />
      </trans-unit>
      <trans-unit id="nrUnexpectedEmptyLongId">
        <source>Unexpected empty long identifier</source>
        <target state="translated">意外的空白长标识符</target>
        <note />
      </trans-unit>
      <trans-unit id="nrRecordDoesNotContainSuchLabel">
        <source>The record type '{0}' does not contain a label '{1}'.</source>
        <target state="translated">记录类型“{0}”不包含标签“{1}”。</target>
        <note />
      </trans-unit>
      <trans-unit id="nrInvalidFieldLabel">
        <source>Invalid field label</source>
        <target state="translated">字段标签无效</target>
        <note />
      </trans-unit>
      <trans-unit id="nrInvalidExpression">
        <source>Invalid expression '{0}'</source>
        <target state="translated">表达式“{0}”无效</target>
        <note />
      </trans-unit>
      <trans-unit id="nrNoConstructorsAvailableForType">
        <source>No constructors are available for the type '{0}'</source>
        <target state="translated">没有对类型“{0}”可用的构造函数</target>
        <note />
      </trans-unit>
      <trans-unit id="nrUnionTypeNeedsQualifiedAccess">
        <source>The union type for union case '{0}' was defined with the RequireQualifiedAccessAttribute. Include the name of the union type ('{1}') in the name you are using.</source>
        <target state="translated">使用 RequireQualifiedAccessAttribute 定义联合用例“{0}”的联合类型。包括所使用的名称中联合类型 ('{1}') 的名称。</target>
        <note />
      </trans-unit>
      <trans-unit id="nrRecordTypeNeedsQualifiedAccess">
        <source>The record type for the record field '{0}' was defined with the RequireQualifiedAccessAttribute. Include the name of the record type ('{1}') in the name you are using.</source>
        <target state="translated">使用 RequireQualifiedAccessAttribute 定义记录字段“{0}”的记录类型。包括所使用的名称中记录类型 ('{1}') 的名称。</target>
        <note />
      </trans-unit>
      <trans-unit id="ilwriteErrorCreatingPdb">
        <source>Unexpected error creating debug information file '{0}'</source>
        <target state="translated">创建调试信息文件“{0}”时出错</target>
        <note />
      </trans-unit>
      <trans-unit id="lexOutsideIntegerRange">
        <source>This number is outside the allowable range for this integer type</source>
        <target state="translated">此数字在允许的此整数类型范围之外</target>
        <note />
      </trans-unit>
      <trans-unit id="lexCharNotAllowedInOperatorNames">
        <source>'{0}' is not permitted as a character in operator names and is reserved for future use</source>
        <target state="translated">不允许将“{0}”作为运算符名称中的字符，已将其保留以供将来使用</target>
        <note />
      </trans-unit>
      <trans-unit id="lexUnexpectedChar">
        <source>Unexpected character '{0}'</source>
        <target state="translated">意外的字符“{0}”</target>
        <note />
      </trans-unit>
      <trans-unit id="lexByteArrayCannotEncode">
        <source>This byte array literal contains characters that do not encode as a single byte</source>
        <target state="translated">此字节数组文本包含不会以单字节形式进行编码的字符</target>
        <note />
      </trans-unit>
      <trans-unit id="lexIdentEndInMarkReserved">
        <source>Identifiers followed by '{0}' are reserved for future use</source>
        <target state="translated">已保留后跟“{0}”的标识符以供将来使用</target>
        <note />
      </trans-unit>
      <trans-unit id="lexOutsideEightBitSigned">
        <source>This number is outside the allowable range for 8-bit signed integers</source>
        <target state="translated">此数字在允许的 8 位带符号整数范围之外</target>
        <note />
      </trans-unit>
      <trans-unit id="lexOutsideEightBitSignedHex">
        <source>This number is outside the allowable range for hexadecimal 8-bit signed integers</source>
        <target state="translated">此数字在允许的十六进制 8 位带符号整数范围之外</target>
        <note />
      </trans-unit>
      <trans-unit id="lexOutsideEightBitUnsigned">
        <source>This number is outside the allowable range for 8-bit unsigned integers</source>
        <target state="translated">此数字在允许的 8 位无符号整数范围之外</target>
        <note />
      </trans-unit>
      <trans-unit id="lexOutsideSixteenBitSigned">
        <source>This number is outside the allowable range for 16-bit signed integers</source>
        <target state="translated">此数字在允许的 16 位带符号整数范围之外</target>
        <note />
      </trans-unit>
      <trans-unit id="lexOutsideSixteenBitUnsigned">
        <source>This number is outside the allowable range for 16-bit unsigned integers</source>
        <target state="translated">此数字在允许的 16 位无符号整数范围之外</target>
        <note />
      </trans-unit>
      <trans-unit id="lexOutsideThirtyTwoBitSigned">
        <source>This number is outside the allowable range for 32-bit signed integers</source>
        <target state="translated">此数字在允许的 32 位带符号整数范围之外</target>
        <note />
      </trans-unit>
      <trans-unit id="lexOutsideThirtyTwoBitUnsigned">
        <source>This number is outside the allowable range for 32-bit unsigned integers</source>
        <target state="translated">此数字在允许的 32 位无符号整数范围之外</target>
        <note />
      </trans-unit>
      <trans-unit id="lexOutsideSixtyFourBitSigned">
        <source>This number is outside the allowable range for 64-bit signed integers</source>
        <target state="translated">此数字在允许的 64 位带符号整数范围之外</target>
        <note />
      </trans-unit>
      <trans-unit id="lexOutsideSixtyFourBitUnsigned">
        <source>This number is outside the allowable range for 64-bit unsigned integers</source>
        <target state="translated">此数字在允许的 64 位无符号整数范围之外</target>
        <note />
      </trans-unit>
      <trans-unit id="lexOutsideNativeSigned">
        <source>This number is outside the allowable range for signed native integers</source>
        <target state="translated">此数字在允许的带符号本机整数范围之外</target>
        <note />
      </trans-unit>
      <trans-unit id="lexOutsideNativeUnsigned">
        <source>This number is outside the allowable range for unsigned native integers</source>
        <target state="translated">此数字在允许的无符号本机整数范围之外</target>
        <note />
      </trans-unit>
      <trans-unit id="lexInvalidFloat">
        <source>Invalid floating point number</source>
        <target state="translated">浮点数无效</target>
        <note />
      </trans-unit>
      <trans-unit id="lexOusideDecimal">
        <source>This number is outside the allowable range for decimal literals</source>
        <target state="translated">此数字在允许的十进制文本范围之外</target>
        <note />
      </trans-unit>
      <trans-unit id="lexOusideThirtyTwoBitFloat">
        <source>This number is outside the allowable range for 32-bit floats</source>
        <target state="translated">此数字在允许的 32 位浮点数范围之外</target>
        <note />
      </trans-unit>
      <trans-unit id="lexInvalidNumericLiteral">
        <source>This is not a valid numeric literal. Valid numeric literals include 1, 0x1, 0o1, 0b1, 1l (int), 1u (uint32), 1L (int64), 1UL (uint64), 1s (int16), 1y (sbyte), 1uy (byte), 1.0 (float), 1.0f (float32), 1.0m (decimal), 1I (BigInteger).</source>
        <target state="translated">这不是有效的数字文本。有效的数字文本包括 1、0x1、0o1、0b1、1l (int)、1u (uint32)、1L (int64)、1UL (uint64)、1s (int16)、1y (sbyte)、1uy (byte)、1.0 (float)、1.0f (float32)、1.0m (decimal)、1I (BigInteger)。</target>
        <note />
      </trans-unit>
      <trans-unit id="lexInvalidByteLiteral">
        <source>This is not a valid byte literal</source>
        <target state="translated">这不是有效的字节文本</target>
        <note />
      </trans-unit>
      <trans-unit id="lexInvalidCharLiteral">
        <source>This is not a valid character literal</source>
        <target state="translated">这不是有效的字符文本</target>
        <note />
      </trans-unit>
      <trans-unit id="lexThisUnicodeOnlyInStringLiterals">
        <source>This Unicode encoding is only valid in string literals</source>
        <target state="translated">此 Unicode 编码仅在字符串中有效</target>
        <note />
      </trans-unit>
      <trans-unit id="lexTokenReserved">
        <source>This token is reserved for future use</source>
        <target state="translated">已保留此标记供将来使用</target>
        <note />
      </trans-unit>
      <trans-unit id="lexTabsNotAllowed">
        <source>TABs are not allowed in F# code unless the #indent \"off\" option is used</source>
        <target state="translated">F# 代码中不允许使用制表符，除非使用了 #indent \"off\" 选项</target>
        <note />
      </trans-unit>
      <trans-unit id="lexInvalidLineNumber">
        <source>Invalid line number: '{0}'</source>
        <target state="translated">行号“{0}”无效</target>
        <note />
      </trans-unit>
      <trans-unit id="lexHashIfMustBeFirst">
        <source>#if directive must appear as the first non-whitespace character on a line</source>
        <target state="translated">#if 指令必须作为一行的第一个非空白字符出现</target>
        <note />
      </trans-unit>
      <trans-unit id="lexHashElseNoMatchingIf">
        <source>#else has no matching #if</source>
        <target state="translated">#else 没有匹配的 #if</target>
        <note />
      </trans-unit>
      <trans-unit id="lexHashEndifRequiredForElse">
        <source>#endif required for #else</source>
        <target state="translated">#else 需要 #endif</target>
        <note />
      </trans-unit>
      <trans-unit id="lexHashElseMustBeFirst">
        <source>#else directive must appear as the first non-whitespace character on a line</source>
        <target state="translated">#else 指令必须作为一行的第一个非空白字符出现</target>
        <note />
      </trans-unit>
      <trans-unit id="lexHashEndingNoMatchingIf">
        <source>#endif has no matching #if</source>
        <target state="translated">#endif 没有匹配的 #if</target>
        <note />
      </trans-unit>
      <trans-unit id="lexHashEndifMustBeFirst">
        <source>#endif directive must appear as the first non-whitespace character on a line</source>
        <target state="translated">#endif 指令必须作为一行的第一个非空白字符出现</target>
        <note />
      </trans-unit>
      <trans-unit id="lexHashIfMustHaveIdent">
        <source>#if directive should be immediately followed by an identifier</source>
        <target state="translated">#if 指令后应紧跟标识符</target>
        <note />
      </trans-unit>
      <trans-unit id="lexWrongNestedHashEndif">
        <source>Syntax error. Wrong nested #endif, unexpected tokens before it.</source>
        <target state="translated">语法错误。嵌套的 #endif 出错，其前面存在意外的标记。</target>
        <note />
      </trans-unit>
      <trans-unit id="lexHashBangMustBeFirstInFile">
        <source>#! may only appear as the first line at the start of a file.</source>
        <target state="translated">#!可能只在文件开头显示为第一行。</target>
        <note />
      </trans-unit>
      <trans-unit id="pplexExpectedSingleLineComment">
        <source>Expected single line comment or end of line</source>
        <target state="translated">应输入单行注释或行尾</target>
        <note />
      </trans-unit>
      <trans-unit id="memberOperatorDefinitionWithNoArguments">
        <source>Infix operator member '{0}' has no arguments. Expected a tuple of 2 arguments, e.g. static member (+) (x,y) = ...</source>
        <target state="translated">中缀运算符成员“{0}”没有参数。需要一个由 2 个参数构成的元组，例如静态成员 (+) (x,y) = ...</target>
        <note />
      </trans-unit>
      <trans-unit id="memberOperatorDefinitionWithNonPairArgument">
        <source>Infix operator member '{0}' has {1} initial argument(s). Expected a tuple of 2 arguments, e.g. static member (+) (x,y) = ...</source>
        <target state="translated">中缀运算符成员“{0}”具有 {1} 个初始参数。需要一个由 2 个参数构成的元组，例如静态成员 (+) (x,y) = ...</target>
        <note />
      </trans-unit>
      <trans-unit id="memberOperatorDefinitionWithCurriedArguments">
        <source>Infix operator member '{0}' has extra curried arguments. Expected a tuple of 2 arguments, e.g. static member (+) (x,y) = ...</source>
        <target state="translated">中缀运算符成员“{0}”具有额外的扩充参数。需要一个由 2 个参数构成的元组，例如静态成员 (+) (x,y) = ...</target>
        <note />
      </trans-unit>
      <trans-unit id="tcFSharpCoreRequiresExplicit">
        <source>All record, union and struct types in FSharp.Core.dll must be explicitly labelled with 'StructuralComparison' or 'NoComparison'</source>
        <target state="translated">必须使用“StructuralComparison”或“NoComparison”显式标记 FSharp.Core.dll 中的所有字段、联合和结构类型</target>
        <note />
      </trans-unit>
      <trans-unit id="tcStructuralComparisonNotSatisfied1">
        <source>The struct, record or union type '{0}' has the 'StructuralComparison' attribute but the type parameter '{1}' does not satisfy the 'comparison' constraint. Consider adding the 'comparison' constraint to the type parameter</source>
        <target state="translated">结构、记录或联合类型“{0}”具有“StructuralComparison”特性，但类型参数“{1}”不符合“comparison”约束的要求。请考虑将“comparison”约束添加到该类型参数</target>
        <note />
      </trans-unit>
      <trans-unit id="tcStructuralComparisonNotSatisfied2">
        <source>The struct, record or union type '{0}' has the 'StructuralComparison' attribute but the component type '{1}' does not satisfy the 'comparison' constraint</source>
        <target state="translated">结构、记录或联合类型“{0}”具有“StructuralComparison”特性，但组件类型“{1}”不符合“comparison”约束的要求</target>
        <note />
      </trans-unit>
      <trans-unit id="tcNoComparisonNeeded1">
        <source>The struct, record or union type '{0}' is not structurally comparable because the type parameter {1} does not satisfy the 'comparison' constraint. Consider adding the 'NoComparison' attribute to the type '{2}' to clarify that the type is not comparable</source>
        <target state="translated">结构、记录或联合类型“{0}”在结构上是不可比较的，因为类型参数 {1} 不符合“comparison”约束的要求。请考虑将“NoComparison”特性添加到类型“{2}”以阐明此类型是不可比较的</target>
        <note />
      </trans-unit>
      <trans-unit id="tcNoComparisonNeeded2">
        <source>The struct, record or union type '{0}' is not structurally comparable because the type '{1}' does not satisfy the 'comparison' constraint. Consider adding the 'NoComparison' attribute to the type '{2}' to clarify that the type is not comparable</source>
        <target state="translated">结构、记录或联合类型“{0}”在结构上是不可比较的，因为类型“{1}”不符合“comparison”约束的要求。请考虑将“NoComparison”特性添加到类型“{2}”以阐明此类型是不可比较的</target>
        <note />
      </trans-unit>
      <trans-unit id="tcNoEqualityNeeded1">
        <source>The struct, record or union type '{0}' does not support structural equality because the type parameter {1} does not satisfy the 'equality' constraint. Consider adding the 'NoEquality' attribute to the type '{2}' to clarify that the type does not support structural equality</source>
        <target state="translated">结构、记录或联合类型“{0}”不支持结构相等比较，因为类型参数 {1} 不符合“equality”约束的要求。请考虑将“NoEquality”特性添加到类型“{2}”以阐明此类型不支持结构相等比较</target>
        <note />
      </trans-unit>
      <trans-unit id="tcNoEqualityNeeded2">
        <source>The struct, record or union type '{0}' does not support structural equality because the type '{1}' does not satisfy the 'equality' constraint. Consider adding the 'NoEquality' attribute to the type '{2}' to clarify that the type does not support structural equality</source>
        <target state="translated">结构、记录或联合类型“{0}”不支持结构相等比较，因为类型“{1}”不符合“equality”约束的要求。请考虑将“NoEquality”特性添加到类型“{2}”以阐明此类型不支持结构相等比较</target>
        <note />
      </trans-unit>
      <trans-unit id="tcStructuralEqualityNotSatisfied1">
        <source>The struct, record or union type '{0}' has the 'StructuralEquality' attribute but the type parameter '{1}' does not satisfy the 'equality' constraint. Consider adding the 'equality' constraint to the type parameter</source>
        <target state="translated">结构、记录或联合类型“{0}”具有“StructuralEquality”特性，但类型参数“{1}”不符合“equality”约束的要求。请考虑将“equality”约束添加到该类型参数</target>
        <note />
      </trans-unit>
      <trans-unit id="tcStructuralEqualityNotSatisfied2">
        <source>The struct, record or union type '{0}' has the 'StructuralEquality' attribute but the component type '{1}' does not satisfy the 'equality' constraint</source>
        <target state="translated">结构、记录或联合类型“{0}”具有“StructuralEquality”特性，但组件类型“{1}”不符合“equality”约束的要求</target>
        <note />
      </trans-unit>
      <trans-unit id="tcStructsMustDeclareTypesOfImplicitCtorArgsExplicitly">
        <source>Each argument of the primary constructor for a struct must be given a type, for example 'type S(x1:int, x2: int) = ...'. These arguments determine the fields of the struct.</source>
        <target state="translated">必须为结构的主构造函数的每个参数给定一个类型，例如“type S(x1:int, x2: int) = ...”。这些参数确定该结构的各个字段。</target>
        <note />
      </trans-unit>
      <trans-unit id="chkUnusedValue">
        <source>The value '{0}' is unused</source>
        <target state="translated">未使用值“{0}”</target>
        <note />
      </trans-unit>
      <trans-unit id="chkUnusedThisVariable">
        <source>The recursive object reference '{0}' is unused. The presence of a recursive object reference adds runtime initialization checks to members in this and derived types. Consider removing this recursive object reference.</source>
        <target state="translated">未使用递归对象引用“{0}”。如果存在递归对象引用，则会增加针对此类型和派生类型中的成员的运行时初始化检查。请考虑删除此递归对象引用。</target>
        <note />
      </trans-unit>
      <trans-unit id="parsGetterAtMostOneArgument">
        <source>A getter property may have at most one argument group</source>
        <target state="translated">Getter 属性最多可以有一个参数组</target>
        <note />
      </trans-unit>
      <trans-unit id="parsSetterAtMostTwoArguments">
        <source>A setter property may have at most two argument groups</source>
        <target state="translated">setter 属性最多可以有两个参数组</target>
        <note />
      </trans-unit>
      <trans-unit id="parsInvalidProperty">
        <source>Invalid property getter or setter</source>
        <target state="translated">属性 Getter 或 Setter 无效</target>
        <note />
      </trans-unit>
      <trans-unit id="parsIndexerPropertyRequiresAtLeastOneArgument">
        <source>An indexer property must be given at least one argument</source>
        <target state="translated">必须为索引器属性给定至少一个参数</target>
        <note />
      </trans-unit>
      <trans-unit id="tastInvalidAddressOfMutableAcrossAssemblyBoundary">
        <source>This operation accesses a mutable top-level value defined in another assembly in an unsupported way. The value cannot be accessed through its address. Consider copying the expression to a mutable local, e.g. 'let mutable x = ...', and if necessary assigning the value back after the completion of the operation</source>
        <target state="translated">此操作用于访问在另一个程序集中定义的可变顶级值的方式不受支持。无法通过该值的地址来访问该值。请考虑将该表达式复制到一个可变本地变量，例如“let mutable x = ...”，另外如果需要，可在完成此操作后赋回该值</target>
        <note />
      </trans-unit>
      <trans-unit id="parsNonAdjacentTypars">
        <source>Remove spaces between the type name and type parameter, e.g. \"type C&lt;'T&gt;\", not type \"C   &lt;'T&gt;\". Type parameters must be placed directly adjacent to the type name.</source>
        <target state="translated">删除类型名称和类型参数之间的空格，例如使用 \"type C&lt;'T&gt;\" 而不是 type \"C   &lt;'T&gt;\"。类型参数必须直接放在类型名称的旁边。</target>
        <note />
      </trans-unit>
      <trans-unit id="parsNonAdjacentTyargs">
        <source>Remove spaces between the type name and type parameter, e.g. \"C&lt;'T&gt;\", not \"C &lt;'T&gt;\". Type parameters must be placed directly adjacent to the type name.</source>
        <target state="translated">删除类型名称和类型参数之间的空格，例如要使用 \"C&lt;'T&gt;\" 而不是 \"C &lt;'T&gt;\"。类型参数必须直接放置在类型名称旁边。</target>
        <note />
      </trans-unit>
      <trans-unit id="parsNonAtomicType">
        <source>The use of the type syntax 'int C' and 'C  &lt;int&gt;' is not permitted here. Consider adjusting this type to be written in the form 'C&lt;int&gt;'</source>
        <target state="translated">此处不允许使用类型语法 "int C" 和 "C  &lt;int&gt;"。请考虑调整此类型，使其按 "C&lt;int&gt;" 形式进行编写</target>
        <note />
      </trans-unit>
      <trans-unit id="tastUndefinedItemRefModuleNamespace">
        <source>The module/namespace '{0}' from compilation unit '{1}' did not contain the module/namespace '{2}'</source>
        <target state="translated">编译单元“{1}”中的模块/命名空间“{0}”未包含模块/命名空间“{2}”</target>
        <note />
      </trans-unit>
      <trans-unit id="tastUndefinedItemRefVal">
        <source>The module/namespace '{0}' from compilation unit '{1}' did not contain the val '{2}'</source>
        <target state="translated">编译单元“{1}”中的模块/命名空间“{0}”未包含值“{2}”</target>
        <note />
      </trans-unit>
      <trans-unit id="tastUndefinedItemRefModuleNamespaceType">
        <source>The module/namespace '{0}' from compilation unit '{1}' did not contain the namespace, module or type '{2}'</source>
        <target state="translated">编译单元“{1}”中的模块/命名空间“{0}”未包含命名空间、模块或类型“{2}”</target>
        <note />
      </trans-unit>
      <trans-unit id="tcInvalidUseNullAsTrueValue">
        <source>The 'UseNullAsTrueValue' attribute flag may only be used with union types that have one nullary case and at least one non-nullary case</source>
        <target state="translated">“UseNullAsTrueValue”特性标志只能用于具有一个空用例和至少一个非空用例的联合类型</target>
        <note />
      </trans-unit>
      <trans-unit id="tcParameterInferredByref">
        <source>The parameter '{0}' was inferred to have byref type. Parameters of byref type must be given an explicit type annotation, e.g. 'x1: byref&lt;int&gt;'. When used, a byref parameter is implicitly dereferenced.</source>
        <target state="translated">据推断，参数“{0}”具有 byref 类型。必须向 byref 类型的参数提供一个显式类型注释，例如 "x1: byref&lt;int&gt;"。使用时，隐式取消对 byref 类型的引用。</target>
        <note />
      </trans-unit>
      <trans-unit id="tcNonUniformMemberUse">
        <source>The generic member '{0}' has been used at a non-uniform instantiation prior to this program point. Consider reordering the members so this member occurs first. Alternatively, specify the full type of the member explicitly, including argument types, return type and any additional generic parameters and constraints.</source>
        <target state="translated">在此程序点之前，已在非统一实例化中使用了泛型成员“{0}”。请考虑重新排列成员顺序，以使此成员先出现。或者，也可以显式指定该成员的完整类型，包括实参类型、返回类型以及其他任何泛型形参和约束。</target>
        <note />
      </trans-unit>
      <trans-unit id="tcAttribArgsDiffer">
        <source>The attribute '{0}' appears in both the implementation and the signature, but the attribute arguments differ. Only the attribute from the signature will be included in the compiled code.</source>
        <target state="translated">特性“{0}”同时出现在实现和签名中，但它们的参数有所不同。只有签名中的该特性才会包括在已编译代码中。</target>
        <note />
      </trans-unit>
      <trans-unit id="tcCannotCallAbstractBaseMember">
        <source>Cannot call an abstract base member: '{0}'</source>
        <target state="translated">无法调用抽象基成员:“{0}”</target>
        <note />
      </trans-unit>
      <trans-unit id="typrelCannotResolveAmbiguityInUnmanaged">
        <source>Could not resolve the ambiguity in the use of a generic construct with an 'unmanaged' constraint at or near this position</source>
        <target state="translated">对于在此位置或附近使用“unmanaged”约束的泛型构造的用法，无法解析其多义性</target>
        <note />
      </trans-unit>
      <trans-unit id="mlCompatMessage">
        <source>This construct is for ML compatibility. {0}. You can disable this warning by using '--mlcompatibility' or '--nowarn:62'.</source>
        <target state="translated">此构造适用于 ML 兼容性。{0}。可以通过使用“--mlcompatibility”或“--nowarn:62”来禁用此警告。</target>
        <note />
      </trans-unit>
      <trans-unit id="ilFieldDoesNotHaveValidOffsetForStructureLayout">
        <source>The type '{0}' has been marked as having an Explicit layout, but the field '{1}' has not been marked with the 'FieldOffset' attribute</source>
        <target state="translated">类型“{0}”已标记为具有显式布局，但字段“{1}”尚未用“FieldOffset”特性进行标记</target>
        <note />
      </trans-unit>
      <trans-unit id="tcInterfacesShouldUseInheritNotInterface">
        <source>Interfaces inherited by other interfaces should be declared using 'inherit ...' instead of 'interface ...'</source>
        <target state="translated">由其他接口继承的接口应使用“inherit ...”而非“interface ...”进行声明</target>
        <note />
      </trans-unit>
      <trans-unit id="parsInvalidPrefixOperator">
        <source>Invalid prefix operator</source>
        <target state="translated">无效的前缀运算符</target>
        <note />
      </trans-unit>
      <trans-unit id="parsInvalidPrefixOperatorDefinition">
        <source>Invalid operator definition. Prefix operator definitions must use a valid prefix operator name.</source>
        <target state="translated">运算符定义无效。前缀运算符定义必须使用有效的前缀运算符名称。</target>
        <note />
      </trans-unit>
      <trans-unit id="buildCompilingExtensionIsForML">
        <source>The file extensions '.ml' and '.mli' are for ML compatibility</source>
        <target state="translated">文件扩展名“.ml”和“.mli”适用于 ML 兼容性</target>
        <note />
      </trans-unit>
      <trans-unit id="lexIndentOffForML">
        <source>Consider using a file with extension '.ml' or '.mli' instead</source>
        <target state="translated">请考虑改用扩展名为“.ml”或“.mli”的文件</target>
        <note />
      </trans-unit>
      <trans-unit id="activePatternIdentIsNotFunctionTyped">
        <source>Active pattern '{0}' is not a function</source>
        <target state="translated">活动模式“{0}”不是一个函数</target>
        <note />
      </trans-unit>
      <trans-unit id="activePatternChoiceHasFreeTypars">
        <source>Active pattern '{0}' has a result type containing type variables that are not determined by the input. The common cause is a when a result case is not mentioned, e.g. 'let (|A|B|) (x:int) = A x'. This can be fixed with a type constraint, e.g. 'let (|A|B|) (x:int) : Choice&lt;int,unit&gt; = A x'</source>
        <target state="translated">活动模式“{0}”的结果类型包含未由输入确定的类型变量。常见的原因是未提及结果用例，例如 "let (|A|B|) (x:int) = A x"。可采用类型约束来解决此问题，例如 "let (|A|B|) (x:int) : Choice&lt;int,unit&gt; = A x"</target>
        <note />
      </trans-unit>
      <trans-unit id="ilFieldHasOffsetForSequentialLayout">
        <source>The FieldOffset attribute can only be placed on members of types marked with the StructLayout(LayoutKind.Explicit)</source>
        <target state="translated">FieldOffset 特性只能放置在标记为 StructLayout(LayoutKind.Explicit) 的类型的成员上</target>
        <note />
      </trans-unit>
      <trans-unit id="tcOptionalArgsMustComeAfterNonOptionalArgs">
        <source>Optional arguments must come at the end of the argument list, after any non-optional arguments</source>
        <target state="translated">可选参数必须位于参数列表结尾的任何非可选参数的后面</target>
        <note />
      </trans-unit>
      <trans-unit id="tcConditionalAttributeUsage">
        <source>Attribute 'System.Diagnostics.ConditionalAttribute' is only valid on methods or attribute classes</source>
        <target state="translated">特性“System.Diagnostics.ConditionalAttribute”仅对方法或特性类有效</target>
        <note />
      </trans-unit>
      <trans-unit id="tcMemberOperatorDefinitionInExtrinsic">
        <source>Extension members cannot provide operator overloads.  Consider defining the operator as part of the type definition instead.</source>
        <target state="translated">扩展成员无法提供运算符重载。    请考虑改为将运算符定义为类型定义的一部分。</target>
        <note />
      </trans-unit>
      <trans-unit id="ilwriteMDBFileNameCannotBeChangedWarning">
        <source>The name of the MDB file must be &lt;assembly-file-name&gt;.mdb. The --pdb option will be ignored.</source>
        <target state="translated">MDB 文件的名称必须是 &lt;程序集文件名称&gt;.mdb。将忽略 --pdb 选项。</target>
        <note />
      </trans-unit>
      <trans-unit id="ilwriteMDBMemberMissing">
        <source>MDB generation failed. Could not find compatible member {0}</source>
        <target state="translated">MDB 生成失败。找不到兼容成员 {0}</target>
        <note />
      </trans-unit>
      <trans-unit id="ilwriteErrorCreatingMdb">
        <source>Cannot generate MDB debug information. Failed to load the 'MonoSymbolWriter' type from the 'Mono.CompilerServices.SymbolWriter.dll' assembly.</source>
        <target state="translated">无法生成 MDB 调试信息。未能从“Mono.CompilerServices.SymbolWriter.dll”程序集加载“MonoSymbolWriter”类型。</target>
        <note />
      </trans-unit>
      <trans-unit id="tcUnionCaseNameConflictsWithGeneratedType">
        <source>The union case named '{0}' conflicts with the generated type '{1}'</source>
        <target state="translated">名为“{0}”的联合用例与生成的类型“{1}”冲突</target>
        <note />
      </trans-unit>
      <trans-unit id="chkNoReflectedDefinitionOnStructMember">
        <source>ReflectedDefinitionAttribute may not be applied to an instance member on a struct type, because the instance member takes an implicit 'this' byref parameter</source>
        <target state="translated">ReflectedDefinitionAttribute 不能应用于结构类型的实例成员，因为该实例成员采用隐式“this”byref 参数</target>
        <note />
      </trans-unit>
      <trans-unit id="tcDllImportNotAllowed">
        <source>DLLImport bindings must be static members in a class or function definitions in a module</source>
        <target state="translated">DLLImport 绑定必须是类中的静态成员或模块中的函数定义</target>
        <note />
      </trans-unit>
      <trans-unit id="buildExpectedSigdataFile">
        <source>FSharp.Core.sigdata not found alongside FSharp.Core. File expected in {0}. Consider upgrading to a more recent version of FSharp.Core, where this file is no longer be required.</source>
        <target state="translated">未能在 FSharp.Core 旁找到 FSharp.Core.sigdata。文件应在 {0} 中。请考虑升级到更新版本的 FSharp.Core，该版本不再需要此文件。</target>
        <note />
      </trans-unit>
      <trans-unit id="buildExpectedFileAlongSideFSharpCore">
        <source>File '{0}' not found alongside FSharp.Core. File expected in {1}. Consider upgrading to a more recent version of FSharp.Core, where this file is no longer be required.</source>
        <target state="translated">未能在 FSharp.Core 旁找到文件“{0}”。文件应在 {1} 中。请考虑升级到更新版本的 FSharp.Core，该版本不再需要此文件。</target>
        <note />
      </trans-unit>
      <trans-unit id="buildUnexpectedFileNameCharacter">
        <source>Filename '{0}' contains invalid character '{1}'</source>
        <target state="translated">文件名“{0}”包含无效字符“{1}”</target>
        <note />
      </trans-unit>
      <trans-unit id="tcInvalidUseBangBinding">
        <source>'use!' bindings must be of the form 'use! &lt;var&gt; = &lt;expr&gt;'</source>
        <target state="translated">"use!" 绑定必须采用 "use! &lt;var&gt; = &lt;expr&gt;" 形式</target>
        <note />
      </trans-unit>
      <trans-unit id="crefNoInnerGenericsInQuotations">
        <source>Inner generic functions are not permitted in quoted expressions. Consider adding some type constraints until this function is no longer generic.</source>
        <target state="translated">带引号的表达式中不允许有内部泛型函数。请考虑添加一些类型约束，直至此函数不再是泛型函数。</target>
        <note />
      </trans-unit>
      <trans-unit id="tcEnumTypeCannotBeEnumerated">
        <source>The type '{0}' is not a valid enumerator type , i.e. does not have a 'MoveNext()' method returning a bool, and a 'Current' property</source>
        <target state="translated">类型“{0}”不是有效枚举器类型，即，没有返回布尔值的“MoveNext()”方法和“Current”属性</target>
        <note />
      </trans-unit>
      <trans-unit id="parsEofInTripleQuoteString">
        <source>End of file in triple-quote string begun at or before here</source>
        <target state="translated">文件尾在此处或之前开始的三重引号字符串中</target>
        <note />
      </trans-unit>
      <trans-unit id="parsEofInTripleQuoteStringInComment">
        <source>End of file in triple-quote string embedded in comment begun at or before here</source>
        <target state="translated">文件尾在此处或之前开始的注释中嵌入的三重引号字符串中</target>
        <note />
      </trans-unit>
      <trans-unit id="tcTypeTestLosesMeasures">
        <source>This type test or downcast will ignore the unit-of-measure '{0}'</source>
        <target state="translated">此类型测试或向下转换将忽略度量单位“{0}”</target>
        <note />
      </trans-unit>
      <trans-unit id="parsMissingTypeArgs">
        <source>Expected type argument or static argument</source>
        <target state="translated">应为类型参数或静态参数</target>
        <note />
      </trans-unit>
      <trans-unit id="parsMissingGreaterThan">
        <source>Unmatched '&lt;'. Expected closing '&gt;'</source>
        <target state="translated">"&lt;" 不匹配。应为 "&gt;" 结尾</target>
        <note />
      </trans-unit>
      <trans-unit id="parsUnexpectedQuotationOperatorInTypeAliasDidYouMeanVerbatimString">
        <source>Unexpected quotation operator '&lt;@' in type definition. If you intend to pass a verbatim string as a static argument to a type provider, put a space between the '&lt;' and '@' characters.</source>
        <target state="translated">类型定义中出现意外的引用运算符 "&lt;@"。如果旨在将原义字符串作为静态参数传递到类型提供程序，请在 "&lt;" 和 "@" 字符之间加一个空格。</target>
        <note />
      </trans-unit>
      <trans-unit id="parsErrorParsingAsOperatorName">
        <source>Attempted to parse this as an operator name, but failed</source>
        <target state="translated">尝试将此分析为运算符名称，但未成功</target>
        <note />
      </trans-unit>
      <trans-unit id="lexInvalidUnicodeLiteral">
        <source>\U{0} is not a valid Unicode character escape sequence</source>
        <target state="translated">\U{0} 不是有效的 Unicode 字符转义序列</target>
        <note />
      </trans-unit>
      <trans-unit id="tcCallerInfoWrongType">
        <source>'{0}' must be applied to an argument of type '{1}', but has been applied to an argument of type '{2}'</source>
        <target state="translated">“{0}”必须应用于类型“{1}”的参数，但却被应用于类型“{2}”的参数</target>
        <note />
      </trans-unit>
      <trans-unit id="tcCallerInfoNotOptional">
        <source>'{0}' can only be applied to optional arguments</source>
        <target state="translated">“{0}”只能应用于可选参数</target>
        <note />
      </trans-unit>
      <trans-unit id="toolLocationHelperUnsupportedFrameworkVersion">
        <source>The specified .NET Framework version '{0}' is not supported. Please specify a value from the enumeration Microsoft.Build.Utilities.TargetDotNetFrameworkVersion.</source>
        <target state="translated">不支持指定的 .NET Framework 版本“{0}”。请指定来自枚举 Microsoft.Build.Utilities.TargetDotNetFrameworkVersion 的值。</target>
        <note />
      </trans-unit>
      <trans-unit id="ilSignInvalidMagicValue">
        <source>Invalid Magic value in CLR Header</source>
        <target state="translated">CLR 标头中存在无效的 Magic 值</target>
        <note />
      </trans-unit>
      <trans-unit id="ilSignBadImageFormat">
        <source>Bad image format</source>
        <target state="translated">错误的图像格式</target>
        <note />
      </trans-unit>
      <trans-unit id="ilSignPrivateKeyExpected">
        <source>Private key expected</source>
        <target state="translated">应使用私钥</target>
        <note />
      </trans-unit>
      <trans-unit id="ilSignRsaKeyExpected">
        <source>RSA key expected</source>
        <target state="translated">应使用 RSA 密钥</target>
        <note />
      </trans-unit>
      <trans-unit id="ilSignInvalidBitLen">
        <source>Invalid bit Length</source>
        <target state="translated">位长度无效</target>
        <note />
      </trans-unit>
      <trans-unit id="ilSignInvalidRSAParams">
        <source>Invalid RSAParameters structure - '{{0}}' expected</source>
        <target state="translated">RSAParameters 结构无效 - 应为“{{0}}”</target>
        <note />
      </trans-unit>
      <trans-unit id="ilSignInvalidAlgId">
        <source>Invalid algId - 'Exponent' expected</source>
        <target state="translated">algId 无效 - 应为 "Exponent"</target>
        <note />
      </trans-unit>
      <trans-unit id="ilSignInvalidSignatureSize">
        <source>Invalid signature size</source>
        <target state="translated">签名大小无效</target>
        <note />
      </trans-unit>
      <trans-unit id="ilSignNoSignatureDirectory">
        <source>No signature directory</source>
        <target state="translated">无签名目录</target>
        <note />
      </trans-unit>
      <trans-unit id="ilSignInvalidPKBlob">
        <source>Invalid Public Key blob</source>
        <target state="translated">公钥 Blob 无效</target>
        <note />
      </trans-unit>
      <trans-unit id="fscTooManyErrors">
        <source>Exiting - too many errors</source>
        <target state="translated">正在退出 - 错误太多</target>
        <note />
      </trans-unit>
      <trans-unit id="docfileNoXmlSuffix">
        <source>The documentation file has no .xml suffix</source>
        <target state="translated">该文档文件不带 .xml 后缀</target>
        <note />
      </trans-unit>
      <trans-unit id="fscNoImplementationFiles">
        <source>No implementation files specified</source>
        <target state="translated">未指定任何实现文件</target>
        <note />
      </trans-unit>
      <trans-unit id="fscBadAssemblyVersion">
        <source>The attribute {0} specified version '{1}', but this value is invalid and has been ignored</source>
        <target state="translated">属性 {0} 指定版本“{1}”，但此值无效，已被忽略</target>
        <note />
      </trans-unit>
      <trans-unit id="fscTwoResourceManifests">
        <source>Conflicting options specified: 'win32manifest' and 'win32res'. Only one of these can be used.</source>
        <target state="translated">以下指定选项发生冲突: “win32manifest”和“win32res”。只能使用其中的一个选项。</target>
        <note />
      </trans-unit>
      <trans-unit id="fscQuotationLiteralsStaticLinking">
        <source>The code in assembly '{0}' makes uses of quotation literals. Static linking may not include components that make use of quotation literals unless all assemblies are compiled with at least F# 4.0.</source>
        <target state="translated">程序集“{0}”中的代码使用了引用文本。静态链接可能不包含使用引用文本的组件，除非所有程序集都使用至少 F# 4.0 进行编译。</target>
        <note />
      </trans-unit>
      <trans-unit id="fscQuotationLiteralsStaticLinking0">
        <source>Code in this assembly makes uses of quotation literals. Static linking may not include components that make use of quotation literals unless all assemblies are compiled with at least F# 4.0.</source>
        <target state="translated">此程序集中的代码使用了引用文本。静态链接可能不包含使用引用文本的组件，除非所有程序集都使用至少 F# 4.0 进行编译。</target>
        <note />
      </trans-unit>
      <trans-unit id="fscStaticLinkingNoEXE">
        <source>Static linking may not include a .EXE</source>
        <target state="translated">静态链接不能包含 .EXE</target>
        <note />
      </trans-unit>
      <trans-unit id="fscStaticLinkingNoMixedDLL">
        <source>Static linking may not include a mixed managed/unmanaged DLL</source>
        <target state="translated">静态链接不能包含混合的托管/非托管 DLL</target>
        <note />
      </trans-unit>
      <trans-unit id="fscIgnoringMixedWhenLinking">
        <source>Ignoring mixed managed/unmanaged assembly '{0}' during static linking</source>
        <target state="translated">在静态链接期间忽略混合托管/非托管程序集“{0}”</target>
        <note />
      </trans-unit>
      <trans-unit id="fscAssumeStaticLinkContainsNoDependencies">
        <source>Assembly '{0}' was referenced transitively and the assembly could not be resolved automatically. Static linking will assume this DLL has no dependencies on the F# library or other statically linked DLLs. Consider adding an explicit reference to this DLL.</source>
        <target state="translated">已通过可传递的方式引用程序集“{0}”，但未能自动解析此程序集。静态链接将假定此 DLL 不依赖于 F# 库或其他静态链接的 DLL。请考虑添加对此 DLL 的显式引用。</target>
        <note />
      </trans-unit>
      <trans-unit id="fscAssemblyNotFoundInDependencySet">
        <source>Assembly '{0}' not found in dependency set of target binary. Statically linked roots should be specified using an assembly name, without a DLL or EXE extension. If this assembly was referenced explicitly then it is possible the assembly was not actually required by the generated binary, in which case it should not be statically linked.</source>
        <target state="translated">在目标二进制文件的依赖项集中未找到程序集“{0}”。应使用不带扩展名 DLL 或 EXE 的程序集名称指定静态链接的根目录。如果已显式引用此程序集，则生成的二进制文件实际上可能不需要此程序集，在此情况下，不应静态链接此程序集。</target>
        <note />
      </trans-unit>
      <trans-unit id="fscKeyFileCouldNotBeOpened">
        <source>The key file '{0}' could not be opened</source>
        <target state="translated">未能打开密钥文件“{0}”</target>
        <note />
      </trans-unit>
      <trans-unit id="fscProblemWritingBinary">
        <source>A problem occurred writing the binary '{0}': {1}</source>
        <target state="translated">写入二进制文件“{0}”时出现问题: {1}</target>
        <note />
      </trans-unit>
      <trans-unit id="fscAssemblyVersionAttributeIgnored">
        <source>The 'AssemblyVersionAttribute' has been ignored because a version was given using a command line option</source>
        <target state="translated">已忽略“AssemblyVersionAttribute”，因为已使用命令行选项给定一个版本</target>
        <note />
      </trans-unit>
      <trans-unit id="fscAssemblyCultureAttributeError">
        <source>Error emitting 'System.Reflection.AssemblyCultureAttribute' attribute -- 'Executables cannot be satellite assemblies, Culture should always be empty'</source>
        <target state="translated">发出“System.Reflection.AssemblyCultureAttribute”特性时出错:“可执行文件不能是附属程序集，区域应始终为空”</target>
        <note />
      </trans-unit>
      <trans-unit id="fscDelaySignWarning">
        <source>Option '--delaysign' overrides attribute 'System.Reflection.AssemblyDelaySignAttribute' given in a source file or added module</source>
        <target state="translated">选项“--delaysign”将重写源文件或添加的模块中给定的“System.Reflection.AssemblyDelaySignAttribute”特性</target>
        <note />
      </trans-unit>
      <trans-unit id="fscKeyFileWarning">
        <source>Option '--keyfile' overrides attribute 'System.Reflection.AssemblyKeyFileAttribute' given in a source file or added module</source>
        <target state="translated">选项“--keyfile”将重写源文件或添加的模块中给定的“System.Reflection.AssemblyKeyFileAttribute”特性</target>
        <note />
      </trans-unit>
      <trans-unit id="fscKeyNameWarning">
        <source>Option '--keycontainer' overrides attribute 'System.Reflection.AssemblyNameAttribute' given in a source file or added module</source>
        <target state="translated">选项“--keycontainer”将重写源文件或添加的模块中给定的“System.Reflection.AssemblyNameAttribute”特性</target>
        <note />
      </trans-unit>
      <trans-unit id="fscReferenceOnCommandLine">
        <source>The assembly '{0}' is listed on the command line. Assemblies should be referenced using a command line flag such as '-r'.</source>
        <target state="translated">程序集“{0}”已在命令行中列出。应使用命令行标志(如“-r”)引用程序集。</target>
        <note />
      </trans-unit>
      <trans-unit id="fscRemotingError">
        <source>The resident compilation service was not used because a problem occured in communicating with the server.</source>
        <target state="translated">未使用驻留编译服务，因为与服务器通信时发生问题。</target>
        <note />
      </trans-unit>
      <trans-unit id="pathIsInvalid">
        <source>Problem with filename '{0}': Illegal characters in path.</source>
        <target state="translated">文件名“{0}”出现问题: 路径中存在非法字符。</target>
        <note />
      </trans-unit>
      <trans-unit id="fscResxSourceFileDeprecated">
        <source>Passing a .resx file ({0}) as a source file to the compiler is deprecated. Use resgen.exe to transform the .resx file into a .resources file to pass as a --resource option. If you are using MSBuild, this can be done via an &lt;EmbeddedResource&gt; item in the .fsproj project file.</source>
        <target state="translated">不推荐将 .resx 文件({0})作为源文件传递给编译器。请使用 resgen.exe 将 .resx 文件转换为 .resources 文件以作为 --resource 选项进行传递。如果使用的是 MSBuild，则可通过 .fsproj 项目文件中的 &lt;EmbeddedResource&gt; 项完成此操作。</target>
        <note />
      </trans-unit>
      <trans-unit id="fscStaticLinkingNoProfileMismatches">
        <source>Static linking may not be used on an assembly referencing mscorlib (e.g. a .NET Framework assembly) when generating an assembly that references System.Runtime (e.g. a .NET Core or Portable assembly).</source>
        <target state="translated">当生成引用 System.Runtime 的程序集(如 .NET Core 或 Portable 程序集)时，静态链接不能用在引用 mscorlib 的程序集(如 .NET Framework 程序集)上。</target>
        <note />
      </trans-unit>
      <trans-unit id="fscAssemblyWildcardAndDeterminism">
        <source>An {0} specified version '{1}', but this value is a wildcard, and you have requested a deterministic build, these are in conflict.</source>
        <target state="translated">{0} 指定了版本“{1}”，但该值为通配符，并且你已请求确定的版本，因此存在冲突。</target>
        <note />
      </trans-unit>
      <trans-unit id="fscDeterministicDebugRequiresPortablePdb">
        <source>Deterministic builds only support portable PDBs (--debug:portable or --debug:embedded)</source>
        <target state="translated">决定性生成仅支持可移植的 PDB (--debug:portable 或 --debug:embedded)</target>
        <note />
      </trans-unit>
      <trans-unit id="etIllegalCharactersInNamespaceName">
        <source>Character '{0}' is not allowed in provided namespace name '{1}'</source>
        <target state="translated">所提供的命名空间名称“{1}”中不允许出现字符“{0}”</target>
        <note />
      </trans-unit>
      <trans-unit id="etNullOrEmptyMemberName">
        <source>The provided type '{0}' returned a member with a null or empty member name</source>
        <target state="translated">所提供的类型“{0}”返回了具有 null 或空成员名称的成员</target>
        <note />
      </trans-unit>
      <trans-unit id="etNullMember">
        <source>The provided type '{0}' returned a null member</source>
        <target state="translated">所提供的类型“{0}”返回了 null 成员</target>
        <note />
      </trans-unit>
      <trans-unit id="etNullMemberDeclaringType">
        <source>The provided type '{0}' member info '{1}' has null declaring type</source>
        <target state="translated">所提供的类型“{0}”成员信息“{1}”具有 null 声明类型</target>
        <note />
      </trans-unit>
      <trans-unit id="etNullMemberDeclaringTypeDifferentFromProvidedType">
        <source>The provided type '{0}' has member '{1}' which has declaring type '{2}'. Expected declaring type to be the same as provided type.</source>
        <target state="translated">所提供的类型“{0}”的成员“{1}”具有声明类型“{2}”。声明类型应与所提供的类型相同。</target>
        <note />
      </trans-unit>
      <trans-unit id="etHostingAssemblyFoundWithoutHosts">
        <source>Referenced assembly '{0}' has assembly level attribute '{1}' but no public type provider classes were found</source>
        <target state="translated">引用的程序集“{0}”具有程序集级别特性“{1}”，但是找不到任何公共类型提供程序类</target>
        <note />
      </trans-unit>
      <trans-unit id="etEmptyNamespaceOfTypeNotAllowed">
        <source>Type '{0}' from type provider '{1}' has an empty namespace. Use 'null' for the global namespace.</source>
        <target state="translated">来自类型提供程序“{1}”的类型“{0}”具有空命名空间。请将“null”用于全局命名空间。</target>
        <note />
      </trans-unit>
      <trans-unit id="etEmptyNamespaceNotAllowed">
        <source>Empty namespace found from the type provider '{0}'. Use 'null' for the global namespace.</source>
        <target state="translated">在类型提供程序“{0}”中发现空命名空间。请将“null”用于全局命名空间。</target>
        <note />
      </trans-unit>
      <trans-unit id="etMustNotBeGeneric">
        <source>Provided type '{0}' has 'IsGenericType' as true, but generic types are not supported.</source>
        <target state="translated">所提供的类型“{0}”的“IsGenericType”为 true，但是不支持泛型类型。</target>
        <note />
      </trans-unit>
      <trans-unit id="etMustNotBeAnArray">
        <source>Provided type '{0}' has 'IsArray' as true, but array types are not supported.</source>
        <target state="translated">所提供的类型“{0}”的“IsArray”为 true，但是不支持数组类型。</target>
        <note />
      </trans-unit>
      <trans-unit id="etMethodHasRequirements">
        <source>Invalid member '{0}' on provided type '{1}'. Provided type members must be public, and not be generic, virtual, or abstract.</source>
        <target state="translated">所提供的类型“{1}”的成员“{0}”无效。所提供类型的成员必须是公共成员，而不是泛型、虚拟或抽象成员。</target>
        <note />
      </trans-unit>
      <trans-unit id="etUnsupportedMemberKind">
        <source>Invalid member '{0}' on provided type '{1}'. Only properties, methods and constructors are allowed</source>
        <target state="translated">所提供类型“{1}”的成员“{0}”无效。仅允许使用属性、方法和构造函数</target>
        <note />
      </trans-unit>
      <trans-unit id="etPropertyCanReadButHasNoGetter">
        <source>Property '{0}' on provided type '{1}' has CanRead=true but there was no value from GetGetMethod()</source>
        <target state="translated">所提供的类型“{1}”的属性“{0}”的 CanRead 为 true，但是没有来自 GetGetMethod() 的值</target>
        <note />
      </trans-unit>
      <trans-unit id="etPropertyHasGetterButNoCanRead">
        <source>Property '{0}' on provided type '{1}' has CanRead=false but GetGetMethod() returned a method</source>
        <target state="translated">所提供的类型“{1}”的属性“{0}”的 CanRead 为 false，但是 GetGetMethod() 返回了方法</target>
        <note />
      </trans-unit>
      <trans-unit id="etPropertyCanWriteButHasNoSetter">
        <source>Property '{0}' on provided type '{1}' has CanWrite=true but there was no value from GetSetMethod()</source>
        <target state="translated">所提供的类型“{1}”的属性“{0}”的 CanWrite 为 true，但是没有来自 GetSetMethod() 的值</target>
        <note />
      </trans-unit>
      <trans-unit id="etPropertyHasSetterButNoCanWrite">
        <source>Property '{0}' on provided type '{1}' has CanWrite=false but GetSetMethod() returned a method</source>
        <target state="translated">所提供的类型“{1}”的属性“{0}”的 CanWrite 为 false，但是 GetSetMethod() 返回了方法</target>
        <note />
      </trans-unit>
      <trans-unit id="etOneOrMoreErrorsSeenDuringExtensionTypeSetting">
        <source>One or more errors seen during provided type setup</source>
        <target state="translated">在所提供的类型的设置过程中出现了一个或多个错误</target>
        <note />
      </trans-unit>
      <trans-unit id="etUnexpectedExceptionFromProvidedTypeMember">
        <source>Unexpected exception from provided type '{0}' member '{1}': {2}</source>
        <target state="translated">在所提供类型“{0}”成员“{1}”中发生意外异常: {2}</target>
        <note />
      </trans-unit>
      <trans-unit id="etUnsupportedConstantType">
        <source>Unsupported constant type '{0}'. Quotations provided by type providers can only contain simple constants. The implementation of the type provider may need to be adjusted by moving a value declared outside a provided quotation literal to be a 'let' binding inside the quotation literal.</source>
        <target state="translated">不支持的常数类型“{0}”。类型提供程序提供的引文只能包含简单常量。将提供的引文文本外声明的值移动为引文文本内的 "let" 绑定，可对类型提供程序的实现进行调整。</target>
        <note />
      </trans-unit>
      <trans-unit id="etUnsupportedProvidedExpression">
        <source>Unsupported expression '{0}' from type provider. If you are the author of this type provider, consider adjusting it to provide a different provided expression.</source>
        <target state="translated">类型提供程序提供的表达式“{0}”不受支持。如果您是此类型提供程序的作者，请考虑将它调整为提供不同的提供表达式。</target>
        <note />
      </trans-unit>
      <trans-unit id="etProvidedTypeHasUnexpectedName">
        <source>Expected provided type named '{0}' but provided type has 'Name' with value '{1}'</source>
        <target state="translated">需要名为“{0}”的提供的类型，但所提供类型的“Name”值为“{1}”</target>
        <note />
      </trans-unit>
      <trans-unit id="etEventNoAdd">
        <source>Event '{0}' on provided type '{1}' has no value from GetAddMethod()</source>
        <target state="translated">所提供类型“{1}”上的事件“{0}”没有来自 GetAddMethod() 的值</target>
        <note />
      </trans-unit>
      <trans-unit id="etEventNoRemove">
        <source>Event '{0}' on provided type '{1}' has no value from GetRemoveMethod()</source>
        <target state="translated">所提供类型“{1}”上的事件“{0}”没有来自 GetRemoveMethod() 的值</target>
        <note />
      </trans-unit>
      <trans-unit id="etProviderHasWrongDesignerAssembly">
        <source>Assembly attribute '{0}' refers to a designer assembly '{1}' which cannot be loaded from path '{2}'. The exception reported was: {3} - {4}</source>
        <target state="translated">程序集属性“{0}”引用了无法从路径“{2}”加载的设计器程序集“{1}”。报告的异常是: {3} - {4}</target>
        <note />
      </trans-unit>
      <trans-unit id="etProviderDoesNotHaveValidConstructor">
        <source>The type provider does not have a valid constructor. A constructor taking either no arguments or one argument of type 'TypeProviderConfig' was expected.</source>
        <target state="translated">类型提供程序没有有效的构造函数。构造函数应不采用参数或仅采用一个“TypeProviderConfig”类型的参数。</target>
        <note />
      </trans-unit>
      <trans-unit id="etProviderError">
        <source>The type provider '{0}' reported an error: {1}</source>
        <target state="translated">类型提供程序“{0}”报告了错误: {1}</target>
        <note />
      </trans-unit>
      <trans-unit id="etIncorrectParameterExpression">
        <source>The type provider '{0}' used an invalid parameter in the ParameterExpression: {1}</source>
        <target state="translated">类型提供程序“{0}”在 ParameterExpression 中使用了无效参数: {1}</target>
        <note />
      </trans-unit>
      <trans-unit id="etIncorrectProvidedMethod">
        <source>The type provider '{0}' provided a method with a name '{1}' and metadata token '{2}', which is not reported among its methods of its declaring type '{3}'</source>
        <target state="translated">类型提供程序“{0}”提供了具有名称“{1}”和元数据标记“{2}”的方法，该方法不会在声明类型“{3}”的方法中进行报告</target>
        <note />
      </trans-unit>
      <trans-unit id="etIncorrectProvidedConstructor">
        <source>The type provider '{0}' provided a constructor which is not reported among the constructors of its declaring type '{1}'</source>
        <target state="translated">类型提供程序“{0}”提供的构造函数未在声明类型为“{1}”的构造函数中进行报告</target>
        <note />
      </trans-unit>
      <trans-unit id="etDirectReferenceToGeneratedTypeNotAllowed">
        <source>A direct reference to the generated type '{0}' is not permitted. Instead, use a type definition, e.g. 'type TypeAlias = &lt;path&gt;'. This indicates that a type provider adds generated types to your assembly.</source>
        <target state="translated">不允许直接引用所生成的类型“{0}”。请改用类型定义，例如 "type TypeAlias = &lt;path&gt;"。这表示类型提供程序会将生成的类型添加到程序集。</target>
        <note />
      </trans-unit>
      <trans-unit id="etProvidedTypeHasUnexpectedPath">
        <source>Expected provided type with path '{0}' but provided type has path '{1}'</source>
        <target state="translated">需要路径为“{0}”的提供的类型，但所提供类型的路径为“{1}”</target>
        <note />
      </trans-unit>
      <trans-unit id="etUnexpectedNullFromProvidedTypeMember">
        <source>Unexpected 'null' return value from provided type '{0}' member '{1}'</source>
        <target state="translated">来自所提供类型“{0}”成员“{1}”的意外“null”返回值</target>
        <note />
      </trans-unit>
      <trans-unit id="etUnexpectedExceptionFromProvidedMemberMember">
        <source>Unexpected exception from member '{0}' of provided type '{1}' member '{2}': {3}</source>
        <target state="translated">在所提供类型“{1}”成员“{2}”的成员“{0}”中发生意外异常: {3}</target>
        <note />
      </trans-unit>
      <trans-unit id="etNestedProvidedTypesDoNotTakeStaticArgumentsOrGenericParameters">
        <source>Nested provided types do not take static arguments or generic parameters</source>
        <target state="translated">所提供的嵌套类型未采用静态实参或泛型形参</target>
        <note />
      </trans-unit>
      <trans-unit id="etInvalidStaticArgument">
        <source>Invalid static argument to provided type. Expected an argument of kind '{0}'.</source>
        <target state="translated">所提供类型的静态参数无效。应是类型为“{0}”的参数。</target>
        <note />
      </trans-unit>
      <trans-unit id="etErrorApplyingStaticArgumentsToType">
        <source>An error occured applying the static arguments to a provided type</source>
        <target state="translated">将静态参数应用于所提供类型时发生错误</target>
        <note />
      </trans-unit>
      <trans-unit id="etUnknownStaticArgumentKind">
        <source>Unknown static argument kind '{0}' when resolving a reference to a provided type or method '{1}'</source>
        <target state="translated">解析对所提供类型或方法“{1}”的引用时出现未知静态参数类型“{0}”</target>
        <note />
      </trans-unit>
      <trans-unit id="invalidNamespaceForProvidedType">
        <source>invalid namespace for provided type</source>
        <target state="translated">所提供类型的命名空间无效</target>
        <note />
      </trans-unit>
      <trans-unit id="invalidFullNameForProvidedType">
        <source>invalid full name for provided type</source>
        <target state="translated">所提供类型的全名无效</target>
        <note />
      </trans-unit>
      <trans-unit id="etProviderReturnedNull">
        <source>The type provider returned 'null', which is not a valid return value from '{0}'</source>
        <target state="translated">类型提供程序返回了“null”，这不是来自“{0}”的有效返回值</target>
        <note />
      </trans-unit>
      <trans-unit id="etTypeProviderConstructorException">
        <source>The type provider constructor has thrown an exception: {0}</source>
        <target state="translated">类型提供程序构造函数引发异常: {0}</target>
        <note />
      </trans-unit>
      <trans-unit id="etNullProvidedExpression">
        <source>Type provider '{0}' returned null from GetInvokerExpression.</source>
        <target state="translated">类型提供程序“{0}”从 GetInvokerExpression 返回了 null。</target>
        <note />
      </trans-unit>
      <trans-unit id="etProvidedAppliedTypeHadWrongName">
        <source>The type provider '{0}' returned an invalid type from 'ApplyStaticArguments'. A type with name '{1}' was expected, but a type with name '{2}' was returned.</source>
        <target state="translated">类型提供程序“{0}”从“ApplyStaticArguments”返回了无效类型。需要名称为“{1}”的类型，但返回了名称为“{2}”的类型。</target>
        <note />
      </trans-unit>
      <trans-unit id="etProvidedAppliedMethodHadWrongName">
        <source>The type provider '{0}' returned an invalid method from 'ApplyStaticArgumentsForMethod'. A method with name '{1}' was expected, but a method with name '{2}' was returned.</source>
        <target state="translated">类型提供程序“{0}”从 "ApplyStaticArgumentsForMethod" 返回了无效方法。需要名称为“{1}”的方法，但返回了名称为“{2}”的方法。</target>
        <note />
      </trans-unit>
      <trans-unit id="tcTypeTestLossy">
        <source>This type test or downcast will erase the provided type '{0}' to the type '{1}'</source>
        <target state="translated">此类型测试或向下转换会将提供的类型“{0}”清除为类型“{1}”</target>
        <note />
      </trans-unit>
      <trans-unit id="tcTypeCastErased">
        <source>This downcast will erase the provided type '{0}' to the type '{1}'.</source>
        <target state="translated">此向下转换会将所提供类型“{0}”清除到类型“{1}”。</target>
        <note />
      </trans-unit>
      <trans-unit id="tcTypeTestErased">
        <source>This type test with a provided type '{0}' is not allowed because this provided type will be erased to '{1}' at runtime.</source>
        <target state="translated">不允许对提供的类型“{0}”执行此类型测试，因为该提供的类型在运行时将清除为“{1}”。</target>
        <note />
      </trans-unit>
      <trans-unit id="tcCannotInheritFromErasedType">
        <source>Cannot inherit from erased provided type</source>
        <target state="translated">无法从已清除的提供的类型中继承</target>
        <note />
      </trans-unit>
      <trans-unit id="etInvalidTypeProviderAssemblyName">
        <source>Assembly '{0}' hase TypeProviderAssembly attribute with invalid value '{1}'. The value should be a valid assembly name</source>
        <target state="translated">程序集“{0}”的 TypeProviderAssembly 特性具有无效值“{1}”。该值应为有效的程序集名称</target>
        <note />
      </trans-unit>
      <trans-unit id="tcInvalidMemberNameCtor">
        <source>Invalid member name. Members may not have name '.ctor' or '.cctor'</source>
        <target state="translated">成员名称无效。成员名称不能为“.ctor”或“.cctor”</target>
        <note />
      </trans-unit>
      <trans-unit id="tcInferredGenericTypeGivesRiseToInconsistency">
        <source>The function or member '{0}' is used in a way that requires further type annotations at its definition to ensure consistency of inferred types. The inferred signature is '{1}'.</source>
        <target state="translated">函数或成员“{0}”的使用方式要求其在定义中提供进一步的类型批注，以确保推理类型的一致性。推理签名为“{1}”。</target>
        <note />
      </trans-unit>
      <trans-unit id="tcInvalidTypeArgumentCount">
        <source>The number of type arguments did not match: '{0}' given, '{1}' expected. This may be related to a previously reported error.</source>
        <target state="translated">类型参数的数量不匹配: 提供了“{0}”个，应是“{1}”个。这可能与以前报告的错误有关。</target>
        <note />
      </trans-unit>
      <trans-unit id="tcCannotOverrideSealedMethod">
        <source>Cannot override inherited member '{0}' because it is sealed</source>
        <target state="translated">无法重写继承的成员“{0}”，因为该成员是密封的</target>
        <note />
      </trans-unit>
      <trans-unit id="etProviderErrorWithContext">
        <source>The type provider '{0}' reported an error in the context of provided type '{1}', member '{2}'. The error: {3}</source>
        <target state="translated">类型提供程序“{0}”在所提供类型“{1}”、成员“{2}”的上下文中报告了错误。错误: {3}</target>
        <note />
      </trans-unit>
      <trans-unit id="etProvidedTypeWithNameException">
        <source>An exception occurred when accessing the '{0}' of a provided type: {1}</source>
        <target state="translated">访问所提供类型的“{0}”时发生异常: {1}</target>
        <note />
      </trans-unit>
      <trans-unit id="etProvidedTypeWithNullOrEmptyName">
        <source>The '{0}' of a provided type was null or empty.</source>
        <target state="translated">所提供类型的“{0}”为 null 或为空。</target>
        <note />
      </trans-unit>
      <trans-unit id="etIllegalCharactersInTypeName">
        <source>Character '{0}' is not allowed in provided type name '{1}'</source>
        <target state="translated">所提供的类型名称“{1}”中不允许出现字符“{0}”</target>
        <note />
      </trans-unit>
      <trans-unit id="tcJoinMustUseSimplePattern">
        <source>In queries, '{0}' must use a simple pattern</source>
        <target state="translated">在查询中，“{0}”必须使用简单模式</target>
        <note />
      </trans-unit>
      <trans-unit id="tcMissingCustomOperation">
        <source>A custom query operation for '{0}' is required but not specified</source>
        <target state="translated">需要“{0}”的自定义查询运算，但未指定该运算</target>
        <note />
      </trans-unit>
      <trans-unit id="etBadUnnamedStaticArgs">
        <source>Named static arguments must come after all unnamed static arguments</source>
        <target state="translated">命名静态参数必须位于所有未命名静态参数之后</target>
        <note />
      </trans-unit>
      <trans-unit id="etStaticParameterRequiresAValue">
        <source>The static parameter '{0}' of the provided type or method '{1}' requires a value. Static parameters to type providers may be optionally specified using named arguments, e.g. '{2}&lt;{3}=...&gt;'.</source>
        <target state="translated">提供的类型或方法“{1}”的静态参数“{0}”需要一个值。可以选择使用命名参数(例如 "{2}&lt;{3}=...&gt;")指定类型提供程序的静态参数。</target>
        <note />
      </trans-unit>
      <trans-unit id="etNoStaticParameterWithName">
        <source>No static parameter exists with name '{0}'</source>
        <target state="translated">不存在名称为“{0}”的静态参数</target>
        <note />
      </trans-unit>
      <trans-unit id="etStaticParameterAlreadyHasValue">
        <source>The static parameter '{0}' has already been given a value</source>
        <target state="translated">已向静态参数“{0}”提供了值</target>
        <note />
      </trans-unit>
      <trans-unit id="etMultipleStaticParameterWithName">
        <source>Multiple static parameters exist with name '{0}'</source>
        <target state="translated">存在多个名称为“{0}”的静态参数</target>
        <note />
      </trans-unit>
      <trans-unit id="tcCustomOperationMayNotBeUsedInConjunctionWithNonSimpleLetBindings">
        <source>A custom operation may not be used in conjunction with a non-value or recursive 'let' binding in another part of this computation expression</source>
        <target state="translated">在此计算表达式的其他部分，不能与非值或递归“let”绑定一起使用自定义运算符</target>
        <note />
      </trans-unit>
      <trans-unit id="tcCustomOperationMayNotBeUsedHere">
        <source>A custom operation may not be used in conjunction with 'use', 'try/with', 'try/finally', 'if/then/else' or 'match' operators within this computation expression</source>
        <target state="translated">在此计算表达式中，不能与“use”、“try/with”、“try/finally”、“if/then/else”或“match”运算符一起使用自定义运算</target>
        <note />
      </trans-unit>
      <trans-unit id="tcCustomOperationMayNotBeOverloaded">
        <source>The custom operation '{0}' refers to a method which is overloaded. The implementations of custom operations may not be overloaded.</source>
        <target state="translated">自定义运算“{0}”引用了重载的方法。自定义运算的实现不能进行重载。</target>
        <note />
      </trans-unit>
      <trans-unit id="tcIfThenElseMayNotBeUsedWithinQueries">
        <source>An if/then/else expression may not be used within queries. Consider using either an if/then expression, or use a sequence expression instead.</source>
        <target state="translated">if/then/else 表达式不能在查询中使用。请考虑使用 if/then 表达式，或改用序列表达式。</target>
        <note />
      </trans-unit>
      <trans-unit id="ilxgenUnexpectedArgumentToMethodHandleOfDuringCodegen">
        <source>Invalid argument to 'methodhandleof' during codegen</source>
        <target state="translated">codegen 过程中出现无效“methodhandleof”参数</target>
        <note />
      </trans-unit>
      <trans-unit id="etProvidedTypeReferenceMissingArgument">
        <source>A reference to a provided type was missing a value for the static parameter '{0}'. You may need to recompile one or more referenced assemblies.</source>
        <target state="translated">对所提供类型的引用缺少静态参数“{0}”的值。可能需要重新编译一个或多个引用的程序集。</target>
        <note />
      </trans-unit>
      <trans-unit id="etProvidedTypeReferenceInvalidText">
        <source>A reference to a provided type had an invalid value '{0}' for a static parameter. You may need to recompile one or more referenced assemblies.</source>
        <target state="translated">对所提供类型的引用具有无效的静态参数值“{0}”。可能需要重新编译一个或多个引用的程序集。</target>
        <note />
      </trans-unit>
      <trans-unit id="tcCustomOperationNotUsedCorrectly">
        <source>'{0}' is not used correctly. This is a custom operation in this query or computation expression.</source>
        <target state="translated">“{0}”使用有误。这是此查询或计算表达式中的自定义运算。</target>
        <note />
      </trans-unit>
      <trans-unit id="tcCustomOperationNotUsedCorrectly2">
        <source>'{0}' is not used correctly. Usage: {1}. This is a custom operation in this query or computation expression.</source>
        <target state="translated">“{0}”使用有误。用法: {1}。这是此查询或计算表达式中的自定义运算。</target>
        <note />
      </trans-unit>
      <trans-unit id="customOperationTextLikeJoin">
        <source>{0} var in collection {1} (outerKey = innerKey). Note that parentheses are required after '{2}'</source>
        <target state="translated">集合 {1} (outerKey = innerKey)中的 {0} var。请注意，“{2}”后面要使用圆括号</target>
        <note />
      </trans-unit>
      <trans-unit id="customOperationTextLikeGroupJoin">
        <source>{0} var in collection {1} (outerKey = innerKey) into group. Note that parentheses are required after '{2}'</source>
        <target state="translated">{0} var in collection {1} (outerKey = innerKey) into group。请注意，“{2}”后需使用括号</target>
        <note />
      </trans-unit>
      <trans-unit id="customOperationTextLikeZip">
        <source>{0} var in collection</source>
        <target state="translated">集合中的 {0} var</target>
        <note />
      </trans-unit>
      <trans-unit id="tcBinaryOperatorRequiresVariable">
        <source>'{0}' must be followed by a variable name. Usage: {1}.</source>
        <target state="translated">“{0}”后面必须跟变量名。用法: {1}。</target>
        <note />
      </trans-unit>
      <trans-unit id="tcOperatorIncorrectSyntax">
        <source>Incorrect syntax for '{0}'. Usage: {1}.</source>
        <target state="translated">“{0}”的语法不正确。用法: {1}。</target>
        <note />
      </trans-unit>
      <trans-unit id="tcBinaryOperatorRequiresBody">
        <source>'{0}' must come after a 'for' selection clause and be followed by the rest of the query. Syntax: ... {1} ...</source>
        <target state="translated">“{0}”的前面必须是“for”选择子句，后面必须是查询的剩余部分。语法: ... {1} ...</target>
        <note />
      </trans-unit>
      <trans-unit id="tcCustomOperationHasIncorrectArgCount">
        <source>'{0}' is used with an incorrect number of arguments. This is a custom operation in this query or computation expression. Expected {1} argument(s), but given {2}.</source>
        <target state="translated">“{0}”使用的参数数量有误。这是此查询或计算表达式中的自定义运算。应为 {1} 个参数，但提供了 {2} 个。</target>
        <note />
      </trans-unit>
      <trans-unit id="parsExpectedExpressionAfterToken">
        <source>Expected an expression after this point</source>
        <target state="translated">此点之后应是表达式</target>
        <note />
      </trans-unit>
      <trans-unit id="parsExpectedTypeAfterToken">
        <source>Expected a type after this point</source>
        <target state="translated">此点之后应是类型</target>
        <note />
      </trans-unit>
      <trans-unit id="parsUnmatchedLBrackLess">
        <source>Unmatched '[&lt;'. Expected closing '&gt;]'</source>
        <target state="translated">"[&lt;" 不匹配。应为 "&gt;]" 结尾</target>
        <note />
      </trans-unit>
      <trans-unit id="parsUnexpectedEndOfFileMatch">
        <source>Unexpected end of input in 'match' expression. Expected 'match &lt;expr&gt; with | &lt;pat&gt; -&gt; &lt;expr&gt; | &lt;pat&gt; -&gt; &lt;expr&gt; ...'.</source>
        <target state="translated">"match" 表达式中的输入意外结束。应为 "match &lt;expr&gt; with | &lt;pat&gt; -&gt; &lt;expr&gt; | &lt;pat&gt; -&gt; &lt;expr&gt; ..."。</target>
        <note />
      </trans-unit>
      <trans-unit id="parsUnexpectedEndOfFileTry">
        <source>Unexpected end of input in 'try' expression. Expected 'try &lt;expr&gt; with &lt;rules&gt;' or 'try &lt;expr&gt; finally &lt;expr&gt;'.</source>
        <target state="translated">"try" 表达式中的输入意外结束。应为 "try &lt;expr&gt; with &lt;rules&gt;" 或 "try &lt;expr&gt; finally &lt;expr&gt;"。</target>
        <note />
      </trans-unit>
      <trans-unit id="parsUnexpectedEndOfFileWhile">
        <source>Unexpected end of input in 'while' expression. Expected 'while &lt;expr&gt; do &lt;expr&gt;'.</source>
        <target state="translated">"while" 表达式中的输入意外结束。应为 "while &lt;expr&gt; do &lt;expr&gt;"。</target>
        <note />
      </trans-unit>
      <trans-unit id="parsUnexpectedEndOfFileFor">
        <source>Unexpected end of input in 'for' expression. Expected 'for &lt;pat&gt; in &lt;expr&gt; do &lt;expr&gt;'.</source>
        <target state="translated">"for'" 表达式中的输入意外结束。应为 "for &lt;pat&gt; in &lt;expr&gt; do &lt;expr&gt;"。</target>
        <note />
      </trans-unit>
      <trans-unit id="parsUnexpectedEndOfFileWith">
        <source>Unexpected end of input in 'match' or 'try' expression</source>
        <target state="translated">“match”或“try”表达式中出现意外的输入结尾</target>
        <note />
      </trans-unit>
      <trans-unit id="parsUnexpectedEndOfFileThen">
        <source>Unexpected end of input in 'then' branch of conditional expression. Expected 'if &lt;expr&gt; then &lt;expr&gt;' or 'if &lt;expr&gt; then &lt;expr&gt; else &lt;expr&gt;'.</source>
        <target state="translated">条件表达式的 "then" 分支中的输入意外结束。应为 "if &lt;expr&gt; then &lt;expr&gt;" 或 "if &lt;expr&gt; then &lt;expr&gt; else &lt;expr&gt;"。</target>
        <note />
      </trans-unit>
      <trans-unit id="parsUnexpectedEndOfFileElse">
        <source>Unexpected end of input in 'else' branch of conditional expression. Expected 'if &lt;expr&gt; then &lt;expr&gt;' or 'if &lt;expr&gt; then &lt;expr&gt; else &lt;expr&gt;'.</source>
        <target state="translated">条件表达式的 "else" 分支中的输入意外结束。应为 ''if &lt;expr&gt; then &lt;expr&gt;" 或 "if &lt;expr&gt; then &lt;expr&gt; else &lt;expr&gt;"。</target>
        <note />
      </trans-unit>
      <trans-unit id="parsUnexpectedEndOfFileFunBody">
        <source>Unexpected end of input in body of lambda expression. Expected 'fun &lt;pat&gt; ... &lt;pat&gt; -&gt; &lt;expr&gt;'.</source>
        <target state="translated">lambda 表达式正文中的输入意外结束。应为 "fun &lt;pat&gt; ... &lt;pat&gt; -&gt; &lt;expr&gt;"。</target>
        <note />
      </trans-unit>
      <trans-unit id="parsUnexpectedEndOfFileTypeArgs">
        <source>Unexpected end of input in type arguments</source>
        <target state="translated">类型参数中出现意外的输入结尾</target>
        <note />
      </trans-unit>
      <trans-unit id="parsUnexpectedEndOfFileTypeSignature">
        <source>Unexpected end of input in type signature</source>
        <target state="translated">类型签名中出现意外的输入结尾</target>
        <note />
      </trans-unit>
      <trans-unit id="parsUnexpectedEndOfFileTypeDefinition">
        <source>Unexpected end of input in type definition</source>
        <target state="translated">类型定义中出现意外的输入结尾</target>
        <note />
      </trans-unit>
      <trans-unit id="parsUnexpectedEndOfFileObjectMembers">
        <source>Unexpected end of input in object members</source>
        <target state="translated">对象成员中出现意外的输入结尾</target>
        <note />
      </trans-unit>
      <trans-unit id="parsUnexpectedEndOfFileDefinition">
        <source>Unexpected end of input in value, function or member definition</source>
        <target state="translated">值、函数或成员定义中出现意外的输入结尾</target>
        <note />
      </trans-unit>
      <trans-unit id="parsUnexpectedEndOfFileExpression">
        <source>Unexpected end of input in expression</source>
        <target state="translated">表达式中出现意外的输入结尾</target>
        <note />
      </trans-unit>
      <trans-unit id="parsExpectedNameAfterToken">
        <source>Unexpected end of type. Expected a name after this point.</source>
        <target state="translated">意外的类型结尾。此点之后应是名称。</target>
        <note />
      </trans-unit>
      <trans-unit id="parsUnmatchedLet">
        <source>Incomplete value or function definition. If this is in an expression, the body of the expression must be indented to the same column as the 'let' keyword.</source>
        <target state="translated">值或函数定义不完整。如果该定义处于表达式中，则表达式体必须与“let”关键字缩进到相同的列。</target>
        <note />
      </trans-unit>
      <trans-unit id="parsUnmatchedLetBang">
        <source>Incomplete value definition. If this is in an expression, the body of the expression must be indented to the same column as the 'let!' keyword.</source>
        <target state="translated">值定义不完整。如果该定义处于表达式中，则表达式体必须与“let!”关键字缩进到相同的列。</target>
        <note />
      </trans-unit>
      <trans-unit id="parsUnmatchedUseBang">
        <source>Incomplete value definition. If this is in an expression, the body of the expression must be indented to the same column as the 'use!' keyword.</source>
        <target state="translated">值定义不完整。如果该定义处于表达式中，则表达式体必须与“use!”关键字缩进到相同的列。</target>
        <note />
      </trans-unit>
      <trans-unit id="parsUnmatchedUse">
        <source>Incomplete value definition. If this is in an expression, the body of the expression must be indented to the same column as the 'use' keyword.</source>
        <target state="translated">值定义不完整。如果该定义处于表达式中，则表达式体必须与“use”关键字缩进到相同的列。</target>
        <note />
      </trans-unit>
      <trans-unit id="parsWhileDoExpected">
        <source>Missing 'do' in 'while' expression. Expected 'while &lt;expr&gt; do &lt;expr&gt;'.</source>
        <target state="translated">"while" 表达式中缺少 "do"。应为 "while &lt;expr&gt; do &lt;expr&gt;"。</target>
        <note />
      </trans-unit>
      <trans-unit id="parsForDoExpected">
        <source>Missing 'do' in 'for' expression. Expected 'for &lt;pat&gt; in &lt;expr&gt; do &lt;expr&gt;'.</source>
        <target state="translated">"for" 表达式中缺少 "do"。应为 "for &lt;pat&gt; in &lt;expr&gt; do &lt;expr&gt;"。</target>
        <note />
      </trans-unit>
      <trans-unit id="tcInvalidRelationInJoin">
        <source>Invalid join relation in '{0}'. Expected 'expr &lt;op&gt; expr', where &lt;op&gt; is =, =?, ?= or ?=?.</source>
        <target state="translated">“{0}”中的联接关系无效。应为 "expr &lt;op&gt; expr"，其中 &lt;op&gt; 为 =、=?、?= 或 ?=?。</target>
        <note />
      </trans-unit>
      <trans-unit id="typeInfoCallsWord">
        <source>Calls</source>
        <target state="translated">调用</target>
        <note />
      </trans-unit>
      <trans-unit id="impInvalidNumberOfGenericArguments">
        <source>Invalid number of generic arguments to type '{0}' in provided type. Expected '{1}' arguments, given '{2}'.</source>
        <target state="translated">所提供类型中的类型“{0}”的泛型参数数量无效。应是“{1}”个参数，提供了“{2}”个。</target>
        <note />
      </trans-unit>
      <trans-unit id="impInvalidMeasureArgument1">
        <source>Invalid value '{0}' for unit-of-measure parameter '{1}'</source>
        <target state="translated">度量单位参数“{1}”的值“{0}”无效</target>
        <note />
      </trans-unit>
      <trans-unit id="impInvalidMeasureArgument2">
        <source>Invalid value unit-of-measure parameter '{0}'</source>
        <target state="translated">值度量单位参数“{0}”无效</target>
        <note />
      </trans-unit>
      <trans-unit id="etPropertyNeedsCanWriteOrCanRead">
        <source>Property '{0}' on provided type '{1}' is neither readable nor writable as it has CanRead=false and CanWrite=false</source>
        <target state="translated">所提供的类型“{1}”的属性“{0}”即不可读也不可写，因为该属性的 CanRead 为 false，且 CanWrite 也为 false</target>
        <note />
      </trans-unit>
      <trans-unit id="tcIntoNeedsRestOfQuery">
        <source>A use of 'into' must be followed by the remainder of the computation</source>
        <target state="translated">“into”的使用必须后跟计算的剩余部分</target>
        <note />
      </trans-unit>
      <trans-unit id="tcOperatorDoesntAcceptInto">
        <source>The operator '{0}' does not accept the use of 'into'</source>
        <target state="translated">运算符“{0}”不接受“into”的用法</target>
        <note />
      </trans-unit>
      <trans-unit id="tcCustomOperationInvalid">
        <source>The definition of the custom operator '{0}' does not use a valid combination of attribute flags</source>
        <target state="translated">自定义运算符“{0}”的定义未使用有效的特性标志组合</target>
        <note />
      </trans-unit>
      <trans-unit id="tcThisTypeMayNotHaveACLIMutableAttribute">
        <source>This type definition may not have the 'CLIMutable' attribute. Only record types may have this attribute.</source>
        <target state="translated">此类型定义不能具有“CLIMutable”特性。只有记录类型可以有此特性。</target>
        <note />
      </trans-unit>
      <trans-unit id="tcAutoPropertyRequiresImplicitConstructionSequence">
        <source>'member val' definitions are only permitted in types with a primary constructor. Consider adding arguments to your type definition, e.g. 'type X(args) = ...'.</source>
        <target state="translated">“member val”定义仅允许用于具有主构造函数的类型中。请考虑向您的类型定义添加参数，例如“type X(args) = ...”。</target>
        <note />
      </trans-unit>
      <trans-unit id="parsMutableOnAutoPropertyShouldBeGetSet">
        <source>Property definitions may not be declared mutable. To indicate that this property can be set, use 'member val PropertyName = expr with get,set'.</source>
        <target state="translated">属性定义不能声明为可变。若要指示此属性可以进行设置，请使用“member val PropertyName = expr with get,set”。</target>
        <note />
      </trans-unit>
      <trans-unit id="parsMutableOnAutoPropertyShouldBeGetSetNotJustSet">
        <source>To indicate that this property can be set, use 'member val PropertyName = expr with get,set'.</source>
        <target state="translated">若要指示此属性可以进行设置，请使用“member val PropertyName = expr with get,set”。</target>
        <note />
      </trans-unit>
      <trans-unit id="chkNoByrefsOfByrefs">
        <source>Type '{0}' is illegal because in byref&lt;T&gt;, T cannot contain byref types.</source>
        <target state="translated">类型“{0}”是非法的，应为在 byref&lt;T&gt; 中，T 不能包含 byref 类型。</target>
        <note />
      </trans-unit>
      <trans-unit id="tastopsMaxArrayThirtyTwo">
        <source>F# supports array ranks between 1 and 32. The value {0} is not allowed.</source>
        <target state="translated">F# 支持 1 到 32 之间的数组秩。不允许使用值 {0}。</target>
        <note />
      </trans-unit>
      <trans-unit id="tcNoIntegerForLoopInQuery">
        <source>In queries, use the form 'for x in n .. m do ...' for ranging over integers</source>
        <target state="translated">在查询中，应使用“for x in n .. m do ...”的形式处理整数范围</target>
        <note />
      </trans-unit>
      <trans-unit id="tcNoWhileInQuery">
        <source>'while' expressions may not be used in queries</source>
        <target state="translated">“while”表达式不能在查询中使用</target>
        <note />
      </trans-unit>
      <trans-unit id="tcNoTryFinallyInQuery">
        <source>'try/finally' expressions may not be used in queries</source>
        <target state="translated">“try/finally”表达式不能在查询中使用</target>
        <note />
      </trans-unit>
      <trans-unit id="tcUseMayNotBeUsedInQueries">
        <source>'use' expressions may not be used in queries</source>
        <target state="translated">“use”表达式不能在查询中使用</target>
        <note />
      </trans-unit>
      <trans-unit id="tcBindMayNotBeUsedInQueries">
        <source>'let!', 'use!' and 'do!' expressions may not be used in queries</source>
        <target state="translated">“let!”、“use!”和“do!”表达式不能用于查询中</target>
        <note />
      </trans-unit>
      <trans-unit id="tcReturnMayNotBeUsedInQueries">
        <source>'return' and 'return!' may not be used in queries</source>
        <target state="translated">“return”和“return!”不能在查询中使用</target>
        <note />
      </trans-unit>
      <trans-unit id="tcUnrecognizedQueryOperator">
        <source>This is not a known query operator. Query operators are identifiers such as 'select', 'where', 'sortBy', 'thenBy', 'groupBy', 'groupValBy', 'join', 'groupJoin', 'sumBy' and 'averageBy', defined using corresponding methods on the 'QueryBuilder' type.</source>
        <target state="translated">这不是已知的查询运算符。查询运算符是使用“QueryBuilder”类型的对应方法定义的标识符，如“select”、“where”、“sortBy”、“thenBy”、“groupBy”、“groupValBy”、“join”、“groupJoin”、“sumBy”和“averageBy”。</target>
        <note />
      </trans-unit>
      <trans-unit id="tcTryWithMayNotBeUsedInQueries">
        <source>'try/with' expressions may not be used in queries</source>
        <target state="translated">“try/with”表达式不能在查询中使用</target>
        <note />
      </trans-unit>
      <trans-unit id="tcNonSimpleLetBindingInQuery">
        <source>This 'let' definition may not be used in a query. Only simple value definitions may be used in queries.</source>
        <target state="translated">此“let”定义不能在查询中使用。查询中只能使用简单值定义。</target>
        <note />
      </trans-unit>
      <trans-unit id="etTooManyStaticParameters">
        <source>Too many static parameters. Expected at most {0} parameters, but got {1} unnamed and {2} named parameters.</source>
        <target state="translated">静态参数太多。最多应为 {0} 个参数，但是获得了 {1} 个未命名参数和 {2} 个命名参数。</target>
        <note />
      </trans-unit>
      <trans-unit id="infosInvalidProvidedLiteralValue">
        <source>Invalid provided literal value '{0}'</source>
        <target state="translated">所提供文本值“{0}”无效</target>
        <note />
      </trans-unit>
      <trans-unit id="invalidPlatformTarget">
        <source>The 'anycpu32bitpreferred' platform can only be used with EXE targets. You must use 'anycpu' instead.</source>
        <target state="translated">“anycpu32bitpreferred”平台只能用于 EXE 目标。必须改用“anycpu”。</target>
        <note />
      </trans-unit>
      <trans-unit id="tcThisValueMayNotBeInlined">
        <source>This member, function or value declaration may not be declared 'inline'</source>
        <target state="translated">此成员、函数或值声明不能声明为“inline”</target>
        <note />
      </trans-unit>
      <trans-unit id="etErasedTypeUsedInGeneration">
        <source>The provider '{0}' returned a non-generated type '{1}' in the context of a set of generated types. Consider adjusting the type provider to only return generated types.</source>
        <target state="translated">提供程序“{0}”在一组生成类型的上下文中返回了非生成类型“{1}”。请考虑调整类型提供程序以仅返回生成类型。</target>
        <note />
      </trans-unit>
      <trans-unit id="tcUnrecognizedQueryBinaryOperator">
        <source>Arguments to query operators may require parentheses, e.g. 'where (x &gt; y)' or 'groupBy (x.Length / 10)'</source>
        <target state="translated">查询运算符的参数可能需要括号，例如 "where (x &gt; y)" 或 "groupBy (x.Length / 10)"</target>
        <note />
      </trans-unit>
      <trans-unit id="crefNoSetOfHole">
        <source>A quotation may not involve an assignment to or taking the address of a captured local variable</source>
        <target state="translated">引号可能不涉及对捕获的本地变量赋值或获取其地址</target>
        <note />
      </trans-unit>
      <trans-unit id="nicePrintOtherOverloads1">
        <source>+ 1 overload</source>
        <target state="translated">+ 1 重载</target>
        <note />
      </trans-unit>
      <trans-unit id="nicePrintOtherOverloadsN">
        <source>+ {0} overloads</source>
        <target state="translated">+ {0} 重载</target>
        <note />
      </trans-unit>
      <trans-unit id="erasedTo">
        <source>Erased to</source>
        <target state="translated">已清除到的位置</target>
        <note />
      </trans-unit>
      <trans-unit id="parsUnfinishedExpression">
        <source>Unexpected token '{0}' or incomplete expression</source>
        <target state="translated">意外的标记“{0}”或不完整的表达式</target>
        <note />
      </trans-unit>
      <trans-unit id="parsAttributeOnIncompleteCode">
        <source>Cannot find code target for this attribute, possibly because the code after the attribute is incomplete.</source>
        <target state="translated">无法找到此特性的代码目标，可能是因为此特性后面的代码不完整。</target>
        <note />
      </trans-unit>
      <trans-unit id="parsTypeNameCannotBeEmpty">
        <source>Type name cannot be empty.</source>
        <target state="translated">类型名不能是空的。</target>
        <note />
      </trans-unit>
      <trans-unit id="buildProblemReadingAssembly">
        <source>Problem reading assembly '{0}': {1}</source>
        <target state="translated">读取程序集“{0}”时出现问题: {1}</target>
        <note />
      </trans-unit>
      <trans-unit id="tcTPFieldMustBeLiteral">
        <source>Invalid provided field. Provided fields of erased provided types must be literals.</source>
        <target state="translated">提供的字段无效。属于已清除的提供类型的提供字段必须为文本。</target>
        <note />
      </trans-unit>
      <trans-unit id="loadingDescription">
        <source>(loading description...)</source>
        <target state="translated">(正在加载说明...)</target>
        <note />
      </trans-unit>
      <trans-unit id="descriptionUnavailable">
        <source>(description unavailable...)</source>
        <target state="translated">(说明不可用...)</target>
        <note />
      </trans-unit>
      <trans-unit id="chkTyparMultipleClassConstraints">
        <source>A type variable has been constrained by multiple different class types. A type variable may only have one class constraint.</source>
        <target state="translated">一个类型变量已由多个不同的类类型进行约束。一个类型变量只能有一个类约束。</target>
        <note />
      </trans-unit>
      <trans-unit id="tcMatchMayNotBeUsedWithQuery">
        <source>'match' expressions may not be used in queries</source>
        <target state="translated">“match”表达式不能在查询中使用</target>
        <note />
      </trans-unit>
      <trans-unit id="memberOperatorDefinitionWithNonTripleArgument">
        <source>Infix operator member '{0}' has {1} initial argument(s). Expected a tuple of 3 arguments</source>
        <target state="translated">中缀运算符成员“{0}”具有 {1} 个初始参数。需要一个由 3 个参数构成的元组</target>
        <note />
      </trans-unit>
      <trans-unit id="cannotResolveNullableOperators">
        <source>The operator '{0}' cannot be resolved. Consider opening the module 'Microsoft.FSharp.Linq.NullableOperators'.</source>
        <target state="translated">无法解析运算符“{0}”。请考虑打开模块“Microsoft.FSharp.Linq.NullableOperators”。</target>
        <note />
      </trans-unit>
      <trans-unit id="tcOperatorRequiresIn">
        <source>'{0}' must be followed by 'in'. Usage: {1}.</source>
        <target state="translated">“{0}”后面必须跟“in”。用法: {1}。</target>
        <note />
      </trans-unit>
      <trans-unit id="parsIllegalMemberVarInObjectImplementation">
        <source>Neither 'member val' nor 'override val' definitions are permitted in object expressions.</source>
        <target state="translated">对象表达式中既不允许使用“member val”定义也不允许使用“override val”定义。</target>
        <note />
      </trans-unit>
      <trans-unit id="tcEmptyCopyAndUpdateRecordInvalid">
        <source>Copy-and-update record expressions must include at least one field.</source>
        <target state="translated">复制和更新记录表达式必须包含至少一个字段。</target>
        <note />
      </trans-unit>
      <trans-unit id="parsUnderscoreInvalidFieldName">
        <source>'_' cannot be used as field name</source>
        <target state="translated">“_”不能用作字段名称</target>
        <note />
      </trans-unit>
      <trans-unit id="tcGeneratedTypesShouldBeInternalOrPrivate">
        <source>The provided types generated by this use of a type provider may not be used from other F# assemblies and should be marked internal or private. Consider using 'type internal TypeName = ...' or 'type private TypeName = ...'.</source>
        <target state="translated">通过这种类型提供程序使用方式生成的提供的类型不能从其他 F# 程序集使用，应标记为内部或私有的。请考虑使用“type internal TypeName = ...”或“type private TypeName = ...”。</target>
        <note />
      </trans-unit>
      <trans-unit id="chkGetterAndSetterHaveSamePropertyType">
        <source>A property's getter and setter must have the same type. Property '{0}' has getter of type '{1}' but setter of type '{2}'.</source>
        <target state="translated">属性的 Getter 和 Setter 的类型必须相同。属性“{0}”的 Getter 的类型为“{1}”，而 Setter 的类型为“{2}”。</target>
        <note />
      </trans-unit>
      <trans-unit id="tcRuntimeSuppliedMethodCannotBeUsedInUserCode">
        <source>Array method '{0}' is supplied by the runtime and cannot be directly used in code. For operations with array elements consider using family of GetArray/SetArray functions from LanguagePrimitives.IntrinsicFunctions module.</source>
        <target state="translated">数组方法“{0}”由运行时提供且不能直接在代码中使用。对于带数组元素的操作，请考虑使用 LanguagePrimitives.IntrinsicFunctions 模块中的 GetArray/SetArray 函数系列。</target>
        <note />
      </trans-unit>
      <trans-unit id="tcUnionCaseConstructorDoesNotHaveFieldWithGivenName">
        <source>The union case '{0}' does not have a field named '{1}'.</source>
        <target state="translated">联合用例“{0}”没有名为“{1}”的字段。</target>
        <note />
      </trans-unit>
      <trans-unit id="tcUnionCaseFieldCannotBeUsedMoreThanOnce">
        <source>Union case/exception field '{0}' cannot be used more than once.</source>
        <target state="translated">无法多次使用联合用例/异常字段“{0}”。</target>
        <note />
      </trans-unit>
      <trans-unit id="tcFieldNameIsUsedModeThanOnce">
        <source>Named field '{0}' is used more than once.</source>
        <target state="translated">命名字段“{0}”多次被使用。</target>
        <note />
      </trans-unit>
      <trans-unit id="tcFieldNameConflictsWithGeneratedNameForAnonymousField">
        <source>Named field '{0}' conflicts with autogenerated name for anonymous field.</source>
        <target state="translated">命名字段“{0}”与匿名字段的自动生成名称发生冲突。</target>
        <note />
      </trans-unit>
      <trans-unit id="tastConstantExpressionOverflow">
        <source>This literal expression or attribute argument results in an arithmetic overflow.</source>
        <target state="translated">此文本表达式或特性参数会导致算术溢出。</target>
        <note />
      </trans-unit>
      <trans-unit id="tcIllegalStructTypeForConstantExpression">
        <source>This is not valid literal expression. The [&lt;Literal&gt;] attribute will be ignored.</source>
        <target state="translated">这不是有效的文本表达式。将忽略 [&lt;Literal&gt;] 属性。</target>
        <note />
      </trans-unit>
      <trans-unit id="fscSystemRuntimeInteropServicesIsRequired">
        <source>System.Runtime.InteropServices assembly is required to use UnknownWrapper\DispatchWrapper classes.</source>
        <target state="translated">要使用 UnknownWrapper\DispatchWrapper 类，System.Runtime.InteropServices 程序集是必须的。</target>
        <note />
      </trans-unit>
      <trans-unit id="abImplicitHeapAllocation">
        <source>The mutable local '{0}' is implicitly allocated as a reference cell because it has been captured by a closure. This warning is for informational purposes only to indicate where implicit allocations are performed.</source>
        <target state="translated">可变本地变量“{0}”隐式分配为引用单元格，因为它已由关闭事件捕获。此警告只是为了提供信息，用于指示执行了隐式分配的情况。</target>
        <note />
      </trans-unit>
      <trans-unit id="estApplyStaticArgumentsForMethodNotImplemented">
        <source>A type provider implemented GetStaticParametersForMethod, but ApplyStaticArgumentsForMethod was not implemented or invalid</source>
        <target state="translated">一个类型提供程序实现了 GetStaticParametersForMethod，但是 ApplyStaticArgumentsForMethod 未实现或无效</target>
        <note />
      </trans-unit>
      <trans-unit id="etErrorApplyingStaticArgumentsToMethod">
        <source>An error occured applying the static arguments to a provided method</source>
        <target state="translated">将静态参数应用于提供的方法时发生错误</target>
        <note />
      </trans-unit>
      <trans-unit id="pplexUnexpectedChar">
        <source>Unexpected character '{0}' in preprocessor expression</source>
        <target state="translated">预处理器表达式中意外的字符“{0}”</target>
        <note />
      </trans-unit>
      <trans-unit id="ppparsUnexpectedToken">
        <source>Unexpected token '{0}' in preprocessor expression</source>
        <target state="translated">预处理器表达式中意外的标记“{0}”</target>
        <note />
      </trans-unit>
      <trans-unit id="ppparsIncompleteExpression">
        <source>Incomplete preprocessor expression</source>
        <target state="translated">不完整的预处理器表达式</target>
        <note />
      </trans-unit>
      <trans-unit id="ppparsMissingToken">
        <source>Missing token '{0}' in preprocessor expression</source>
        <target state="translated">预处理器表达式中缺少的标记“{0}”</target>
        <note />
      </trans-unit>
      <trans-unit id="pickleMissingDefinition">
        <source>An error occurred while reading the F# metadata node at position {0} in table '{1}' of assembly '{2}'. The node had no matching declaration. Please report this warning. You may need to recompile the F# assembly you are using.</source>
        <target state="translated">于程序集“{2}”的表“{1}”中的位置 {0} 处读取 F# 元数据节点时出错。该节点没有匹配的声明。请报告此警告。你可能需要重新编译正在使用的 F# 程序集。</target>
        <note />
      </trans-unit>
      <trans-unit id="checkNotSufficientlyGenericBecauseOfScope">
        <source>Type inference caused the type variable {0} to escape its scope. Consider adding an explicit type parameter declaration or adjusting your code to be less generic.</source>
        <target state="translated">类型推理使类型变量 {0} 逸出其范围。请考虑添加显示类型参数声明或调整代码使其通用性降低。</target>
        <note />
      </trans-unit>
      <trans-unit id="checkNotSufficientlyGenericBecauseOfScopeAnon">
        <source>Type inference caused an inference type variable to escape its scope. Consider adding type annotations to make your code less generic.</source>
        <target state="translated">类型推理使推理类型变量逸出其范围。请考虑添加类型批注，使代码通用性降低。</target>
        <note />
      </trans-unit>
      <trans-unit id="checkRaiseFamilyFunctionArgumentCount">
        <source>Redundant arguments are being ignored in function '{0}'. Expected {1} but got {2} arguments.</source>
        <target state="translated">冗余参数在函数“{0}”中被忽略。期望 {1} 但获得 {2} 参数。</target>
        <note />
      </trans-unit>
      <trans-unit id="checkLowercaseLiteralBindingInPattern">
        <source>Lowercase literal '{0}' is being shadowed by a new pattern with the same name. Only uppercase and module-prefixed literals can be used as named patterns.</source>
        <target state="translated">小写文字“{0}”被具有相同名称的新模式隐藏。只有大写文字和模块作为前缀的文字可以用作命名模式。</target>
        <note />
      </trans-unit>
      <trans-unit id="tcLiteralDoesNotTakeArguments">
        <source>This literal pattern does not take arguments</source>
        <target state="translated">此文本模式不带有参数</target>
        <note />
      </trans-unit>
      <trans-unit id="tcConstructorsIllegalInAugmentation">
        <source>Constructors are not permitted as extension members - they must be defined as part of the original definition of the type</source>
        <target state="translated">不允许将构造函数作为扩展成员 - 必须将它们定义为类型原始定义的一部分</target>
        <note />
      </trans-unit>
      <trans-unit id="optsInvalidResponseFile">
        <source>Invalid response file '{0}' ( '{1}' )</source>
        <target state="translated">无效的响应文件“{0}”(“{1}”)</target>
        <note />
      </trans-unit>
      <trans-unit id="optsResponseFileNotFound">
        <source>Response file '{0}' not found in '{1}'</source>
        <target state="translated">在“{1}”中找不到响应文件“{0}”</target>
        <note />
      </trans-unit>
      <trans-unit id="optsResponseFileNameInvalid">
        <source>Response file name '{0}' is empty, contains invalid characters, has a drive specification without an absolute path, or is too long</source>
        <target state="translated">响应文件名“{0}”为空，包含无效字符，具有没有绝对路径的驱动器规格，或过长</target>
        <note />
      </trans-unit>
      <trans-unit id="fsharpCoreNotFoundToBeCopied">
        <source>Cannot find FSharp.Core.dll in compiler's directory</source>
        <target state="translated">在编译器目录中找不到 FSharp.Core.dll</target>
        <note />
      </trans-unit>
      <trans-unit id="tcTupleStructMismatch">
        <source>One tuple type is a struct tuple, the other is a reference tuple</source>
        <target state="translated">有一个元组类型是结构元组，而另一个则是引用元组</target>
        <note />
      </trans-unit>
      <trans-unit id="etMissingStaticArgumentsToMethod">
        <source>This provided method requires static parameters</source>
        <target state="translated">所提供方法需要静态参数</target>
        <note />
      </trans-unit>
      <trans-unit id="considerUpcast">
        <source>The conversion from {0} to {1} is a compile-time safe upcast, not a downcast. Consider using 'upcast' instead of 'downcast'.</source>
        <target state="translated">从 {0} 到 {1} 的转换是编译时安全的向上转换，而非向下转换。考虑使用 "upcast"，而非 "downcast"。</target>
        <note />
      </trans-unit>
      <trans-unit id="considerUpcastOperator">
        <source>The conversion from {0} to {1} is a compile-time safe upcast, not a downcast. Consider using the :&gt; (upcast) operator instead of the :?&gt; (downcast) operator.</source>
        <target state="translated">从 {0} 到 {1} 的转换是编译时安全的向上转换，而非向下转换。请考虑使用 :&gt; (upcast) 运算符而非 :?&gt; (downcast) 运算符。</target>
        <note />
      </trans-unit>
      <trans-unit id="tcRecImplied">
        <source>The 'rec' on this module is implied by an outer 'rec' declaration and is being ignored</source>
        <target state="translated">此模块上的 "rec" 由外部 "rec" 声明暗示，正被忽略</target>
        <note />
      </trans-unit>
      <trans-unit id="tcOpenFirstInMutRec">
        <source>In a recursive declaration group, 'open' declarations must come first in each module</source>
        <target state="translated">在递归声明组中，"open" 声明必须位于每个模块的首位</target>
        <note />
      </trans-unit>
      <trans-unit id="tcModuleAbbrevFirstInMutRec">
        <source>In a recursive declaration group, module abbreviations must come after all 'open' declarations and before other declarations</source>
        <target state="translated">在递归声明组中，模块缩写必须处于所有 "open" 声明之后，并且在其他声明之前</target>
        <note />
      </trans-unit>
      <trans-unit id="tcUnsupportedMutRecDecl">
        <source>This declaration is not supported in recursive declaration groups</source>
        <target state="translated">递归声明组中不支持此声明</target>
        <note />
      </trans-unit>
      <trans-unit id="parsInvalidUseOfRec">
        <source>Invalid use of 'rec' keyword</source>
        <target state="translated">无效的 "rec" 关键字使用</target>
        <note />
      </trans-unit>
      <trans-unit id="tcStructUnionMultiCaseDistinctFields">
        <source>If a union type has more than one case and is a struct, then all fields within the union type must be given unique names.</source>
        <target state="translated">如果联合类型有多个用例且为结构，则必须赋予此联合类型中的所有字段唯一的名称。</target>
        <note />
      </trans-unit>
      <trans-unit id="CallerMemberNameIsOverriden">
        <source>The CallerMemberNameAttribute applied to parameter '{0}' will have no effect. It is overridden by the CallerFilePathAttribute.</source>
        <target state="translated">应用于参数“{0}”的 CallerMemberNameAttribute 不会起作用。它已由 CallerFilePathAttribute 替代。</target>
        <note />
      </trans-unit>
      <trans-unit id="tcFixedNotAllowed">
        <source>Invalid use of 'fixed'. 'fixed' may only be used in a declaration of the form 'use x = fixed expr' where the expression is an array, the address of a field, the address of an array element or a string'</source>
        <target state="translated">无效的 "fixed" 使用。"fixed" 只能用在 "use x = fixed expr" 形式的声明中，其中表达式为数组、字段的地址、数组元素或字符串的地址</target>
        <note />
      </trans-unit>
      <trans-unit id="tcCouldNotFindOffsetToStringData">
        <source>Could not find method System.Runtime.CompilerServices.OffsetToStringData in references when building 'fixed' expression.</source>
        <target state="translated">生成 "fixed" 表达式时，在引用中找不到方法 System.Runtime.CompilerServices.OffsetToStringData。</target>
        <note />
      </trans-unit>
      <trans-unit id="tcNamedActivePattern">
        <source>{0} is an active pattern and cannot be treated as a discriminated union case with named fields.</source>
        <target state="translated">{0} 为活动模式，不能将其作为带命名字段的可区分联合用例。</target>
        <note />
      </trans-unit>
      <trans-unit id="DefaultParameterValueNotAppropriateForArgument">
        <source>The default value does not have the same type as the argument. The DefaultParameterValue attribute and any Optional attribute will be ignored. Note: 'null' needs to be annotated with the correct type, e.g. 'DefaultParameterValue(null:obj)'.</source>
        <target state="translated">默认值与参数的类型不同。将忽略 DefaultParameterValue 属性以及任何可选属性。注意: "null" 需要用正确的类型进行批注，例如 "DefaultParameterValue(null:obj)"。</target>
        <note />
      </trans-unit>
      <trans-unit id="tcGlobalsSystemTypeNotFound">
        <source>The system type '{0}' was required but no referenced system DLL contained this type</source>
        <target state="translated">需要系统类型“{0}”，但没有引用系统 DLL 包含此类型</target>
        <note />
      </trans-unit>
      <trans-unit id="typrelMemberHasMultiplePossibleDispatchSlots">
        <source>The member '{0}' matches multiple overloads of the same method.\nPlease restrict it to one of the following:{1}.</source>
        <target state="translated">成员“{0}”与同一方法的多个重载匹配。\n请将其限制为下面其中一项: {1}。</target>
        <note />
      </trans-unit>
      <trans-unit id="methodIsNotStatic">
        <source>Method or object constructor '{0}' is not static</source>
        <target state="translated">方法或对象构造函数“{0}”不是静态的</target>
        <note />
      </trans-unit>
      <trans-unit id="parsUnexpectedSymbolEqualsInsteadOfIn">
        <source>Unexpected symbol '=' in expression. Did you intend to use 'for x in y .. z do' instead?</source>
        <target state="translated">表达式中出现意外符号 "="。是否想要改用 "for x in y .. z do"?</target>
        <note />
      </trans-unit>
      <trans-unit id="keywordDescriptionAbstract">
        <source>Indicates a method that either has no implementation in the type in which it is declared or that is virtual and has a default implementation.</source>
        <target state="translated">表示一种方法，该方法在进行声明的类型中没有任何实现，或该方法为虚拟方法且包含默认实现。</target>
        <note />
      </trans-unit>
      <trans-unit id="keyworkDescriptionAnd">
        <source>Used in mutually recursive bindings, in property declarations, and with multiple constraints on generic parameters.</source>
        <target state="translated">用于互相递归绑定、属性声明，并用于对泛型参数的多个约束。</target>
        <note />
      </trans-unit>
      <trans-unit id="keywordDescriptionAs">
        <source>Used to give the current class object an object name. Also used to give a name to a whole pattern within a pattern match.</source>
        <target state="translated">用于向当前类对象提供对象名称。另外，也用于向模式匹配中的整个模式提供名称。</target>
        <note />
      </trans-unit>
      <trans-unit id="keywordDescriptionAssert">
        <source>Used to verify code during debugging.</source>
        <target state="translated">用于在调试期间验证代码。</target>
        <note />
      </trans-unit>
      <trans-unit id="keywordDescriptionBase">
        <source>Used as the name of the base class object.</source>
        <target state="translated">用作基类对象的名称。</target>
        <note />
      </trans-unit>
      <trans-unit id="keywordDescriptionBegin">
        <source>In verbose syntax, indicates the start of a code block.</source>
        <target state="translated">在详细语法中，指示程序块的开头。</target>
        <note />
      </trans-unit>
      <trans-unit id="keywordDescriptionClass">
        <source>In verbose syntax, indicates the start of a class definition.</source>
        <target state="translated">在详细语法中，表示类定义的开头。</target>
        <note />
      </trans-unit>
      <trans-unit id="keywordDescriptionDefault">
        <source>Indicates an implementation of an abstract method; used together with an abstract method declaration to create a virtual method.</source>
        <target state="translated">表示抽象方法的实现；与抽象方法声明配合使用可创建虚拟方法。</target>
        <note />
      </trans-unit>
      <trans-unit id="keywordDescriptionDelegate">
        <source>Used to declare a delegate.</source>
        <target state="translated">用于声明委托。</target>
        <note />
      </trans-unit>
      <trans-unit id="keywordDescriptionDo">
        <source>Used in looping constructs or to execute imperative code.</source>
        <target state="translated">用于循环构造或执行强制性代码。</target>
        <note />
      </trans-unit>
      <trans-unit id="keywordDescriptionDone">
        <source>In verbose syntax, indicates the end of a block of code in a looping expression.</source>
        <target state="translated">在详细语法中，表示循环表达式中程序块的结尾。</target>
        <note />
      </trans-unit>
      <trans-unit id="keywordDescriptionDowncast">
        <source>Used to convert to a type that is lower in the inheritance chain.</source>
        <target state="translated">用于转换为较低继承链中的类型。</target>
        <note />
      </trans-unit>
      <trans-unit id="keywordDescriptionDownto">
        <source>In a for expression, used when counting in reverse.</source>
        <target state="translated">在 for 表达式中，在反向计数时使用。</target>
        <note />
      </trans-unit>
      <trans-unit id="keywordDescriptionElif">
        <source>Used in conditional branching. A short form of else if.</source>
        <target state="translated">用于条件性分支。Else if 的缩写形式。</target>
        <note />
      </trans-unit>
      <trans-unit id="keywordDescriptionElse">
        <source>Used in conditional branching.</source>
        <target state="translated">用于条件性分支。</target>
        <note />
      </trans-unit>
      <trans-unit id="keywordDescriptionEnd">
        <source>In type definitions and type extensions, indicates the end of a section of member definitions. In verbose syntax, used to specify the end of a code block that starts with the begin keyword.</source>
        <target state="translated">在类型定义和类型扩展中，表示成员定义的某部分的结尾。在详细语法中，用于指定以 begin 关键字开头的程序块的结尾。</target>
        <note />
      </trans-unit>
      <trans-unit id="keywordDescriptionException">
        <source>Used to declare an exception type.</source>
        <target state="translated">用于声明异常类型。</target>
        <note />
      </trans-unit>
      <trans-unit id="keywordDescriptionExtern">
        <source>Indicates that a declared program element is defined in another binary or assembly.</source>
        <target state="translated">表示声明的计划元素在其他二进制文件或程序集中定义。</target>
        <note />
      </trans-unit>
      <trans-unit id="keywordDescriptionTrueFalse">
        <source>Used as a Boolean literal.</source>
        <target state="translated">用作布尔文本</target>
        <note />
      </trans-unit>
      <trans-unit id="keywordDescriptionFinally">
        <source>Used together with try to introduce a block of code that executes regardless of whether an exception occurs.</source>
        <target state="translated">与 try 配合使用，以引入无论是否发生异常都将执行的代码块。</target>
        <note />
      </trans-unit>
      <trans-unit id="keywordDescriptionFor">
        <source>Used in looping constructs.</source>
        <target state="translated">用于循环构造。</target>
        <note />
      </trans-unit>
      <trans-unit id="keywordDescriptionFun">
        <source>Used in lambda expressions, also known as anonymous functions.</source>
        <target state="translated">用于 lambda 表达式，也称为异步函数。</target>
        <note />
      </trans-unit>
      <trans-unit id="keywordDescriptionFunction">
        <source>Used as a shorter alternative to the fun keyword and a match expression in a lambda expression that has pattern matching on a single argument.</source>
        <target state="translated">用作 fun 关键字的更短替代项以及 lambda 表达式中具有单个参数模式匹配的匹配表达式。</target>
        <note />
      </trans-unit>
      <trans-unit id="keywordDescriptionGlobal">
        <source>Used to reference the top-level .NET namespace.</source>
        <target state="translated">用于引用顶级 .NET 命名空间。</target>
        <note />
      </trans-unit>
      <trans-unit id="keywordDescriptionIf">
        <source>Used in conditional branching constructs.</source>
        <target state="translated">用于条件性分支构造。</target>
        <note />
      </trans-unit>
      <trans-unit id="keywordDescriptionIn">
        <source>Used for sequence expressions and, in verbose syntax, to separate expressions from bindings.</source>
        <target state="translated">用于序列表达式，并且在详细语法中，用于分隔绑定中的表达式。</target>
        <note />
      </trans-unit>
      <trans-unit id="keywordDescriptionInherit">
        <source>Used to specify a base class or base interface.</source>
        <target state="translated">用于指定基类或基接口。</target>
        <note />
      </trans-unit>
      <trans-unit id="keywordDescriptionInline">
        <source>Used to indicate a function that should be integrated directly into the caller's code.</source>
        <target state="translated">用于表示应直接集成到调用方代码中的函数。</target>
        <note />
      </trans-unit>
      <trans-unit id="keywordDescriptionInterface">
        <source>Used to declare and implement interfaces.</source>
        <target state="translated">用于声明和实现接口。</target>
        <note />
      </trans-unit>
      <trans-unit id="keywordDescriptionInternal">
        <source>Used to specify that a member is visible inside an assembly but not outside it.</source>
        <target state="translated">用于指定某成员在程序集内可见，但在程序集外不可见。</target>
        <note />
      </trans-unit>
      <trans-unit id="keywordDescriptionLazy">
        <source>Used to specify a computation that is to be performed only when a result is needed.</source>
        <target state="translated">用于指定仅当需要结果时要执行的计算。</target>
        <note />
      </trans-unit>
      <trans-unit id="keywordDescriptionLet">
        <source>Used to associate, or bind, a name to a value or function.</source>
        <target state="translated">用于将名称关联或绑定到值或函数。</target>
        <note />
      </trans-unit>
      <trans-unit id="keywordDescriptionLetBang">
        <source>Used in computation expressions to bind a name to the result of another computation expression.</source>
        <target state="translated">用于在计算表达式中将名称绑定到另一计算表达式的结果。</target>
        <note />
      </trans-unit>
      <trans-unit id="keywordDescriptionMatch">
        <source>Used to branch by comparing a value to a pattern.</source>
        <target state="translated">用于通过比较值与模式来进行分支。</target>
        <note />
      </trans-unit>
      <trans-unit id="keywordDescriptionMember">
        <source>Used to declare a property or method in an object type.</source>
        <target state="translated">用于声明对象类型中的属性或方法。</target>
        <note />
      </trans-unit>
      <trans-unit id="keywordDescriptionModule">
        <source>Used to associate a name with a group of related types, values, and functions, to logically separate it from other code.</source>
        <target state="translated">用于将名称与一组相关类型、值和函数关联，从逻辑上将其与其他代码分开。</target>
        <note />
      </trans-unit>
      <trans-unit id="keywordDescriptionMutable">
        <source>Used to declare a variable, that is, a value that can be changed.</source>
        <target state="translated">用于声明变量，即可更改的值。</target>
        <note />
      </trans-unit>
      <trans-unit id="keywordDescriptionNamespace">
        <source>Used to associate a name with a group of related types and modules, to logically separate it from other code.</source>
        <target state="translated">用于将名称与一组相关类型和模块关联，从逻辑上将其与其他代码分开。</target>
        <note />
      </trans-unit>
      <trans-unit id="keywordDescriptionNew">
        <source>Used to declare, define, or invoke a constructor that creates or that can create an object. Also used in generic parameter constraints to indicate that a type must have a certain constructor.</source>
        <target state="translated">用于声明、定义或调用创建或可创建对象的构造函数。另外，也用于泛型参数约束，以表示类型必需包含某构造函数。</target>
        <note />
      </trans-unit>
      <trans-unit id="keywordDescriptionNot">
        <source>Not actually a keyword. However, not struct in combination is used as a generic parameter constraint.</source>
        <target state="translated">实际上不是关键字。但是，组合中的结构不会用作泛型参数约束。</target>
        <note />
      </trans-unit>
      <trans-unit id="keywordDescriptionNull">
        <source>Indicates the absence of an object. Also used in generic parameter constraints.</source>
        <target state="translated">表示缺少对象。另外，还用于泛型参数约束。</target>
        <note />
      </trans-unit>
      <trans-unit id="keywordDescriptionOf">
        <source>Used in discriminated unions to indicate the type of categories of values, and in delegate and exception declarations.</source>
        <target state="translated">在可区分的联合中用于表示值类别的类型，并用于委托和异常声明。</target>
        <note />
      </trans-unit>
      <trans-unit id="keywordDescriptionOpen">
        <source>Used to make the contents of a namespace or module available without qualification.</source>
        <target state="translated">用于使命名空间或模块的内容无需限定即可使用。</target>
        <note />
      </trans-unit>
      <trans-unit id="keywordDescriptionOr">
        <source>Used with Boolean conditions as a Boolean or operator. Equivalent to ||. Also used in member constraints.</source>
        <target state="translated">与布尔条件配合使用，作为布尔值或运算符。相当于 ||。另外，也用于成员约束。</target>
        <note />
      </trans-unit>
      <trans-unit id="keywordDescriptionOverride">
        <source>Used to implement a version of an abstract or virtual method that differs from the base version.</source>
        <target state="translated">用于实现与基础版本不同的抽象或虚拟方法的版本。</target>
        <note />
      </trans-unit>
      <trans-unit id="keywordDescriptionPrivate">
        <source>Restricts access to a member to code in the same type or module.</source>
        <target state="translated">限制成员使用相同类型或模块编码的权限。</target>
        <note />
      </trans-unit>
      <trans-unit id="keywordDescriptionPublic">
        <source>Allows access to a member from outside the type.</source>
        <target state="translated">允许访问类型外的成员。</target>
        <note />
      </trans-unit>
      <trans-unit id="keywordDescriptionRec">
        <source>Used to indicate that a function is recursive.</source>
        <target state="translated">用于表示某函数为递归函数。</target>
        <note />
      </trans-unit>
      <trans-unit id="keywordDescriptionReturn">
        <source>Used to provide a value for the result of the containing computation expression.</source>
        <target state="translated">用于为包含计算表达式的结果提供一个值。</target>
        <note />
      </trans-unit>
      <trans-unit id="keywordDescriptionReturnBang">
        <source>Used to provide a value for the result of the containing computation expression, where that value itself comes from the result another computation expression.</source>
        <target state="translated">用于为包含计算表达式的结果提供一个值，其中该值本身来自另一计算表达式的结果。</target>
        <note />
      </trans-unit>
      <trans-unit id="keywordDescriptionSelect">
        <source>Used in query expressions to specify what fields or columns to extract. Note that this is a contextual keyword, which means that it is not actually a reserved word and it only acts like a keyword in appropriate context.</source>
        <target state="translated">在查询表达式中用于指定要提取的字段或列。注意，这是上下文关键字，意味着它实际上并不是保留字，而只会充当相应上下文中的关键字。</target>
        <note />
      </trans-unit>
      <trans-unit id="keywordDescriptionStatic">
        <source>Used to indicate a method or property that can be called without an instance of a type, or a value member that is shared among all instances of a type.</source>
        <target state="translated">用于表示可在没有类型实例的情况下调用的方法或属性，或者在某类型的所有实例中共享的值成员。</target>
        <note />
      </trans-unit>
      <trans-unit id="keywordDescriptionStruct">
        <source>Used to declare a structure type. Also used in generic parameter constraints. Used for OCaml compatibility in module definitions.</source>
        <target state="translated">用于声明结构类型。另外，也用于泛型参数约束。用于模块定义中的 OCaml 兼容性。</target>
        <note />
      </trans-unit>
      <trans-unit id="keywordDescriptionThen">
        <source>Used in conditional expressions. Also used to perform side effects after object construction.</source>
        <target state="translated">用于条件表达式。另外，也用于处理构造对象后的意外结果。</target>
        <note />
      </trans-unit>
      <trans-unit id="keywordDescriptionTo">
        <source>Used in for loops to indicate a range.</source>
        <target state="translated">在 for 循环中用于表示范围。</target>
        <note />
      </trans-unit>
      <trans-unit id="keywordDescriptionTry">
        <source>Used to introduce a block of code that might generate an exception. Used together with with or finally.</source>
        <target state="translated">用于引入可能产生异常的代码块。与 with 或 finally 配合使用。</target>
        <note />
      </trans-unit>
      <trans-unit id="keywordDescriptionType">
        <source>Used to declare a class, record, structure, discriminated union, enumeration type, unit of measure, or type abbreviation.</source>
        <target state="translated">用于声明类、记录、结构、可区分的联合、枚举类型、度量单位或类型缩写。</target>
        <note />
      </trans-unit>
      <trans-unit id="keywordDescriptionUpcast">
        <source>Used to convert to a type that is higher in the inheritance chain.</source>
        <target state="translated">用于转换为较高继承链中的类型。</target>
        <note />
      </trans-unit>
      <trans-unit id="keywordDescriptionUse">
        <source>Used instead of let for values that implement IDisposable</source>
        <target state="translated">代替 let 用于实现 IDisposable 的值</target>
        <note />
      </trans-unit>
      <trans-unit id="keywordDescriptionUseBang">
        <source>Used instead of let! in computation expressions for computation expression results that implement IDisposable.</source>
        <target state="translated">用于替代计算表达式中的 let! 来处理实现 IDisposable 的计算表达式结果。</target>
        <note />
      </trans-unit>
      <trans-unit id="keywordDescriptionVal">
        <source>Used in a signature to indicate a value, or in a type to declare a member, in limited situations.</source>
        <target state="translated">在签名中用于表示值，或在类型中用于声明成员，但情况有限。</target>
        <note />
      </trans-unit>
      <trans-unit id="keywordDescriptionVoid">
        <source>Indicates the .NET void type. Used when interoperating with other .NET languages.</source>
        <target state="translated">表示 .NET void 类型。在与其他 .NET 语言交互操作时使用。</target>
        <note />
      </trans-unit>
      <trans-unit id="keywordDescriptionWhen">
        <source>Used for Boolean conditions (when guards) on pattern matches and to introduce a constraint clause for a generic type parameter.</source>
        <target state="translated">用于模式匹配的布尔条件(临界时)以及用于引入泛型类型参数的约束子句。</target>
        <note />
      </trans-unit>
      <trans-unit id="keywordDescriptionWhile">
        <source>Introduces a looping construct.</source>
        <target state="translated">引入循环构造。</target>
        <note />
      </trans-unit>
      <trans-unit id="keywordDescriptionWith">
        <source>Used together with the match keyword in pattern matching expressions. Also used in object expressions, record copying expressions, and type extensions to introduce member definitions, and to introduce exception handlers.</source>
        <target state="translated">在模式匹配表达式中与 match 关键字配合使用。此外，也用于在对象表达式、记录复制表达式和类型扩展，以引入成员定义和异常处理程序。</target>
        <note />
      </trans-unit>
      <trans-unit id="keywordDescriptionYield">
        <source>Used in a sequence expression to produce a value for a sequence.</source>
        <target state="translated">在序列表达式中用于产生序列的值。</target>
        <note />
      </trans-unit>
      <trans-unit id="keywordDescriptionYieldBang">
        <source>Used in a computation expression to append the result of a given computation expression to a collection of results for the containing computation expression.</source>
        <target state="translated">在计算表达式中用于将给定计算表达式的结果追加到包含计算表达式的结果集合。</target>
        <note />
      </trans-unit>
      <trans-unit id="keywordDescriptionRightArrow">
        <source>In function types, delimits arguments and return values. Yields an expression (in sequence expressions); equivalent to the yield keyword. Used in match expressions</source>
        <target state="translated">在函数类型中，分隔参数并返回值。生成表达式(在序列表达式中)；相当于 yield 关键字。用于匹配表达式中。</target>
        <note />
      </trans-unit>
      <trans-unit id="keywordDescriptionLeftArrow">
        <source>Assigns a value to a variable.</source>
        <target state="translated">将一个值赋予变量。</target>
        <note />
      </trans-unit>
      <trans-unit id="keywordDescriptionCast">
        <source>Converts a type to type that is higher in the hierarchy.</source>
        <target state="translated">将某类型转换为较高层次结构中的类型。</target>
        <note />
      </trans-unit>
      <trans-unit id="keywordDescriptionDynamicCast">
        <source>Converts a type to a type that is lower in the hierarchy.</source>
        <target state="translated">将某类型转换为较低层次结构中的类型。</target>
        <note />
      </trans-unit>
      <trans-unit id="keywordDescriptionTypedQuotation">
        <source>Delimits a typed code quotation.</source>
        <target state="translated">分隔类型化代码引用。</target>
        <note />
      </trans-unit>
      <trans-unit id="keywordDescriptionUntypedQuotation">
        <source>Delimits a untyped code quotation.</source>
        <target state="translated">分隔非类型化代码引用。</target>
        <note />
      </trans-unit>
      <trans-unit id="itemNotFoundDuringDynamicCodeGen">
        <source>{0} '{1}' not found in assembly '{2}'. A possible cause may be a version incompatibility. You may need to explicitly reference the correct version of this assembly to allow all referenced components to use the correct version.</source>
        <target state="translated">{0} 程序集“{2}”中找不到“{1}”。可能的原因或许是版本不兼容。可能需要显式引用此程序集的正确版本，以便所有引用的组件都能使用正确的版本。</target>
        <note />
      </trans-unit>
      <trans-unit id="itemNotFoundInTypeDuringDynamicCodeGen">
        <source>{0} '{1}' not found in type '{2}' from assembly '{3}'. A possible cause may be a version incompatibility. You may need to explicitly reference the correct version of this assembly to allow all referenced components to use the correct version.</source>
        <target state="translated">{0} 从程序集“{3}”的类型“{2}”中找不到“{1}”。可能的原因或许是版本不兼容。可能需要显式引用此程序集的正确版本，以便所有引用的组件都能使用正确的版本。</target>
        <note />
      </trans-unit>
      <trans-unit id="descriptionWordIs">
        <source>is</source>
        <target state="translated">是</target>
        <note />
      </trans-unit>
      <trans-unit id="notAFunction">
        <source>This value is not a function and cannot be applied.</source>
        <target state="translated">此值不是一个函数，无法应用。</target>
        <note />
      </trans-unit>
      <trans-unit id="notAFunctionButMaybeIndexerWithName">
        <source>This value is not a function and cannot be applied. Did you intend to access the indexer via {0}.[index] instead?</source>
        <target state="translated">此值不是一个函数，无法应用。是否曾打算改为通过 {0}.[index] 访问索引器?</target>
        <note />
      </trans-unit>
      <trans-unit id="notAFunctionButMaybeIndexer">
        <source>This expression is not a function and cannot be applied. Did you intend to access the indexer via expr.[index] instead?</source>
        <target state="translated">此值不是一个函数，无法应用。是否曾打算改为通过 expr.[index] 访问索引器?</target>
        <note />
      </trans-unit>
      <trans-unit id="notAFunctionButMaybeDeclaration">
        <source>This value is not a function and cannot be applied. Did you forget to terminate a declaration?</source>
        <target state="translated">此值不是一个函数，无法应用。您是否忘记结束某个声明?</target>
        <note />
      </trans-unit>
      <trans-unit id="ArgumentsInSigAndImplMismatch">
        <source>The argument names in the signature '{0}' and implementation '{1}' do not match. The argument name from the signature file will be used. This may cause problems when debugging or profiling.</source>
        <target state="translated">签名“{0}”和实现“{1}”中的参数名称不匹配。将使用签名文件中的参数名称。在进行调试或分析时这可能会导致问题。</target>
        <note />
      </trans-unit>
      <trans-unit id="pickleUnexpectedNonZero">
        <source>An error occurred while reading the F# metadata of assembly '{0}'. A reserved construct was utilized. You may need to upgrade your F# compiler or use an earlier version of the assembly that doesn't make use of a specific construct.</source>
        <target state="translated">读取程序集“{0}”的 F# 元数据时出错。使用了保留的构造。可能需要升级 F# 编译器或使用不用特定构造的较早版本的程序集。</target>
        <note />
      </trans-unit>
      <trans-unit id="tcTupleMemberNotNormallyUsed">
        <source>This method or property is not normally used from F# code, use an explicit tuple pattern for deconstruction instead.</source>
        <target state="translated">通常不通过 F# 代码使用此方法或属性，而是改用显式元组模式进行析构。</target>
        <note />
      </trans-unit>
      <trans-unit id="implicitlyDiscardedInSequenceExpression">
        <source>This expression returns a value of type '{0}' but is implicitly discarded. Consider using 'let' to bind the result to a name, e.g. 'let result = expression'. If you intended to use the expression as a value in the sequence then use an explicit 'yield'.</source>
        <target state="translated">此表达式返回类型为“{0}”的值，但被隐式放弃。请考虑使用 "let" 将结果绑定到名称，例如 "let result = expression"。如果要使用该表达式作为序列中的值，则使用显式 "yield"。</target>
        <note />
      </trans-unit>
      <trans-unit id="implicitlyDiscardedSequenceInSequenceExpression">
        <source>This expression returns a value of type '{0}' but is implicitly discarded. Consider using 'let' to bind the result to a name, e.g. 'let result = expression'. If you intended to use the expression as a value in the sequence then use an explicit 'yield!'.</source>
        <target state="translated">此表达式返回类型为“{0}”的值，但被隐式放弃。请考虑使用 "let" 将结果绑定到名称，例如 "let result = expression"。如果要使用该表达式作为序列中的值，则使用显式 "yield!"。</target>
        <note />
      </trans-unit>
      <trans-unit id="keywordDescriptionMatchBang">
        <source>Used in computation expressions to pattern match directly over the result of another computation expression.</source>
        <target state="translated">在计算表达式中用于直接对另一个计算表达式的结果进行模式匹配。</target>
        <note />
      </trans-unit>
      <trans-unit id="ilreadFileChanged">
        <source>The file '{0}' changed on disk unexpectedly, please reload.</source>
        <target state="translated">文件“{0}”在磁盘上意外更改，请重新加载。</target>
        <note />
      </trans-unit>
      <trans-unit id="writeToReadOnlyByref">
        <source>The byref pointer is readonly, so this write is not permitted.</source>
        <target state="translated">此 byref 指针为只读，因此，不允许此写入。</target>
        <note />
      </trans-unit>
      <trans-unit id="tastValueMustBeMutable">
        <source>A value must be mutable in order to mutate the contents or take the address of a value type, e.g. 'let mutable x = ...'</source>
        <target state="translated">值必须是可变的，以便更改内容或采用值类型的地址，例如“let mutable x = ...”</target>
        <note />
      </trans-unit>
      <trans-unit id="readOnlyAttributeOnStructWithMutableField">
        <source>A ReadOnly attribute has been applied to a struct type with a mutable field.</source>
        <target state="translated">已对包含可变字段的结构类型应用只读属性。</target>
        <note />
      </trans-unit>
      <trans-unit id="tcByrefReturnImplicitlyDereferenced">
        <source>A byref pointer returned by a function or method is implicitly dereferenced as of F# 4.5. To acquire the return value as a pointer, use the address-of operator, e.g. '&amp;f(x)' or '&amp;obj.Method(arg1, arg2)'.</source>
        <target state="translated">自 F# 4.5 起，隐式取消引用由函数或方法返回的 byref 指针。要获取返回值作为指针，请使用 address-of 运算符，例如 "&amp;f(x)" 或 "&amp;obj.Method(arg1, arg2)"。</target>
        <note />
      </trans-unit>
      <trans-unit id="tcByRefLikeNotStruct">
        <source>A type annotated with IsByRefLike must also be a struct. Consider adding the [&lt;Struct&gt;] attribute to the type.</source>
        <target state="translated">使用 IsByRefLike 注释的类型还必须是一个结构。请考虑向该类型添加 [&lt;Struct&gt;] 属性。</target>
        <note />
      </trans-unit>
      <trans-unit id="chkNoByrefAddressOfLocal">
        <source>The address of the variable '{0}' or a related expression cannot be used at this point. This is to ensure the address of the local value does not escape its scope.</source>
        <target state="translated">此时无法使用变量“{0}”或相关表达式的地址。这是为了确保本地值的地址不超出其范围。</target>
        <note />
      </trans-unit>
      <trans-unit id="chkNoWriteToLimitedSpan">
        <source>This value can't be assigned because the target '{0}' may refer to non-stack-local memory, while the expression being assigned is assessed to potentially refer to stack-local memory. This is to help prevent pointers to stack-bound memory escaping their scope.</source>
        <target state="translated">无法分配此值，因为目标“{0}”可能涉及非堆栈本地内存，而分配的表达式经评估可能涉及堆栈本地内存。这有助于防止指向堆栈绑定内存的指针超出其范围。</target>
        <note />
      </trans-unit>
      <trans-unit id="tastValueMustBeLocal">
        <source>A value defined in a module must be mutable in order to take its address, e.g. 'let mutable x = ...'</source>
        <target state="translated">在模块中定义的值必须是可变的，以便获取其地址，例如 “let mutable x = ...”</target>
        <note />
      </trans-unit>
      <trans-unit id="tcIsReadOnlyNotStruct">
        <source>A type annotated with IsReadOnly must also be a struct. Consider adding the [&lt;Struct&gt;] attribute to the type.</source>
        <target state="translated">使用 IsReadOnly 注释的类型还必须是一个结构。请考虑向该类型添加 [&lt;Struct&gt;] 属性。</target>
        <note />
      </trans-unit>
      <trans-unit id="chkStructsMayNotReturnAddressesOfContents">
        <source>Struct members cannot return the address of fields of the struct by reference</source>
        <target state="translated">结构成员无法通过引用返回此结构的字段地址</target>
        <note />
      </trans-unit>
      <trans-unit id="chkNoByrefLikeFunctionCall">
        <source>The function or method call cannot be used at this point, because one argument that is a byref of a non-stack-local Span or IsByRefLike type is used with another argument that is a stack-local Span or IsByRefLike type. This is to ensure the address of the local value does not escape its scope.</source>
        <target state="translated">此时无法使用函数或方法调用，因为结合使用了一个非堆栈本地 Span 或 IsByRefLike 类型的 byref 参数和另一堆栈本地 Span 或 IsByRefLike 类型的参数。这是为了确保本地值的地址不超出其范围。</target>
        <note />
      </trans-unit>
      <trans-unit id="chkNoByrefAddressOfValueFromExpression">
        <source>The address of a value returned from the expression cannot be used at this point. This is to ensure the address of the local value does not escape its scope.</source>
        <target state="translated">此时无法使用从表达式返回的值的地址。这是为了确保本地值的地址不超出其范围。</target>
        <note />
      </trans-unit>
      <trans-unit id="chkNoSpanLikeVariable">
        <source>The Span or IsByRefLike variable '{0}' cannot be used at this point. This is to ensure the address of the local value does not escape its scope.</source>
        <target state="translated">此时无法使用 Span 或 IsByRefLike 变量“{0}”。这是为了确保本地值的地址不超出其范围。</target>
        <note />
      </trans-unit>
      <trans-unit id="chkNoSpanLikeValueFromExpression">
        <source>A Span or IsByRefLike value returned from the expression cannot be used at ths point. This is to ensure the address of the local value does not escape its scope.</source>
        <target state="translated">此时无法使用从表达式返回的 Span 或 IsByRefLike 值。这是为了确保本地值的地址不超出其范围。</target>
        <note />
      </trans-unit>
      <trans-unit id="tastCantTakeAddressOfExpression">
        <source>Cannot take the address of the value returned from the expression. Assign the returned value to a let-bound value before taking the address.</source>
        <target state="translated">无法采用从表达式返回的地址值。在采用地址前将返回值分配给 let 绑定值。</target>
        <note />
      </trans-unit>
      <trans-unit id="parsUnmatchedBraceBar">
        <source>Unmatched '{{|'</source>
        <target state="translated">未匹配的 "{{|"</target>
        <note />
      </trans-unit>
      <trans-unit id="typeInfoAnonRecdField">
        <source>anonymous record field</source>
        <target state="translated">匿名记录字段</target>
        <note />
      </trans-unit>
      <trans-unit id="tcExceptionConstructorDoesNotHaveFieldWithGivenName">
        <source>The exception '{0}' does not have a field named '{1}'.</source>
        <target state="translated">异常“{0}”没有名为“{1}”的字段。</target>
        <note />
      </trans-unit>
      <trans-unit id="tcActivePatternsDoNotHaveFields">
        <source>Active patterns do not have fields. This syntax is invalid.</source>
        <target state="translated">活动模式没有字段。此语法无效。</target>
        <note />
      </trans-unit>
      <trans-unit id="tcConstructorDoesNotHaveFieldWithGivenName">
        <source>The constructor does not have a field named '{0}'.</source>
        <target state="translated">构造函数没有名为“{0}”的字段。</target>
        <note />
      </trans-unit>
      <trans-unit id="tcAnonRecdCcuMismatch">
        <source>Two anonymous record types are from different assemblies '{0}' and '{1}'</source>
        <target state="translated">两个匿名记录类型来自不同的程序集“{0}”和“{1}”</target>
        <note />
      </trans-unit>
      <trans-unit id="tcAnonRecdFieldNameMismatch">
        <source>This anonymous record does not exactly match the expected shape. Add the missing fields {0} and remove the extra fields {1}.</source>
        <target state="translated">此匿名记录与预期的形状不完全匹配。请添加缺少的字段 {0} 并删除额外的字段 {1}。</target>
        <note />
      </trans-unit>
      <trans-unit id="tcCannotCallExtensionMethodInrefToByref">
        <source>Cannot call the byref extension method '{0}. The first parameter requires the value to be mutable or a non-readonly byref type.</source>
        <target state="translated">无法调用 byref 扩展方法 "{0}"。第一个参数要求该值是可变的或非只读的 byref 类型。</target>
        <note />
      </trans-unit>
      <trans-unit id="tcByrefsMayNotHaveTypeExtensions">
        <source>Byref types are not allowed to have optional type extensions.</source>
        <target state="translated">不允许 byref 类型具有可选类型扩展名。</target>
        <note />
      </trans-unit>
      <trans-unit id="tcCannotPartiallyApplyExtensionMethodForByref">
        <source>Cannot partially apply the extension method '{0}' because the first parameter is a byref type.</source>
        <target state="translated">无法部分应用扩展方法 "{0}", 因为第一个参数是 byref 类型。</target>
        <note />
      </trans-unit>
      <trans-unit id="tcTypeDoesNotInheritAttribute">
        <source>This type does not inherit Attribute, it will not work correctly with other .NET languages.</source>
        <target state="translated">此类型不会继承 Attribute，它在使用其他 .NET 语言时无法正常运行。</target>
        <note />
      </trans-unit>
      <trans-unit id="parsInvalidAnonRecdExpr">
        <source>Invalid anonymous record expression</source>
        <target state="translated">匿名记录表达式无效</target>
        <note />
      </trans-unit>
      <trans-unit id="parsInvalidAnonRecdType">
        <source>Invalid anonymous record type</source>
        <target state="translated">匿名记录类型无效</target>
        <note />
      </trans-unit>
      <trans-unit id="tcCopyAndUpdateNeedsRecordType">
        <source>The input to a copy-and-update expression that creates an anonymous record must be either an anonymous record or a record</source>
        <target state="translated">创建匿名记录的“复制和更新”表达式的输入必须是匿名记录或记录</target>
        <note />
      </trans-unit>
      <trans-unit id="chkInvalidFunctionParameterType">
        <source>The parameter '{0}' has an invalid type '{1}'. This is not permitted by the rules of Common IL.</source>
        <target state="translated">参数 "{0}" 的类型 "{1}" 无效。通用 IL 的规则不允许使用此类型。</target>
        <note />
      </trans-unit>
      <trans-unit id="chkInvalidFunctionReturnType">
        <source>The function or method has an invalid return type '{0}'. This is not permitted by the rules of Common IL.</source>
        <target state="translated">函数或方法的返回类型 "{0}" 无效。通用 IL 的规则不允许使用此类型。</target>
        <note />
      </trans-unit>
      <trans-unit id="typrelNoImplementationGivenSeveral">
        <source>No implementation was given for those members: {0}</source>
        <target state="translated">没有为这些成员提供实现: {0}</target>
        <note />
      </trans-unit>
      <trans-unit id="typrelNoImplementationGivenSeveralWithSuggestion">
        <source>No implementation was given for those members: {0}Note that all interface members must be implemented and listed under an appropriate 'interface' declaration, e.g. 'interface ... with member ...'.</source>
        <target state="translated">没有为这些成员提供实现: {0}请注意，必须实现所有接口成员，并在适当的 "interface" 声明下将其列出，例如 "interface ... with member ..."。</target>
        <note />
      </trans-unit>
      <trans-unit id="typrelNoImplementationGivenSeveralTruncated">
        <source>No implementation was given for those members (some results omitted): {0}</source>
        <target state="translated">没有为这些成员提供实现 (省略了一些结果): {0}</target>
        <note />
      </trans-unit>
      <trans-unit id="typrelNoImplementationGivenSeveralTruncatedWithSuggestion">
        <source>No implementation was given for those members (some results omitted): {0}Note that all interface members must be implemented and listed under an appropriate 'interface' declaration, e.g. 'interface ... with member ...'.</source>
        <target state="translated">没有为这些成员提供实现 (省略了一些结果): {0}请注意，必须实现所有接口成员，并在适当的 "interface" 声明下列出，例如 "interface ... with member ..."。</target>
        <note />
      </trans-unit>
      <trans-unit id="expressionHasNoName">
        <source>Expression does not have a name.</source>
        <target state="translated">表达式不具有名称。</target>
        <note />
      </trans-unit>
      <trans-unit id="chkNoFirstClassNameOf">
        <source>Using the 'nameof' operator as a first-class function value is not permitted.</source>
        <target state="translated">不允许使用 "nameof" 运算符作为第一类函数的值。</target>
        <note />
      </trans-unit>
      <trans-unit id="optsPathMap">
        <source>Maps physical paths to source path names output by the compiler</source>
        <target state="translated">将物理路径映射到编译器输出的源路径名</target>
        <note />
      </trans-unit>
      <trans-unit id="fscPathMapDebugRequiresPortablePdb">
        <source>--pathmap can only be used with portable PDBs (--debug:portable or --debug:embedded)</source>
        <target state="translated">--pathmap 只能与可移植的 PDB 一起使用(--debug:portable 或 --debug:embedded)</target>
        <note />
      </trans-unit>
      <trans-unit id="optsInvalidPathMapFormat">
        <source>Invalid path map. Mappings must be comma separated and of the format 'path=sourcePath'</source>
        <target state="translated">路径映射无效。映射必须以逗号分隔，且采用 "path=sourcePath" 格式</target>
        <note />
      </trans-unit>
      <trans-unit id="optsCompilerTool">
        <source>Reference an assembly or directory containing a design time tool (Short form: -t)</source>
        <target state="translated">引用包含设计时工具的程序集或目录(短格式: -t)</target>
        <note />
      </trans-unit>
      <trans-unit id="packageManagerUnknown">
        <source>Package manager key '{0}' was not registered in {1}. Currently registered: {2}</source>
        <target state="translated">未在 {1} 中注册包管理器密钥“{0}”。当前注册: {2}</target>
        <note />
      </trans-unit>
      <trans-unit id="packageManagerError">
        <source>{0}</source>
        <target state="translated">{0}</target>
        <note />
      </trans-unit>
      <trans-unit id="couldNotLoadDependencyManagerExtension">
        <source>The dependency manager extension {0} could not be loaded. Message: {1}</source>
        <target state="translated">无法加载依赖项管理器扩展 {0}。消息: {1}</target>
        <note />
      </trans-unit>
    </body>
  </file>
</xliff><|MERGE_RESOLUTION|>--- conflicted
+++ resolved
@@ -27,15 +27,14 @@
         <target state="translated">可用重载:\n{0}</target>
         <note />
       </trans-unit>
-<<<<<<< HEAD
       <trans-unit id="csDelegateComparisonConstraintInconsistent">
         <source>The constraints 'delegate' and 'comparison' are inconsistent</source>
         <target state="new">The constraints 'delegate' and 'comparison' are inconsistent</target>
-=======
+        <note />
+      </trans-unit>
       <trans-unit id="csGenericConstructRequiresStructOrReferenceConstraint">
         <source>A generic construct requires that a generic type parameter be known as a struct or reference type. Consider adding a type annotation.</source>
         <target state="new">A generic construct requires that a generic type parameter be known as a struct or reference type. Consider adding a type annotation.</target>
->>>>>>> 2702b33d
         <note />
       </trans-unit>
       <trans-unit id="csNoOverloadsFoundArgumentsPrefixPlural">
@@ -153,7 +152,6 @@
         <target state="translated">可以为 null 的可选互操作</target>
         <note />
       </trans-unit>
-<<<<<<< HEAD
       <trans-unit id="featureNullnessChecking">
         <source>nullness checking</source>
         <target state="new">nullness checking</target>
@@ -162,7 +160,8 @@
       <trans-unit id="featureOpenStaticClasses">
         <source>open static classes</source>
         <target state="new">open static classes</target>
-=======
+        <note />
+      </trans-unit>
       <trans-unit id="featureOpenTypeDeclaration">
         <source>open type declaration</source>
         <target state="new">open type declaration</target>
@@ -171,7 +170,6 @@
       <trans-unit id="featureOverloadsForCustomOperations">
         <source>overloads for custom operations</source>
         <target state="new">overloads for custom operations</target>
->>>>>>> 2702b33d
         <note />
       </trans-unit>
       <trans-unit id="featurePackageManagement">
@@ -384,11 +382,11 @@
         <target state="translated">属性不可应用于类型扩展。</target>
         <note />
       </trans-unit>
-<<<<<<< HEAD
       <trans-unit id="tcDefaultStructConstructorCallNulls">
         <source>Nullness warning. The default constructor of a struct type is required but one of the fields of struct type is non-nullable.</source>
         <target state="new">Nullness warning. The default constructor of a struct type is required but one of the fields of struct type is non-nullable.</target>
-=======
+        <note />
+      </trans-unit>
       <trans-unit id="tcIllegalByrefsInOpenTypeDeclaration">
         <source>Byref types are not allowed in an open type declaration.</source>
         <target state="new">Byref types are not allowed in an open type declaration.</target>
@@ -402,7 +400,6 @@
       <trans-unit id="tcInvalidAlignmentInInterpolatedString">
         <source>Invalid alignment in interpolated string</source>
         <target state="new">Invalid alignment in interpolated string</target>
->>>>>>> 2702b33d
         <note />
       </trans-unit>
       <trans-unit id="tcInvalidUseBangBindingNoAndBangs">
@@ -410,11 +407,11 @@
         <target state="translated">use! 不得与 and! 结合使用</target>
         <note />
       </trans-unit>
-<<<<<<< HEAD
       <trans-unit id="tcNullnessCheckingNotEnabled">
         <source>The /checknulls language feature is not enabled</source>
         <target state="new">The /checknulls language feature is not enabled</target>
-=======
+        <note />
+      </trans-unit>
       <trans-unit id="tcLiteralFieldAssignmentNoArg">
         <source>Cannot assign a value to another value marked literal</source>
         <target state="new">Cannot assign a value to another value marked literal</target>
@@ -423,7 +420,6 @@
       <trans-unit id="tcLiteralFieldAssignmentWithArg">
         <source>Cannot assign '{0}' to a value marked literal</source>
         <target state="new">Cannot assign '{0}' to a value marked literal</target>
->>>>>>> 2702b33d
         <note />
       </trans-unit>
       <trans-unit id="tcRequireMergeSourcesOrBindN">
@@ -431,15 +427,14 @@
         <target state="translated">仅当计算表达式生成器定义了 "{0}" 方法或适当的 "MergeSource" 和 "Bind" 方法时，才可以使用 "let! ... and! ..." 构造</target>
         <note />
       </trans-unit>
-<<<<<<< HEAD
       <trans-unit id="tcTypeDoesNotHaveAnyNull">
         <source>The type '{0}' does not support a nullness qualitification.</source>
         <target state="new">The type '{0}' does not support a nullness qualitification.</target>
-=======
+        <note />
+      </trans-unit>
       <trans-unit id="tcUnableToParseInterpolatedString">
         <source>Invalid interpolated string. {0}</source>
         <target state="new">Invalid interpolated string. {0}</target>
->>>>>>> 2702b33d
         <note />
       </trans-unit>
       <trans-unit id="typrelInterfaceMemberNoMostSpecificImplementation">
