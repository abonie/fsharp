--- conflicted
+++ resolved
@@ -3,10 +3,7 @@
 module internal FSharp.Compiler.ParseHelpers
 
 open FSharp.Compiler.AbstractIL.IL
-<<<<<<< HEAD
-=======
 open FSharp.Compiler.Syntax
->>>>>>> 97c3d7b4
 open FSharp.Compiler.Features
 open FSharp.Compiler.Text
 open FSharp.Compiler.Xml
@@ -120,12 +117,9 @@
 and LexCont = LexerContinuation
 
 val ParseAssemblyCodeInstructions: s:string -> reportLibraryOnlyFeatures: bool -> langVersion: LanguageVersion -> m:range -> ILInstr[]
-<<<<<<< HEAD
-=======
 
 val grabXmlDocAtRangeStart: parseState: IParseState * optAttributes: SynAttributeList list * range: range -> PreXmlDoc
 
 val grabXmlDoc: parseState: IParseState * optAttributes: SynAttributeList list * elemIdx: int -> PreXmlDoc
->>>>>>> 97c3d7b4
 
 val ParseAssemblyCodeType: s:string -> reportLibraryOnlyFeatures: bool -> langVersion: LanguageVersion -> m:range -> ILType