--- conflicted
+++ resolved
@@ -87,14 +87,10 @@
         /// Map the TyconRef objects, if any
         member RemapTyconRefs : (obj -> obj) -> ProvidedTypeContext 
 
-<<<<<<< HEAD
-    type [<Sealed; Class>] 
-#if BUILDING_WITH_LKG || BUILD_FROM_SOURCE
-        [<AllowNullLiteral>]
-#endif
-=======
-    and [<AllowNullLiteral; Sealed; Class>] 
->>>>>>> 8044b5f7
+    and [<Sealed; Class>] 
+#if BUILDING_WITH_LKG || BUILD_FROM_SOURCE
+        [<AllowNullLiteral>]
+#endif
         ProvidedType =
         inherit ProvidedMemberInfo
         member IsSuppressRelocate : bool
