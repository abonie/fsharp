--- conflicted
+++ resolved
@@ -2057,40 +2057,6 @@
 // the empty set of results, or "x.Length" for a list or array type. This indicates it could be worth adding a cache here.
 let rec ResolveLongIdentInTypePrim (ncenv:NameResolver) nenv lookupKind (resInfo:ResolutionInfo) depth m ad (id:Ident) (rest:Ident list) findFlag (typeNameResInfo: TypeNameResolutionInfo) typ =
     let g = ncenv.g
-<<<<<<< HEAD
-    match lid with 
-    | [] -> error(InternalError("ResolveLongIdentInTypePrim",m))
-    | id :: rest -> 
-        let m = unionRanges m id.idRange
-        let nm = id.idText // used to filter the searches of the tables 
-        let optFilter = Some nm // used to filter the searches of the tables 
-        let contentsSearchAccessible = 
-           let unionCaseSearch = 
-               match lookupKind with 
-               | LookupKind.Expr | LookupKind.Pattern -> TryFindUnionCaseOfType g typ nm  
-               | _ -> None
-
-           // Lookup: datatype constructors take precedence 
-           match unionCaseSearch with 
-           | Some ucase -> 
-               OneResult (success(resInfo,Item.UnionCase(ucase,false),rest))
-           | None -> 
-
-             let anonRecdSearch = 
-                 match lookupKind with 
-                 | LookupKind.Expr -> TryFindAnonRecdFieldOfType g typ nm
-                 | _ -> None
-
-             match anonRecdSearch with 
-             | Some item -> 
-                 OneResult (success(resInfo, item, rest))
-             | None -> 
-
-                let isLookUpExpr = (lookupKind = LookupKind.Expr)
-                match TryFindIntrinsicNamedItemOfType ncenv.InfoReader (nm,ad) findFlag m typ with
-                | Some (PropertyItem psets) when isLookUpExpr -> 
-                    let pinfos = psets |> ExcludeHiddenOfPropInfos g ncenv.amap m
-=======
     let m = unionRanges m id.idRange
     let nm = id.idText // used to filter the searches of the tables 
     let optFilter = Some nm // used to filter the searches of the tables 
@@ -2105,61 +2071,45 @@
         | Some ucase -> 
             OneResult (success(resInfo,Item.UnionCase(ucase,false),rest))
         | None -> 
-            let isLookUpExpr = lookupKind = LookupKind.Expr
+            let anonRecdSearch = 
+                match lookupKind with 
+                | LookupKind.Expr -> TryFindAnonRecdFieldOfType g typ nm
+                | _ -> None
+            match anonRecdSearch with 
+            | Some item -> 
+                OneResult (success(resInfo, item, rest))
+            | None -> 
+            let isLookUpExpr = (lookupKind = LookupKind.Expr)
             match TryFindIntrinsicNamedItemOfType ncenv.InfoReader (nm,ad) findFlag m typ with
             | Some (PropertyItem psets) when isLookUpExpr -> 
                 let pinfos = psets |> ExcludeHiddenOfPropInfos g ncenv.amap m
->>>>>>> 6453d1b5
                     
                 // fold the available extension members into the overload resolution
                 let extensionPropInfos = ExtensionPropInfosOfTypeInScope ncenv.InfoReader nenv (optFilter,ad) m typ
                     
-<<<<<<< HEAD
-                    // make sure to keep the intrinsic pinfos before the extension pinfos in the list,
-                    // since later on this logic is used when giving preference to intrinsic definitions
-                    match DecodeFSharpEvent (pinfos@extensionPropInfos) ad g ncenv m with
-                    | Some x -> success [resInfo, x, rest]
-                    | None -> raze (UndefinedName (depth,FSComp.SR.undefinedNameFieldConstructorOrMember, id,NoSuggestions))
-
-                | Some(MethodItem msets) when isLookUpExpr -> 
-                    let minfos = msets |> ExcludeHiddenOfMethInfos g ncenv.amap m
-=======
                 // make sure to keep the intrinsic pinfos before the extension pinfos in the list,
                 // since later on this logic is used when giving preference to intrinsic definitions
                 match DecodeFSharpEvent (pinfos@extensionPropInfos) ad g ncenv m with
                 | Some x -> success [resInfo, x, rest]
                 | None -> raze (UndefinedName (depth,FSComp.SR.undefinedNameFieldConstructorOrMember, id,NoSuggestions))
+
             | Some(MethodItem msets) when isLookUpExpr -> 
                 let minfos = msets |> ExcludeHiddenOfMethInfos g ncenv.amap m
->>>>>>> 6453d1b5
                     
                 // fold the available extension members into the overload resolution
                 let extensionMethInfos = ExtensionMethInfosOfTypeInScope ncenv.InfoReader nenv optFilter m typ
 
-<<<<<<< HEAD
-                    success [resInfo,Item.MakeMethGroup (nm,minfos@extensionMethInfos),rest]
-
-                | Some (ILFieldItem (finfo:: _))  when (match lookupKind with LookupKind.Expr | LookupKind.Pattern -> true | _ -> false) -> 
-                    success [resInfo,Item.ILField finfo,rest]
-
-                | Some (EventItem (einfo :: _)) when isLookUpExpr -> 
-                    success [resInfo,Item.Event einfo,rest]
-
-                | Some (RecdFieldItem (rfinfo)) when (match lookupKind with LookupKind.Expr | LookupKind.RecdField | LookupKind.Pattern -> true | _ -> false) -> 
-                    success [resInfo,Item.RecdField(rfinfo),rest]
-
-                | _ ->
-=======
                 success [resInfo,Item.MakeMethGroup (nm,minfos@extensionMethInfos),rest]
             | Some (ILFieldItem (finfo:: _))  when (match lookupKind with LookupKind.Expr | LookupKind.Pattern -> true | _ -> false) -> 
                 success [resInfo,Item.ILField finfo,rest]
 
             | Some (EventItem (einfo :: _)) when isLookUpExpr -> 
                 success [resInfo,Item.Event einfo,rest]
+
             | Some (RecdFieldItem (rfinfo)) when (match lookupKind with LookupKind.Expr | LookupKind.RecdField | LookupKind.Pattern -> true | _ -> false) -> 
                 success [resInfo,Item.RecdField(rfinfo),rest]
+
             | _ ->
->>>>>>> 6453d1b5
 
             let pinfos = ExtensionPropInfosOfTypeInScope ncenv.InfoReader nenv (optFilter, ad) m typ
             if not (isNil pinfos) && isLookUpExpr then OneResult(success (resInfo,Item.Property (nm,pinfos),rest)) else
