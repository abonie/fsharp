--- conflicted
+++ resolved
@@ -773,11 +773,7 @@
 /// Generalize a union case, from Cons --> List<T>.Cons
 let GeneralizeUnionCaseRef (ucref: UnionCaseRef) = 
     UnionCaseInfo (generalTyconRefInst ucref.TyconRef, ucref)
-<<<<<<< HEAD
-    
-=======
-
->>>>>>> 709c50aa
+
 /// Add type definitions to the sub-table of the environment indexed by name and arity
 let AddTyconsByDemangledNameAndArity (bulkAddMode: BulkAdd) (tcrefs: TyconRef[]) (tab: LayeredMap<NameArityPair, TyconRef>) =
     if tcrefs.Length = 0 then tab else
@@ -4068,11 +4064,7 @@
       // e.g. <val-id>.<recdfield-id>.<more>
       (rfinfos |> List.collect (fun x -> x.FieldType |> ResolvePartialLongIdentInType ncenv nenv isApplicableMeth m ad false rest)) @
 
-<<<<<<< HEAD
-=======
       // e.g. <val-id>.<property-id>.<more>
->>>>>>> 709c50aa
-      // e.g. <val-id>.<property-id>.<more> 
       let FullTypeOfPinfo (pinfo: PropInfo) = 
           let rty = pinfo.GetPropertyType(amap, m) 
           let rty = 
@@ -4763,11 +4755,7 @@
           // e.g. <val-id>.<recdfield-id>.<more>
           for rfinfo in rfinfos do
               yield! ResolvePartialLongIdentInTypeForItem ncenv nenv m ad false rest item rfinfo.FieldType
-<<<<<<< HEAD
-    
-=======
-
->>>>>>> 709c50aa
+
           // e.g. <val-id>.<property-id>.<more> 
           let fullTypeOfPinfo (pinfo: PropInfo) = 
               let rty = pinfo.GetPropertyType(amap, m) 
@@ -4777,11 +4765,7 @@
                   else
                       rty 
               rty      
-<<<<<<< HEAD
-          
-=======
-
->>>>>>> 709c50aa
+
           let pinfos =
               ty
               |> AllPropInfosOfTypeInScope ResultCollectionSettings.AllResults ncenv.InfoReader nenv (Some id) ad IgnoreOverrides m
