// Copyright (c) Microsoft Corporation.  All Rights Reserved.  See License.txt in the project root for license information.

module FSharp.Compiler.Interactive.Shell

// Prevents warnings of experimental APIs - we are using FSharpLexer
#nowarn "57"

#nowarn "55"

[<assembly: System.Runtime.InteropServices.ComVisible(false)>]
[<assembly: System.CLSCompliant(true)>]
do()

open System
open System.Collections.Generic
open System.Diagnostics
open System.Globalization
open System.IO
open System.Text
open System.Threading
open System.Reflection
open System.Runtime.CompilerServices
open Internal.Utilities
open Internal.Utilities.Collections
open Internal.Utilities.FSharpEnvironment
open Internal.Utilities.Library
open Internal.Utilities.Library.Extras
open FSharp.Compiler
open FSharp.Compiler.AbstractIL
open FSharp.Compiler.AbstractIL.Diagnostics
open FSharp.Compiler.AbstractIL.IL
open FSharp.Compiler.AbstractIL.ILBinaryReader
open FSharp.Compiler.AbstractIL.ILBinaryWriter
open FSharp.Compiler.AbstractIL.ILDynamicAssemblyWriter
open FSharp.Compiler.AccessibilityLogic
open FSharp.Compiler.CheckDeclarations
open FSharp.Compiler.CheckExpressions
open FSharp.Compiler.CodeAnalysis
open FSharp.Compiler.CompilerOptions
open FSharp.Compiler.CompilerConfig
open FSharp.Compiler.CompilerDiagnostics
open FSharp.Compiler.CompilerImports
open FSharp.Compiler.CompilerGlobalState
open FSharp.Compiler.DependencyManager
open FSharp.Compiler.Diagnostics
open FSharp.Compiler.EditorServices
open FSharp.Compiler.ErrorLogger
open FSharp.Compiler.Features
open FSharp.Compiler.IlxGen
open FSharp.Compiler.InfoReader
open FSharp.Compiler.IO
open FSharp.Compiler.Lexhelp
open FSharp.Compiler.NameResolution
open FSharp.Compiler.ParseAndCheckInputs
open FSharp.Compiler.OptimizeInputs
open FSharp.Compiler.ScriptClosure
open FSharp.Compiler.Symbols
open FSharp.Compiler.Syntax
open FSharp.Compiler.SyntaxTrivia
open FSharp.Compiler.Syntax.PrettyNaming
open FSharp.Compiler.SyntaxTreeOps
open FSharp.Compiler.TcGlobals
open FSharp.Compiler.Text
open FSharp.Compiler.Text.Range
open FSharp.Compiler.Text.Layout
open FSharp.Compiler.Xml
open FSharp.Compiler.Tokenization
open FSharp.Compiler.TypedTree
open FSharp.Compiler.TypedTreeOps
open FSharp.Compiler.BuildGraph

//----------------------------------------------------------------------------
// For the FSI as a service methods...
//----------------------------------------------------------------------------

type FsiValue(reflectionValue:obj, reflectionType:Type, fsharpType:FSharpType) =
    member _.ReflectionValue = reflectionValue

    member _.ReflectionType = reflectionType

    member _.FSharpType = fsharpType

[<Sealed>]
type FsiBoundValue(name: string, value: FsiValue) =
    member _.Name = name

    member _.Value = value

[<AutoOpen>]
module internal Utilities =
    type IAnyToLayoutCall =
        abstract AnyToLayout : FormatOptions * obj * Type -> Layout
        abstract FsiAnyToLayout : FormatOptions * obj * Type -> Layout

    type private AnyToLayoutSpecialization<'T>() =
        interface IAnyToLayoutCall with
            member _.AnyToLayout(options, o : obj, ty : Type) = Display.any_to_layout options ((Unchecked.unbox o : 'T), ty)
            member _.FsiAnyToLayout(options, o : obj, ty : Type) = Display.fsi_any_to_layout options ((Unchecked.unbox o : 'T), ty)

    let getAnyToLayoutCall ty =
        let specialized = typedefof<AnyToLayoutSpecialization<_>>.MakeGenericType [| ty |]
        Activator.CreateInstance(specialized) :?> IAnyToLayoutCall

    let callStaticMethod (ty:Type) name args =
        ty.InvokeMember(name, (BindingFlags.InvokeMethod ||| BindingFlags.Static ||| BindingFlags.Public ||| BindingFlags.NonPublic), null, null, Array.ofList args,CultureInfo.InvariantCulture)

    let ignoreAllErrors f = try f() with _ -> ()

    let getMember (name: string) (memberType: MemberTypes) (attr: BindingFlags) (declaringType: Type) =
        let memberType =
            if memberType &&& MemberTypes.NestedType = MemberTypes.NestedType then
                memberType ||| MemberTypes.TypeInfo
            else
                memberType
        declaringType.GetMembers(attr) |> Array.filter(fun m -> 0 <> (int(m.MemberType &&& memberType)) && m.Name = name)

    let rec tryFindMember (name: string) (memberType: MemberTypes) (declaringType: Type) =
        let bindingFlags = BindingFlags.Instance ||| BindingFlags.Public ||| BindingFlags.NonPublic
        match declaringType |> getMember name memberType bindingFlags with
        | [||] -> declaringType.GetInterfaces() |> Array.tryPick (tryFindMember name memberType)
        | [|m|] -> Some m
        | _ -> raise <| AmbiguousMatchException(sprintf "Ambiguous match for member '%s'" name)

    let getInstanceProperty (obj:obj) (nm:string) =
        let p = (tryFindMember nm MemberTypes.Property <| obj.GetType()).Value :?> PropertyInfo
        p.GetValue(obj, [||]) |> unbox

    let setInstanceProperty (obj:obj) (nm:string) (v:obj) =
        let p = (tryFindMember nm MemberTypes.Property <| obj.GetType()).Value :?> PropertyInfo
        p.SetValue(obj, v, [||]) |> unbox

    let callInstanceMethod0 (obj:obj) (typeArgs : Type []) (nm:string) =
        let m = (tryFindMember nm MemberTypes.Method <| obj.GetType()).Value :?> MethodInfo
        let m = match typeArgs with [||] -> m | _ -> m.MakeGenericMethod(typeArgs)
        m.Invoke(obj, [||]) |> unbox

    let callInstanceMethod1 (obj:obj) (typeArgs : Type []) (nm:string) (v:obj) =
        let m = (tryFindMember nm MemberTypes.Method <| obj.GetType()).Value :?> MethodInfo
        let m = match typeArgs with [||] -> m | _ -> m.MakeGenericMethod(typeArgs)
        m.Invoke(obj, [|v|]) |> unbox

    let callInstanceMethod3 (obj:obj) (typeArgs : Type []) (nm:string) (v1:obj)  (v2:obj)  (v3:obj) =
        let m = (tryFindMember nm MemberTypes.Method <| obj.GetType()).Value :?> MethodInfo
        let m = match typeArgs with [||] -> m | _ -> m.MakeGenericMethod(typeArgs)
        m.Invoke(obj, [|v1;v2;v3|]) |> unbox

    let colorPrintL (outWriter : TextWriter) opts layout =
        let renderer =
            { new LayoutRenderer<NoResult,NoState> with
                member r.Start () = NoState

                member r.AddText z s =
                    let color =
                        match s.Tag with
                        | TextTag.Keyword -> ConsoleColor.White
                        | TextTag.TypeParameter
                        | TextTag.Alias
                        | TextTag.Class
                        | TextTag.Module
                        | TextTag.Interface
                        | TextTag.Record
                        | TextTag.Struct
                        | TextTag.Union
                        | TextTag.UnknownType -> ConsoleColor.Cyan
                        | TextTag.UnionCase
                        | TextTag.ActivePatternCase -> ConsoleColor.Magenta
                        | TextTag.StringLiteral -> ConsoleColor.Yellow
                        | TextTag.NumericLiteral -> ConsoleColor.Green
                        | _ -> Console.ForegroundColor

                    DoWithColor color (fun () -> outWriter.Write s.Text)

                    z

                member r.AddBreak z n =
                    outWriter.WriteLine()
                    outWriter.Write (String.replicate n " ")
                    z

                member r.AddTag z (tag,attrs,start) = z

                member r.Finish z =
                    outWriter.WriteLine()
                    NoResult
            }

        layout
        |> Display.squash_layout opts
        |> LayoutRender.renderL renderer
        |> ignore

        outWriter.WriteLine()

    let reportError m =
        let report errorType err msg =
            let error = err, msg
            match errorType with
            | ErrorReportType.Warning -> warning(Error(error, m))
            | ErrorReportType.Error -> errorR(Error(error, m))
        ResolvingErrorReport report

    let getOutputDir (tcConfigB: TcConfigBuilder) =  tcConfigB.outputDir |> Option.defaultValue ""

/// Timing support
[<AutoSerializable(false)>]
type internal FsiTimeReporter(outWriter: TextWriter) =
    let stopwatch = Stopwatch()
    let ptime = Process.GetCurrentProcess()
    let numGC = GC.MaxGeneration
    member tr.TimeOp(f) =
        let startTotal = ptime.TotalProcessorTime
        let startGC = [| for i in 0 .. numGC -> GC.CollectionCount(i) |]
        stopwatch.Reset()
        stopwatch.Start()
        let res = f ()
        stopwatch.Stop()
        let total = ptime.TotalProcessorTime - startTotal
        let spanGC = [ for i in 0 .. numGC-> GC.CollectionCount(i) - startGC.[i] ]
        let elapsed = stopwatch.Elapsed
        fprintfn outWriter "%s" (FSIstrings.SR.fsiTimeInfoMainString((sprintf "%02d:%02d:%02d.%03d" (int elapsed.TotalHours) elapsed.Minutes elapsed.Seconds elapsed.Milliseconds),(sprintf "%02d:%02d:%02d.%03d" (int total.TotalHours) total.Minutes total.Seconds total.Milliseconds),(String.concat ", " (List.mapi (sprintf "%s%d: %d" (FSIstrings.SR.fsiTimeInfoGCGenerationLabelSomeShorthandForTheWordGeneration())) spanGC))))
        res

    member tr.TimeOpIf flag f = if flag then tr.TimeOp f else f ()

/// Manages the emit of one logical assembly into multiple assemblies. Gives warnings
/// on cross-fragment internal access.
type ILMultiInMemoryAssemblyEmitEnv(
        ilg: ILGlobals,
        resolveAssemblyRef: ILAssemblyRef -> Choice<string, Assembly> option,
        dynamicCcuName: string
    ) =

    let typeMap = Dictionary<ILTypeRef, Type * ILTypeRef>(HashIdentity.Structural)
    let reverseTypeMap = Dictionary<ILTypeRef, ILTypeRef>(HashIdentity.Structural)
    let internalTypes = HashSet<ILTypeRef>(HashIdentity.Structural)
    let internalMethods = HashSet<ILMethodRef>(HashIdentity.Structural)
    let internalFields = HashSet<ILFieldRef>(HashIdentity.Structural)
    let dynamicCcuScopeRef = ILScopeRef.Assembly (IL.mkSimpleAssemblyRef dynamicCcuName)

    /// Convert an ILAssemblyRef to a dynamic System.Type given the dynamic emit context
    let convAssemblyRef (aref: ILAssemblyRef) =
        let asmName = AssemblyName()
        asmName.Name <- aref.Name
        match aref.PublicKey with
        | None -> ()
        | Some (PublicKey bytes) -> asmName.SetPublicKey bytes
        | Some (PublicKeyToken bytes) -> asmName.SetPublicKeyToken bytes
        match aref.Version with 
        | None -> ()
        | Some version ->
            asmName.Version <- Version (int32 version.Major, int32 version.Minor, int32 version.Build, int32 version.Revision)
        asmName.CultureInfo <- System.Globalization.CultureInfo.InvariantCulture
        asmName

    /// Convert an ILAssemblyRef to a dynamic System.Type given the dynamic emit context
    let convResolveAssemblyRef (asmref: ILAssemblyRef) qualifiedName =
        let assembly =
            match resolveAssemblyRef asmref with
            | Some (Choice1Of2 path) ->
                // asmRef is a path but the runtime is smarter with assembly names so make one
                let asmName = AssemblyName.GetAssemblyName(path)
                asmName.CodeBase <- path
                FileSystem.AssemblyLoader.AssemblyLoad asmName
            | Some (Choice2Of2 assembly) ->
                assembly
            | None ->
                let asmName = convAssemblyRef asmref
                FileSystem.AssemblyLoader.AssemblyLoad asmName
        let typT = assembly.GetType qualifiedName
        match typT with
        | null -> error(Error(FSComp.SR.itemNotFoundDuringDynamicCodeGen ("type", qualifiedName, asmref.QualifiedName), range0))
        | res -> res

    /// Convert an Abstract IL type reference to System.Type
    let convTypeRefAux (tref: ILTypeRef) =
        let qualifiedName = (String.concat "+" (tref.Enclosing @ [ tref.Name ])).Replace(",", @"\,")
        match tref.Scope with
        | ILScopeRef.Assembly asmref ->
            convResolveAssemblyRef asmref qualifiedName
        | ILScopeRef.Module _
        | ILScopeRef.Local _ ->
            let typT = Type.GetType qualifiedName
            match typT with
            | null -> error(Error(FSComp.SR.itemNotFoundDuringDynamicCodeGen ("type", qualifiedName, "<emitted>"), range0))
            | res -> res
        | ILScopeRef.PrimaryAssembly ->
            convResolveAssemblyRef ilg.primaryAssemblyRef qualifiedName

    /// Convert an ILTypeRef to a dynamic System.Type given the dynamic emit context
    let convTypeRef (tref: ILTypeRef) =
        if tref.Scope.IsLocalRef then 
            assert tref.Scope.IsLocalRef
            let typ, _ = typeMap.[tref]
            typ
        else
            convTypeRefAux tref

    /// Convert an ILTypeSpec to a dynamic System.Type given the dynamic emit context
    let rec convTypeSpec (tspec: ILTypeSpec) =
        let tref = tspec.TypeRef
        let typT = convTypeRef tref
        let tyargs = List.map convTypeAux tspec.GenericArgs
        let res =
            match isNil tyargs, typT.IsGenericType with
            | _, true -> typT.MakeGenericType(List.toArray tyargs)
            | true, false -> typT
            | _, false -> null
        match res with
        | null -> error(Error(FSComp.SR.itemNotFoundDuringDynamicCodeGen ("type", tspec.TypeRef.QualifiedName, tspec.Scope.QualifiedName), range0))
        | _ -> res

    and convTypeAux ty =
        match ty with
        | ILType.Void -> Type.GetType("System.Void")
        | ILType.Array (shape, eltType) ->
            let baseT = convTypeAux eltType
            if shape.Rank=1 then baseT.MakeArrayType()
            else baseT.MakeArrayType shape.Rank
        | ILType.Value tspec -> convTypeSpec tspec
        | ILType.Boxed tspec -> convTypeSpec tspec
        | ILType.Ptr eltType ->
            let baseT = convTypeAux eltType
            baseT.MakePointerType()
        | ILType.Byref eltType ->
            let baseT = convTypeAux eltType
            baseT.MakeByRefType()
        | ILType.TypeVar _tv -> failwith "open generic type"
        | ILType.Modified (_, _, modifiedTy) ->
            convTypeAux modifiedTy
        | ILType.FunctionPointer _callsig -> failwith "convType: fptr"

    /// Map the given ILTypeRef to the appropriate assembly fragment
    member _.MapTypeRef (tref: ILTypeRef) =
        if tref.Scope.IsLocalRef && typeMap.ContainsKey(tref) then
            typeMap.[tref] |> snd
        else
            tref

    /// Map an ILTypeRef built from reflection over loaded assembly fragments back to an ILTypeRef suitable
    /// to use on the F# compiler logic.
    member _.ReverseMapTypeRef (tref: ILTypeRef) =
        if reverseTypeMap.ContainsKey(tref) then
            reverseTypeMap.[tref]
        else
            tref

    /// Convert an ILTypeRef to a dynamic System.Type given the dynamic emit context
    member _.LookupTypeRef (tref: ILTypeRef) =
        convTypeRef tref

    /// Convert an ILType to a dynamic System.Type given the dynamic emit context
    member _.LookupType (ty: ILType) = 
        convTypeAux ty

    /// Record the given ILTypeDef in the dynamic emit context
    member emEnv.AddTypeDef (asm: Assembly) ilScopeRef enc (tdef: ILTypeDef) =
        let ltref = mkRefForNestedILTypeDef ILScopeRef.Local (enc, tdef)
        let tref = mkRefForNestedILTypeDef ilScopeRef (enc, tdef)
        let key = tref.BasicQualifiedName
        let typ = asm.GetType(key)
        //printfn "Adding %s --> %s" key typ.FullName
        let rtref = rescopeILTypeRef dynamicCcuScopeRef tref
        typeMap.Add(ltref, (typ, tref))
        reverseTypeMap.Add(tref, rtref)
        for ntdef in tdef.NestedTypes.AsArray() do
            emEnv.AddTypeDef asm ilScopeRef (enc@[tdef]) ntdef
        
        // Record the internal things to give warnings for internal access across fragment boundaries
        for fdef in tdef.Fields.AsList() do
            match fdef.Access with
            | ILMemberAccess.Public -> ()
            | _ ->
                let lfref = mkRefForILField ILScopeRef.Local (enc, tdef) fdef
                internalFields.Add(lfref) |> ignore

        for mdef in tdef.Methods.AsArray() do
            match mdef.Access with
            | ILMemberAccess.Public -> ()
            | _ ->
                let lmref = mkRefForILMethod ILScopeRef.Local (enc, tdef) mdef
                internalMethods.Add(lmref) |> ignore

        match tdef.Access with
        | ILTypeDefAccess.Public 
        | ILTypeDefAccess.Nested ILMemberAccess.Public -> ()
        | _ ->
            internalTypes.Add(ltref) |> ignore

    /// Record the given ILModuleDef (i.e. an assembly) in the dynamic emit context
    member emEnv.AddModuleDef asm ilScopeRef (mdef: ILModuleDef) =
        for tdef in mdef.TypeDefs.AsArray() do
            emEnv.AddTypeDef asm ilScopeRef [] tdef

    /// Check if an ILTypeRef is a reference to an already-emitted internal type within the dynamic emit context
    member _.IsLocalInternalType (tref: ILTypeRef) =
        tref.Scope.IsLocalRef && internalTypes.Contains(tref)

    /// Check if an ILMethodRef is a reference to an already-emitted internal method within the dynamic emit context
    member _.IsLocalInternalMethod (mref: ILMethodRef) =
        mref.DeclaringTypeRef.Scope.IsLocalRef && internalMethods.Contains(mref)

    /// Check if an ILFieldRef is a reference to an already-emitted internal field within the dynamic emit context
    member _.IsLocalInternalField (fref: ILFieldRef) =
        fref.DeclaringTypeRef.Scope.IsLocalRef && internalFields.Contains(fref)

type ILAssemblyEmitEnv =
    | SingleRefEmitAssembly of ILDynamicAssemblyWriter.cenv * ILDynamicAssemblyEmitEnv
    | MultipleInMemoryAssemblies of ILMultiInMemoryAssemblyEmitEnv

type internal FsiValuePrinterMode =
    | PrintExpr
    | PrintDecl

type EvaluationEventArgs(fsivalue : FsiValue option, symbolUse : FSharpSymbolUse, decl: FSharpImplementationFileDeclaration) =
    inherit EventArgs()
    member _.Name = symbolUse.Symbol.DisplayName
    member _.FsiValue = fsivalue
    member _.SymbolUse = symbolUse
    member _.Symbol = symbolUse.Symbol
    member _.ImplementationDeclaration = decl

/// User-configurable information that changes how F# Interactive operates, stored in the 'fsi' object
/// and accessible via the programming model
[<AbstractClass>]
type FsiEvaluationSessionHostConfig () =
    let evaluationEvent = Event<EvaluationEventArgs>()

    /// Called by the evaluation session to ask the host for parameters to format text for output
    abstract FormatProvider: IFormatProvider

    /// Called by the evaluation session to ask the host for parameters to format text for output
    abstract FloatingPointFormat: string

    /// Called by the evaluation session to ask the host for parameters to format text for output
    abstract AddedPrinters : Choice<Type * (obj -> string), Type * (obj -> obj)>  list

    /// Called by the evaluation session to ask the host for parameters to format text for output
    abstract ShowDeclarationValues: bool

    /// Called by the evaluation session to ask the host for parameters to format text for output
    abstract ShowIEnumerable: bool

    /// Called by the evaluation session to ask the host for parameters to format text for output
    abstract ShowProperties : bool

    /// Called by the evaluation session to ask the host for parameters to format text for output
    abstract PrintSize : int

    /// Called by the evaluation session to ask the host for parameters to format text for output
    abstract PrintDepth : int

    /// Called by the evaluation session to ask the host for parameters to format text for output
    abstract PrintWidth : int

    /// Called by the evaluation session to ask the host for parameters to format text for output
    abstract PrintLength : int

    /// The evaluation session calls this to report the preferred view of the command line arguments after
    /// stripping things like "/use:file.fsx", "-r:Foo.dll" etc.
    abstract ReportUserCommandLineArgs : string [] -> unit

    /// The evaluation session calls this to ask the host for the special console reader.
    /// Returning 'Some' indicates a console is to be used, so some special rules apply.
    ///
    /// A "console" gets used if
    ///     --readline- is specified (the default on Windows + .NET); and
    ///     not --fsi-server (which should always be combined with --readline-); and
    ///     GetOptionalConsoleReadLine() returns a Some
    ///
    /// "Peekahead" occurs if --peekahead- is not specified (i.e. it is the default):
    ///     - If a console is being used then
    ///         - a prompt is printed early
    ///         - a background thread is created
    ///         - the GetOptionalConsoleReadLine() callback is used to read the first line
    ///     - Otherwise call inReader.Peek()
    ///
    /// Further lines are read as follows:
    ///     - If a console is being used then use GetOptionalConsoleReadLine()
    ///     - Otherwise use inReader.ReadLine()

    abstract GetOptionalConsoleReadLine : probeToSeeIfConsoleWorks: bool -> (unit -> string) option

    /// The evaluation session calls this at an appropriate point in the startup phase if the --fsi-server parameter was given
    abstract StartServer : fsiServerName:string -> unit

    /// Called by the evaluation session to ask the host to enter a dispatch loop like Application.Run().
    /// Only called if --gui option is used (which is the default).
    /// Gets called towards the end of startup and every time a ThreadAbort escaped to the backup driver loop.
    /// Return true if a 'restart' is required, which is a bit meaningless.
    abstract EventLoopRun : unit -> bool

    /// Request that the given operation be run synchronously on the event loop.
    abstract EventLoopInvoke : codeToRun: (unit -> 'T) -> 'T

    /// Schedule a restart for the event loop.
    abstract EventLoopScheduleRestart : unit -> unit

    /// Implicitly reference FSharp.Compiler.Interactive.Settings.dll
    abstract UseFsiAuxLib : bool

    /// Hook for listening for evaluation bindings
    member _.OnEvaluation = evaluationEvent.Publish

    member internal x.TriggerEvaluation (value, symbolUse, decl) =
        evaluationEvent.Trigger (EvaluationEventArgs (value, symbolUse, decl) )

/// Used to print value signatures along with their values, according to the current
/// set of pretty printers installed in the system, and default printing rules.
type internal FsiValuePrinter(fsi: FsiEvaluationSessionHostConfig, outWriter: TextWriter) =

    /// This printer is used by F# Interactive if no other printers apply.
    let DefaultPrintingIntercept (ienv: IEnvironment) (obj:obj) =
       match obj with
       | null -> None
       | :? System.Collections.IDictionary as ie ->
          let it = ie.GetEnumerator()
          try
              let itemLs =
                  unfoldL // the function to layout each object in the unfold
                          (fun obj -> ienv.GetLayout obj)
                          // the function to call at each step of the unfold
                          (fun () ->
                              if it.MoveNext() then
                                 Some((it.Key, it.Value),())
                              else None) ()
                          // the maximum length
                          (1+fsi.PrintLength/3)
              let makeListL itemLs =
                (leftL (TaggedText.tagText "[")) ^^
                sepListL (rightL (TaggedText.tagText ";")) itemLs ^^
                (rightL (TaggedText.tagText "]"))
              Some(wordL (TaggedText.tagText "dict") --- makeListL itemLs)
          finally
             match it with
             | :? IDisposable as d -> d.Dispose()
             | _ -> ()

       | _ -> None


    /// Get the print options used when formatting output using the structured printer.
    member _.GetFsiPrintOptions() =
        { FormatOptions.Default with
              FormatProvider = fsi.FormatProvider;
              PrintIntercepts =
                  // The fsi object supports the addition of two kinds of printers, one which converts to a string
                  // and one which converts to another object that is recursively formatted.
                  // The internal AddedPrinters reports these to FSI.EXE and we pick them up here to produce a layout
                  [ for x in fsi.AddedPrinters do
                         match x with
                         | Choice1Of2 (aty: Type, printer) ->
                                yield (fun _ienv (obj:obj) ->
                                   match obj with
                                   | null -> None
<<<<<<< HEAD
                                   | _ when aty.IsAssignableFrom(obj.GetType()) ->
=======
                                   | _ when aty.IsAssignableFrom(obj.GetType())  ->
>>>>>>> 548021be
                                       let text = printer obj
                                       match box text with
                                       | null -> None
                                       | _ -> Some (wordL (TaggedText.tagText text))
                                   | _ -> None)

                         | Choice2Of2 (aty: Type, converter) ->
                                yield (fun ienv (obj:obj) ->
                                   match obj with
                                   | null -> None
                                   | _ when aty.IsAssignableFrom(obj.GetType())  ->
                                       match converter obj with
                                       | null -> None
                                       | res -> Some (ienv.GetLayout res)
                                   | _ -> None)
                    yield DefaultPrintingIntercept];
              FloatingPointFormat = fsi.FloatingPointFormat;
              PrintWidth = fsi.PrintWidth;
              PrintDepth = fsi.PrintDepth;
              PrintLength = fsi.PrintLength;
              PrintSize = fsi.PrintSize;
              ShowProperties = fsi.ShowProperties;
              ShowIEnumerable = fsi.ShowIEnumerable; }

    /// Get the evaluation context used when inverting the storage mapping of the ILDynamicAssemblyWriter.
    member _.GetEvaluationContext (emEnv: ILAssemblyEmitEnv) =
        match emEnv with 
        | SingleRefEmitAssembly (cenv, emEnv) ->
            { LookupTypeRef = LookupTypeRef cenv emEnv
              LookupType = LookupType cenv emEnv }
        | MultipleInMemoryAssemblies emEnv ->
            { LookupTypeRef = emEnv.LookupTypeRef
              LookupType = emEnv.LookupType }

    /// Generate a layout for an actual F# value, where we know the value has the given static type.
    member _.PrintValue (printMode, opts:FormatOptions, x:obj, ty:Type) =
        // We do a dynamic invoke of any_to_layout with the right System.Type parameter for the static type of the saved value.
        // In principle this helps any_to_layout do the right thing as it descends through terms. In practice it means
        // it at least does the right thing for top level 'null' list and option values (but not for nested ones).
        //
        // The static type was saved into the location used by RuntimeHelpers.GetSavedItType when RuntimeHelpers.SaveIt was called.
        // RuntimeHelpers.SaveIt has type ('a -> unit), and fetches the System.Type for 'a by using a typeof<'a> call.
        // The funny thing here is that you might think that the driver (this file) knows more about the static types
        // than the compiled code does. But it doesn't! In particular, it's not that easy to get a System.Type value based on the
        // static type information we do have: we have no direct way to bind a F# TAST type or even an AbstractIL type to
        // a System.Type value (I guess that functionality should be in ilreflect.fs).
        //
        // This will be more significant when we print values other then 'it'
        //
        try
            let anyToLayoutCall = getAnyToLayoutCall ty
            match printMode with
              | PrintDecl ->
                  // When printing rhs of fsi declarations, use "fsi_any_to_layout".
                  // This will suppress some less informative values, by returning an empty layout. [fix 4343].
                  anyToLayoutCall.FsiAnyToLayout(opts, x, ty)
              | PrintExpr ->
                  anyToLayoutCall.AnyToLayout(opts, x, ty)
        with
        | :? ThreadAbortException -> wordL (TaggedText.tagText "")
        | e ->
#if DEBUG
          printf "\n\nPrintValue: x = %+A and ty=%s\n" x ty.FullName
#endif
          printf "%s" (FSIstrings.SR.fsiExceptionDuringPrettyPrinting(e.ToString()));
          wordL (TaggedText.tagText "")

    /// Display the signature of an F# value declaration, along with its actual value.
    member valuePrinter.InvokeDeclLayout (emEnv, ilxGenerator: IlxAssemblyGenerator, v:Val) =
        // Implemented via a lookup from v to a concrete (System.Object,System.Type).
        // This (obj,objTy) pair can then be fed to the fsi value printer.
        // Note: The value may be (null:Object).
        // Note: A System.Type allows the value printer guide printing of nulls, e.g. as None or [].
        //-------
        // IlxGen knows what the v:Val was converted to w.r.t. AbsIL data structures.
        // Ilreflect knows what the AbsIL was generated to.
        // Combining these allows for obtaining the (obj,objTy) by reflection where possible.
        // This assumes the v:Val was given appropriate storage, e.g. StaticField.
        if fsi.ShowDeclarationValues && not v.LiteralValue.IsSome then
            // Adjust "opts" for printing for "declared-values":
            // - No sequences, because they may have effects or time cost.
            // - No properties, since they may have unexpected effects.
            // - Limit strings to roughly one line, since huge strings (e.g. 1 million chars without \n are slow in vfsi).
            // - Limit PrintSize which is a count on nodes.
            let declaredValueReductionFactor = 10 (* reduce PrintSize for declared values, e.g. see less of large terms *)
            let opts   = valuePrinter.GetFsiPrintOptions()
            let opts   = {opts with ShowProperties  = false // properties off, motivated by Form props
                                    ShowIEnumerable = false // seq off, motivated by db query concerns
                                    StringLimit = max 0 (opts.PrintWidth-4) // 4 allows for an indent of 2 and 2 quotes (rough)
                                    PrintSize = opts.PrintSize / declaredValueReductionFactor } // print less
            let res    =
                try
                    ilxGenerator.LookupGeneratedValue (valuePrinter.GetEvaluationContext emEnv, v)
                with e ->
                    None
            match res with
            | None             -> None
            | Some (obj,objTy) ->
                let lay = valuePrinter.PrintValue (FsiValuePrinterMode.PrintDecl, opts, obj, objTy)
                if isEmptyL lay then None else Some lay // suppress empty layout

        else
            None


    /// Format a value
    member valuePrinter.FormatValue (obj:obj, objTy) =
        let opts        = valuePrinter.GetFsiPrintOptions()
        let lay = valuePrinter.PrintValue (FsiValuePrinterMode.PrintExpr, opts, obj, objTy)
        Display.layout_to_string opts lay

    /// Fetch the saved value of an expression out of the 'it' register and show it.
    member valuePrinter.InvokeExprPrinter (denv, infoReader, emEnv, ilxGenerator: IlxAssemblyGenerator, vref: ValRef) =
        let opts        = valuePrinter.GetFsiPrintOptions()
        let res    = ilxGenerator.LookupGeneratedValue (valuePrinter.GetEvaluationContext emEnv, vref.Deref)
        let rhsL =
            match res with
                | None             -> None
                | Some (obj,objTy) ->
                    let lay = valuePrinter.PrintValue (FsiValuePrinterMode.PrintExpr, opts, obj, objTy)
                    if isEmptyL lay then None else Some lay // suppress empty layout
        let denv = { denv with suppressMutableKeyword = true } // suppress 'mutable' in 'val mutable it = ...'
        let denv = { denv with suppressInlineKeyword = false } // dont' suppress 'inline' in 'val inline f = ...'
        let fullL =
            if Option.isNone rhsL || isEmptyL rhsL.Value then
                NicePrint.prettyLayoutOfValOrMemberNoInst denv infoReader vref (* the rhs was suppressed by the printer, so no value to print *)
            else
                (NicePrint.prettyLayoutOfValOrMemberNoInst denv infoReader vref ++ wordL (TaggedText.tagText "=")) --- rhsL.Value

        colorPrintL outWriter opts fullL

/// Used to make a copy of input in order to include the input when displaying the error text.
type internal FsiStdinSyphon(errorWriter: TextWriter) =
    let syphonText = StringBuilder()

    /// Clears the syphon text
    member _.Reset () =
        syphonText.Clear() |> ignore

    /// Adds a new line to the syphon text
    member _.Add (str:string) =
        syphonText.Append str |> ignore

    /// Gets the indicated line in the syphon text
    member _.GetLine filename i =
        if filename <> stdinMockFilename then
            ""
        else
            let text = syphonText.ToString()
            // In Visual Studio, when sending a block of text, it  prefixes  with '# <line> "filename"\n'
            // and postfixes with '# 1 "stdin"\n'. To first, get errors filename context,
            // and second to get them back into stdin context (no position stack...).
            // To find an error line, trim upto the last stdinReset string the syphoned text.
            //printf "PrePrune:-->%s<--\n\n" text;
            let rec prune (text:string) =
                let stdinReset = "# 1 \"stdin\"\n"
                let idx = text.IndexOf(stdinReset,StringComparison.Ordinal)
                if idx <> -1 then
                    prune (text.Substring(idx + stdinReset.Length))
                else
                    text

            let text = prune text
            let lines = text.Split '\n'
            if 0 < i && i <= lines.Length then lines.[i-1] else ""

    /// Display the given error.
    member syphon.PrintError (tcConfig:TcConfigBuilder, err) =
        ignoreAllErrors (fun () ->
            let severity = FSharpDiagnosticSeverity.Error
            DoWithDiagnosticColor severity (fun () ->
                errorWriter.WriteLine();
                writeViaBuffer errorWriter (OutputDiagnosticContext "  " syphon.GetLine) err;
                writeViaBuffer errorWriter (OutputDiagnostic (tcConfig.implicitIncludeDir,tcConfig.showFullPaths,tcConfig.flatErrors,tcConfig.errorStyle,severity))  err;
                errorWriter.WriteLine()
                errorWriter.WriteLine()
                errorWriter.Flush()))

/// Encapsulates functions used to write to outWriter and errorWriter
type internal FsiConsoleOutput(tcConfigB, outWriter:TextWriter, errorWriter:TextWriter) =

    let nullOut = new StreamWriter(Stream.Null) :> TextWriter
    let fprintfnn (os: TextWriter) fmt  = Printf.kfprintf (fun _ -> os.WriteLine(); os.WriteLine()) os fmt
    /// uprintf to write usual responses to stdout (suppressed by --quiet), with various pre/post newlines
    member _.uprintf    fmt = fprintf   (if tcConfigB.noFeedback then nullOut else outWriter) fmt
    member _.uprintfn   fmt = fprintfn  (if tcConfigB.noFeedback then nullOut else outWriter) fmt
    member _.uprintfnn  fmt = fprintfnn (if tcConfigB.noFeedback then nullOut else outWriter) fmt
    member out.uprintnf   fmt = out.uprintfn ""; out.uprintf   fmt
    member out.uprintnfn  fmt = out.uprintfn ""; out.uprintfn  fmt
    member out.uprintnfnn fmt = out.uprintfn ""; out.uprintfnn fmt

    member _.Out = outWriter
    member _.Error = errorWriter


/// This ErrorLogger reports all warnings, but raises StopProcessing on first error or early exit
type internal ErrorLoggerThatStopsOnFirstError(tcConfigB:TcConfigBuilder, fsiStdinSyphon:FsiStdinSyphon, fsiConsoleOutput: FsiConsoleOutput) =
    inherit ErrorLogger("ErrorLoggerThatStopsOnFirstError")
    let mutable errorCount = 0

    member _.SetError() =
        errorCount <- 1

    member _.ResetErrorCount() = errorCount <- 0

    override x.DiagnosticSink(err, severity) =
        if ReportDiagnosticAsError tcConfigB.errorSeverityOptions (err, severity) then
            fsiStdinSyphon.PrintError(tcConfigB,err)
            errorCount <- errorCount + 1
            if tcConfigB.abortOnError then exit 1 (* non-zero exit code *)
            // STOP ON FIRST ERROR (AVOIDS PARSER ERROR RECOVERY)
            raise StopProcessing
        elif ReportDiagnosticAsWarning tcConfigB.errorSeverityOptions (err, severity) then
            DoWithDiagnosticColor FSharpDiagnosticSeverity.Warning (fun () ->
                fsiConsoleOutput.Error.WriteLine()
                writeViaBuffer fsiConsoleOutput.Error (OutputDiagnosticContext "  " fsiStdinSyphon.GetLine) err
                writeViaBuffer fsiConsoleOutput.Error (OutputDiagnostic (tcConfigB.implicitIncludeDir,tcConfigB.showFullPaths,tcConfigB.flatErrors,tcConfigB.errorStyle,severity)) err
                fsiConsoleOutput.Error.WriteLine()
                fsiConsoleOutput.Error.WriteLine()
                fsiConsoleOutput.Error.Flush())
        elif ReportDiagnosticAsInfo tcConfigB.errorSeverityOptions (err, severity) then
            DoWithDiagnosticColor FSharpDiagnosticSeverity.Info (fun () ->
                fsiConsoleOutput.Error.WriteLine()
                writeViaBuffer fsiConsoleOutput.Error (OutputDiagnosticContext "  " fsiStdinSyphon.GetLine) err
                writeViaBuffer fsiConsoleOutput.Error (OutputDiagnostic (tcConfigB.implicitIncludeDir,tcConfigB.showFullPaths,tcConfigB.flatErrors,tcConfigB.errorStyle,severity)) err
                fsiConsoleOutput.Error.WriteLine()
                fsiConsoleOutput.Error.WriteLine()
                fsiConsoleOutput.Error.Flush())

    override x.ErrorCount = errorCount

type ErrorLogger with
    member x.CheckForErrors() = (x.ErrorCount > 0)
    /// A helper function to check if its time to abort
    member x.AbortOnError(fsiConsoleOutput:FsiConsoleOutput) =
        if x.ErrorCount > 0 then
            fprintf fsiConsoleOutput.Error "%s" (FSIstrings.SR.stoppedDueToError())
            fsiConsoleOutput.Error.Flush()
            raise StopProcessing

/// Get the directory name from a string, with some defaults if it doesn't have one
let internal directoryName (s:string) =
    if s = "" then "."
    else
        match Path.GetDirectoryName s with
        | null -> if FileSystem.IsPathRootedShim s then s else "."
        | res -> if res = "" then "." else res


//----------------------------------------------------------------------------
// cmd line - state for options
//----------------------------------------------------------------------------

/// Process the command line options
type internal FsiCommandLineOptions(fsi: FsiEvaluationSessionHostConfig,
                argv: string[],
                tcConfigB,
                fsiConsoleOutput: FsiConsoleOutput) =

    let mutable enableConsoleKeyProcessing =
       // Mono on Win32 doesn't implement correct console processing
       not (runningOnMono && Environment.OSVersion.Platform = PlatformID.Win32NT)

    let mutable gui        = not runningOnMono // override via "--gui", on by default except when on Mono
#if DEBUG
    let mutable showILCode = false // show modul il code
#endif
    let mutable showTypes  = true  // show types after each interaction?
    let mutable fsiServerName = ""
    let mutable interact = true
    let mutable explicitArgs = []
    let mutable writeReferencesAndExit = None

    let mutable inputFilesAcc   = []

    let mutable fsiServerInputCodePage = None
    let mutable fsiServerOutputCodePage = None
    let mutable fsiLCID = None

    // internal options
    let mutable probeToSeeIfConsoleWorks         = true
    let mutable peekAheadOnConsoleToPermitTyping = true

    let isInteractiveServer() = fsiServerName <> ""
    let recordExplicitArg arg = explicitArgs <- explicitArgs @ [arg]

    let executableFileNameWithoutExtension =
        lazy
            let getFsiCommandLine () =
                let fileNameWithoutExtension path = Path.GetFileNameWithoutExtension(path)

                let currentProcess = Process.GetCurrentProcess()
                let processFileName = fileNameWithoutExtension currentProcess.MainModule.FileName

                let commandLineExecutableFileName =
                    try fileNameWithoutExtension (Environment.GetCommandLineArgs().[0])
                    with _ -> ""

                let stringComparison =
                    match Environment.OSVersion.Platform with
                    | PlatformID.MacOSX
                    | PlatformID.Unix -> StringComparison.Ordinal
                    | _ -> StringComparison.OrdinalIgnoreCase

                if String.Compare(processFileName, commandLineExecutableFileName, stringComparison) = 0
                then processFileName
                else sprintf "%s %s" processFileName commandLineExecutableFileName

            tcConfigB.exename |> Option.defaultWith getFsiCommandLine


    // Additional fsi options are list below.
    // In the "--help", these options can be printed either before (fsiUsagePrefix) or after (fsiUsageSuffix) the core options.

    let displayHelpFsi tcConfigB (blocks:CompilerOptionBlock list) =
        DisplayBannerText tcConfigB;
        fprintfn fsiConsoleOutput.Out ""
        fprintfn fsiConsoleOutput.Out "%s" (FSIstrings.SR.fsiUsage(executableFileNameWithoutExtension.Value))
        PrintCompilerOptionBlocks blocks
        exit 0

    // option tags
    let tagFile        = "<file>"
    let tagNone        = ""

    /// These options precede the FsiCoreCompilerOptions in the help blocks
    let fsiUsagePrefix tcConfigB =
      [PublicOptions(FSIstrings.SR.fsiInputFiles(),
        [CompilerOption("use",tagFile, OptionString (fun s -> inputFilesAcc <- inputFilesAcc @ [(s,true)]), None,
                                 Some (FSIstrings.SR.fsiUse()));
         CompilerOption("load",tagFile, OptionString (fun s -> inputFilesAcc <- inputFilesAcc @ [(s,false)]), None,
                                 Some (FSIstrings.SR.fsiLoad()));
        ]);
       PublicOptions(FSIstrings.SR.fsiCodeGeneration(),[]);
       PublicOptions(FSIstrings.SR.fsiErrorsAndWarnings(),[]);
       PublicOptions(FSIstrings.SR.fsiLanguage(),[]);
       PublicOptions(FSIstrings.SR.fsiMiscellaneous(),[]);
       PublicOptions(FSIstrings.SR.fsiAdvanced(),[]);
       PrivateOptions(
        [// Make internal fsi-server* options. Do not print in the help. They are used by VFSI.
         CompilerOption("fsi-server-report-references","", OptionString (fun s -> writeReferencesAndExit <- Some s), None, None);
         CompilerOption("fsi-server","", OptionString (fun s -> fsiServerName <- s), None, None); // "FSI server mode on given named channel");
         CompilerOption("fsi-server-input-codepage","",OptionInt (fun n -> fsiServerInputCodePage <- Some(n)), None, None); // " Set the input codepage for the console");
         CompilerOption("fsi-server-output-codepage","",OptionInt (fun n -> fsiServerOutputCodePage <- Some(n)), None, None); // " Set the output codepage for the console");
         CompilerOption("fsi-server-no-unicode","", OptionUnit (fun () -> fsiServerOutputCodePage <- None;  fsiServerInputCodePage <- None), None, None); // "Do not set the codepages for the console");
         CompilerOption("fsi-server-lcid","", OptionInt (fun n -> fsiLCID <- Some(n)), None, None); // "LCID from Visual Studio"

         // We do not want to print the "script.fsx arg2..." as part of the options
         CompilerOption("script.fsx arg1 arg2 ...","",
                                 OptionGeneral((fun args -> args.Length > 0 && IsScript args.[0]),
                                               (fun args -> let scriptFile = args.[0]
                                                            let scriptArgs = List.tail args
                                                            inputFilesAcc <- inputFilesAcc @ [(scriptFile,true)]   (* record script.fsx for evaluation *)
                                                            List.iter recordExplicitArg scriptArgs            (* record rest of line as explicit arguments *)
                                                            tcConfigB.noFeedback <- true                      (* "quiet", no banners responses etc *)
                                                            interact <- false                                 (* --exec, exit after eval *)
                                                            [] (* no arguments passed on, all consumed here *)

                                               )),None,None); // "Run script.fsx with the follow command line arguments: arg1 arg2 ...");
        ]);
       PrivateOptions(
        [
         // Private options, related to diagnostics around console probing
         CompilerOption("probeconsole","", OptionSwitch (fun flag -> probeToSeeIfConsoleWorks <- flag=OptionSwitch.On), None, None); // "Probe to see if Console looks functional");

         CompilerOption("peekahead","", OptionSwitch (fun flag -> peekAheadOnConsoleToPermitTyping <- flag=OptionSwitch.On), None, None); // "Probe to see if Console looks functional");

         // Disables interaction (to be used by libraries embedding FSI only!)
         CompilerOption("noninteractive","", OptionUnit (fun () -> interact <-  false), None, None);     // "Deprecated, use --exec instead"

        ])
      ]

    /// These options follow the FsiCoreCompilerOptions in the help blocks
    let fsiUsageSuffix tcConfigB =
      [PublicOptions(FSComp.SR.optsHelpBannerInputFiles(),
        [CompilerOption("--","", OptionRest recordExplicitArg, None,
                                 Some (FSIstrings.SR.fsiRemaining()));
        ]);
       PublicOptions(FSComp.SR.optsHelpBannerMisc(),
        [   CompilerOption("help", tagNone,
                                 OptionHelp (displayHelpFsi tcConfigB), None, Some (FSIstrings.SR.fsiHelp()))
        ]);
       PrivateOptions(
        [   CompilerOption("?", tagNone, OptionHelp (displayHelpFsi tcConfigB), None, None); // "Short form of --help");
            CompilerOption("help", tagNone, OptionHelp (displayHelpFsi tcConfigB), None, None); // "Short form of --help");
            CompilerOption("full-help", tagNone, OptionHelp (displayHelpFsi tcConfigB), None, None); // "Short form of --help");
        ]);
       PublicOptions(FSComp.SR.optsHelpBannerAdvanced(),
        [CompilerOption("exec",                 "", OptionUnit (fun () -> interact <- false), None, Some (FSIstrings.SR.fsiExec()))
         CompilerOption("gui",                  tagNone, OptionSwitch(fun flag -> gui <- (flag = OptionSwitch.On)),None,Some (FSIstrings.SR.fsiGui()))
         CompilerOption("quiet",                "", OptionUnit (fun () -> tcConfigB.noFeedback <- true), None,Some (FSIstrings.SR.fsiQuiet()));
         CompilerOption("readline",             tagNone, OptionSwitch(fun flag -> enableConsoleKeyProcessing <- (flag = OptionSwitch.On)),           None, Some(FSIstrings.SR.fsiReadline()))
         CompilerOption("quotations-debug",     tagNone, OptionSwitch(fun switch -> tcConfigB.emitDebugInfoInQuotations <- switch = OptionSwitch.On),None, Some(FSIstrings.SR.fsiEmitDebugInfoInQuotations()))
         CompilerOption("shadowcopyreferences", tagNone, OptionSwitch(fun flag -> tcConfigB.shadowCopyReferences <- flag = OptionSwitch.On),         None, Some(FSIstrings.SR.shadowCopyReferences()))
#if NETSTANDARD
         CompilerOption("multiemit", tagNone, OptionSwitch(fun flag -> tcConfigB.fsiMultiAssemblyEmit <- flag = OptionSwitch.On),         None, Some(FSIstrings.SR.fsiMultiAssemblyEmitOption()))
#else
         CompilerOption("multiemit", tagNone, OptionSwitch(fun flag -> tcConfigB.fsiMultiAssemblyEmit <- flag = OptionSwitch.On),         None, Some(FSIstrings.SR.fsiMultiAssemblyEmitOptionOffByDefault()))
#endif
        ]);
      ]


    /// Process command line, flags and collect filenames.
    /// The ParseCompilerOptions function calls imperative function to process "real" args
    /// Rather than start processing, just collect names, then process them.
    let sourceFiles =
        let collect name =
            let fsx = IsScript name
            inputFilesAcc <- inputFilesAcc @ [(name,fsx)] // O(n^2), but n small...
        try
           let fsiCompilerOptions = fsiUsagePrefix tcConfigB @ GetCoreFsiCompilerOptions tcConfigB @ fsiUsageSuffix tcConfigB
           let abbrevArgs = GetAbbrevFlagSet tcConfigB false
           ParseCompilerOptions (collect, fsiCompilerOptions, List.tail (PostProcessCompilerArgs abbrevArgs argv))
        with e ->
            stopProcessingRecovery e range0; failwithf "Error creating evaluation session: %A" e
        inputFilesAcc

    // We need a dependency provider with native resolution.  Managed resolution is handled by generated `#r`
    let dependencyProvider = new DependencyProvider(NativeResolutionProbe(tcConfigB.GetNativeProbingRoots))

    do
        if tcConfigB.utf8output then
            let prev = Console.OutputEncoding
            Console.OutputEncoding <- Encoding.UTF8
#if FX_NO_APP_DOMAINS
            ignore prev
#else
            System.AppDomain.CurrentDomain.ProcessExit.Add(fun _ -> Console.OutputEncoding <- prev)
#endif
    do
        let firstArg =
            match sourceFiles with
            | [] -> argv.[0]
            | _  -> fst (List.head (List.rev sourceFiles) )
        let args = Array.ofList (firstArg :: explicitArgs)
        fsi.ReportUserCommandLineArgs args


    //----------------------------------------------------------------------------
    // Banner
    //----------------------------------------------------------------------------

    member _.ShowBanner() =
        fsiConsoleOutput.uprintnfn "%s" tcConfigB.productNameForBannerText
        fsiConsoleOutput.uprintfnn "%s" (FSComp.SR.optsCopyright())
        fsiConsoleOutput.uprintfn  "%s" (FSIstrings.SR.fsiBanner3())

    member _.ShowHelp(m) =
        let helpLine = sprintf "%s --help" executableFileNameWithoutExtension.Value

        fsiConsoleOutput.uprintfn  ""
        fsiConsoleOutput.uprintfnn "%s" (FSIstrings.SR.fsiIntroTextHeader1directives())
        fsiConsoleOutput.uprintfn  """    #r "file.dll";;                               // %s""" (FSIstrings.SR.fsiIntroTextHashrInfo())
        fsiConsoleOutput.uprintfn  """    #i "package source uri";;                     // %s""" (FSIstrings.SR.fsiIntroPackageSourceUriInfo())
        fsiConsoleOutput.uprintfn  """    #I "path";;                                   // %s""" (FSIstrings.SR.fsiIntroTextHashIInfo())
        fsiConsoleOutput.uprintfn  """    #load "file.fs" ...;;                         // %s""" (FSIstrings.SR.fsiIntroTextHashloadInfo())
        fsiConsoleOutput.uprintfn  """    #time ["on"|"off"];;                          // %s""" (FSIstrings.SR.fsiIntroTextHashtimeInfo())
        fsiConsoleOutput.uprintfn  """    #help;;                                       // %s""" (FSIstrings.SR.fsiIntroTextHashhelpInfo())

        if tcConfigB.langVersion.SupportsFeature(LanguageFeature.PackageManagement) then
            for msg in dependencyProvider.GetRegisteredDependencyManagerHelpText(tcConfigB.compilerToolPaths, getOutputDir tcConfigB, reportError m) do
                fsiConsoleOutput.uprintfn "%s" msg

        fsiConsoleOutput.uprintfn  """    #quit;;                                       // %s""" (FSIstrings.SR.fsiIntroTextHashquitInfo())
        fsiConsoleOutput.uprintfn  "";
        fsiConsoleOutput.uprintfnn "%s" (FSIstrings.SR.fsiIntroTextHeader2commandLine())
        fsiConsoleOutput.uprintfn  "%s" (FSIstrings.SR.fsiIntroTextHeader3(helpLine))
        fsiConsoleOutput.uprintfn  ""
        fsiConsoleOutput.uprintfn  ""

#if DEBUG
    member _.ShowILCode with get() = showILCode and set v = showILCode <- v
#endif
    member _.ShowTypes with get() = showTypes and set v = showTypes <- v
    member _.FsiServerName = fsiServerName
    member _.FsiServerInputCodePage = fsiServerInputCodePage
    member _.FsiServerOutputCodePage = fsiServerOutputCodePage
    member _.FsiLCID with get() = fsiLCID and set v = fsiLCID <- v
    member _.UseServerPrompt = isInteractiveServer()
    member _.IsInteractiveServer = isInteractiveServer()
    member _.ProbeToSeeIfConsoleWorks = probeToSeeIfConsoleWorks
    member _.EnableConsoleKeyProcessing = enableConsoleKeyProcessing

    member _.Interact = interact
    member _.PeekAheadOnConsoleToPermitTyping = peekAheadOnConsoleToPermitTyping
    member _.SourceFiles = sourceFiles
    member _.Gui = gui

    member _.WriteReferencesAndExit = writeReferencesAndExit

    member _.DependencyProvider = dependencyProvider
    member _.FxResolver = tcConfigB.FxResolver

/// Set the current ui culture for the current thread.
let internal SetCurrentUICultureForThread (lcid : int option) =
    let culture = Thread.CurrentThread.CurrentUICulture
    match lcid with
    | Some n -> Thread.CurrentThread.CurrentUICulture <- CultureInfo(n)
    | None -> ()
    { new IDisposable with member _.Dispose() = Thread.CurrentThread.CurrentUICulture <- culture }

//----------------------------------------------------------------------------
// Reporting - warnings, errors
//----------------------------------------------------------------------------

let internal InstallErrorLoggingOnThisThread errorLogger =
    if progress then dprintfn "Installing logger on id=%d name=%s" Thread.CurrentThread.ManagedThreadId Thread.CurrentThread.Name
    SetThreadErrorLoggerNoUnwind(errorLogger)
    SetThreadBuildPhaseNoUnwind(BuildPhase.Interactive)

/// Set the input/output encoding. The use of a thread is due to a known bug on
/// on Vista where calls to Console.InputEncoding can block the process.
let internal SetServerCodePages(fsiOptions: FsiCommandLineOptions) =
    match fsiOptions.FsiServerInputCodePage, fsiOptions.FsiServerOutputCodePage with
    | None,None -> ()
    | inputCodePageOpt,outputCodePageOpt ->
        let mutable successful = false
        Async.Start (async { do match inputCodePageOpt with
                                | None -> ()
                                | Some(n:int) ->
                                      let encoding = Encoding.GetEncoding(n)
                                      // Note this modifies the real honest-to-goodness settings for the current shell.
                                      // and the modifications hang around even after the process has exited.
                                      Console.InputEncoding <- encoding
                             do match outputCodePageOpt with
                                | None -> ()
                                | Some(n:int) ->
                                      let encoding = Encoding.GetEncoding n
                                      // Note this modifies the real honest-to-goodness settings for the current shell.
                                      // and the modifications hang around even after the process has exited.
                                      Console.OutputEncoding <- encoding
                             do successful <- true  });
        for pause in [10;50;100;1000;2000;10000] do
            if not successful then
                Thread.Sleep(pause);
#if LOGGING_GUI
        if not !successful then
            System.Windows.Forms.MessageBox.Show(FSIstrings.SR.fsiConsoleProblem()) |> ignore
#endif

//----------------------------------------------------------------------------
// Prompt printing
//----------------------------------------------------------------------------

type internal FsiConsolePrompt(fsiOptions: FsiCommandLineOptions, fsiConsoleOutput: FsiConsoleOutput) =

    // A prompt gets "printed ahead" at start up. Tells users to start type while initialisation completes.
    // A prompt can be skipped by "silent directives", e.g. ones sent to FSI by VS.
    let mutable dropPrompt = 0
    // NOTE: SERVER-PROMPT is not user displayed, rather it's a prefix that code elsewhere
    // uses to identify the prompt, see service\FsPkgs\FSharp.VS.FSI\fsiSessionToolWindow.fs
    let prompt = if fsiOptions.UseServerPrompt then "SERVER-PROMPT>\n" else "> "

    member _.Print()      = if dropPrompt = 0 then fsiConsoleOutput.uprintf "%s" prompt else dropPrompt <- dropPrompt - 1

    member _.PrintAhead() = dropPrompt <- dropPrompt + 1; fsiConsoleOutput.uprintf "%s" prompt

    member _.SkipNext()   = dropPrompt <- dropPrompt + 1

    member _.FsiOptions = fsiOptions

//----------------------------------------------------------------------------
// Startup processing
//----------------------------------------------------------------------------
type internal FsiConsoleInput(fsi: FsiEvaluationSessionHostConfig, fsiOptions: FsiCommandLineOptions, inReader: TextReader, outWriter: TextWriter) =

    let consoleOpt =
        // The "console.fs" code does a limited form of "TAB-completion".
        // Currently, it turns on if it looks like we have a console.
        if fsiOptions.EnableConsoleKeyProcessing then
            fsi.GetOptionalConsoleReadLine(fsiOptions.ProbeToSeeIfConsoleWorks)
        else
            None

    // When VFSI is running, there should be no "console", and in particular the console.fs readline code should not to run.
    do  if fsiOptions.IsInteractiveServer then assert consoleOpt.IsNone

    /// This threading event gets set after the first-line-reader has finished its work
    let consoleReaderStartupDone = new ManualResetEvent(false)

    /// When using a key-reading console this holds the first line after it is read
    let mutable firstLine = None

    // Peek on the standard input so that the user can type into it from a console window.
    do if fsiOptions.Interact then
         if fsiOptions.PeekAheadOnConsoleToPermitTyping then
          (Thread(fun () ->
              match consoleOpt with
              | Some console when fsiOptions.EnableConsoleKeyProcessing && not fsiOptions.UseServerPrompt ->
                  if List.isEmpty fsiOptions.SourceFiles then
                      if progress then fprintfn outWriter "first-line-reader-thread reading first line...";
                      firstLine <- Some(console());
                      if progress then fprintfn outWriter "first-line-reader-thread got first line = %A..." firstLine;
                  consoleReaderStartupDone.Set() |> ignore
                  if progress then fprintfn outWriter "first-line-reader-thread has set signal and exited." ;
              | _ ->
                  ignore(inReader.Peek());
                  consoleReaderStartupDone.Set() |> ignore
            )).Start()
         else
           if progress then fprintfn outWriter "first-line-reader-thread not in use."
           consoleReaderStartupDone.Set() |> ignore

    /// Try to get the first line, if we snarfed it while probing.
    member _.TryGetFirstLine() = let r = firstLine in firstLine <- None; r

    /// Try to get the console, if it appears operational.
    member _.TryGetConsole() = consoleOpt

    member _.In = inReader

    member _.WaitForInitialConsoleInput() = WaitHandle.WaitAll [| consoleReaderStartupDone  |] |> ignore;


//----------------------------------------------------------------------------
// FsiDynamicCompilerState
//----------------------------------------------------------------------------

type FsiInteractionStepStatus =
    | CtrlC
    | EndOfFile
    | Completed of option<FsiValue>
    | CompletedWithAlreadyReportedError
    | CompletedWithReportedError of exn

[<AutoSerializable(false)>]
[<NoEquality; NoComparison>]
type FsiDynamicCompilerState =
    { optEnv: Optimizer.IncrementalOptimizationEnv
      emEnv: ILAssemblyEmitEnv
      tcGlobals: TcGlobals
      tcState: TcState
      tcImports: TcImports
      ilxGenerator: IlxAssemblyGenerator
      boundValues: NameMap<Val>
      // Why is this not in FsiOptions?
      timing: bool
      debugBreak: bool }

let WithImplicitHome (tcConfigB, dir) f =
    let old = tcConfigB.implicitIncludeDir
    tcConfigB.implicitIncludeDir <- dir;
    try f()
    finally tcConfigB.implicitIncludeDir <- old

let convertReflectionTypeToILTypeRef (reflectionTy: Type) =
    if reflectionTy.Assembly.IsDynamic then
        raise (NotSupportedException(sprintf "Unable to import type, %A, from a dynamic assembly." reflectionTy))

    if not reflectionTy.IsPublic && not reflectionTy.IsNestedPublic then
        invalidOp (sprintf "Cannot import the non-public type, %A." reflectionTy)

    let aref = ILAssemblyRef.FromAssemblyName(reflectionTy.Assembly.GetName())
    let scoref = ILScopeRef.Assembly aref

    let fullName = reflectionTy.FullName
    let index = fullName.IndexOf("[")
    let fullName =
        if index = -1 then
            fullName
        else
            fullName.Substring(0, index)

    let isTop = reflectionTy.DeclaringType = null
    if isTop then
        ILTypeRef.Create(scoref, [], fullName)
    else
        let names = String.split StringSplitOptions.None [|"+";"."|] fullName
        let enc = names.[..names.Length - 2]
        let nm = names.[names.Length - 1]
        ILTypeRef.Create(scoref, List.ofArray enc, nm)

let rec convertReflectionTypeToILType (reflectionTy: Type) =
    let arrayRank = if reflectionTy.IsArray then reflectionTy.GetArrayRank() else 0
    let reflectionTy =
        // Special case functions.
        if FSharp.Reflection.FSharpType.IsFunction reflectionTy then
            let ctors = reflectionTy.GetConstructors(BindingFlags.Public ||| BindingFlags.NonPublic ||| BindingFlags.Instance)
            if ctors.Length = 1 &&
               not (isNull (box (ctors.[0].GetCustomAttribute<CompilerGeneratedAttribute>()))) &&
               not ctors.[0].IsPublic &&
               IsCompilerGeneratedName reflectionTy.Name then
                let rec get (typ: Type) = if FSharp.Reflection.FSharpType.IsFunction typ.BaseType then get typ.BaseType else typ
                get reflectionTy
            else
                reflectionTy
        else
            reflectionTy

    let elementOrItemTref =
        if reflectionTy.HasElementType then reflectionTy.GetElementType() else reflectionTy
        |> convertReflectionTypeToILTypeRef

    let genericArgs =
        reflectionTy.GenericTypeArguments
        |> Seq.map convertReflectionTypeToILType
        |> Seq.map List.head
        |> List.ofSeq

    let boxity =
        if reflectionTy.IsValueType then
            ILBoxity.AsValue
        else
            ILBoxity.AsObject

    let tspec = ILTypeSpec.Create(elementOrItemTref, genericArgs)

    let ilType = mkILTy boxity tspec
    if arrayRank = 0 then
        [ilType]
    else
        let arrayShape = ILArrayShape.FromRank arrayRank
        let arrayIlType = mkILArrTy (ilType, arrayShape)
        [arrayIlType; ilType]

let internal mkBoundValueTypedImpl tcGlobals m moduleName name ty =
    let vis = Accessibility.TAccess([])
    let compPath = (CompilationPath.CompPath(ILScopeRef.Local, []))
    let mutable mty = Unchecked.defaultof<_>
    let moduleOrNamespace = Construct.NewModuleOrNamespace (Some compPath) vis (Ident(moduleName, m)) XmlDoc.Empty [] (MaybeLazy.Lazy(lazy mty))
    let v =
        Construct.NewVal
            (name, m, None, ty, ValMutability.Immutable,
             false, Some(ValReprInfo([], [], { Attribs = []; Name = None })), vis, ValNotInRecScope, None, NormalVal, [], ValInline.Optional,
             XmlDoc.Empty, true, false, false, false,
             false, false, None, Parent(TypedTreeBasics.ERefLocal moduleOrNamespace))
    mty <- ModuleOrNamespaceType(ModuleOrNamespaceKind.ModuleOrType, QueueList.one v, QueueList.empty)

    let bindExpr = mkCallDefaultOf tcGlobals range0 ty
    let binding = Binding.TBind(v, bindExpr, DebugPointAtBinding.NoneAtLet)
    let mbinding = ModuleOrNamespaceBinding.Module(moduleOrNamespace, TMDefs([TMDefLet(binding, m)]))
    let expr = ModuleOrNamespaceExprWithSig(mty, TMDefs([TMDefs[TMDefRec(false, [], [], [mbinding], m)]]), range0)
    moduleOrNamespace, v, TypedImplFile.TImplFile(QualifiedNameOfFile.QualifiedNameOfFile(Ident(moduleName, m)), [], expr, false, false, StampMap.Empty, Map.empty)

/// Encapsulates the coordination of the typechecking, optimization and code generation
/// components of the F# compiler for interactively executed fragments of code.
///
/// A single instance of this object is created per interactive session.
type internal FsiDynamicCompiler
                       (fsi: FsiEvaluationSessionHostConfig,
                        timeReporter : FsiTimeReporter,
                        tcConfigB: TcConfigBuilder,
                        tcLockObject : obj,
                        outWriter: TextWriter,
                        tcImports: TcImports,
                        tcGlobals: TcGlobals,
                        fsiOptions : FsiCommandLineOptions,
                        fsiConsoleOutput : FsiConsoleOutput,
                        fsiCollectible: bool,
                        niceNameGen,
                        resolveAssemblyRef) =

    let ilGlobals = tcGlobals.ilg

    let outfile = "TMPFSCI.exe"

    let dynamicCcuName = "FSI-ASSEMBLY"

    let maxInternalsVisibleTo = 30 // In multi-assembly emit, how many future interactions can access internals with a warning

    let valueBoundEvent = Control.Event<_>()

    let mutable fragmentId = 0

    static let mutable dynamicAssemblyId = 0
    
    let mutable prevIt : ValRef option = None

    let dynamicAssemblies = ResizeArray<Assembly>()

    let mutable needsPackageResolution = false

    let generateDebugInfo = tcConfigB.debuginfo

    let valuePrinter = FsiValuePrinter(fsi, outWriter)

    let builders =
        if tcConfigB.fsiMultiAssemblyEmit then
            None
        else
            let assemBuilder, moduleBuilder = mkDynamicAssemblyAndModule (dynamicCcuName, tcConfigB.optSettings.LocalOptimizationsEnabled, generateDebugInfo, fsiCollectible)
            dynamicAssemblies.Add(assemBuilder)
            Some (assemBuilder, moduleBuilder)

    let rangeStdin0 = rangeN stdinMockFilename 0

    //let _writer = moduleBuilder.GetSymWriter()

    let infoReader = InfoReader(tcGlobals,tcImports.GetImportMap())

    /// Add attributes
    let CreateModuleFragment (tcConfigB: TcConfigBuilder, dynamicCcuName, codegenResults) =
        if progress then fprintfn fsiConsoleOutput.Out "Creating main module..."
        let mainModule = mkILSimpleModule dynamicCcuName (GetGeneratedILModuleName tcConfigB.target dynamicCcuName) (tcConfigB.target = CompilerTarget.Dll) tcConfigB.subsystemVersion tcConfigB.useHighEntropyVA (mkILTypeDefs codegenResults.ilTypeDefs) None None 0x0 (mkILExportedTypes []) ""
        { mainModule
          with Manifest =
                (let man = mainModule.ManifestOfAssembly
                 Some { man with  CustomAttrsStored = storeILCustomAttrs (mkILCustomAttrs codegenResults.ilAssemAttrs) }) }

    /// Generate one assembly using multi-assembly emit
    let EmitInMemoryAssembly (tcConfig: TcConfig, emEnv: ILMultiInMemoryAssemblyEmitEnv, ilxMainModule: ILModuleDef, m) =
        
        // The name of the assembly is "FSI-ASSEMBLY1" etc
        dynamicAssemblyId <- dynamicAssemblyId + 1

        let multiAssemblyName = ilxMainModule.ManifestOfAssembly.Name + string dynamicAssemblyId

        // Adjust the assembly name of this fragment, and add InternalsVisibleTo attributes to 
        // allow internals access by multiple future assemblies
        let manifest =
            let manifest = ilxMainModule.Manifest.Value
            let attrs =
                [ for i in 1..maxInternalsVisibleTo do
                    let fwdAssemblyName = ilxMainModule.ManifestOfAssembly.Name + string (dynamicAssemblyId + i)
                    tcGlobals.MakeInternalsVisibleToAttribute(fwdAssemblyName)
                    yield! manifest.CustomAttrs.AsList() ]
            { manifest with 
                Name = multiAssemblyName 
                CustomAttrsStored = storeILCustomAttrs (mkILCustomAttrs attrs)
            }

        let ilxMainModule = { ilxMainModule with Manifest = Some manifest }

        // Check access of internals across fragments and give warning
        let refs = computeILRefs ilGlobals ilxMainModule

        for tref in refs.TypeReferences do
            if emEnv.IsLocalInternalType(tref) then
                warning(Error((FSIstrings.SR.fsiInternalAccess(tref.FullName)), m))

        for mref in refs.MethodReferences do
            if emEnv.IsLocalInternalMethod(mref) then
                warning(Error((FSIstrings.SR.fsiInternalAccess(mref.Name)), m))

        for fref in refs.FieldReferences do
            if emEnv.IsLocalInternalField(fref) then
                warning(Error((FSIstrings.SR.fsiInternalAccess(fref.Name)), m))

        // Rewrite references to local types to their respective dynamic assemblies
        let ilxMainModule =
            ilxMainModule |> Morphs.morphILTypeRefsInILModuleMemoized emEnv.MapTypeRef

        let opts = 
            { ilg = tcGlobals.ilg
              // This is not actually written, because we are writing to a stream,
              // but needs to be set for some logic of ilwrite to function.
              outfile = multiAssemblyName + ".dll"
              // This is not actually written, because we embed debug info,
              // but needs to be set for some logic of ilwrite to function.
              pdbfile = (if tcConfig.debuginfo then Some (multiAssemblyName + ".pdb") else None)
              emitTailcalls = tcConfig.emitTailcalls
              deterministic = tcConfig.deterministic
              showTimes = tcConfig.showTimes
              // we always use portable for F# Interactive debug emit
              portablePDB = true
              // we don't use embedded for F# Interactive debug emit
              embeddedPDB = false
              embedAllSource = tcConfig.embedAllSource
              embedSourceList = tcConfig.embedSourceList
              sourceLink = tcConfig.sourceLink
              checksumAlgorithm = tcConfig.checksumAlgorithm
              signer = None
              dumpDebugInfo = tcConfig.dumpDebugInfo
              pathMap = tcConfig.pathMap }

        let normalizeAssemblyRefs = id

        let assemblyBytes, pdbBytes = WriteILBinaryInMemory (opts, ilxMainModule, normalizeAssemblyRefs)

        let asm =
            match pdbBytes with
            | None -> Assembly.Load(assemblyBytes)
            | Some pdbBytes -> Assembly.Load(assemblyBytes, pdbBytes)

        dynamicAssemblies.Add(asm)

        let loadedTypes = [ for t in asm.GetTypes() -> t]
        ignore loadedTypes

        let ilScopeRef = ILScopeRef.Assembly (ILAssemblyRef.FromAssemblyName(asm.GetName()))

        // Collect up the entry points for initialization
        let entries =
            let rec loop enc (tdef: ILTypeDef) =
                [ for mdef in tdef.Methods do
                    if mdef.IsEntryPoint then
                        yield mkRefForILMethod ilScopeRef (enc, tdef) mdef
                    for ntdef in tdef.NestedTypes do
                    yield! loop (enc@[tdef]) ntdef  ]
            [ for tdef in ilxMainModule.TypeDefs do yield! loop [] tdef ]
                                
        // Make the 'exec' functions for the entry point initializations
        let execs = 
            [ for edef in entries do
                if edef.ArgCount = 0 then
                    yield
                      (fun () -> 
                        let typ = asm.GetType(edef.DeclaringTypeRef.BasicQualifiedName)
                        try
                            ignore (typ.InvokeMember (edef.Name, BindingFlags.InvokeMethod ||| BindingFlags.Public ||| BindingFlags.NonPublic ||| BindingFlags.Static, null, null, [| |], Globalization.CultureInfo.InvariantCulture))
                            None
                        with :? TargetInvocationException as e ->
                            Some e.InnerException) ]

        emEnv.AddModuleDef asm ilScopeRef ilxMainModule

        execs

    // Emit the codegen results using the assembly writer
    let ProcessCodegenResults (ctok, errorLogger: ErrorLogger, istate, optEnv, tcState: TcState, tcConfig, prefixPath, showTypes: bool, isIncrementalFragment, fragName, declaredImpls, ilxGenerator: IlxAssemblyGenerator, codegenResults, m) =
        let emEnv = istate.emEnv

        // Each input is like a small separately compiled extension to a single source file.
        // The incremental extension to the environment is dictated by the "signature" of the values as they come out
        // of the type checker. Hence we add the declaredImpls (unoptimized) to the environment, rather than the
        // optimizedImpls.
        ilxGenerator.AddIncrementalLocalAssemblyFragment (isIncrementalFragment, fragName, declaredImpls)

        ReportTime tcConfig "TAST -> ILX"
        errorLogger.AbortOnError(fsiConsoleOutput)

        ReportTime tcConfig "Linking"
        let ilxMainModule = CreateModuleFragment (tcConfigB, dynamicCcuName, codegenResults)

        errorLogger.AbortOnError(fsiConsoleOutput)

        ReportTime tcConfig "Assembly refs Normalised"
        let ilxMainModule = Morphs.morphILScopeRefsInILModuleMemoized (NormalizeAssemblyRefs (ctok, ilGlobals, tcImports)) ilxMainModule
        errorLogger.AbortOnError(fsiConsoleOutput)

#if DEBUG
        if fsiOptions.ShowILCode then
            fsiConsoleOutput.uprintnfn "--------------------"
            ILAsciiWriter.output_module outWriter ilGlobals ilxMainModule
            fsiConsoleOutput.uprintnfn "--------------------"
#else
        ignore(fsiOptions)
#endif

        ReportTime tcConfig "Reflection.Emit"

        let emEnv, execs =
            match emEnv with 
            | SingleRefEmitAssembly (cenv, emEnv) ->

                let assemblyBuilder, moduleBuilder = builders.Value

                let emEnv, execs = EmitDynamicAssemblyFragment (ilGlobals, tcConfig.emitTailcalls, emEnv, assemblyBuilder, moduleBuilder, ilxMainModule, generateDebugInfo, cenv.resolveAssemblyRef, tcGlobals.TryFindSysILTypeRef)

                SingleRefEmitAssembly (cenv, emEnv), execs

            | MultipleInMemoryAssemblies emEnv ->

                let execs  = EmitInMemoryAssembly (tcConfig, emEnv, ilxMainModule, m)

                MultipleInMemoryAssemblies emEnv, execs

        errorLogger.AbortOnError(fsiConsoleOutput)

        // Explicitly register the resources with the QuotationPickler module
        match emEnv with
        | SingleRefEmitAssembly (cenv, emEnv) ->

            let assemblyBuilder, _moduleBuilder = builders.Value

            for referencedTypeDefs, bytes in codegenResults.quotationResourceInfo do
                let referencedTypes =
                    [| for tref in referencedTypeDefs do
                          yield LookupTypeRef cenv emEnv tref  |]
                Quotations.Expr.RegisterReflectedDefinitions (assemblyBuilder, fragName, bytes, referencedTypes)

        | MultipleInMemoryAssemblies emEnv ->
            // Get the last assembly emitted
            let assembly = dynamicAssemblies.[dynamicAssemblies.Count-1]

            for referencedTypeDefs, bytes in codegenResults.quotationResourceInfo do
                let referencedTypes =
                    [| for tref in referencedTypeDefs do
                          yield emEnv.LookupTypeRef tref  |]

                Quotations.Expr.RegisterReflectedDefinitions (assembly, fragName, bytes, referencedTypes)

        ReportTime tcConfig "Run Bindings"

        timeReporter.TimeOpIf istate.timing (fun () ->
          execs |> List.iter (fun exec ->
            match exec() with
            | Some err ->
                match errorLogger with
                | :? ErrorLoggerThatStopsOnFirstError as errorLogger ->
                    fprintfn fsiConsoleOutput.Error "%s" (err.ToString())
                    errorLogger.SetError()
                    errorLogger.AbortOnError(fsiConsoleOutput)
                | _ ->
                    raise (StopProcessingExn (Some err))

            | None -> ())) 

        errorLogger.AbortOnError(fsiConsoleOutput)

        // Echo the decls (reach inside wrapping)
        // This code occurs AFTER the execution of the declarations.
        // So stored values will have been initialised, modified etc.
        if showTypes && not tcConfig.noFeedback then
            let denv = tcState.TcEnvFromImpls.DisplayEnv
            let denv =
                if isIncrementalFragment then
                  // Extend denv with a (Val -> layout option) function for printing of val bindings.
                  {denv with generatedValueLayout = (fun v -> valuePrinter.InvokeDeclLayout (emEnv, ilxGenerator, v)) }
                else
                  // With #load items, the vals in the inferred signature do not tie up with those generated. Disable printing.
                  denv
            let denv = { denv with suppressInlineKeyword = false } // dont' suppress 'inline' in 'val inline f = ...'

            // 'Open' the path for the fragment we just compiled for any future printing.
            let denv = denv.AddOpenPath (pathOfLid prefixPath)

            for TImplFile (implExprWithSig=mexpr) in declaredImpls do
                let responseL = NicePrint.layoutInferredSigOfModuleExpr false denv infoReader AccessibleFromSomewhere m mexpr
                if not (isEmptyL responseL) then
                    let opts = valuePrinter.GetFsiPrintOptions()
                    colorPrintL outWriter opts responseL

        // Build the new incremental state.
        let istate =
            { istate with
                optEnv = optEnv
                emEnv = emEnv
                ilxGenerator = ilxGenerator
                tcState = tcState }

        // Return the new state and the environment at the end of the last input, ready for further inputs.
        (istate,declaredImpls)

    let ProcessTypedImpl (errorLogger: ErrorLogger, optEnv, tcState: TcState, tcConfig: TcConfig, isInteractiveItExpr, topCustomAttrs, prefixPath, isIncrementalFragment, declaredImpls, ilxGenerator: IlxAssemblyGenerator) =
        #if DEBUG
        // Logging/debugging
        if tcConfig.printAst then
            for input in declaredImpls do
                fprintfn fsiConsoleOutput.Out "AST:"
                fprintfn fsiConsoleOutput.Out "%+A" input
#endif

        errorLogger.AbortOnError(fsiConsoleOutput)

        let importMap = tcImports.GetImportMap()

        // optimize: note we collect the incremental optimization environment
        let optimizedImpls, _optData, optEnv = ApplyAllOptimizations (tcConfig, tcGlobals, LightweightTcValForUsingInBuildMethodCall tcGlobals, outfile, importMap, isIncrementalFragment, optEnv, tcState.Ccu, declaredImpls)
        errorLogger.AbortOnError(fsiConsoleOutput)

        let fragName = textOfLid prefixPath
        let codegenResults = GenerateIlxCode (IlReflectBackend, isInteractiveItExpr, runningOnMono, tcConfig, topCustomAttrs, optimizedImpls, fragName, ilxGenerator)
        errorLogger.AbortOnError(fsiConsoleOutput)
        codegenResults, optEnv, fragName

    let ProcessInputs (ctok, errorLogger: ErrorLogger, istate: FsiDynamicCompilerState, inputs: ParsedInput list, showTypes: bool, isIncrementalFragment: bool, isInteractiveItExpr: bool, prefixPath: LongIdent, m) =
        let optEnv    = istate.optEnv
        let tcState   = istate.tcState
        let ilxGenerator = istate.ilxGenerator
        let tcConfig = TcConfig.Create(tcConfigB,validate=false)

        // Typecheck. The lock stops the type checker running at the same time as the
        // server intellisense implementation (which is currently incomplete and #if disabled)
        let tcState, topCustomAttrs, declaredImpls, tcEnvAtEndOfLastInput =
            lock tcLockObject (fun _ -> TypeCheckClosedInputSet(ctok, errorLogger.CheckForErrors, tcConfig, tcImports, tcGlobals, Some prefixPath, tcState, inputs))

        let codegenResults, optEnv, fragName = ProcessTypedImpl(errorLogger, optEnv, tcState, tcConfig, isInteractiveItExpr, topCustomAttrs, prefixPath, isIncrementalFragment, declaredImpls, ilxGenerator)

        let newState, declaredImpls = ProcessCodegenResults(ctok, errorLogger, istate, optEnv, tcState, tcConfig, prefixPath, showTypes, isIncrementalFragment, fragName, declaredImpls, ilxGenerator, codegenResults, m)

        (newState, tcEnvAtEndOfLastInput, declaredImpls)

    let tryGetGeneratedValue istate cenv v =
        match istate.ilxGenerator.LookupGeneratedValue(valuePrinter.GetEvaluationContext(istate.emEnv), v) with
        | Some (res, ty) ->
            Some (FsiValue(res, ty, FSharpType(cenv, v.Type)))
        | _ ->
            None

    let nextFragmentId() =
        fragmentId <- fragmentId + 1
        fragmentId

    let mkFragmentPath m i =
        // NOTE: this text shows in exn traces and type names. Make it clear and fixed width
        [mkSynId m (FsiDynamicModulePrefix + sprintf "%04d" i)]

    let processContents istate declaredImpls =
        let tcState = istate.tcState

        let mutable itValue = None
        let mutable boundValues = istate.boundValues
        try
            let contents = FSharpAssemblyContents(tcGlobals, tcState.Ccu, Some tcState.CcuSig, tcImports, declaredImpls)
            let contentFile = contents.ImplementationFiles.[0]

            // Skip the "FSI_NNNN"
            match contentFile.Declarations with
            | [FSharpImplementationFileDeclaration.Entity (_eFakeModule,modDecls) ] ->
                let cenv = SymbolEnv(istate.tcGlobals, istate.tcState.Ccu, Some istate.tcState.CcuSig, istate.tcImports)
                for decl in modDecls do
                    match decl with
                    | FSharpImplementationFileDeclaration.MemberOrFunctionOrValue (v,_,_) ->
                        // Report a top-level function or value definition
                        if v.IsModuleValueOrMember && not v.IsMember then
                            let fsiValueOpt =
                                match v.Item with
                                | Item.Value vref ->
                                    let fsiValueOpt = tryGetGeneratedValue istate cenv vref.Deref
                                    if fsiValueOpt.IsSome then
                                        boundValues <- boundValues |> NameMap.add v.CompiledName vref.Deref
                                    fsiValueOpt
                                | _ -> None

                            if v.CompiledName = "it" then
                                itValue <- fsiValueOpt

                            match fsiValueOpt with
                            | Some fsiValue -> valueBoundEvent.Trigger(fsiValue.ReflectionValue, fsiValue.ReflectionType, v.CompiledName)
                            | None -> ()

                            let symbol = FSharpSymbol.Create(cenv, v.Item)
                            let symbolUse = FSharpSymbolUse(istate.tcState.TcEnvFromImpls.DisplayEnv, symbol, [], ItemOccurence.Binding, v.DeclarationLocation)
                            fsi.TriggerEvaluation (fsiValueOpt, symbolUse, decl)

                    | FSharpImplementationFileDeclaration.Entity (e,_) ->
                        // Report a top-level module or namespace definition
                        let symbol = FSharpSymbol.Create(cenv, e.Item)
                        let symbolUse = FSharpSymbolUse(istate.tcState.TcEnvFromImpls.DisplayEnv, symbol, [], ItemOccurence.Binding, e.DeclarationLocation)
                        fsi.TriggerEvaluation (None, symbolUse, decl)

                    | FSharpImplementationFileDeclaration.InitAction _ ->
                        // Top level 'do' bindings are not reported as incremental declarations
                        ()
            | _ -> ()
        with _ -> ()

        { istate with boundValues = boundValues }, Completed itValue

    let addCcusToIncrementalEnv istate ccuinfos =
        let optEnv = List.fold (AddExternalCcuToOptimizationEnv tcGlobals) istate.optEnv ccuinfos
        istate.ilxGenerator.AddExternalCcus (ccuinfos |> List.map (fun ccuinfo -> ccuinfo.FSharpViewOfMetadata))
        { istate with optEnv = optEnv }

    let importReflectionType istate reflectionTy =
        let tcImports = istate.tcImports
        let tcGlobals = istate.tcGlobals
        let amap = tcImports.GetImportMap()

        let prevCcuinfos = tcImports.GetImportedAssemblies()

        let rec import ccuinfos (ilTy: ILType) =
            let ccuinfos, tinst =
                (ilTy.GenericArgs, (ccuinfos, []))
                ||> List.foldBack (fun ilGenericArgTy (ccuInfos, tinst) ->
                    let ccuinfos2, ty = import ccuInfos ilGenericArgTy
                    (ccuinfos2 @ ccuinfos, ty :: tinst))

            let ty = Import.ImportILType amap range0 tinst ilTy
            let ccuinfos =
                match tryTcrefOfAppTy tcGlobals ty with
                | ValueSome tcref ->
                    match tcref.CompilationPath.ILScopeRef with
                    | ILScopeRef.Assembly aref ->
                        let ccuinfo = tcImports.GetImportedAssemblies() |> List.find (fun x -> x.FSharpViewOfMetadata.AssemblyName = aref.Name)
                        ccuinfo :: ccuinfos
                    | _ ->
                        ccuinfos
                | _ ->
                    ccuinfos
            ccuinfos, ty

        let addTypeToEnvironment state ilTy =
            if not (Import.CanImportILType amap range0 ilTy) then
                invalidOp (sprintf "Unable to import type, %A." reflectionTy)

            let ccuinfos, ty = import [] ilTy
            let ccuinfos =
                ccuinfos
                |> List.distinctBy (fun x -> x.FSharpViewOfMetadata.AssemblyName)
                |> List.filter (fun asm1 -> not (prevCcuinfos |> List.exists (fun asm2 -> asm2.FSharpViewOfMetadata.AssemblyName = asm1.FSharpViewOfMetadata.AssemblyName)))
            // After we have successfully imported the type, then we can add newly resolved ccus to the env.
            addCcusToIncrementalEnv state ccuinfos, ty

        let ilTys = convertReflectionTypeToILType reflectionTy
        
        // Rewrite references to dynamic .NET assemblies back to dynamicCcuName
        let ilTys =
            ilTys |> List.map (fun ilTy -> 
                match istate.emEnv with 
                | MultipleInMemoryAssemblies emEnv ->
                    ilTy |> Morphs.morphILTypeRefsInILType emEnv.ReverseMapTypeRef
                | _ -> ilTy)

        ((istate, []), ilTys) ||> List.fold (fun (state, addedTypes) ilTy ->
            let nextState, addedType = addTypeToEnvironment state ilTy
            nextState, addedTypes @ [addedType]) 

    member _.DynamicAssemblies = dynamicAssemblies.ToArray()

    member _.FindDynamicAssembly(simpleAssemName) =
        dynamicAssemblies |> ResizeArray.tryFind (fun asm -> asm.GetName().Name = simpleAssemName)

    member _.EvalParsedSourceFiles (ctok, errorLogger, istate, inputs, m) =
        let i = nextFragmentId()
        let prefix = mkFragmentPath m i
        // Ensure the path includes the qualifying name
        let inputs = inputs |> List.map (PrependPathToInput prefix)
        let isIncrementalFragment = false
        let istate,_,_ = ProcessInputs (ctok, errorLogger, istate, inputs, true, isIncrementalFragment, false, prefix, m)
        istate

    /// Evaluate the given definitions and produce a new interactive state.
    member _.EvalParsedDefinitions (ctok, errorLogger: ErrorLogger, istate, showTypes, isInteractiveItExpr, defs: SynModuleDecl list) =
        let filename = stdinMockFilename
        let i = nextFragmentId()
        let m = match defs with [] -> rangeStdin0 | _ -> List.reduce unionRanges [for d in defs -> d.Range] 
        let prefix = mkFragmentPath m i
        let prefixPath = pathOfLid prefix
        let impl = SynModuleOrNamespace(prefix,(*isRec*)false, SynModuleOrNamespaceKind.NamedModule,defs,PreXmlDoc.Empty,[],None,m)
        let isLastCompiland = true
        let isExe = false
        let input = ParsedInput.ImplFile (ParsedImplFileInput (filename,true, ComputeQualifiedNameOfFileFromUniquePath (m,prefixPath),[],[],[impl],(isLastCompiland, isExe) ))
        let isIncrementalFragment = true
        let istate,tcEnvAtEndOfLastInput,declaredImpls = ProcessInputs (ctok, errorLogger, istate, [input], showTypes, isIncrementalFragment, isInteractiveItExpr, prefix, m)
        let tcState = istate.tcState
        let newState = { istate with tcState = tcState.NextStateAfterIncrementalFragment(tcEnvAtEndOfLastInput) }
        processContents newState declaredImpls

    /// Evaluate the given expression and produce a new interactive state.
    member fsiDynamicCompiler.EvalParsedExpression (ctok, errorLogger: ErrorLogger, istate, expr: SynExpr) =
        let tcConfig = TcConfig.Create (tcConfigB, validate=false)
        let itName = "it"

        // Construct the code that saves the 'it' value into the 'SaveIt' register.
        let defs = fsiDynamicCompiler.BuildItBinding expr

        // Evaluate the overall definitions.
        let istate = fsiDynamicCompiler.EvalParsedDefinitions (ctok, errorLogger, istate, false, true, defs) |> fst
        // Snarf the type for 'it' via the binding
        match istate.tcState.TcEnvFromImpls.NameEnv.FindUnqualifiedItem itName with
        | Item.Value vref ->
             if not tcConfig.noFeedback then
                 let infoReader = InfoReader(istate.tcGlobals, istate.tcImports.GetImportMap())
                 valuePrinter.InvokeExprPrinter (istate.tcState.TcEnvFromImpls.DisplayEnv, infoReader, istate.emEnv, istate.ilxGenerator, vref)

             // Clear the value held in the previous "it" binding, if any, as long as it has never been referenced.
             match prevIt with
             | Some prevVal when not prevVal.Deref.HasBeenReferenced ->
                 istate.ilxGenerator.ClearGeneratedValue (valuePrinter.GetEvaluationContext istate.emEnv, prevVal.Deref)
             | _ -> ()
             prevIt <- Some vref

             //
             let optValue = istate.ilxGenerator.LookupGeneratedValue(valuePrinter.GetEvaluationContext(istate.emEnv), vref.Deref)
             match optValue with
             | Some (res, ty) -> istate, Completed(Some(FsiValue(res, ty, FSharpType(tcGlobals, istate.tcState.Ccu, istate.tcState.CcuSig, istate.tcImports, vref.Type))))
             | _ -> istate, Completed None

        // Return the interactive state.
        | _ -> istate, Completed None

    // Construct the code that saves the 'it' value into the 'SaveIt' register.
    member _.BuildItBinding (expr: SynExpr) =
        let m = expr.Range
        let itName = "it"
        let itID  = mkSynId m itName
        let mkBind pat expr = SynBinding (None, SynBindingKind.Do, false, false, [], PreXmlDoc.Empty, SynInfo.emptySynValData, pat, None, expr, m, DebugPointAtBinding.NoneAtInvisible, SynBindingTrivia.Zero)
        let bindingA = mkBind (mkSynPatVar None itID) expr
        let defA = SynModuleDecl.Let (false, [bindingA], m)
        [defA]

    // Construct an invisible call to Debugger.Break(), in the specified range
    member _.CreateDebuggerBreak (m : range) =
        let breakPath = ["System";"Diagnostics";"Debugger";"Break"]
        let dots = List.replicate (breakPath.Length - 1) m
        let methCall = SynExpr.LongIdent (false, LongIdentWithDots(List.map (mkSynId m) breakPath, dots), None, m)
        let args = SynExpr.Const (SynConst.Unit, m)
        let breakStatement = SynExpr.App (ExprAtomicFlag.Atomic, false, methCall, args, m)
        SynModuleDecl.DoExpr(DebugPointAtBinding.NoneAtDo, breakStatement, m)

    member _.EvalRequireReference (ctok, istate, m, path) =
        if FileSystem.IsInvalidPathShim(path) then
            error(Error(FSIstrings.SR.fsiInvalidAssembly(path),m))
        // Check the file can be resolved before calling requireDLLReference
        let resolutions = tcImports.ResolveAssemblyReference(ctok, AssemblyReference(m,path,None), ResolveAssemblyReferenceMode.ReportErrors)
        tcConfigB.AddReferencedAssemblyByPath(m,path)
        let tcState = istate.tcState
        let tcEnv,(_dllinfos,ccuinfos) =
            try
                RequireDLL (ctok, tcImports, tcState.TcEnvFromImpls, dynamicCcuName, m, path)
            with _ ->
                tcConfigB.RemoveReferencedAssemblyByPath(m,path)
                reraise()
        resolutions,
        { addCcusToIncrementalEnv istate ccuinfos with tcState = tcState.NextStateAfterIncrementalFragment(tcEnv) }

    member _.EvalDependencyManagerTextFragment (packageManager:IDependencyManagerProvider, lt, m, path: string) =

        tcConfigB.packageManagerLines <- PackageManagerLine.AddLineWithKey packageManager.Key lt path m tcConfigB.packageManagerLines
        needsPackageResolution <- true

    member fsiDynamicCompiler.CommitDependencyManagerText (ctok, istate: FsiDynamicCompilerState, lexResourceManager, errorLogger) =
        if not needsPackageResolution then istate else
        needsPackageResolution <- false

        tcConfigB.packageManagerLines |> Seq.fold(fun istate kv ->
            let packageManagerKey, packageManagerLines = kv.Key, kv.Value
            match packageManagerLines with
            | [] -> istate
            | { Directive=_; LineStatus=_; Line=_; Range=m } :: _ ->
                let outputDir =  tcConfigB.outputDir |> Option.defaultValue ""

                match fsiOptions.DependencyProvider.TryFindDependencyManagerByKey(tcConfigB.compilerToolPaths, getOutputDir tcConfigB, reportError m, packageManagerKey) with
                | Null ->
                    errorR(Error(fsiOptions.DependencyProvider.CreatePackageManagerUnknownError(tcConfigB.compilerToolPaths, outputDir, packageManagerKey, reportError m), m))
                    istate
                | NonNull dependencyManager ->
                    let directive d =
                        match d with
                        | Directive.Resolution -> "r"
                        | Directive.Include -> "i"

                    let packageManagerTextLines =
                        packageManagerLines |> List.map (fun line -> directive line.Directive, line.Line)

                    try
                        let tfm, rid = fsiOptions.FxResolver.GetTfmAndRid()
                        let result = fsiOptions.DependencyProvider.Resolve(dependencyManager, ".fsx", packageManagerTextLines, reportError m, tfm, rid, tcConfigB.implicitIncludeDir, "stdin.fsx", "stdin.fsx")
                        if result.Success then
                            for line in result.StdOut do Console.Out.WriteLine(line)
                            for line in result.StdError do Console.Error.WriteLine(line)
                            tcConfigB.packageManagerLines <- PackageManagerLine.SetLinesAsProcessed packageManagerKey tcConfigB.packageManagerLines
                            for folder in result.Roots do
                                tcConfigB.AddIncludePath(m, folder, "")
                            for resolution in result.Resolutions do
                                tcConfigB.AddReferencedAssemblyByPath(m, resolution)
                            let scripts = result.SourceFiles |> Seq.toList
                            if not (isNil scripts) then
                                fsiDynamicCompiler.EvalSourceFiles(ctok, istate, m, scripts, lexResourceManager, errorLogger)
                            else istate
                        else
                            // Send outputs via diagnostics
                            if (result.StdOut.Length > 0 || result.StdError.Length > 0) then
                                for line in Array.append result.StdOut result.StdError do
                                    errorR(Error(FSComp.SR.packageManagerError(line), m))
                            //Write outputs in F# Interactive and compiler
                            tcConfigB.packageManagerLines <- PackageManagerLine.RemoveUnprocessedLines packageManagerKey tcConfigB.packageManagerLines
                            istate // error already reported


                    with _ ->
                        // An exception occured during processing, so remove the lines causing the error from the package manager list.
                        tcConfigB.packageManagerLines <- PackageManagerLine.RemoveUnprocessedLines packageManagerKey tcConfigB.packageManagerLines
                        reraise ()
            ) istate

    member fsiDynamicCompiler.ProcessMetaCommandsFromInputAsInteractiveCommands(ctok, istate, sourceFile, inp) =
        WithImplicitHome
           (tcConfigB, directoryName sourceFile)
           (fun () ->
               ProcessMetaCommandsFromInput
                   ((fun st (m,nm) -> tcConfigB.TurnWarningOff(m,nm); st),
                    (fun st (m, path, directive) ->

                        let dm = tcImports.DependencyProvider.TryFindDependencyManagerInPath(tcConfigB.compilerToolPaths, getOutputDir tcConfigB, reportError m, path)

                        match dm with
                        | _, NonNull dependencyManager ->
                            if tcConfigB.langVersion.SupportsFeature(LanguageFeature.PackageManagement) then
                                fsiDynamicCompiler.EvalDependencyManagerTextFragment (dependencyManager, directive, m, path)
                                st
                            else
                                errorR(Error(FSComp.SR.packageManagementRequiresVFive(), m))
                                st

                        | _, _ when directive = Directive.Include ->
                            errorR(Error(FSComp.SR.poundiNotSupportedByRegisteredDependencyManagers(), m))
                            st

                        // #r "Assembly"
                        | NonNull path, _ ->
                            snd (fsiDynamicCompiler.EvalRequireReference (ctok, st, m, path))

                        | Null, Null ->
                           st
                    ),
                    (fun _ _ -> ()))
                   (tcConfigB, inp, Path.GetDirectoryName sourceFile, istate))

    member fsiDynamicCompiler.EvalSourceFiles(ctok, istate, m, sourceFiles, lexResourceManager, errorLogger: ErrorLogger) =
        let tcConfig = TcConfig.Create(tcConfigB,validate=false)
        match sourceFiles with
        | [] -> istate
        | _ ->
          // use a set of source files as though they were command line inputs
          let sourceFiles = sourceFiles |> List.map (fun nm -> tcConfig.ResolveSourceFile(m, nm, tcConfig.implicitIncludeDir),m)

          // Close the #load graph on each file and gather the inputs from the scripts.
          let tcConfig = TcConfig.Create(tcConfigB,validate=false)

          let closure =
              LoadClosure.ComputeClosureOfScriptFiles(tcConfig,
                 sourceFiles, CodeContext.CompilationAndEvaluation,
                 lexResourceManager, fsiOptions.DependencyProvider)

          // Intent "[Loading %s]\n" (String.concat "\n     and " sourceFiles)
          fsiConsoleOutput.uprintf "[%s " (FSIstrings.SR.fsiLoadingFilesPrefixText())
          closure.Inputs  |> List.iteri (fun i input ->
              if i=0 then fsiConsoleOutput.uprintf  "%s" input.FileName
              else fsiConsoleOutput.uprintnf " %s %s" (FSIstrings.SR.fsiLoadingFilesPrefixText()) input.FileName)
          fsiConsoleOutput.uprintfn "]"

          closure.NoWarns |> Seq.map (fun (n,ms) -> ms |> Seq.map (fun m -> m,n)) |> Seq.concat |> Seq.iter tcConfigB.TurnWarningOff

          // Play errors and warnings from resolution
          closure.ResolutionDiagnostics |> List.iter diagnosticSink

          // Non-scripts will not have been parsed during #load closure so parse them now
          let sourceFiles,inputs =
              closure.Inputs
              |> List.map (fun input->
                    input.ParseDiagnostics |> List.iter diagnosticSink
                    input.MetaCommandDiagnostics |> List.iter diagnosticSink
                    let parsedInput =
                        match input.SyntaxTree with
                        | None -> ParseOneInputFile(tcConfig,lexResourceManager,["INTERACTIVE"],input.FileName,(true,false),errorLogger,(*retryLocked*)false)
                        | Some parseTree -> parseTree
                    input.FileName, parsedInput)
              |> List.unzip

          errorLogger.AbortOnError(fsiConsoleOutput);
          let istate = (istate, sourceFiles, inputs) |||> List.fold2 (fun istate sourceFile input -> fsiDynamicCompiler.ProcessMetaCommandsFromInputAsInteractiveCommands(ctok, istate, sourceFile, input))
          fsiDynamicCompiler.EvalParsedSourceFiles (ctok, errorLogger, istate, inputs, m)

    member _.GetBoundValues istate =
        let cenv = SymbolEnv(istate.tcGlobals, istate.tcState.Ccu, Some istate.tcState.CcuSig, istate.tcImports)
        [ for pair in istate.boundValues do
            let nm = pair.Key
            let v = pair.Value
            match tryGetGeneratedValue istate cenv v with
            | Some fsiValue ->
                yield FsiBoundValue(nm, fsiValue)
            | _ ->
                () ]

    member _.TryFindBoundValue(istate, nm) =
        match istate.boundValues.TryFind nm with
        | Some v ->
            let cenv = SymbolEnv(istate.tcGlobals, istate.tcState.Ccu, Some istate.tcState.CcuSig, istate.tcImports)
            match tryGetGeneratedValue istate cenv v with
            | Some fsiValue ->
                Some (FsiBoundValue(nm, fsiValue))
            | _ ->
                None
        | _ ->
            None

    member _.AddBoundValue (ctok, errorLogger: ErrorLogger, istate, name: string, value: obj) =
        try
            match value with
            | null -> nullArg "value"
            | _ -> ()

            if String.IsNullOrWhiteSpace name then
                invalidArg "name" "Name cannot be null or white-space."

            // Verify that the name is a valid identifier for a value.
            FSharpLexer.Tokenize(SourceText.ofString name,
                let mutable foundOne = false
                fun t ->
                    if not t.IsIdentifier || foundOne then
                        invalidArg "name" "Name is not a valid identifier."
                    foundOne <- true)

            if IsCompilerGeneratedName name then
                invalidArg "name" (FSComp.SR.lexhlpIdentifiersContainingAtSymbolReserved() |> snd)

            let istate, tys = importReflectionType istate (value.GetType())
            let ty = List.head tys
            let amap = istate.tcImports.GetImportMap()

            let i = nextFragmentId()
            let m = rangeStdin0
            let prefix = mkFragmentPath m i
            let prefixPath = pathOfLid prefix
            let qualifiedName = ComputeQualifiedNameOfFileFromUniquePath (m,prefixPath)

            let tcConfig = TcConfig.Create(tcConfigB,validate=false)

            // Build a simple module with a single 'let' decl with a default value.
            let moduleOrNamespace, v, impl = mkBoundValueTypedImpl istate.tcGlobals range0 qualifiedName.Text name ty
            let tcEnvAtEndOfLastInput =
                AddLocalSubModule tcGlobals amap range0 istate.tcState.TcEnvFromImpls moduleOrNamespace
                |> AddLocalVal tcGlobals TcResultsSink.NoSink range0 v

            // Generate IL for the given typled impl and create new interactive state.
            let ilxGenerator = istate.ilxGenerator
            let isIncrementalFragment = true
            let showTypes = false
            let declaredImpls = [impl]
            let codegenResults, optEnv, fragName = ProcessTypedImpl(errorLogger, istate.optEnv, istate.tcState, tcConfig, false, EmptyTopAttrs, prefix, isIncrementalFragment, declaredImpls, ilxGenerator)
            let istate, declaredImpls = ProcessCodegenResults(ctok, errorLogger, istate, optEnv, istate.tcState, tcConfig, prefix, showTypes, isIncrementalFragment, fragName, declaredImpls, ilxGenerator, codegenResults, m)
            let newState = { istate with tcState = istate.tcState.NextStateAfterIncrementalFragment tcEnvAtEndOfLastInput }

            // Force set the val with the given value obj.
            let ctxt = valuePrinter.GetEvaluationContext(newState.emEnv)
            ilxGenerator.ForceSetGeneratedValue(ctxt, v, value)

            processContents newState declaredImpls
        with ex ->
            istate, CompletedWithReportedError(StopProcessingExn(Some ex))

    member _.GetInitialInteractiveState () =
        let tcConfig = TcConfig.Create(tcConfigB,validate=false)
        let optEnv0 = GetInitialOptimizationEnv (tcImports, tcGlobals)

        let emEnv0 = 
            if tcConfigB.fsiMultiAssemblyEmit then
                let emEnv = ILMultiInMemoryAssemblyEmitEnv(ilGlobals, resolveAssemblyRef, dynamicCcuName)
                MultipleInMemoryAssemblies emEnv
            else
                let cenv = { ilg = ilGlobals; emitTailcalls = tcConfig.emitTailcalls; generatePdb = generateDebugInfo; resolveAssemblyRef=resolveAssemblyRef; tryFindSysILTypeRef=tcGlobals.TryFindSysILTypeRef }
                let emEnv = ILDynamicAssemblyWriter.emEnv0
                SingleRefEmitAssembly (cenv, emEnv)

        let tcEnv, openDecls0 = GetInitialTcEnv (dynamicCcuName, rangeStdin0, tcConfig, tcImports, tcGlobals)
        let ccuName = dynamicCcuName

        let tcState = GetInitialTcState (rangeStdin0, ccuName, tcConfig, tcGlobals, tcImports, niceNameGen, tcEnv, openDecls0)

        let ilxGenerator = CreateIlxAssemblyGenerator (tcConfig, tcImports, tcGlobals, (LightweightTcValForUsingInBuildMethodCall tcGlobals), tcState.Ccu)

        {optEnv    = optEnv0
         emEnv     = emEnv0
         tcGlobals = tcGlobals
         tcState   = tcState
         tcImports = tcImports
         ilxGenerator = ilxGenerator
         boundValues = NameMap.empty
         timing    = false
         debugBreak = false
        }

    member _.CurrentPartialAssemblySignature(istate) =
        FSharpAssemblySignature(istate.tcGlobals, istate.tcState.Ccu, istate.tcState.CcuSig, istate.tcImports, None, istate.tcState.CcuSig)

    member _.FormatValue(obj:obj, objTy) =
        valuePrinter.FormatValue(obj, objTy)

    member _.ValueBound = valueBoundEvent.Publish

//----------------------------------------------------------------------------
// ctrl-c handling
//----------------------------------------------------------------------------

type ControlEventHandler = delegate of int -> bool

// One strange case: when a TAE happens a strange thing
// occurs the next read from stdin always returns
// 0 bytes, i.e. the channel will look as if it has been closed.  So we check
// for this condition explicitly.  We also recreate the lexbuf whenever CtrlC kicks.

type internal FsiInterruptStdinState =
    | StdinEOFPermittedBecauseCtrlCRecentlyPressed
    | StdinNormal

type internal FsiInterruptControllerState =
    | InterruptCanRaiseException
    | InterruptIgnored

type internal FsiInterruptControllerKillerThreadRequest =
    | ThreadAbortRequest
    | NoRequest
    | ExitRequest
    | PrintInterruptRequest

type internal FsiInterruptController(fsiOptions: FsiCommandLineOptions, fsiConsoleOutput: FsiConsoleOutput) =

    let mutable stdinInterruptState = StdinNormal
    let CTRL_C = 0
    let mutable interruptAllowed = InterruptIgnored
    let mutable killThreadRequest = NoRequest

    let mutable ctrlEventHandlers = []: ControlEventHandler list
    let mutable ctrlEventActions  = []: (unit -> unit) list
    let mutable exitViaKillThread = false

    let mutable posixReinstate = (fun () -> ())

    member _.Exit() =
        if exitViaKillThread then
            killThreadRequest <- ExitRequest
            Thread.Sleep(1000)
        exit 0

    member _.FsiInterruptStdinState
        with get () = stdinInterruptState
        and set v = stdinInterruptState <- v

    member _.ClearInterruptRequest() = killThreadRequest <- NoRequest

    member _.InterruptAllowed
        with set v = interruptAllowed <- v

    member _.Interrupt() = ctrlEventActions |> List.iter (fun act -> act())

    member _.EventHandlers = ctrlEventHandlers

    member controller.InstallKillThread(threadToKill:Thread, pauseMilliseconds:int) =

        // Fsi Interrupt handler
        let raiseCtrlC() =
            use _scope = SetCurrentUICultureForThread fsiOptions.FsiLCID
            fprintf fsiConsoleOutput.Error "%s" (FSIstrings.SR.fsiInterrupt())

            stdinInterruptState <- StdinEOFPermittedBecauseCtrlCRecentlyPressed
            if (interruptAllowed = InterruptCanRaiseException) then
                killThreadRequest <- ThreadAbortRequest
                let killerThread =
                    Thread(ThreadStart(fun () ->
                        use _scope = SetCurrentUICultureForThread fsiOptions.FsiLCID
                        // sleep long enough to allow ControlEventHandler handler on main thread to return
                        // Also sleep to give computations a bit of time to terminate
                        Thread.Sleep(pauseMilliseconds)
                        if (killThreadRequest = ThreadAbortRequest) then
                            if progress then fsiConsoleOutput.uprintnfn "%s" (FSIstrings.SR.fsiAbortingMainThread())
                            killThreadRequest <- NoRequest
                            threadToKill.Abort()
                        ()),Name="ControlCAbortThread")
                killerThread.IsBackground <- true
                killerThread.Start()

        let fsiInterruptHandler (args:ConsoleCancelEventArgs) =
            args.Cancel <- true
            ctrlEventHandlers |> List.iter(fun handler -> handler.Invoke(CTRL_C) |> ignore)

        do Console.CancelKeyPress.Add(fsiInterruptHandler)

        // WINDOWS TECHNIQUE: .NET has more safe points, and you can do more when a safe point.
        // Hence we actually start up the killer thread within the handler.
        let ctrlEventHandler = ControlEventHandler(fun i ->  if i = CTRL_C then (raiseCtrlC(); true) else false )
        ctrlEventHandlers <- ctrlEventHandler :: ctrlEventHandlers
        ctrlEventActions  <- raiseCtrlC       :: ctrlEventActions
        exitViaKillThread <- false // don't exit via kill thread

    member _.PosixInvoke(n:int) =
         // we run this code once with n = -1 to make sure it is JITted before execution begins
         // since we are not allowed to JIT a signal handler.  This also ensures the "PosixInvoke"
         // method is not eliminated by dead-code elimination
         if n >= 0 then
             posixReinstate()
             stdinInterruptState <- StdinEOFPermittedBecauseCtrlCRecentlyPressed
             killThreadRequest <- if (interruptAllowed = InterruptCanRaiseException) then ThreadAbortRequest else PrintInterruptRequest

//----------------------------------------------------------------------------
// assembly finder
//----------------------------------------------------------------------------

#nowarn "40"

// From http://msdn.microsoft.com/en-us/library/ff527268.aspx
// What the Event Handler Does
//
// The handler for the AssemblyResolve event receives the display name of the assembly to
// be loaded, in the ResolveEventArgs.Name property. If the handler does not recognize the
// assembly name, it returns null (Nothing in Visual Basic, nullptr in Visual C++).
//
// - If the handler recognizes the assembly name, it can load and return an assembly that
//   satisfies the request. The following list describes some sample scenarios.
//
// - If the handler knows the location of a version of the assembly, it can load the assembly by
//   using the Assembly.LoadFrom or Assembly.LoadFile method, and can return the loaded assembly if successful.
//
// - If the handler has access to a database of assemblies stored as byte arrays, it can load a byte array by
//   using one of the Assembly.Load method overloads that take a byte array.
//
// - The handler can generate a dynamic assembly and return it.
//
// It is the responsibility of the event handler to return a suitable assembly. The handler can parse the display
// name of the requested assembly by passing the ResolveEventArgs.Name property value to the AssemblyName(String)
// constructor. Beginning with the .NET Framework version 4, the handler can use the ResolveEventArgs.RequestingAssembly
// property to determine whether the current request is a dependency of another assembly. This information can help
// identify an assembly that will satisfy the dependency.
//
// The event handler can return a different version of the assembly than the version that was requested.
//
// In most cases, the assembly that is returned by the handler appears in the load context, regardless of the context
// the handler loads it into. For example, if the handler uses the Assembly.LoadFrom method to load an assembly into
// the load-from context, the assembly appears in the load context when the handler returns it. However, in the following
// case the assembly appears without context when the handler returns it:
//
// - The handler loads an assembly without context.
// - The ResolveEventArgs.RequestingAssembly property is not null.
// - The requesting assembly (that is, the assembly that is returned by the ResolveEventArgs.RequestingAssembly property)
//   was loaded without context.
//
// On the coreclr we add an UnmanagedDll Resoution handler to ensure that native dll's can be searched for,
// the desktop version of the Clr does not support this mechanism.
//
// For information about contexts, see the Assembly.LoadFrom(String) method overload.

module internal MagicAssemblyResolution =

    // See bug 5501 for details on decision to use UnsafeLoadFrom here.
    // Summary:
    //  It is an explicit user trust decision to load an assembly with #r. Scripts are not run automatically (for example, by double-clicking in explorer).
    //  We considered setting loadFromRemoteSources in fsi.exe.config but this would transitively confer unsafe loading to the code in the referenced
    //  assemblies. Better to let those assemblies decide for themselves which is safer.
    [<CodeAnalysis.SuppressMessage("Microsoft.Reliability", "CA2001:AvoidCallingProblematicMethods", MessageId="System.Reflection.Assembly.UnsafeLoadFrom")>]
    let private assemblyLoadFrom (path:string) = Assembly.UnsafeLoadFrom(path)

<<<<<<< HEAD
    let Install(tcConfigB, tcImports: TcImports, fsiDynamicCompiler: FsiDynamicCompiler, fsiConsoleOutput: FsiConsoleOutput) =

        let ResolveAssembly (ctok, m, tcConfigB, tcImports: TcImports, _fsiDynamicCompiler: FsiDynamicCompiler, fsiConsoleOutput: FsiConsoleOutput, fullAssemName: string) : Assembly MaybeNull = 
=======
    let ResolveAssembly (ctok, m, tcConfigB, tcImports: TcImports, fsiDynamicCompiler: FsiDynamicCompiler, fsiConsoleOutput: FsiConsoleOutput, fullAssemName: string) =
>>>>>>> 548021be

           try
               // Grab the name of the assembly
               let tcConfig = TcConfig.Create(tcConfigB,validate=false)
               let simpleAssemName = fullAssemName.Split([| ',' |]).[0]
               if progress then fsiConsoleOutput.uprintfn "ATTEMPT MAGIC LOAD ON ASSEMBLY, simpleAssemName = %s" simpleAssemName // "Attempting to load a dynamically required assembly in response to an AssemblyResolve event by using known static assembly references..."

               // Special case: Mono Windows Forms attempts to load an assembly called something like "Windows.Forms.resources"
               // We can't resolve this, so don't try.
               // REVIEW: Suggest 4481, delete this special case.
               if (runningOnMono && simpleAssemName.EndsWith(".resources",StringComparison.OrdinalIgnoreCase)) ||
                  simpleAssemName.EndsWith(".XmlSerializers", StringComparison.OrdinalIgnoreCase) ||
                  (runningOnMono && simpleAssemName = "UIAutomationWinforms") then null
               else
               match fsiDynamicCompiler.FindDynamicAssembly(simpleAssemName) with
               | Some asm -> asm
               | None ->

               // Otherwise continue
               let assemblyReferenceTextDll = (simpleAssemName + ".dll")
               let assemblyReferenceTextExe = (simpleAssemName + ".exe")
               let overallSearchResult =

                   // OK, try to resolve as an existing DLL in the resolved reference set.  This does unification by assembly name
                   // once an assembly has been referenced.
                   let searchResult = tcImports.TryFindExistingFullyQualifiedPathBySimpleAssemblyName simpleAssemName

                   match searchResult with
                   | Some r -> OkResult ([], Choice1Of2 r)
                   | _ ->

                   // OK, try to resolve as a .dll
                   let searchResult = tcImports.TryResolveAssemblyReference (ctok, AssemblyReference (m, assemblyReferenceTextDll, None), ResolveAssemblyReferenceMode.Speculative)

                   match searchResult with
                   | OkResult (warns,[r]) -> OkResult (warns, Choice1Of2 r.resolvedPath)
                   | _ ->

                   // OK, try to resolve as a .exe
                   let searchResult = tcImports.TryResolveAssemblyReference (ctok, AssemblyReference (m, assemblyReferenceTextExe, None), ResolveAssemblyReferenceMode.Speculative)

                   match searchResult with
                   | OkResult (warns, [r]) -> OkResult (warns, Choice1Of2 r.resolvedPath)
                   | _ ->

                   if progress then fsiConsoleOutput.uprintfn "ATTEMPT LOAD, assemblyReferenceTextDll = %s" assemblyReferenceTextDll
                   /// Take a look through the files quoted, perhaps with explicit paths
                   let searchResult =
                       (tcConfig.referencedDLLs
                            |> List.tryPick (fun assemblyReference ->
                             if progress then fsiConsoleOutput.uprintfn "ATTEMPT MAGIC LOAD ON FILE, referencedDLL = %s" assemblyReference.Text
                             if String.Compare(FileSystemUtils.fileNameOfPath assemblyReference.Text, assemblyReferenceTextDll,StringComparison.OrdinalIgnoreCase) = 0 ||
                                String.Compare(FileSystemUtils.fileNameOfPath assemblyReference.Text, assemblyReferenceTextExe,StringComparison.OrdinalIgnoreCase) = 0 then
                                 Some(tcImports.TryResolveAssemblyReference (ctok, assemblyReference, ResolveAssemblyReferenceMode.Speculative))
                             else None ))

                   match searchResult with
                   | Some (OkResult (warns,[r])) -> OkResult (warns, Choice1Of2 r.resolvedPath)
                   | _ ->

#if !NO_EXTENSIONTYPING
                   match tcImports.TryFindProviderGeneratedAssemblyByName(ctok, simpleAssemName) with
                   | Some(assembly) -> OkResult([],Choice2Of2 assembly)
                   | None ->
#endif

                   // As a last resort, try to find the reference without an extension
                   match tcImports.TryFindExistingFullyQualifiedPathByExactAssemblyRef(ILAssemblyRef.Create(simpleAssemName,None,None,false,None,None)) with
                   | Some(resolvedPath) ->
                       OkResult([],Choice1Of2 resolvedPath)
                   | None ->

                   ErrorResult([],Failure (FSIstrings.SR.fsiFailedToResolveAssembly(simpleAssemName)))

               match overallSearchResult with
               | ErrorResult _ -> null
               | OkResult _ ->
                   let res = CommitOperationResult overallSearchResult
                   match res with
                   | Choice1Of2 assemblyName ->
                       if simpleAssemName <> "Mono.Posix" then fsiConsoleOutput.uprintfn "%s" (FSIstrings.SR.fsiBindingSessionTo(assemblyName))
                       if isRunningOnCoreClr then
                         assemblyLoadFrom assemblyName
                       else
                         try
                           let an = AssemblyName.GetAssemblyName(assemblyName)
                           an.CodeBase <- assemblyName
                           Assembly.Load an
                         with | _ ->
                           assemblyLoadFrom assemblyName
                   | Choice2Of2 assembly ->
                       assembly

           with e ->
               stopProcessingRecovery e range0
               null

    let Install(tcConfigB, tcImports: TcImports, fsiDynamicCompiler: FsiDynamicCompiler, fsiConsoleOutput: FsiConsoleOutput) =

        let rangeStdin0 = rangeN stdinMockFilename 0

        let resolveAssembly = ResolveEventHandler(fun _ args ->
            // Explanation: our understanding is that magic assembly resolution happens
            // during compilation. So we recover the CompilationThreadToken here.
            let ctok = AssumeCompilationThreadWithoutEvidence ()
            ResolveAssembly (ctok, rangeStdin0, tcConfigB, tcImports, fsiDynamicCompiler, fsiConsoleOutput, args.Name))

        AppDomain.CurrentDomain.add_AssemblyResolve(resolveAssembly)

        { new IDisposable with
            member _.Dispose() =
                AppDomain.CurrentDomain.remove_AssemblyResolve(resolveAssembly)
        }

//----------------------------------------------------------------------------
// Reading stdin
//----------------------------------------------------------------------------

type internal FsiStdinLexerProvider
                          (tcConfigB, fsiStdinSyphon,
                           fsiConsoleInput : FsiConsoleInput,
                           fsiConsoleOutput : FsiConsoleOutput,
                           fsiOptions : FsiCommandLineOptions,
                           lexResourceManager : LexResourceManager) =

    // #light is the default for FSI
    let interactiveInputLightSyntaxStatus =
        let initialLightSyntaxStatus = tcConfigB.light <> Some false
        LightSyntaxStatus (initialLightSyntaxStatus, false (* no warnings *))

    let LexbufFromLineReader (fsiStdinSyphon: FsiStdinSyphon) (readF: unit -> string MaybeNull) =
        UnicodeLexing.FunctionAsLexbuf
          (true, tcConfigB.langVersion, (fun (buf: char[], start, len) ->
            //fprintf fsiConsoleOutput.Out "Calling ReadLine\n"
            let inputOption = try Some(readF()) with :? EndOfStreamException -> None
            inputOption |> Option.iter (fun t -> fsiStdinSyphon.Add ((match t with Null -> "" | NonNull t -> t) + "\n"))
            match inputOption with
            |  Some(Null) | None ->
                 if progress then fprintfn fsiConsoleOutput.Out "End of file from TextReader.ReadLine"
                 0
            | Some (NonNull input) ->
                let input  = input + "\n"
                let ninput = input.Length
                if ninput > len then fprintf fsiConsoleOutput.Error  "%s" (FSIstrings.SR.fsiLineTooLong())
                let ntrimmed = min len ninput
                for i = 0 to ntrimmed-1 do
                    buf.[i+start] <- input.[i]
                ntrimmed
          ))

    //----------------------------------------------------------------------------
    // Reading stdin as a lex stream
    //----------------------------------------------------------------------------

    let removeZeroCharsFromString (str:string MaybeNull) : string MaybeNull =
        match str with 
        | Null -> str
        | NonNull str -> 
            if str.Contains("\000") then
              String(str |> Seq.filter (fun c -> c<>'\000') |> Seq.toArray)
            else
              str

    let CreateLexerForLexBuffer (sourceFileName, lexbuf, errorLogger) =

        resetLexbufPos sourceFileName lexbuf
        let skip = true  // don't report whitespace from lexer
        let defines = "INTERACTIVE"::tcConfigB.conditionalCompilationDefines
        let lexargs = mkLexargs (defines, interactiveInputLightSyntaxStatus, lexResourceManager, [], errorLogger, PathMap.empty)
        let tokenizer = LexFilter.LexFilter(interactiveInputLightSyntaxStatus, tcConfigB.compilingFslib, Lexer.token lexargs skip, lexbuf)
        tokenizer

    // Create a new lexer to read stdin
    member _.CreateStdinLexer errorLogger =
        let lexbuf =
            match fsiConsoleInput.TryGetConsole() with
            | Some console when fsiOptions.EnableConsoleKeyProcessing && not fsiOptions.UseServerPrompt ->
                LexbufFromLineReader fsiStdinSyphon (fun () ->
                    match fsiConsoleInput.TryGetFirstLine() with
                    | Some firstLine -> firstLine
                    | None -> console())
            | _ ->
                LexbufFromLineReader fsiStdinSyphon (fun () -> fsiConsoleInput.In.ReadLine() |> removeZeroCharsFromString)

        fsiStdinSyphon.Reset()
        CreateLexerForLexBuffer (stdinMockFilename, lexbuf, errorLogger)

    // Create a new lexer to read an "included" script file
    member _.CreateIncludedScriptLexer (sourceFileName, reader, errorLogger) =
        let lexbuf = UnicodeLexing.StreamReaderAsLexbuf(true, tcConfigB.langVersion, reader)
        CreateLexerForLexBuffer (sourceFileName, lexbuf, errorLogger)

    // Create a new lexer to read a string
    member this.CreateStringLexer (sourceFileName, source, errorLogger) =
        let lexbuf = UnicodeLexing.StringAsLexbuf(true, tcConfigB.langVersion, source)
        CreateLexerForLexBuffer (sourceFileName, lexbuf, errorLogger)

    member _.ConsoleInput = fsiConsoleInput

    member _.CreateBufferLexer (sourceFileName, lexbuf, errorLogger) = CreateLexerForLexBuffer (sourceFileName, lexbuf, errorLogger)


//----------------------------------------------------------------------------
// Process one parsed interaction.  This runs on the GUI thread.
// It might be simpler if it ran on the parser thread.
//----------------------------------------------------------------------------

type internal FsiInteractionProcessor
                            (fsi: FsiEvaluationSessionHostConfig,
                             tcConfigB,
                             fsiOptions: FsiCommandLineOptions,
                             fsiDynamicCompiler: FsiDynamicCompiler,
                             fsiConsolePrompt : FsiConsolePrompt,
                             fsiConsoleOutput : FsiConsoleOutput,
                             fsiInterruptController : FsiInterruptController,
                             fsiStdinLexerProvider : FsiStdinLexerProvider,
                             lexResourceManager : LexResourceManager,
                             initialInteractiveState) =

    let referencedAssemblies = Dictionary<string, DateTime>()

    let mutable currState = initialInteractiveState
    let event = Control.Event<unit>()
    let setCurrState s = currState <- s; event.Trigger()

    let runCodeOnEventLoop errorLogger f istate =
        try
            fsi.EventLoopInvoke (fun () ->

                // Explanation: We assume the event loop on the 'fsi' object correctly transfers control to
                // a unique compilation thread.
                let ctok = AssumeCompilationThreadWithoutEvidence()

                // FSI error logging on switched to thread
                InstallErrorLoggingOnThisThread errorLogger
                use _scope = SetCurrentUICultureForThread fsiOptions.FsiLCID
                f ctok istate)
        with _ ->
            (istate,Completed None)

    let InteractiveCatch (errorLogger: ErrorLogger) (f:_ -> _ * FsiInteractionStepStatus)  istate =
        try
            // reset error count
            match errorLogger with
            | :? ErrorLoggerThatStopsOnFirstError as errorLogger ->  errorLogger.ResetErrorCount()
            | _ -> ()

            f istate
        with  e ->
            stopProcessingRecovery e range0
            istate, CompletedWithReportedError e

    let rangeStdin0 = rangeN stdinMockFilename 0

    let ChangeDirectory (path:string) m =
        let tcConfig = TcConfig.Create(tcConfigB,validate=false)
        let path = tcConfig.MakePathAbsolute path
        if FileSystem.DirectoryExistsShim(path) then
            tcConfigB.implicitIncludeDir <- path
        else
            error(Error(FSIstrings.SR.fsiDirectoryDoesNotExist(path),m))


    /// Parse one interaction. Called on the parser thread.
    let ParseInteraction (tokenizer:LexFilter.LexFilter) =
        let mutable lastToken = Parser.ELSE // Any token besides SEMICOLON_SEMICOLON will do for initial value
        try
            if progress then fprintfn fsiConsoleOutput.Out "In ParseInteraction..."

            let input =
                reusingLexbufForParsing tokenizer.LexBuffer (fun () ->
                    let lexerWhichSavesLastToken _lexbuf =
                        let tok = tokenizer.GetToken()
                        lastToken <- tok
                        tok
                    Parser.interaction lexerWhichSavesLastToken tokenizer.LexBuffer)
            Some input
        with e ->
            // On error, consume tokens until to ;; or EOF.
            // Caveat: Unless the error parse ended on ;; - so check the lastToken returned by the lexer function.
            // Caveat: What if this was a look-ahead? That's fine! Since we need to skip to the ;; anyway.
            if (match lastToken with Parser.SEMICOLON_SEMICOLON -> false | _ -> true) then
                let mutable tok = Parser.ELSE (* <-- any token <> SEMICOLON_SEMICOLON will do *)
                while (match tok with  Parser.SEMICOLON_SEMICOLON -> false | _ -> true)
                      && not tokenizer.LexBuffer.IsPastEndOfStream do
                    tok <- tokenizer.GetToken()

            stopProcessingRecovery e range0
            None

    /// Execute a single parsed interaction. Called on the GUI/execute/main thread.
    let ExecInteraction (ctok, tcConfig:TcConfig, istate, action:ParsedScriptInteraction, errorLogger: ErrorLogger) =
        let packageManagerDirective directive path m =
            let dm = fsiOptions.DependencyProvider.TryFindDependencyManagerInPath(tcConfigB.compilerToolPaths, getOutputDir tcConfigB, reportError m, path)
            match dm with
            | Null, Null ->
                // error already reported
                istate, CompletedWithAlreadyReportedError

            | _, NonNull dependencyManager ->
               if tcConfig.langVersion.SupportsFeature(LanguageFeature.PackageManagement) then
                   fsiDynamicCompiler.EvalDependencyManagerTextFragment(dependencyManager, directive, m, path)
                   istate, Completed None
               else
                   errorR(Error(FSComp.SR.packageManagementRequiresVFive(), m))
                   istate, Completed None

            | _, _ when directive = Directive.Include ->
                errorR(Error(FSComp.SR.poundiNotSupportedByRegisteredDependencyManagers(), m))
                istate,Completed None

            | NonNull p, Null ->
                let path =
                    if String.IsNullOrWhiteSpace(p) then ""
                    else p
                let resolutions,istate = fsiDynamicCompiler.EvalRequireReference(ctok, istate, m, path)
                resolutions |> List.iter (fun ar ->
                    let format =
                        if tcConfig.shadowCopyReferences then
                            let resolvedPath = ar.resolvedPath.ToUpperInvariant()
                            let fileTime = FileSystem.GetLastWriteTimeShim(resolvedPath)
                            match referencedAssemblies.TryGetValue resolvedPath with
                            | false, _ ->
                                referencedAssemblies.Add(resolvedPath, fileTime)
                                FSIstrings.SR.fsiDidAHashr(ar.resolvedPath)
                            | true, time when time <> fileTime ->
                                FSIstrings.SR.fsiDidAHashrWithStaleWarning(ar.resolvedPath)
                            | _ ->
                                FSIstrings.SR.fsiDidAHashr(ar.resolvedPath)
                        else
                            FSIstrings.SR.fsiDidAHashrWithLockWarning(ar.resolvedPath)
                    fsiConsoleOutput.uprintnfnn "%s" format)
                istate,Completed None

            | _, _ ->
                istate,Completed None

        istate |> InteractiveCatch errorLogger (fun istate ->
            match action with
            | ParsedScriptInteraction.Definitions ([], _) ->
                let istate = fsiDynamicCompiler.CommitDependencyManagerText(ctok, istate, lexResourceManager, errorLogger)
                istate,Completed None

            | ParsedScriptInteraction.Definitions ([SynModuleDecl.DoExpr(_, expr, _)], _) ->
                let istate = fsiDynamicCompiler.CommitDependencyManagerText(ctok, istate, lexResourceManager, errorLogger)
                fsiDynamicCompiler.EvalParsedExpression(ctok, errorLogger, istate, expr)

            | ParsedScriptInteraction.Definitions (defs,_) ->
                let istate = fsiDynamicCompiler.CommitDependencyManagerText(ctok, istate, lexResourceManager, errorLogger)
                fsiDynamicCompiler.EvalParsedDefinitions (ctok, errorLogger, istate, true, false, defs)

            | ParsedScriptInteraction.HashDirective (ParsedHashDirective("load", ParsedHashDirectiveArguments sourceFiles, m), _) ->
                let istate = fsiDynamicCompiler.CommitDependencyManagerText(ctok, istate, lexResourceManager, errorLogger)
                fsiDynamicCompiler.EvalSourceFiles (ctok, istate, m, sourceFiles, lexResourceManager, errorLogger),Completed None

            | ParsedScriptInteraction.HashDirective (ParsedHashDirective(("reference" | "r"), ParsedHashDirectiveArguments [path], m), _) ->
                packageManagerDirective Directive.Resolution path m

            | ParsedScriptInteraction.HashDirective (ParsedHashDirective("i", ParsedHashDirectiveArguments [path], m), _) ->
                packageManagerDirective Directive.Include path m

            | ParsedScriptInteraction.HashDirective (ParsedHashDirective("I", ParsedHashDirectiveArguments [path], m), _) ->
                tcConfigB.AddIncludePath (m, path, tcConfig.implicitIncludeDir)
                fsiConsoleOutput.uprintnfnn "%s" (FSIstrings.SR.fsiDidAHashI(tcConfig.MakePathAbsolute path))
                istate, Completed None

            | ParsedScriptInteraction.HashDirective (ParsedHashDirective("cd", ParsedHashDirectiveArguments [path], m), _) ->
                ChangeDirectory path m
                istate, Completed None

            | ParsedScriptInteraction.HashDirective (ParsedHashDirective("silentCd", ParsedHashDirectiveArguments [path], m), _) ->
                ChangeDirectory path m
                fsiConsolePrompt.SkipNext() (* "silent" directive *)
                istate, Completed None

            | ParsedScriptInteraction.HashDirective (ParsedHashDirective("dbgbreak", [], _), _) ->
                {istate with debugBreak = true}, Completed None

            | ParsedScriptInteraction.HashDirective (ParsedHashDirective("time", [], _), _) ->
                if istate.timing then
                    fsiConsoleOutput.uprintnfnn "%s" (FSIstrings.SR.fsiTurnedTimingOff())
                else
                    fsiConsoleOutput.uprintnfnn "%s" (FSIstrings.SR.fsiTurnedTimingOn())
                {istate with timing = not istate.timing}, Completed None

            | ParsedScriptInteraction.HashDirective (ParsedHashDirective("time", ParsedHashDirectiveArguments ["on" | "off" as v], _), _) ->
                if v <> "on" then
                    fsiConsoleOutput.uprintnfnn "%s" (FSIstrings.SR.fsiTurnedTimingOff())
                else
                    fsiConsoleOutput.uprintnfnn "%s" (FSIstrings.SR.fsiTurnedTimingOn())
                {istate with timing = (v = "on")}, Completed None

            | ParsedScriptInteraction.HashDirective (ParsedHashDirective("nowarn", ParsedHashDirectiveArguments numbers, m), _) ->
                List.iter (fun (d:string) -> tcConfigB.TurnWarningOff(m, d)) numbers
                istate, Completed None

            | ParsedScriptInteraction.HashDirective (ParsedHashDirective("terms", [], _), _) ->
                tcConfigB.showTerms <- not tcConfig.showTerms
                istate, Completed None

            | ParsedScriptInteraction.HashDirective (ParsedHashDirective("types", [], _), _) ->
                fsiOptions.ShowTypes <- not fsiOptions.ShowTypes
                istate, Completed None

    #if DEBUG
            | ParsedScriptInteraction.HashDirective (ParsedHashDirective("ilcode", [], _m), _) ->
                fsiOptions.ShowILCode <- not fsiOptions.ShowILCode;
                istate, Completed None

            | ParsedScriptInteraction.HashDirective (ParsedHashDirective("info", [], _m), _) ->
                PrintOptionInfo tcConfigB
                istate, Completed None
    #endif

            | ParsedScriptInteraction.HashDirective (ParsedHashDirective(("q" | "quit"), [], _), _) ->
                fsiInterruptController.Exit()

            | ParsedScriptInteraction.HashDirective (ParsedHashDirective("help", [], m), _) ->
                fsiOptions.ShowHelp(m)
                istate, Completed None

            | ParsedScriptInteraction.HashDirective (ParsedHashDirective(c, ParsedHashDirectiveArguments arg, m), _) ->
                warning(Error((FSComp.SR.fsiInvalidDirective(c, String.concat " " arg)), m))
                istate, Completed None
        )

    /// Execute a single parsed interaction which may contain multiple items to be executed
    /// independently, because some are #directives. Called on the GUI/execute/main thread.
    ///
    /// #directive comes through with other definitions as a SynModuleDecl.HashDirective.
    /// We split these out for individual processing.
    let rec execParsedInteractions (ctok, tcConfig, istate, action, errorLogger: ErrorLogger, lastResult:option<FsiInteractionStepStatus>, cancellationToken: CancellationToken)  =
        cancellationToken.ThrowIfCancellationRequested()
        let action,nextAction,istate =
            match action with
            | None -> None,None,istate

            | Some (ParsedScriptInteraction.HashDirective _) -> action,None,istate

            | Some (ParsedScriptInteraction.Definitions ([],_)) -> None,None,istate

            | Some (ParsedScriptInteraction.Definitions (SynModuleDecl.HashDirective(hash,mh) :: defs,m)) ->
                Some (ParsedScriptInteraction.HashDirective(hash,mh)),Some (ParsedScriptInteraction.Definitions(defs,m)),istate

            | Some (ParsedScriptInteraction.Definitions (defs,m)) ->
                let isDefHash = function SynModuleDecl.HashDirective _ -> true | _ -> false
                let isBreakable def =
                    // only add automatic debugger breaks before 'let' or 'do' expressions with sequence points
                    match def with
                    | SynModuleDecl.DoExpr (DebugPointAtBinding.Yes _, _, _)
                    | SynModuleDecl.Let (bindings=SynBinding(debugPoint=DebugPointAtBinding.Yes _) :: _) -> true
                    | _ -> false
                let defsA = Seq.takeWhile (isDefHash >> not) defs |> Seq.toList
                let defsB = Seq.skipWhile (isDefHash >> not) defs |> Seq.toList

                // If user is debugging their script interactively, inject call
                // to Debugger.Break() at the first "breakable" line.
                // Update istate so that more Break() calls aren't injected when recursing
                let defsA,istate =
                    if istate.debugBreak then
                        let preBreak = Seq.takeWhile (isBreakable >> not) defsA |> Seq.toList
                        let postBreak = Seq.skipWhile (isBreakable >> not) defsA |> Seq.toList
                        match postBreak with
                        | h :: _ -> preBreak @ (fsiDynamicCompiler.CreateDebuggerBreak(h.Range) :: postBreak), { istate with debugBreak = false }
                        | _ -> defsA, istate
                    else defsA,istate

                // When the last declaration has a shape of DoExp (i.e., non-binding),
                // transform it to a shape of "let it = <exp>", so we can refer it.
                let defsA =
                    if not (isNil defsB) then defsA else
                    match defsA with
                    | [] -> defsA
                    | [_] -> defsA
                    | _ ->
                        match List.rev defsA with
                        | SynModuleDecl.DoExpr(_,exp,_) :: rest -> (rest |> List.rev) @ (fsiDynamicCompiler.BuildItBinding exp)
                        | _ -> defsA

                Some (ParsedScriptInteraction.Definitions(defsA,m)),Some (ParsedScriptInteraction.Definitions(defsB,m)),istate

        match action, lastResult with
          | None, Some prev -> assert nextAction.IsNone; istate, prev
          | None,_ -> assert nextAction.IsNone; istate, Completed None
          | Some action, _ ->
              let istate,cont = ExecInteraction (ctok, tcConfig, istate, action, errorLogger)
              match cont with
                | Completed _                  -> execParsedInteractions (ctok, tcConfig, istate, nextAction, errorLogger, Some cont, cancellationToken)
                | CompletedWithReportedError e -> istate,CompletedWithReportedError e             (* drop nextAction on error *)
                | CompletedWithAlreadyReportedError -> istate,CompletedWithAlreadyReportedError   (* drop nextAction on error *)
                | EndOfFile                    -> istate,defaultArg lastResult (Completed None)   (* drop nextAction on EOF *)
                | CtrlC                        -> istate,CtrlC                                    (* drop nextAction on CtrlC *)

    /// Execute a single parsed interaction which may contain multiple items to be executed
    /// independently
    let executeParsedInteractions (ctok, tcConfig, istate, action, errorLogger: ErrorLogger, lastResult:option<FsiInteractionStepStatus>, cancellationToken: CancellationToken)  =
        let istate, completed = execParsedInteractions (ctok, tcConfig, istate, action, errorLogger, lastResult, cancellationToken)
        match completed with
        | Completed _  ->
            let istate = fsiDynamicCompiler.CommitDependencyManagerText(ctok, istate, lexResourceManager, errorLogger)
            istate, completed
        | _ -> istate, completed

    /// Execute a single parsed interaction on the parser/execute thread.
    let mainThreadProcessAction ctok action istate =
        try
            let tcConfig = TcConfig.Create(tcConfigB,validate=false)
            if progress then fprintfn fsiConsoleOutput.Out "In mainThreadProcessAction...";
            fsiInterruptController.InterruptAllowed <- InterruptCanRaiseException;
            let res = action ctok tcConfig istate
            fsiInterruptController.ClearInterruptRequest()
            fsiInterruptController.InterruptAllowed <- InterruptIgnored;
            res
        with
        | :? ThreadAbortException ->
           fsiInterruptController.ClearInterruptRequest()
           fsiInterruptController.InterruptAllowed <- InterruptIgnored;
           (try Thread.ResetAbort() with _ -> ());
           (istate,CtrlC)
        |  e ->
           fsiInterruptController.ClearInterruptRequest()
           fsiInterruptController.InterruptAllowed <- InterruptIgnored;
           stopProcessingRecovery e range0;
           istate, CompletedWithReportedError e

    let mainThreadProcessParsedInteractions ctok errorLogger (action, istate) cancellationToken =
      istate |> mainThreadProcessAction ctok (fun ctok tcConfig istate ->
        executeParsedInteractions (ctok, tcConfig, istate, action, errorLogger, None, cancellationToken))

    let parseExpression (tokenizer:LexFilter.LexFilter) =
        reusingLexbufForParsing tokenizer.LexBuffer (fun () ->
            Parser.typedSequentialExprEOF (fun _ -> tokenizer.GetToken()) tokenizer.LexBuffer)

    let mainThreadProcessParsedExpression ctok errorLogger (expr, istate) =
      istate |> InteractiveCatch errorLogger (fun istate ->
        istate |> mainThreadProcessAction ctok (fun ctok _tcConfig istate ->
          fsiDynamicCompiler.EvalParsedExpression(ctok, errorLogger, istate, expr)  ))

    let commitResult (istate, result) =
        match result with
        | FsiInteractionStepStatus.CtrlC -> Choice2Of2 (Some (OperationCanceledException() :> exn))
        | FsiInteractionStepStatus.EndOfFile -> Choice2Of2 (Some (System.Exception "End of input"))
        | FsiInteractionStepStatus.Completed res ->
            setCurrState istate
            Choice1Of2 res
        | FsiInteractionStepStatus.CompletedWithReportedError (StopProcessingExn userExnOpt) ->
            Choice2Of2 userExnOpt
        | FsiInteractionStepStatus.CompletedWithReportedError _
        | FsiInteractionStepStatus.CompletedWithAlreadyReportedError ->
            Choice2Of2 None

    /// Parse then process one parsed interaction.
    ///
    /// During normal execution, this initially runs on the parser
    /// thread, then calls runCodeOnMainThread when it has completed
    /// parsing and needs to typecheck and execute a definition. This blocks the parser thread
    /// until execution has competed on the GUI thread.
    ///
    /// During processing of startup scripts, this runs on the main thread.
    ///
    /// This is blocking: it reads until one chunk of input have been received, unless IsPastEndOfStream is true
    member _.ParseAndExecOneSetOfInteractionsFromLexbuf (runCodeOnMainThread, istate:FsiDynamicCompilerState, tokenizer:LexFilter.LexFilter, errorLogger, ?cancellationToken: CancellationToken) =
        let cancellationToken = defaultArg cancellationToken CancellationToken.None
        if tokenizer.LexBuffer.IsPastEndOfStream then
            let stepStatus =
                if fsiInterruptController.FsiInterruptStdinState = StdinEOFPermittedBecauseCtrlCRecentlyPressed then
                    fsiInterruptController.FsiInterruptStdinState <- StdinNormal;
                    CtrlC
                else
                    EndOfFile
            istate,stepStatus

        else

            fsiConsolePrompt.Print();
            istate |> InteractiveCatch errorLogger (fun istate ->
                if progress then fprintfn fsiConsoleOutput.Out "entering ParseInteraction...";

                // Parse the interaction. When FSI.EXE is waiting for input from the console the
                // parser thread is blocked somewhere deep this call.
                let action  = ParseInteraction tokenizer

                if progress then fprintfn fsiConsoleOutput.Out "returned from ParseInteraction...calling runCodeOnMainThread...";

                // After we've unblocked and got something to run we switch
                // over to the run-thread (e.g. the GUI thread)
                let res = istate  |> runCodeOnMainThread (fun ctok istate -> mainThreadProcessParsedInteractions ctok errorLogger (action, istate) cancellationToken)

                if progress then fprintfn fsiConsoleOutput.Out "Just called runCodeOnMainThread, res = %O..." res;
                res)

    member _.CurrentState = currState

    /// Perform an "include" on a script file (i.e. a script file specified on the command line)
    member processor.EvalIncludedScript (ctok, istate, sourceFile, m, errorLogger) =
        let tcConfig = TcConfig.Create(tcConfigB, validate=false)
        // Resolve the filename to an absolute filename
        let sourceFile = tcConfig.ResolveSourceFile(m, sourceFile, tcConfig.implicitIncludeDir)
        // During the processing of the file, further filenames are
        // resolved relative to the home directory of the loaded file.
        WithImplicitHome (tcConfigB, directoryName sourceFile)  (fun () ->
              // An included script file may contain maybe several interaction blocks.
              // We repeatedly parse and process these, until an error occurs.

                use fileStream = FileSystem.OpenFileForReadShim(sourceFile)
                use reader = fileStream.GetReader(tcConfigB.inputCodePage, false)

                let tokenizer = fsiStdinLexerProvider.CreateIncludedScriptLexer (sourceFile, reader, errorLogger)
                let rec run istate =
                    let istate,cont = processor.ParseAndExecOneSetOfInteractionsFromLexbuf ((fun f istate -> f ctok istate), istate, tokenizer, errorLogger)
                    match cont with Completed _ -> run istate | _ -> istate,cont

                let istate,cont = run istate

                match cont with
                | Completed _ -> failwith "EvalIncludedScript: Completed expected to have relooped"
                | CompletedWithAlreadyReportedError -> istate,CompletedWithAlreadyReportedError
                | CompletedWithReportedError e -> istate,CompletedWithReportedError e
                | EndOfFile -> istate,Completed None// here file-EOF is normal, continue required
                | CtrlC     -> istate,CtrlC
          )


    /// Load the source files, one by one. Called on the main thread.
    member processor.EvalIncludedScripts (ctok, istate, sourceFiles, errorLogger) =
      match sourceFiles with
        | [] -> istate
        | sourceFile :: moreSourceFiles ->
            // Catch errors on a per-file basis, so results/bindings from pre-error files can be kept.
            let istate,cont = InteractiveCatch errorLogger (fun istate -> processor.EvalIncludedScript (ctok, istate, sourceFile, rangeStdin0, errorLogger)) istate
            match cont with
              | Completed _                -> processor.EvalIncludedScripts (ctok, istate, moreSourceFiles, errorLogger)
              | CompletedWithAlreadyReportedError -> istate // do not process any more files
              | CompletedWithReportedError _ -> istate // do not process any more files
              | CtrlC                      -> istate // do not process any more files
              | EndOfFile                  -> assert false; istate // This is unexpected. EndOfFile is replaced by Completed in the called function


    member processor.LoadInitialFiles (ctok, errorLogger) =
        /// Consume initial source files in chunks of scripts or non-scripts
        let rec consume istate sourceFiles =
            match sourceFiles with
            | [] -> istate
            | (_,isScript1) :: _ ->
                let sourceFiles,rest = List.takeUntil (fun (_,isScript2) -> isScript1 <> isScript2) sourceFiles
                let sourceFiles = List.map fst sourceFiles
                let istate =
                    if isScript1 then
                        processor.EvalIncludedScripts (ctok, istate, sourceFiles, errorLogger)
                    else
                        istate |> InteractiveCatch errorLogger (fun istate -> fsiDynamicCompiler.EvalSourceFiles(ctok, istate, rangeStdin0, sourceFiles, lexResourceManager, errorLogger), Completed None) |> fst
                consume istate rest

        setCurrState (consume currState fsiOptions.SourceFiles)

        if not (List.isEmpty fsiOptions.SourceFiles) then
            fsiConsolePrompt.PrintAhead(); // Seems required. I expected this could be deleted. Why not?

    /// Send a dummy interaction through F# Interactive, to ensure all the most common code generation paths are
    /// JIT'ed and ready for use.
    member _.LoadDummyInteraction(ctok, errorLogger) =
        setCurrState (currState |> InteractiveCatch errorLogger (fun istate ->  fsiDynamicCompiler.EvalParsedDefinitions (ctok, errorLogger, istate, true, false, []) |> fst, Completed None) |> fst)

    member _.EvalInteraction(ctok, sourceText, scriptFileName, errorLogger, ?cancellationToken) =
        let cancellationToken = defaultArg cancellationToken CancellationToken.None
        use _unwind1 = PushThreadBuildPhaseUntilUnwind(BuildPhase.Interactive)
        use _unwind2 = PushErrorLoggerPhaseUntilUnwind(fun _ -> errorLogger)
        use _scope = SetCurrentUICultureForThread fsiOptions.FsiLCID
        let lexbuf = UnicodeLexing.StringAsLexbuf(true, tcConfigB.langVersion, sourceText)
        let tokenizer = fsiStdinLexerProvider.CreateBufferLexer(scriptFileName, lexbuf, errorLogger)
        currState
        |> InteractiveCatch errorLogger (fun istate ->
            let expr = ParseInteraction tokenizer
            mainThreadProcessParsedInteractions ctok errorLogger (expr, istate) cancellationToken)
        |> commitResult

    member this.EvalScript (ctok, scriptPath, errorLogger) =
        // Todo: this runs the script as expected but errors are displayed one line to far in debugger
        let sourceText = sprintf "#load @\"%s\" " scriptPath
        this.EvalInteraction (ctok, sourceText, scriptPath, errorLogger)

    member _.EvalExpression (ctok, sourceText, scriptFileName, errorLogger) =
        use _unwind1 = PushThreadBuildPhaseUntilUnwind(BuildPhase.Interactive)
        use _unwind2 = PushErrorLoggerPhaseUntilUnwind(fun _ -> errorLogger)
        use _scope = SetCurrentUICultureForThread fsiOptions.FsiLCID
        let lexbuf = UnicodeLexing.StringAsLexbuf(true, tcConfigB.langVersion, sourceText)
        let tokenizer = fsiStdinLexerProvider.CreateBufferLexer(scriptFileName, lexbuf, errorLogger)
        currState
        |> InteractiveCatch errorLogger (fun istate ->
            let expr = parseExpression tokenizer
            let m = expr.Range
            // Make this into "(); expr" to suppress generalization and compilation-as-function
            let exprWithSeq = SynExpr.Sequential (DebugPointAtSequential.SuppressExpr, true, SynExpr.Const (SynConst.Unit,m.StartRange), expr, m)
            mainThreadProcessParsedExpression ctok errorLogger (exprWithSeq, istate))
        |> commitResult

    member _.AddBoundValue(ctok, errorLogger, name, value: obj) =
        currState
        |> InteractiveCatch errorLogger (fun istate ->
            fsiDynamicCompiler.AddBoundValue(ctok, errorLogger, istate, name, value))
        |> commitResult

    member _.PartialAssemblySignatureUpdated = event.Publish

    /// Start the background thread used to read the input reader and/or console
    ///
    /// This is the main stdin loop, running on the stdinReaderThread.
    ///
    // We run the actual computations for each action on the main GUI thread by using
    // mainForm.Invoke to pipe a message back through the form's main event loop. (The message
    // is a delegate to execute on the main Thread)
    //
    member processor.StartStdinReadAndProcessThread errorLogger =

      if progress then fprintfn fsiConsoleOutput.Out "creating stdinReaderThread";

      let stdinReaderThread =
        Thread(ThreadStart(fun () ->
            InstallErrorLoggingOnThisThread errorLogger // FSI error logging on stdinReaderThread, e.g. parse errors.
            use _scope = SetCurrentUICultureForThread fsiOptions.FsiLCID
            try
                try
                  let initialTokenizer = fsiStdinLexerProvider.CreateStdinLexer(errorLogger)
                  if progress then fprintfn fsiConsoleOutput.Out "READER: stdin thread started...";

                  // Delay until we've peeked the input or read the entire first line
                  fsiStdinLexerProvider.ConsoleInput.WaitForInitialConsoleInput()

                  if progress then fprintfn fsiConsoleOutput.Out "READER: stdin thread got first line...";

                  let runCodeOnMainThread = runCodeOnEventLoop errorLogger

                  // Keep going until EndOfFile on the inReader or console
                  let rec loop currTokenizer =

                      let istateNew,contNew =
                          processor.ParseAndExecOneSetOfInteractionsFromLexbuf (runCodeOnMainThread, currState, currTokenizer, errorLogger)

                      setCurrState istateNew

                      match contNew with
                      | EndOfFile -> ()
                      | CtrlC -> loop (fsiStdinLexerProvider.CreateStdinLexer(errorLogger))   // After each interrupt, restart to a brand new tokenizer
                      | CompletedWithAlreadyReportedError
                      | CompletedWithReportedError _
                      | Completed _ -> loop currTokenizer

                  loop initialTokenizer


                  if progress then fprintfn fsiConsoleOutput.Out "- READER: Exiting stdinReaderThread";

                with e -> stopProcessingRecovery e range0;

            finally
                if progress then fprintfn fsiConsoleOutput.Out "- READER: Exiting process because of failure/exit on  stdinReaderThread";
                // REVIEW: On some flavors of Mono, calling exit may freeze the process if we're using the WinForms event handler
                // Basically, on Mono 2.6.3, the GUI thread may be left dangling on exit.  At that point:
                //   -- System.Environment.Exit will cause the process to stop responding
                //   -- Calling Application.Exit() will leave the GUI thread up and running, creating a Zombie process
                //   -- Calling Abort() on the Main thread or the GUI thread will have no effect, and the process will remain unresponsive
                // Also, even the the GUI thread is up and running, the WinForms event loop will be listed as closed
                // In this case, killing the process is harmless, since we've already cleaned up after ourselves and FSI is responding
                // to an error.  (CTRL-C is handled elsewhere.)
                // We'll only do this if we're running on Mono, "--gui" is specified and our input is piped in from stdin, so it's still
                // fairly constrained.
#if FX_NO_WINFORMS
                exit 1
#else
                if runningOnMono && fsiOptions.Gui then
                    System.Environment.ExitCode <- 1
                    Process.GetCurrentProcess().Kill()
                else
                    exit 1
#endif

        ),Name="StdinReaderThread")

      if progress then fprintfn fsiConsoleOutput.Out "MAIN: starting stdin thread..."
      stdinReaderThread.Start()

    member _.CompletionsForPartialLID (istate, prefix:string) =
        let lid,stem =
            if prefix.IndexOf(".",StringComparison.Ordinal) >= 0 then
                let parts = prefix.Split('.')
                let n = parts.Length
                Array.sub parts 0 (n-1) |> Array.toList,parts.[n-1]
            else
                [],prefix

        let tcState = istate.tcState
        let amap = istate.tcImports.GetImportMap()
        let infoReader = InfoReader(istate.tcGlobals,amap)
        let ncenv = NameResolver(istate.tcGlobals,amap,infoReader,FakeInstantiationGenerator)
        let ad = tcState.TcEnvFromImpls.AccessRights
        let nenv = tcState.TcEnvFromImpls.NameEnv

        let nItems = ResolvePartialLongIdent ncenv nenv (ConstraintSolver.IsApplicableMethApprox istate.tcGlobals amap rangeStdin0) rangeStdin0 ad lid false
        let names  = nItems |> List.map (fun d -> d.DisplayName)
        let names  = names |> List.filter (fun name -> name.StartsWithOrdinal(stem))
        names

    member _.ParseAndCheckInteraction (legacyReferenceResolver, istate, text:string) =
        let tcConfig = TcConfig.Create(tcConfigB,validate=false)

        let fsiInteractiveChecker = FsiInteractiveChecker(legacyReferenceResolver, tcConfig, istate.tcGlobals, istate.tcImports, istate.tcState)
        fsiInteractiveChecker.ParseAndCheckInteraction(SourceText.ofString text)


//----------------------------------------------------------------------------
// Server mode:
//----------------------------------------------------------------------------

let internal SpawnThread name f =
    let th = Thread(ThreadStart(f),Name=name)
    th.IsBackground <- true;
    th.Start()

let internal SpawnInteractiveServer
                           (fsi: FsiEvaluationSessionHostConfig,
                            fsiOptions : FsiCommandLineOptions,
                            fsiConsoleOutput:  FsiConsoleOutput) =
    //printf "Spawning fsi server on channel '%s'" !fsiServerName;
    SpawnThread "ServerThread" (fun () ->
         use _scope = SetCurrentUICultureForThread fsiOptions.FsiLCID
         try
             fsi.StartServer(fsiOptions.FsiServerName)
         with e ->
             fprintfn fsiConsoleOutput.Error "%s" (FSIstrings.SR.fsiExceptionRaisedStartingServer(e.ToString())))

/// Repeatedly drive the event loop (e.g. Application.Run()) but catching ThreadAbortException and re-running.
///
/// This gives us a last chance to catch an abort on the main execution thread.
let internal DriveFsiEventLoop (fsi: FsiEvaluationSessionHostConfig, fsiConsoleOutput: FsiConsoleOutput) =
    let rec runLoop() =
        if progress then fprintfn fsiConsoleOutput.Out "GUI thread runLoop";
        let restart =
            try
              // BLOCKING POINT: The GUI Thread spends most (all) of its time this event loop
              if progress then fprintfn fsiConsoleOutput.Out "MAIN:  entering event loop...";
              fsi.EventLoopRun()
            with
            |  :? ThreadAbortException ->
              // If this TAE handler kicks it's almost certainly too late to save the
              // state of the process - the state of the message loop may have been corrupted
              fsiConsoleOutput.uprintnfn "%s" (FSIstrings.SR.fsiUnexpectedThreadAbortException());
              (try Thread.ResetAbort() with _ -> ());
              true
              // Try again, just case we can restart
            | e ->
              stopProcessingRecovery e range0;
              true
              // Try again, just case we can restart
        if progress then fprintfn fsiConsoleOutput.Out "MAIN:  exited event loop...";
        if restart then runLoop()

    runLoop();

/// Thrown when there was an error compiling the given code in FSI.
type FsiCompilationException(message: string, errorInfos: FSharpDiagnostic[] option) =
    inherit System.Exception(message)
    member _.ErrorInfos = errorInfos

/// The primary type, representing a full F# Interactive session, reading from the given
/// text input, writing to the given text output and error writers.
type FsiEvaluationSession (fsi: FsiEvaluationSessionHostConfig, argv:string[], inReader:TextReader, outWriter:TextWriter, errorWriter: TextWriter, fsiCollectible: bool, legacyReferenceResolver: LegacyReferenceResolver option) =

    do if not runningOnMono then UnmanagedProcessExecutionOptions.EnableHeapTerminationOnCorruption() (* SDL recommendation *)

    // Explanation: When FsiEvaluationSession.Create is called we do a bunch of processing. For fsi.exe
    // and fsiAnyCpu.exe there are no other active threads at this point, so we can assume this is the
    // unique compilation thread.  For other users of FsiEvaluationSession it is reasonable to assume that
    // the object is not accessed concurrently during startup preparation.
    //
    // We later switch to doing interaction-by-interaction processing on the "event loop" thread.
    let ctokStartup = AssumeCompilationThreadWithoutEvidence ()

    let timeReporter = FsiTimeReporter(outWriter)

    //----------------------------------------------------------------------------
    // Console coloring
    //----------------------------------------------------------------------------

    // Testing shows "console coloring" is broken on some Mono configurations (e.g. Mono 2.4 Suse LiveCD).
    // To support fsi usage, the console coloring is switched off by default on Mono.
    do if runningOnMono then enableConsoleColoring <- false

    //----------------------------------------------------------------------------
    // tcConfig - build the initial config
    //----------------------------------------------------------------------------

    let currentDirectory = Directory.GetCurrentDirectory()
    let tryGetMetadataSnapshot = (fun _ -> None)

    let defaultFSharpBinariesDir = BinFolderOfDefaultFSharpCompiler(None).Value

    let legacyReferenceResolver =
        match legacyReferenceResolver with
        | None -> SimulatedMSBuildReferenceResolver.getResolver()
        | Some rr -> rr

    let tcConfigB =
        TcConfigBuilder.CreateNew(legacyReferenceResolver,
            defaultFSharpBinariesDir=defaultFSharpBinariesDir,
            reduceMemoryUsage=ReduceMemoryFlag.Yes,
            implicitIncludeDir=currentDirectory,
            isInteractive=true,
            isInvalidationSupported=false,
            defaultCopyFSharpCore=CopyFSharpCoreFlag.No,
            tryGetMetadataSnapshot=tryGetMetadataSnapshot,
            sdkDirOverride=None,
            rangeForErrors=range0)

    let tcConfigP = TcConfigProvider.BasedOnMutableBuilder(tcConfigB)
    do tcConfigB.resolutionEnvironment <- LegacyResolutionEnvironment.CompilationAndEvaluation // See Bug 3608
    do tcConfigB.useFsiAuxLib <- fsi.UseFsiAuxLib

#if NETSTANDARD
    do tcConfigB.SetUseSdkRefs true
    do tcConfigB.useSimpleResolution <- true
    do if isRunningOnCoreClr then SetTargetProfile tcConfigB "netcore" // always assume System.Runtime codegen
#endif

    // Preset: --multiemit- on .NET Framework and Mono
    do if not isRunningOnCoreClr then
        tcConfigB.fsiMultiAssemblyEmit <- false

    // Preset: --optimize+ -g --tailcalls+ (see 4505)
    do SetOptimizeSwitch tcConfigB OptionSwitch.On
    do SetDebugSwitch    tcConfigB (Some "pdbonly") OptionSwitch.On
    do SetTailcallSwitch tcConfigB OptionSwitch.On

#if NETSTANDARD
    // set platform depending on whether the current process is a 64-bit process.
    // BUG 429882 : FsiAnyCPU.exe issues warnings (x64 v MSIL) when referencing 64-bit assemblies
    do tcConfigB.platform <- if IntPtr.Size = 8 then Some AMD64 else Some X86
#endif

    let fsiStdinSyphon = FsiStdinSyphon(errorWriter)
    let fsiConsoleOutput = FsiConsoleOutput(tcConfigB, outWriter, errorWriter)

    let errorLogger = ErrorLoggerThatStopsOnFirstError(tcConfigB, fsiStdinSyphon, fsiConsoleOutput)

    do InstallErrorLoggingOnThisThread errorLogger // FSI error logging on main thread.

    let updateBannerText() =
      tcConfigB.productNameForBannerText <- FSIstrings.SR.fsiProductName(FSharpBannerVersion)

    do updateBannerText() // setting the correct banner so that 'fsi -?' display the right thing

    let fsiOptions = FsiCommandLineOptions(fsi, argv, tcConfigB, fsiConsoleOutput)

    do
      match fsiOptions.WriteReferencesAndExit with
      | Some outFile ->
          let tcConfig = tcConfigP.Get(ctokStartup)
          let references, _unresolvedReferences = TcAssemblyResolutions.GetAssemblyResolutionInformation(tcConfig)
          let lines = [ for r in references -> r.resolvedPath ]
          FileSystem.OpenFileForWriteShim(outFile).WriteAllLines(lines)
          exit 0
      | _ -> ()

    let fsiConsolePrompt = FsiConsolePrompt(fsiOptions, fsiConsoleOutput)

    do
      match tcConfigB.preferredUiLang with
      | Some s -> Thread.CurrentThread.CurrentUICulture <- CultureInfo(s)
      | None -> ()

    do
      try
          SetServerCodePages fsiOptions
      with e ->
          warning(e)

    do
      updateBannerText() // resetting banner text after parsing options

      if tcConfigB.showBanner then
          fsiOptions.ShowBanner()

    do fsiConsoleOutput.uprintfn ""

    // When no source files to load, print ahead prompt here
    do if List.isEmpty fsiOptions.SourceFiles then
        fsiConsolePrompt.PrintAhead()


    let fsiConsoleInput = FsiConsoleInput(fsi, fsiOptions, inReader, outWriter)

    /// The single, global interactive checker that can be safely used in conjunction with other operations
    /// on the FsiEvaluationSession.
    let checker = FSharpChecker.Create(legacyReferenceResolver=legacyReferenceResolver)

    let tcGlobals,frameworkTcImports,nonFrameworkResolutions,unresolvedReferences =
        try
            let tcConfig = tcConfigP.Get(ctokStartup)
            checker.FrameworkImportsCache.Get tcConfig
            |> NodeCode.RunImmediateWithoutCancellation
        with e ->
            stopProcessingRecovery e range0; failwithf "Error creating evaluation session: %A" e

    let tcImports =
      try
          TcImports.BuildNonFrameworkTcImports(tcConfigP, frameworkTcImports, nonFrameworkResolutions, unresolvedReferences, fsiOptions.DependencyProvider) 
          |> NodeCode.RunImmediateWithoutCancellation
      with e ->
          stopProcessingRecovery e range0; failwithf "Error creating evaluation session: %A" e

    let niceNameGen = NiceNameGenerator()

    // Share intern'd strings across all lexing/parsing
    let lexResourceManager = LexResourceManager()

    /// The lock stops the type checker running at the same time as the server intellisense implementation.
    let tcLockObject = box 7 // any new object will do

    let resolveAssemblyRef (aref: ILAssemblyRef) =
        // Explanation: This callback is invoked during compilation to resolve assembly references
        // We don't yet propagate the ctok through these calls (though it looks plausible to do so).
        let ctok = AssumeCompilationThreadWithoutEvidence ()
#if !NO_EXTENSIONTYPING
        match tcImports.TryFindProviderGeneratedAssemblyByName (ctok, aref.Name) with
        | Some assembly -> Some (Choice2Of2 assembly)
        | None ->
#endif
        match tcImports.TryFindExistingFullyQualifiedPathByExactAssemblyRef aref with
        | Some resolvedPath -> Some (Choice1Of2 resolvedPath)
        | None -> None

    let fsiDynamicCompiler = FsiDynamicCompiler(fsi, timeReporter, tcConfigB, tcLockObject, outWriter, tcImports, tcGlobals, fsiOptions, fsiConsoleOutput, fsiCollectible, niceNameGen, resolveAssemblyRef)

    let fsiInterruptController = FsiInterruptController(fsiOptions, fsiConsoleOutput)

    let uninstallMagicAssemblyResolution = MagicAssemblyResolution.Install(tcConfigB, tcImports, fsiDynamicCompiler, fsiConsoleOutput)

    /// This reference cell holds the most recent interactive state
    let initialInteractiveState = fsiDynamicCompiler.GetInitialInteractiveState ()

    let fsiStdinLexerProvider = FsiStdinLexerProvider(tcConfigB, fsiStdinSyphon, fsiConsoleInput, fsiConsoleOutput, fsiOptions, lexResourceManager)

    let fsiInteractionProcessor = FsiInteractionProcessor(fsi, tcConfigB, fsiOptions, fsiDynamicCompiler, fsiConsolePrompt, fsiConsoleOutput, fsiInterruptController, fsiStdinLexerProvider, lexResourceManager, initialInteractiveState)

    // Raising an exception throws away the exception stack making diagnosis hard
    // this wraps the existing exception as the inner exception
    let makeNestedException (userExn: #Exception) =
        // clone userExn -- make userExn the inner exception, to retain the stacktrace on raise
        let arguments = [| userExn.Message :> obj; userExn :> obj |]
        Activator.CreateInstance(userExn.GetType(), arguments) :?> Exception

    let commitResult res =
        match res with
        | Choice1Of2 r -> r
        | Choice2Of2 None -> raise (FsiCompilationException(FSIstrings.SR.fsiOperationFailed(), None))
        | Choice2Of2 (Some userExn) -> raise (makeNestedException userExn)

    let commitResultNonThrowing errorOptions scriptFile (errorLogger: CompilationErrorLogger) res =
        let errs = errorLogger.GetDiagnostics()
        let errorInfos = DiagnosticHelpers.CreateDiagnostics (errorOptions, true, scriptFile, errs, true)
        let userRes =
            match res with
            | Choice1Of2 r -> Choice1Of2 r
            | Choice2Of2 None -> Choice2Of2 (FsiCompilationException(FSIstrings.SR.fsiOperationCouldNotBeCompleted(), Some errorInfos) :> exn)
            | Choice2Of2 (Some userExn) -> Choice2Of2 userExn

        // 'true' is passed for "suggestNames" because we want the FSI session to suggest names for misspellings and it won't affect IDE perf much
        userRes, errorInfos

    let dummyScriptFileName = "input.fsx"

    interface IDisposable with
        member _.Dispose() =
            (tcImports :> IDisposable).Dispose()
            uninstallMagicAssemblyResolution.Dispose()

    /// Load the dummy interaction, load the initial files, and,
    /// if interacting, start the background thread to read the standard input.
    member _.Interrupt() = fsiInterruptController.Interrupt()

    /// A host calls this to get the completions for a long identifier, e.g. in the console
    member _.GetCompletions(longIdent) =
        fsiInteractionProcessor.CompletionsForPartialLID (fsiInteractionProcessor.CurrentState, longIdent)  |> Seq.ofList

    member _.ParseAndCheckInteraction(code) =
        fsiInteractionProcessor.ParseAndCheckInteraction (legacyReferenceResolver, fsiInteractionProcessor.CurrentState, code)
        |> Cancellable.runWithoutCancellation

    member _.InteractiveChecker = checker

    member _.CurrentPartialAssemblySignature =
        fsiDynamicCompiler.CurrentPartialAssemblySignature fsiInteractionProcessor.CurrentState

    member _.DynamicAssemblies =
        fsiDynamicCompiler.DynamicAssemblies

    /// A host calls this to determine if the --gui parameter is active
    member _.IsGui = fsiOptions.Gui

    /// A host calls this to get the active language ID if provided by fsi-server-lcid
    member _.LCID = fsiOptions.FsiLCID

#if FX_NO_APP_DOMAINS
    member _.ReportUnhandledException (exn:exn) = ignore exn; ()
#else

    /// A host calls this to report an unhandled exception in a standard way, e.g. an exception on the GUI thread gets printed to stderr
    member x.ReportUnhandledException exn = x.ReportUnhandledExceptionSafe true exn

    member _.ReportUnhandledExceptionSafe isFromThreadException (exn:exn) =
             fsi.EventLoopInvoke (
                fun () ->
                    fprintfn fsiConsoleOutput.Error "%s" (exn.ToString())
                    errorLogger.SetError()
                    try
                        errorLogger.AbortOnError(fsiConsoleOutput)
                    with StopProcessing ->
                        // BUG 664864 some window that use System.Windows.Forms.DataVisualization types (possible FSCharts) was created in FSI.
                        // at some moment one chart has raised InvalidArgumentException from OnPaint, this exception was intercepted by the code in higher layer and
                        // passed to Application.OnThreadException. FSI has already attached its own ThreadException handler, inside it will log the original error
                        // and then raise StopProcessing exception to unwind the stack (and possibly shut down current Application) and get to DriveFsiEventLoop.
                        // DriveFsiEventLoop handles StopProcessing by suppressing it and restarting event loop from the beginning.
                        // This schema works almost always except when FSI is started as 64 bit process (FsiAnyCpu) on Windows 7.

                        // http://msdn.microsoft.com/en-us/library/windows/desktop/ms633573(v=vs.85).aspx
                        // Remarks:
                        // If your application runs on a 32-bit version of Windows operating system, uncaught exceptions from the callback
                        // will be passed onto higher-level exception handlers of your application when available.
                        // The system then calls the unhandled exception filter to handle the exception prior to terminating the process.
                        // If the PCA is enabled, it will offer to fix the problem the next time you run the application.
                        // However, if your application runs on a 64-bit version of Windows operating system or WOW64,
                        // you should be aware that a 64-bit operating system handles uncaught exceptions differently based on its 64-bit processor architecture,
                        // exception architecture, and calling convention.
                        // The following table summarizes all possible ways that a 64-bit Windows operating system or WOW64 handles uncaught exceptions.
                        // 1. The system suppresses any uncaught exceptions.
                        // 2. The system first terminates the process, and then the Program Compatibility Assistant (PCA) offers to fix it the next time
                        // you run the application. You can disable the PCA mitigation by adding a Compatibility section to the application manifest.
                        // 3. The system calls the exception filters but suppresses any uncaught exceptions when it leaves the callback scope,
                        // without invoking the associated handlers.
                        // Behavior type 2 only applies to the 64-bit version of the Windows 7 operating system.

                        // NOTE: tests on Win8 box showed that 64 bit version of the Windows 8 always apply type 2 behavior

                        // Effectively this means that when StopProcessing exception is raised from ThreadException callback - it won't be intercepted in DriveFsiEventLoop.
                        // Instead it will be interpreted as unhandled exception and crash the whole process.

                        // FIX: detect if current process in 64 bit running on Windows 7 or Windows 8 and if yes - swallow the StopProcessing and ScheduleRestart instead.
                        // Visible behavior should not be different, previously exception unwinds the stack and aborts currently running Application.
                        // After that it will be intercepted and suppressed in DriveFsiEventLoop.
                        // Now we explicitly shut down Application so after execution of callback will be completed the control flow
                        // will also go out of WinFormsEventLoop.Run and again get to DriveFsiEventLoop => restart the loop. I'd like the fix to be  as conservative as possible
                        // so we use special case for problematic case instead of just always scheduling restart.

                        // http://msdn.microsoft.com/en-us/library/windows/desktop/ms724832(v=vs.85).aspx
                        let os = Environment.OSVersion
                        // Win7 6.1
                        let isWindows7 = os.Version.Major = 6 && os.Version.Minor = 1
                        // Win8 6.2
                        let isWindows8Plus = os.Version >= Version(6, 2, 0, 0)
                        if isFromThreadException && ((isWindows7 && (IntPtr.Size = 8) && isWindows8Plus))
#if DEBUG
                            // for debug purposes
                            && Environment.GetEnvironmentVariable("FSI_SCHEDULE_RESTART_WITH_ERRORS") = null
#endif
                        then
                            fsi.EventLoopScheduleRestart()
                        else
                            reraise()
                )
#endif

    member _.PartialAssemblySignatureUpdated = fsiInteractionProcessor.PartialAssemblySignatureUpdated


    member _.FormatValue(reflectionValue:obj, reflectionType) =
        fsiDynamicCompiler.FormatValue(reflectionValue, reflectionType)

    member _.EvalExpression(code) =

        // Explanation: When the user of the FsiInteractiveSession object calls this method, the
        // code is parsed, checked and evaluated on the calling thread. This means EvalExpression
        // is not safe to call concurrently.
        let ctok = AssumeCompilationThreadWithoutEvidence()

        fsiInteractionProcessor.EvalExpression(ctok, code, dummyScriptFileName, errorLogger)
        |> commitResult

    member _.EvalExpressionNonThrowing(code) =
        // Explanation: When the user of the FsiInteractiveSession object calls this method, the
        // code is parsed, checked and evaluated on the calling thread. This means EvalExpression
        // is not safe to call concurrently.
        let ctok = AssumeCompilationThreadWithoutEvidence()

        let errorOptions = TcConfig.Create(tcConfigB,validate = false).errorSeverityOptions
        let errorLogger = CompilationErrorLogger("EvalInteraction", errorOptions)
        fsiInteractionProcessor.EvalExpression(ctok, code, dummyScriptFileName, errorLogger)
        |> commitResultNonThrowing errorOptions dummyScriptFileName errorLogger

    member _.EvalInteraction(code, ?cancellationToken) : unit =
        // Explanation: When the user of the FsiInteractiveSession object calls this method, the
        // code is parsed, checked and evaluated on the calling thread. This means EvalExpression
        // is not safe to call concurrently.
        let ctok = AssumeCompilationThreadWithoutEvidence()
        let cancellationToken = defaultArg cancellationToken CancellationToken.None
        fsiInteractionProcessor.EvalInteraction(ctok, code, dummyScriptFileName, errorLogger, cancellationToken)
        |> commitResult
        |> ignore

    member _.EvalInteractionNonThrowing(code, ?cancellationToken) =
        // Explanation: When the user of the FsiInteractiveSession object calls this method, the
        // code is parsed, checked and evaluated on the calling thread. This means EvalExpression
        // is not safe to call concurrently.
        let ctok = AssumeCompilationThreadWithoutEvidence()
        let cancellationToken = defaultArg cancellationToken CancellationToken.None

        let errorOptions = TcConfig.Create(tcConfigB,validate = false).errorSeverityOptions
        let errorLogger = CompilationErrorLogger("EvalInteraction", errorOptions)
        fsiInteractionProcessor.EvalInteraction(ctok, code, dummyScriptFileName, errorLogger, cancellationToken)
        |> commitResultNonThrowing errorOptions "input.fsx" errorLogger

    member _.EvalScript(filePath) : unit =
        // Explanation: When the user of the FsiInteractiveSession object calls this method, the
        // code is parsed, checked and evaluated on the calling thread. This means EvalExpression
        // is not safe to call concurrently.
        let ctok = AssumeCompilationThreadWithoutEvidence()

        fsiInteractionProcessor.EvalScript(ctok, filePath, errorLogger)
        |> commitResult
        |> ignore

    member _.EvalScriptNonThrowing(filePath) =
        // Explanation: When the user of the FsiInteractiveSession object calls this method, the
        // code is parsed, checked and evaluated on the calling thread. This means EvalExpression
        // is not safe to call concurrently.
        let ctok = AssumeCompilationThreadWithoutEvidence()

        let errorOptions = TcConfig.Create(tcConfigB, validate = false).errorSeverityOptions
        let errorLogger = CompilationErrorLogger("EvalInteraction", errorOptions)
        fsiInteractionProcessor.EvalScript(ctok, filePath, errorLogger)
        |> commitResultNonThrowing errorOptions filePath errorLogger
        |> function Choice1Of2 _, errs -> Choice1Of2 (), errs | Choice2Of2 exn, errs -> Choice2Of2 exn, errs

    /// Event fires when a root-level value is bound to an identifier, e.g., via `let x = ...`.
    member _.ValueBound = fsiDynamicCompiler.ValueBound

    member _.GetBoundValues() =
        fsiDynamicCompiler.GetBoundValues fsiInteractionProcessor.CurrentState

    member _.TryFindBoundValue(name: string) =
        fsiDynamicCompiler.TryFindBoundValue(fsiInteractionProcessor.CurrentState, name)

    member _.AddBoundValue(name: string, value: obj) =
        // Explanation: When the user of the FsiInteractiveSession object calls this method, the
        // code is parsed, checked and evaluated on the calling thread. This means EvalExpression
        // is not safe to call concurrently.
        let ctok = AssumeCompilationThreadWithoutEvidence()

        fsiInteractionProcessor.AddBoundValue(ctok, errorLogger, name, value)
        |> commitResult
        |> ignore

    /// Performs these steps:
    ///    - Load the dummy interaction, if any
    ///    - Set up exception handling, if any
    ///    - Load the initial files, if any
    ///    - Start the background thread to read the standard input, if any
    ///    - Sit in the GUI event loop indefinitely, if needed
    ///
    /// This method only returns after "exit". The method repeatedly calls the event loop and
    /// the thread may be subject to Thread.Abort() signals if Interrupt() is used, giving rise
    /// to internal ThreadAbortExceptions.
    ///
    /// A background thread is started by this thread to read from the inReader and/or console reader.

    [<CodeAnalysis.SuppressMessage("Microsoft.Reliability", "CA2004:RemoveCallsToGCKeepAlive")>]
    member x.Run() =
        progress <- condition "FSHARP_INTERACTIVE_PROGRESS"

        // Explanation: When Run is called we do a bunch of processing. For fsi.exe
        // and fsiAnyCpu.exe there are no other active threads at this point, so we can assume this is the
        // unique compilation thread.  For other users of FsiEvaluationSession it is reasonable to assume that
        // the object is not accessed concurrently during startup preparation.
        //
        // We later switch to doing interaction-by-interaction processing on the "event loop" thread
        let ctokRun = AssumeCompilationThreadWithoutEvidence ()

        if not runningOnMono && fsiOptions.IsInteractiveServer then
            SpawnInteractiveServer (fsi, fsiOptions, fsiConsoleOutput)

        use unwindBuildPhase = PushThreadBuildPhaseUntilUnwind BuildPhase.Interactive

        if fsiOptions.Interact then
            // page in the type check env
            fsiInteractionProcessor.LoadDummyInteraction(ctokStartup, errorLogger)
            if progress then fprintfn fsiConsoleOutput.Out "MAIN: InstallKillThread!";

            // Compute how long to pause before a ThreadAbort is actually executed.
            // A somewhat arbitrary choice.
            let pauseMilliseconds = (if fsiOptions.Gui then 400 else 100)

            // Request that ThreadAbort interrupts be performed on this (current) thread
            fsiInterruptController.InstallKillThread(Thread.CurrentThread, pauseMilliseconds)
            if progress then fprintfn fsiConsoleOutput.Out "MAIN: got initial state, creating form";

#if !FX_NO_APP_DOMAINS
            // Route background exceptions to the exception handlers
            AppDomain.CurrentDomain.UnhandledException.Add (fun args ->
                match args.ExceptionObject with
                | :? System.Exception as err -> x.ReportUnhandledExceptionSafe false err
                | _ -> ())
#endif

            fsiInteractionProcessor.LoadInitialFiles(ctokRun, errorLogger)

            fsiInteractionProcessor.StartStdinReadAndProcessThread(errorLogger)

            DriveFsiEventLoop (fsi, fsiConsoleOutput )

        else // not interact
            if progress then fprintfn fsiConsoleOutput.Out "Run: not interact, loading initial files..."
            fsiInteractionProcessor.LoadInitialFiles(ctokRun, errorLogger)

            if progress then fprintfn fsiConsoleOutput.Out "Run: done..."
            exit (min errorLogger.ErrorCount 1)

        // The Ctrl-C exception handler that we've passed to native code has
        // to be explicitly kept alive.
        GC.KeepAlive fsiInterruptController.EventHandlers

    static member Create(fsiConfig, argv, inReader, outWriter, errorWriter, ?collectible, ?legacyReferenceResolver) =
        new FsiEvaluationSession(fsiConfig, argv, inReader, outWriter, errorWriter, defaultArg collectible false, legacyReferenceResolver)

    static member GetDefaultConfiguration(fsiObj:obj) = FsiEvaluationSession.GetDefaultConfiguration(fsiObj, true)

    static member GetDefaultConfiguration(fsiObj:obj, useFsiAuxLib: bool) =
        // We want to avoid modifying FSharp.Compiler.Interactive.Settings to avoid republishing that DLL.
        // So we access these via reflection
        { // Connect the configuration through to the 'fsi' object from FSharp.Compiler.Interactive.Settings
            new FsiEvaluationSessionHostConfig () with
              member _.FormatProvider = getInstanceProperty fsiObj "FormatProvider"
              member _.FloatingPointFormat = getInstanceProperty fsiObj "FloatingPointFormat"
              member _.AddedPrinters = getInstanceProperty fsiObj "AddedPrinters"
              member _.ShowDeclarationValues = getInstanceProperty fsiObj "ShowDeclarationValues"
              member _.ShowIEnumerable = getInstanceProperty fsiObj "ShowIEnumerable"
              member _.ShowProperties = getInstanceProperty fsiObj "ShowProperties"
              member _.PrintSize = getInstanceProperty fsiObj "PrintSize"
              member _.PrintDepth = getInstanceProperty fsiObj "PrintDepth"
              member _.PrintWidth = getInstanceProperty fsiObj "PrintWidth"
              member _.PrintLength = getInstanceProperty fsiObj "PrintLength"
              member _.ReportUserCommandLineArgs args = setInstanceProperty fsiObj "CommandLineArgs" args
              member _.StartServer(fsiServerName) =  failwith "--fsi-server not implemented in the default configuration"
              member _.EventLoopRun() = callInstanceMethod0 (getInstanceProperty fsiObj "EventLoop") [||] "Run"
              member _.EventLoopInvoke(f : unit -> 'T) =  callInstanceMethod1 (getInstanceProperty fsiObj "EventLoop") [|typeof<'T>|] "Invoke" f
              member _.EventLoopScheduleRestart() = callInstanceMethod0 (getInstanceProperty fsiObj "EventLoop") [||] "ScheduleRestart"
              member _.UseFsiAuxLib = useFsiAuxLib
              member _.GetOptionalConsoleReadLine(_probe) = None }
//-------------------------------------------------------------------------------
// If no "fsi" object for the configuration is specified, make the default
// configuration one which stores the settings in-process

module Settings =
    type IEventLoop =
        abstract Run : unit -> bool
        abstract Invoke : (unit -> 'T) -> 'T
        abstract ScheduleRestart : unit -> unit

    // fsi.fs in FSHarp.Compiler.Service.dll avoids a hard dependency on FSharp.Compiler.Interactive.Settings.dll
    // by providing an optional reimplementation of the functionality

    // An implementation of IEventLoop suitable for the command-line console
    [<AutoSerializable(false)>]
    type internal SimpleEventLoop() =
        let runSignal = new AutoResetEvent(false)
        let exitSignal = new AutoResetEvent(false)
        let doneSignal = new AutoResetEvent(false)
        let mutable queue = ([] : (unit -> obj) list)
        let mutable result = (None : obj option)
        let setSignal(signal : AutoResetEvent) = while not (signal.Set()) do Thread.Sleep(1); done
        let waitSignal signal = WaitHandle.WaitAll([| (signal :> WaitHandle) |]) |> ignore
        let waitSignal2 signal1 signal2 =
            WaitHandle.WaitAny([| (signal1 :> WaitHandle); (signal2 :> WaitHandle) |])
        let mutable running = false
        let mutable restart = false
        interface IEventLoop with
             member x.Run() =
                 running <- true
                 let rec run() =
                     match waitSignal2 runSignal exitSignal with
                     | 0 ->
                         queue |> List.iter (fun f -> result <- try Some(f()) with _ -> None);
                         setSignal doneSignal
                         run()
                     | 1 ->
                         running <- false;
                         restart
                     | _ -> run()
                 run();
             member _.Invoke(f : unit -> 'T) : 'T  =
                 queue <- [f >> box]
                 setSignal runSignal
                 waitSignal doneSignal
                 result.Value |> unbox
             member _.ScheduleRestart() =
                 if running then
                     restart <- true
                     setSignal exitSignal
        interface IDisposable with
             member _.Dispose() =
                 runSignal.Dispose()
                 exitSignal.Dispose()
                 doneSignal.Dispose()


    [<Sealed>]
    type InteractiveSettings()  =
        let mutable evLoop = (new SimpleEventLoop() :> IEventLoop)
        let mutable showIDictionary = true
        let mutable showDeclarationValues = true
        let mutable args = Environment.GetCommandLineArgs()
        let mutable fpfmt = "g10"
        let mutable fp = (CultureInfo.InvariantCulture :> IFormatProvider)
        let mutable printWidth = 78
        let mutable printDepth = 100
        let mutable printLength = 100
        let mutable printSize = 10000
        let mutable showIEnumerable = true
        let mutable showProperties = true
        let mutable addedPrinters = []

        member _.FloatingPointFormat with get() = fpfmt and set v = fpfmt <- v
        member _.FormatProvider with get() = fp and set v = fp <- v
        member _.PrintWidth  with get() = printWidth and set v = printWidth <- v
        member _.PrintDepth  with get() = printDepth and set v = printDepth <- v
        member _.PrintLength  with get() = printLength and set v = printLength <- v
        member _.PrintSize  with get() = printSize and set v = printSize <- v
        member _.ShowDeclarationValues with get() = showDeclarationValues and set v = showDeclarationValues <- v
        member _.ShowProperties  with get() = showProperties and set v = showProperties <- v
        member _.ShowIEnumerable with get() = showIEnumerable and set v = showIEnumerable <- v
        member _.ShowIDictionary with get() = showIDictionary and set v = showIDictionary <- v
        member _.AddedPrinters with get() = addedPrinters and set v = addedPrinters <- v
        member _.CommandLineArgs with get() = args  and set v  = args <- v
        member _.AddPrinter(printer : 'T -> string) =
          addedPrinters <- Choice1Of2 (typeof<'T>, (fun (x:obj) -> printer (unbox x))) :: addedPrinters

        member _.EventLoop
           with get () = evLoop
           and set (x:IEventLoop)  = evLoop.ScheduleRestart(); evLoop <- x

        member _.AddPrintTransformer(printer : 'T -> obj) =
          addedPrinters <- Choice2Of2 (typeof<'T>, (fun (x:obj) -> printer (unbox x))) :: addedPrinters

    let fsi = InteractiveSettings()

type FsiEvaluationSession with
    static member GetDefaultConfiguration() =
        FsiEvaluationSession.GetDefaultConfiguration(Settings.fsi, false)

/// Defines a read-only input stream used to feed content to the hosted F# Interactive dynamic compiler.
[<AllowNullLiteral>]
type CompilerInputStream() =
    inherit Stream()
    // Duration (in milliseconds) of the pause in the loop of waitForAtLeastOneByte.
    let pauseDuration = 100

    // Queue of characters waiting to be read.
    let readQueue = Queue<byte>()

    let  waitForAtLeastOneByte(count : int) =
        let rec loop() =
            let attempt =
                lock readQueue (fun () ->
                    let n = readQueue.Count
                    if (n >= 1) then
                        let lengthToRead = if (n < count) then n else count
                        let ret = Array.zeroCreate lengthToRead
                        for i in 0 .. lengthToRead - 1 do
                            ret.[i] <- readQueue.Dequeue()
                        Some ret
                    else
                        None)
            match attempt with
            | None -> Thread.Sleep(pauseDuration); loop()
            | Some res -> res
        loop()

    override x.CanRead = true
    override x.CanWrite = false
    override x.CanSeek = false
    override x.Position with get() = raise (NotSupportedException()) and set _v = raise (NotSupportedException())
    override x.Length = raise (NotSupportedException())
    override x.Flush() = ()
    override x.Seek(_offset, _origin) = raise (NotSupportedException())
    override x.SetLength(_value) = raise (NotSupportedException())
    override x.Write(_buffer, _offset, _count) = raise (NotSupportedException("Cannot write to input stream"))
    override x.Read(buffer, offset, count) =
        let bytes = waitForAtLeastOneByte count
        Array.Copy(bytes, 0, buffer, offset, bytes.Length)
        bytes.Length

    /// Feeds content into the stream.
    member _.Add(str:string) =
        if (String.IsNullOrEmpty(str)) then () else

        lock readQueue (fun () ->
            let bytes = Encoding.UTF8.GetBytes(str)
            for i in 0 .. bytes.Length - 1 do
                readQueue.Enqueue(bytes.[i]))

/// Defines a write-only stream used to capture output of the hosted F# Interactive dynamic compiler.
[<AllowNullLiteral>]
type CompilerOutputStream()  =
    inherit Stream()
    // Queue of characters waiting to be read.
    let contentQueue = Queue<byte>()
    let nyi() = raise (NotSupportedException())

    override x.CanRead = false
    override x.CanWrite = true
    override x.CanSeek = false
    override x.Position with get() = nyi() and set _v = nyi()
    override x.Length = nyi()
    override x.Flush() = ()
    override x.Seek(_offset, _origin) = nyi()
    override x.SetLength(_value) = nyi()
    override x.Read(_buffer, _offset, _count) = raise (NotSupportedException("Cannot write to input stream"))
    override x.Write(buffer, offset, count) =
        let stop = offset + count
        if (stop > buffer.Length) then raise (ArgumentException("offset,count"))

        lock contentQueue (fun () ->
            for i in offset .. stop - 1 do
                contentQueue.Enqueue(buffer.[i]))

    member _.Read() =
        lock contentQueue (fun () ->
            let n = contentQueue.Count
            if (n > 0) then
                let bytes = Array.zeroCreate n
                for i in 0 .. n-1 do
                    bytes.[i] <- contentQueue.Dequeue()

                Encoding.UTF8.GetString(bytes, 0, n)
            else
                "")<|MERGE_RESOLUTION|>--- conflicted
+++ resolved
@@ -552,11 +552,7 @@
                                 yield (fun _ienv (obj:obj) ->
                                    match obj with
                                    | null -> None
-<<<<<<< HEAD
                                    | _ when aty.IsAssignableFrom(obj.GetType()) ->
-=======
-                                   | _ when aty.IsAssignableFrom(obj.GetType())  ->
->>>>>>> 548021be
                                        let text = printer obj
                                        match box text with
                                        | null -> None
@@ -2272,13 +2268,7 @@
     [<CodeAnalysis.SuppressMessage("Microsoft.Reliability", "CA2001:AvoidCallingProblematicMethods", MessageId="System.Reflection.Assembly.UnsafeLoadFrom")>]
     let private assemblyLoadFrom (path:string) = Assembly.UnsafeLoadFrom(path)
 
-<<<<<<< HEAD
-    let Install(tcConfigB, tcImports: TcImports, fsiDynamicCompiler: FsiDynamicCompiler, fsiConsoleOutput: FsiConsoleOutput) =
-
-        let ResolveAssembly (ctok, m, tcConfigB, tcImports: TcImports, _fsiDynamicCompiler: FsiDynamicCompiler, fsiConsoleOutput: FsiConsoleOutput, fullAssemName: string) : Assembly MaybeNull = 
-=======
-    let ResolveAssembly (ctok, m, tcConfigB, tcImports: TcImports, fsiDynamicCompiler: FsiDynamicCompiler, fsiConsoleOutput: FsiConsoleOutput, fullAssemName: string) =
->>>>>>> 548021be
+    let ResolveAssembly (ctok, m, tcConfigB, tcImports: TcImports, fsiDynamicCompiler: FsiDynamicCompiler, fsiConsoleOutput: FsiConsoleOutput, fullAssemName: string) : Assembly MaybeNull =
 
            try
                // Grab the name of the assembly
