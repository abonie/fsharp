--- conflicted
+++ resolved
@@ -361,11 +361,7 @@
                                        let text = printer obj
                                        match box text with 
                                        | null -> None
-<<<<<<< HEAD
-                                       | _ -> Some (wordL (TaggedTextOps.tagText text)) 
-=======
-                                       | s -> Some (wordL (TaggedText.tagText s)) 
->>>>>>> 80e3d684
+                                       | _ -> Some (wordL (TaggedText.tagText text)) 
                                    | _ -> None)
                                    
                          | Choice2Of2 (aty: System.Type, converter) -> 
