// Copyright (c) Microsoft Corporation.  All Rights Reserved.  See License.txt in the project root for license information.

module FSharp.Compiler.Interactive.Shell

// Prevents warnings of experimental APIs - we are using FSharpLexer
#nowarn "57"

#nowarn "55"

[<assembly: System.Runtime.InteropServices.ComVisible(false)>]
[<assembly: System.CLSCompliant(true)>]
do()

open System
open System.Collections.Generic
open System.Diagnostics
open System.Globalization
open System.IO
open System.Text
open System.Threading
open System.Reflection
open System.Runtime.CompilerServices
open System.Runtime.InteropServices
open Internal.Utilities
open Internal.Utilities.Collections
open Internal.Utilities.FSharpEnvironment
open Internal.Utilities.Library
open Internal.Utilities.Library.Extras
open FSharp.Compiler
open FSharp.Compiler.AbstractIL
open FSharp.Compiler.AbstractIL.Diagnostics
open FSharp.Compiler.AbstractIL.IL
open FSharp.Compiler.AbstractIL.ILBinaryReader
open FSharp.Compiler.AbstractIL.ILRuntimeWriter
open FSharp.Compiler.AccessibilityLogic
open FSharp.Compiler.CheckDeclarations
open FSharp.Compiler.CheckExpressions
open FSharp.Compiler.CodeAnalysis
open FSharp.Compiler.CompilerOptions
open FSharp.Compiler.CompilerConfig
open FSharp.Compiler.CompilerDiagnostics
open FSharp.Compiler.CompilerImports
open FSharp.Compiler.CompilerGlobalState
open FSharp.Compiler.DependencyManager
open FSharp.Compiler.Diagnostics
open FSharp.Compiler.EditorServices
open FSharp.Compiler.ErrorLogger
open FSharp.Compiler.Features
open FSharp.Compiler.IlxGen
open FSharp.Compiler.InfoReader
open FSharp.Compiler.IO
open FSharp.Compiler.Lexhelp
open FSharp.Compiler.NameResolution
open FSharp.Compiler.ParseAndCheckInputs
open FSharp.Compiler.OptimizeInputs
open FSharp.Compiler.ScriptClosure
open FSharp.Compiler.Symbols
open FSharp.Compiler.Syntax
open FSharp.Compiler.Syntax.PrettyNaming
open FSharp.Compiler.SyntaxTreeOps
open FSharp.Compiler.TcGlobals
open FSharp.Compiler.Text
open FSharp.Compiler.Text.Range
open FSharp.Compiler.Text
open FSharp.Compiler.Text.Layout
open FSharp.Compiler.Xml
open FSharp.Compiler.Tokenization
open FSharp.Compiler.TypedTree
open FSharp.Compiler.TypedTreeOps

//----------------------------------------------------------------------------
// For the FSI as a service methods...
//----------------------------------------------------------------------------

type FsiValue(reflectionValue:obj, reflectionType:Type, fsharpType:FSharpType) =
  member x.ReflectionValue = reflectionValue
  member x.ReflectionType = reflectionType
  member x.FSharpType = fsharpType

[<Sealed>]
type FsiBoundValue(name: string, value: FsiValue) =
    member _.Name = name
    member _.Value = value

[<AutoOpen>]
module internal Utilities =
    type IAnyToLayoutCall =
        abstract AnyToLayout : FormatOptions * obj * Type -> Layout
        abstract FsiAnyToLayout : FormatOptions * obj * Type -> Layout

    type private AnyToLayoutSpecialization<'T>() =
        interface IAnyToLayoutCall with
            member _.AnyToLayout(options, o : obj, ty : Type) = Display.any_to_layout options ((Unchecked.unbox o : 'T), ty)
            member _.FsiAnyToLayout(options, o : obj, ty : Type) = Display.fsi_any_to_layout options ((Unchecked.unbox o : 'T), ty)

    let getAnyToLayoutCall ty =
        let specialized = typedefof<AnyToLayoutSpecialization<_>>.MakeGenericType [| ty |]
        Activator.CreateInstance(specialized) :?> IAnyToLayoutCall

    let callStaticMethod (ty:Type) name args =
        ty.InvokeMember(name, (BindingFlags.InvokeMethod ||| BindingFlags.Static ||| BindingFlags.Public ||| BindingFlags.NonPublic), null, null, Array.ofList args,Globalization.CultureInfo.InvariantCulture)

    let ignoreAllErrors f = try f() with _ -> ()

    // TODO: this dotnet/core polyfill can be removed when it surfaces in Type
    let getMember (name: string) (memberType: MemberTypes) (attr: BindingFlags) (declaringType: Type) =
        let memberType =
            if memberType &&& MemberTypes.NestedType = MemberTypes.NestedType then
                memberType ||| MemberTypes.TypeInfo
            else
                memberType
        declaringType.GetMembers(attr) |> Array.filter(fun m -> 0 <> (int(m.MemberType &&& memberType)) && m.Name = name)

    let rec tryFindMember (name: string) (memberType: MemberTypes) (declaringType: Type) =
        let bindingFlags = BindingFlags.Instance ||| BindingFlags.Public ||| BindingFlags.NonPublic
        match declaringType |> getMember name memberType bindingFlags with
        | [||] -> declaringType.GetInterfaces() |> Array.tryPick (tryFindMember name memberType)
        | [|m|] -> Some m
        | _ -> raise <| new AmbiguousMatchException(sprintf "Ambiguous match for member '%s'" name)

    let getInstanceProperty (obj:obj) (nm:string) =
        let p = (tryFindMember nm MemberTypes.Property <| obj.GetType()).Value :?> PropertyInfo
        p.GetValue(obj, [||]) |> unbox

    let setInstanceProperty (obj:obj) (nm:string) (v:obj) =
        let p = (tryFindMember nm MemberTypes.Property <| obj.GetType()).Value :?> PropertyInfo
        p.SetValue(obj, v, [||]) |> unbox

    let callInstanceMethod0 (obj:obj) (typeArgs : Type []) (nm:string) =
        let m = (tryFindMember nm MemberTypes.Method <| obj.GetType()).Value :?> MethodInfo
        let m = match typeArgs with [||] -> m | _ -> m.MakeGenericMethod(typeArgs)
        m.Invoke(obj, [||]) |> unbox

    let callInstanceMethod1 (obj:obj) (typeArgs : Type []) (nm:string) (v:obj) =
        let m = (tryFindMember nm MemberTypes.Method <| obj.GetType()).Value :?> MethodInfo
        let m = match typeArgs with [||] -> m | _ -> m.MakeGenericMethod(typeArgs)
        m.Invoke(obj, [|v|]) |> unbox

    let callInstanceMethod3 (obj:obj) (typeArgs : Type []) (nm:string) (v1:obj)  (v2:obj)  (v3:obj) =
        let m = (tryFindMember nm MemberTypes.Method <| obj.GetType()).Value :?> MethodInfo
        let m = match typeArgs with [||] -> m | _ -> m.MakeGenericMethod(typeArgs)
        m.Invoke(obj, [|v1;v2;v3|]) |> unbox

    let colorPrintL (outWriter : TextWriter) opts layout =
        let renderer =
            { new LayoutRenderer<NoResult,NoState> with
                member r.Start () = NoState

                member r.AddText z s =
                    let color =
                        match s.Tag with
                        | TextTag.Keyword -> ConsoleColor.White
                        | TextTag.TypeParameter
                        | TextTag.Alias
                        | TextTag.Class
                        | TextTag.Module
                        | TextTag.Interface
                        | TextTag.Record
                        | TextTag.Struct
                        | TextTag.Union
                        | TextTag.UnknownType -> ConsoleColor.Cyan
                        | TextTag.UnionCase
                        | TextTag.ActivePatternCase -> ConsoleColor.Magenta
                        | TextTag.StringLiteral -> ConsoleColor.Yellow
                        | TextTag.NumericLiteral -> ConsoleColor.Green
                        | _ -> Console.ForegroundColor

                    DoWithColor color (fun () -> outWriter.Write s.Text)

                    z

                member r.AddBreak z n =
                    outWriter.WriteLine()
                    outWriter.Write (String.replicate n " ")
                    z

                member r.AddTag z (tag,attrs,start) = z

                member r.Finish z =
                    outWriter.WriteLine()
                    NoResult
            }

        layout
        |> Display.squash_layout opts
        |> LayoutRender.renderL renderer
        |> ignore

        outWriter.WriteLine()

    let reportError m =
        let report errorType err msg =
            let error = err, msg
            match errorType with
            | ErrorReportType.Warning -> warning(Error(error, m))
            | ErrorReportType.Error -> errorR(Error(error, m))
        ResolvingErrorReport (report)

    let getOutputDir (tcConfigB: TcConfigBuilder) =  tcConfigB.outputDir |> Option.defaultValue ""

//----------------------------------------------------------------------------
// Timing support
//----------------------------------------------------------------------------

[<AutoSerializable(false)>]
type internal FsiTimeReporter(outWriter: TextWriter) =
    let stopwatch = new System.Diagnostics.Stopwatch()
    let ptime = System.Diagnostics.Process.GetCurrentProcess()
    let numGC = System.GC.MaxGeneration
    member tr.TimeOp(f) =
        let startTotal = ptime.TotalProcessorTime
        let startGC = [| for i in 0 .. numGC -> System.GC.CollectionCount(i) |]
        stopwatch.Reset()
        stopwatch.Start()
        let res = f ()
        stopwatch.Stop()
        let total = ptime.TotalProcessorTime - startTotal
        let spanGC = [ for i in 0 .. numGC-> System.GC.CollectionCount(i) - startGC.[i] ]
        let elapsed = stopwatch.Elapsed
        fprintfn outWriter "%s" (FSIstrings.SR.fsiTimeInfoMainString((sprintf "%02d:%02d:%02d.%03d" (int elapsed.TotalHours) elapsed.Minutes elapsed.Seconds elapsed.Milliseconds),(sprintf "%02d:%02d:%02d.%03d" (int total.TotalHours) total.Minutes total.Seconds total.Milliseconds),(String.concat ", " (List.mapi (sprintf "%s%d: %d" (FSIstrings.SR.fsiTimeInfoGCGenerationLabelSomeShorthandForTheWordGeneration())) spanGC))))
        res

    member tr.TimeOpIf flag f = if flag then tr.TimeOp f else f ()


type internal FsiValuePrinterMode =
    | PrintExpr
    | PrintDecl

type EvaluationEventArgs(fsivalue : FsiValue option, symbolUse : FSharpSymbolUse, decl: FSharpImplementationFileDeclaration) =
    inherit EventArgs()
    member x.Name = symbolUse.Symbol.DisplayName
    member x.FsiValue = fsivalue
    member x.SymbolUse = symbolUse
    member x.Symbol = symbolUse.Symbol
    member x.ImplementationDeclaration = decl

[<AbstractClass>]
/// User-configurable information that changes how F# Interactive operates, stored in the 'fsi' object
/// and accessible via the programming model
type FsiEvaluationSessionHostConfig () =
    let evaluationEvent = new Event<EvaluationEventArgs> ()
    /// Called by the evaluation session to ask the host for parameters to format text for output
    abstract FormatProvider: System.IFormatProvider
    /// Called by the evaluation session to ask the host for parameters to format text for output
    abstract FloatingPointFormat: string
    /// Called by the evaluation session to ask the host for parameters to format text for output
    abstract AddedPrinters : Choice<(System.Type * (obj -> string)), (System.Type * (obj -> obj))>  list
    /// Called by the evaluation session to ask the host for parameters to format text for output
    abstract ShowDeclarationValues: bool
    /// Called by the evaluation session to ask the host for parameters to format text for output
    abstract ShowIEnumerable: bool
    /// Called by the evaluation session to ask the host for parameters to format text for output
    abstract ShowProperties : bool
    /// Called by the evaluation session to ask the host for parameters to format text for output
    abstract PrintSize : int
    /// Called by the evaluation session to ask the host for parameters to format text for output
    abstract PrintDepth : int
    /// Called by the evaluation session to ask the host for parameters to format text for output
    abstract PrintWidth : int
    /// Called by the evaluation session to ask the host for parameters to format text for output
    abstract PrintLength : int

    /// The evaluation session calls this to report the preferred view of the command line arguments after
    /// stripping things like "/use:file.fsx", "-r:Foo.dll" etc.
    abstract ReportUserCommandLineArgs : string [] -> unit


    /// The evaluation session calls this to ask the host for the special console reader.
    /// Returning 'Some' indicates a console is to be used, so some special rules apply.
    ///
    /// A "console" gets used if
    ///     --readline- is specified (the default on Windows + .NET); and
    ///     not --fsi-server (which should always be combined with --readline-); and
    ///     GetOptionalConsoleReadLine() returns a Some
    ///
    /// "Peekahead" occurs if --peekahead- is not specified (i.e. it is the default):
    ///     - If a console is being used then
    ///         - a prompt is printed early
    ///         - a background thread is created
    ///         - the GetOptionalConsoleReadLine() callback is used to read the first line
    ///     - Otherwise call inReader.Peek()
    ///
    /// Further lines are read as follows:
    ///     - If a console is being used then use GetOptionalConsoleReadLine()
    ///     - Otherwise use inReader.ReadLine()

    abstract GetOptionalConsoleReadLine : probeToSeeIfConsoleWorks: bool -> (unit -> string) option

    /// The evaluation session calls this at an appropriate point in the startup phase if the --fsi-server parameter was given
    abstract StartServer : fsiServerName:string -> unit

    /// Called by the evaluation session to ask the host to enter a dispatch loop like Application.Run().
    /// Only called if --gui option is used (which is the default).
    /// Gets called towards the end of startup and every time a ThreadAbort escaped to the backup driver loop.
    /// Return true if a 'restart' is required, which is a bit meaningless.
    abstract EventLoopRun : unit -> bool

    /// Request that the given operation be run synchronously on the event loop.
    abstract EventLoopInvoke : codeToRun: (unit -> 'T) -> 'T

    /// Schedule a restart for the event loop.
    abstract EventLoopScheduleRestart : unit -> unit

    /// Implicitly reference FSharp.Compiler.Interactive.Settings.dll
    abstract UseFsiAuxLib : bool

    /// Hook for listening for evaluation bindings
    member x.OnEvaluation = evaluationEvent.Publish
    member internal x.TriggerEvaluation (value, symbolUse, decl) =
        evaluationEvent.Trigger (EvaluationEventArgs (value, symbolUse, decl) )

/// Used to print value signatures along with their values, according to the current
/// set of pretty printers installed in the system, and default printing rules.
type internal FsiValuePrinter(fsi: FsiEvaluationSessionHostConfig, tcConfigB: TcConfigBuilder, g: TcGlobals, generateDebugInfo, resolveAssemblyRef, outWriter: TextWriter) =

    /// This printer is used by F# Interactive if no other printers apply.
    let DefaultPrintingIntercept (ienv: IEnvironment) (obj:obj) =
       match obj with
       | null -> None
       | :? System.Collections.IDictionary as ie ->
          let it = ie.GetEnumerator()
          try
              let itemLs =
                  Layout.unfoldL // the function to layout each object in the unfold
                          (fun obj -> ienv.GetLayout obj)
                          // the function to call at each step of the unfold
                          (fun () ->
                              if it.MoveNext() then
                                 Some((it.Key, it.Value),())
                              else None) ()
                          // the maximum length
                          (1+fsi.PrintLength/3)
              let makeListL itemLs =
                (leftL (TaggedText.tagText "[")) ^^
                sepListL (rightL (TaggedText.tagText ";")) itemLs ^^
                (rightL (TaggedText.tagText "]"))
              Some(wordL (TaggedText.tagText "dict") --- makeListL itemLs)
          finally
             match it with
             | :? System.IDisposable as d -> d.Dispose()
             | _ -> ()

       | _ -> None


    /// Get the print options used when formatting output using the structured printer.
    member _.GetFsiPrintOptions() =
        { FormatOptions.Default with
              FormatProvider = fsi.FormatProvider;
              PrintIntercepts =
                  // The fsi object supports the addition of two kinds of printers, one which converts to a string
                  // and one which converts to another object that is recursively formatted.
                  // The internal AddedPrinters reports these to FSI.EXE and we pick them up here to produce a layout
                  [ for x in fsi.AddedPrinters do
                         match x with
                         | Choice1Of2 (aty: System.Type, printer) ->
                                yield (fun _ienv (obj:obj) ->
<<<<<<< HEAD
                                   match obj with 
                                   | null -> None 
                                   | _ when aty.IsAssignableFrom(obj.GetType())  ->  
                                       let text = printer obj
                                       match box text with 
                                       | null -> None
                                       | _ -> Some (wordL (TaggedText.tagText text)) 
=======
                                   match obj with
                                   | null -> None
                                   | _ when aty.IsAssignableFrom(obj.GetType())  ->
                                       match printer obj with
                                       | null -> None
                                       | s -> Some (wordL (TaggedText.tagText s))
>>>>>>> a70f3bea
                                   | _ -> None)

                         | Choice2Of2 (aty: System.Type, converter) ->
                                yield (fun ienv (obj:obj) ->
                                   match obj with
                                   | null -> None
                                   | _ when aty.IsAssignableFrom(obj.GetType())  ->
                                       match converter obj with
                                       | null -> None
                                       | res -> Some (ienv.GetLayout res)
                                   | _ -> None)
                    yield DefaultPrintingIntercept];
              FloatingPointFormat = fsi.FloatingPointFormat;
              PrintWidth = fsi.PrintWidth;
              PrintDepth = fsi.PrintDepth;
              PrintLength = fsi.PrintLength;
              PrintSize = fsi.PrintSize;
              ShowProperties = fsi.ShowProperties;
              ShowIEnumerable = fsi.ShowIEnumerable; }

    /// Get the evaluation context used when inverting the storage mapping of the ILRuntimeWriter.
    member _.GetEvaluationContext emEnv =
        let cenv = { ilg = g.ilg ; emitTailcalls= tcConfigB.emitTailcalls; generatePdb = generateDebugInfo; resolveAssemblyRef=resolveAssemblyRef; tryFindSysILTypeRef=g.TryFindSysILTypeRef }
        { LookupFieldRef = ILRuntimeWriter.LookupFieldRef emEnv >> Option.get
          LookupMethodRef = ILRuntimeWriter.LookupMethodRef emEnv >> Option.get
          LookupTypeRef = ILRuntimeWriter.LookupTypeRef cenv emEnv
          LookupType = ILRuntimeWriter.LookupType cenv emEnv }

    /// Generate a layout for an actual F# value, where we know the value has the given static type.
    member _.PrintValue (printMode, opts:FormatOptions, x:obj, ty:System.Type) =
        // We do a dynamic invoke of any_to_layout with the right System.Type parameter for the static type of the saved value.
        // In principle this helps any_to_layout do the right thing as it descends through terms. In practice it means
        // it at least does the right thing for top level 'null' list and option values (but not for nested ones).
        //
        // The static type was saved into the location used by RuntimeHelpers.GetSavedItType when RuntimeHelpers.SaveIt was called.
        // RuntimeHelpers.SaveIt has type ('a -> unit), and fetches the System.Type for 'a by using a typeof<'a> call.
        // The funny thing here is that you might think that the driver (this file) knows more about the static types
        // than the compiled code does. But it doesn't! In particular, it's not that easy to get a System.Type value based on the
        // static type information we do have: we have no direct way to bind a F# TAST type or even an AbstractIL type to
        // a System.Type value (I guess that functionality should be in ilreflect.fs).
        //
        // This will be more significant when we print values other then 'it'
        //
        try
            let anyToLayoutCall = Utilities.getAnyToLayoutCall ty
            match printMode with
              | PrintDecl ->
                  // When printing rhs of fsi declarations, use "fsi_any_to_layout".
                  // This will suppress some less informative values, by returning an empty layout. [fix 4343].
                  anyToLayoutCall.FsiAnyToLayout(opts, x, ty)
              | PrintExpr ->
                  anyToLayoutCall.AnyToLayout(opts, x, ty)
        with
        | :? ThreadAbortException -> Layout.wordL (TaggedText.tagText "")
        | e ->
#if DEBUG
          printf "\n\nPrintValue: x = %+A and ty=%s\n" x (ty.FullName)
#endif
          printf "%s" (FSIstrings.SR.fsiExceptionDuringPrettyPrinting(e.ToString()));
          Layout.wordL (TaggedText.tagText "")

    /// Display the signature of an F# value declaration, along with its actual value.
    member valuePrinter.InvokeDeclLayout (emEnv, ilxGenerator: IlxAssemblyGenerator, v:Val) =
        // Implemented via a lookup from v to a concrete (System.Object,System.Type).
        // This (obj,objTy) pair can then be fed to the fsi value printer.
        // Note: The value may be (null:Object).
        // Note: A System.Type allows the value printer guide printing of nulls, e.g. as None or [].
        //-------
        // IlxGen knows what the v:Val was converted to w.r.t. AbsIL data structures.
        // Ilreflect knows what the AbsIL was generated to.
        // Combining these allows for obtaining the (obj,objTy) by reflection where possible.
        // This assumes the v:Val was given appropriate storage, e.g. StaticField.
        if fsi.ShowDeclarationValues then
            // Adjust "opts" for printing for "declared-values":
            // - No sequences, because they may have effects or time cost.
            // - No properties, since they may have unexpected effects.
            // - Limit strings to roughly one line, since huge strings (e.g. 1 million chars without \n are slow in vfsi).
            // - Limit PrintSize which is a count on nodes.
            let declaredValueReductionFactor = 10 (* reduce PrintSize for declared values, e.g. see less of large terms *)
            let opts   = valuePrinter.GetFsiPrintOptions()
            let opts   = {opts with ShowProperties  = false // properties off, motivated by Form props
                                    ShowIEnumerable = false // seq off, motivated by db query concerns
                                    StringLimit = max 0 (opts.PrintWidth-4) // 4 allows for an indent of 2 and 2 quotes (rough)
                                    PrintSize = opts.PrintSize / declaredValueReductionFactor } // print less
            let res    =
                try  ilxGenerator.LookupGeneratedValue (valuePrinter.GetEvaluationContext emEnv, v)
                with e ->
                    assert false
#if DEBUG
                    //fprintfn fsiConsoleOutput.Out "lookGenerateVal: failed on v=%+A v.Name=%s" v v.LogicalName
#endif
                    None // lookup may fail
            match res with
              | None             -> None
              | Some (obj,objTy) ->
                  let lay = valuePrinter.PrintValue (FsiValuePrinterMode.PrintDecl, opts, obj, objTy)
                  if isEmptyL lay then None else Some lay // suppress empty layout

        else
            None


    /// Format a value
    member valuePrinter.FormatValue (obj:obj, objTy) =
        let opts        = valuePrinter.GetFsiPrintOptions()
        let lay = valuePrinter.PrintValue (FsiValuePrinterMode.PrintExpr, opts, obj, objTy)
        Display.layout_to_string opts lay

    /// Fetch the saved value of an expression out of the 'it' register and show it.
    member valuePrinter.InvokeExprPrinter (denv, infoReader, emEnv, ilxGenerator: IlxAssemblyGenerator, vref: ValRef) =
        let opts        = valuePrinter.GetFsiPrintOptions()
        let res    = ilxGenerator.LookupGeneratedValue (valuePrinter.GetEvaluationContext emEnv, vref.Deref)
        let rhsL =
            match res with
                | None             -> None
                | Some (obj,objTy) ->
                    let lay = valuePrinter.PrintValue (FsiValuePrinterMode.PrintExpr, opts, obj, objTy)
                    if isEmptyL lay then None else Some lay // suppress empty layout
        let denv = { denv with suppressMutableKeyword = true } // suppress 'mutable' in 'val mutable it = ...'
        let denv = { denv with suppressInlineKeyword = false } // dont' suppress 'inline' in 'val inline f = ...'
        let fullL =
            if Option.isNone rhsL || isEmptyL rhsL.Value then
                NicePrint.prettyLayoutOfValOrMemberNoInst denv infoReader vref (* the rhs was suppressed by the printer, so no value to print *)
            else
                (NicePrint.prettyLayoutOfValOrMemberNoInst denv infoReader vref ++ wordL (TaggedText.tagText "=")) --- rhsL.Value

        Utilities.colorPrintL outWriter opts fullL

/// Used to make a copy of input in order to include the input when displaying the error text.
type internal FsiStdinSyphon(errorWriter: TextWriter) =
    let syphonText = new StringBuilder()

    /// Clears the syphon text
    member x.Reset () =
        syphonText.Clear() |> ignore

    /// Adds a new line to the syphon text
    member x.Add (str:string) =
        syphonText.Append str |> ignore

    /// Gets the indicated line in the syphon text
    member x.GetLine filename i =
        if filename <> Lexhelp.stdinMockFilename then
            ""
        else
            let text = syphonText.ToString()
            // In Visual Studio, when sending a block of text, it  prefixes  with '# <line> "filename"\n'
            // and postfixes with '# 1 "stdin"\n'. To first, get errors filename context,
            // and second to get them back into stdin context (no position stack...).
            // To find an error line, trim upto the last stdinReset string the syphoned text.
            //printf "PrePrune:-->%s<--\n\n" text;
            let rec prune (text:string) =
                let stdinReset = "# 1 \"stdin\"\n"
                let idx = text.IndexOf(stdinReset,StringComparison.Ordinal)
                if idx <> -1 then
                    prune (text.Substring(idx + stdinReset.Length))
                else
                    text

            let text = prune text
            let lines = text.Split '\n'
            if 0 < i && i <= lines.Length then lines.[i-1] else ""

    /// Display the given error.
    member syphon.PrintError (tcConfig:TcConfigBuilder, err) =
        Utilities.ignoreAllErrors (fun () ->
            let severity = FSharpDiagnosticSeverity.Error
            DoWithDiagnosticColor severity (fun () ->
                errorWriter.WriteLine();
                writeViaBuffer errorWriter (OutputDiagnosticContext "  " syphon.GetLine) err;
                writeViaBuffer errorWriter (OutputDiagnostic (tcConfig.implicitIncludeDir,tcConfig.showFullPaths,tcConfig.flatErrors,tcConfig.errorStyle,severity))  err;
                errorWriter.WriteLine()
                errorWriter.WriteLine()
                errorWriter.Flush()))



/// Encapsulates functions used to write to outWriter and errorWriter
type internal FsiConsoleOutput(tcConfigB, outWriter:TextWriter, errorWriter:TextWriter) =

    let nullOut = new StreamWriter(Stream.Null) :> TextWriter
    let fprintfnn (os: TextWriter) fmt  = Printf.kfprintf (fun _ -> os.WriteLine(); os.WriteLine()) os fmt
    /// uprintf to write usual responses to stdout (suppressed by --quiet), with various pre/post newlines
    member out.uprintf    fmt = fprintf   (if tcConfigB.noFeedback then nullOut else outWriter) fmt
    member out.uprintfn   fmt = fprintfn  (if tcConfigB.noFeedback then nullOut else outWriter) fmt
    member out.uprintfnn  fmt = fprintfnn (if tcConfigB.noFeedback then nullOut else outWriter) fmt
    member out.uprintnf   fmt = out.uprintfn ""; out.uprintf   fmt
    member out.uprintnfn  fmt = out.uprintfn ""; out.uprintfn  fmt
    member out.uprintnfnn fmt = out.uprintfn ""; out.uprintfnn fmt

    member out.Out = outWriter
    member out.Error = errorWriter


/// This ErrorLogger reports all warnings, but raises StopProcessing on first error or early exit
type internal ErrorLoggerThatStopsOnFirstError(tcConfigB:TcConfigBuilder, fsiStdinSyphon:FsiStdinSyphon, fsiConsoleOutput: FsiConsoleOutput) =
    inherit ErrorLogger("ErrorLoggerThatStopsOnFirstError")
    let mutable errorCount = 0

    member x.SetError() =
        errorCount <- 1

    member x.ResetErrorCount() = (errorCount <- 0)

    override x.DiagnosticSink(err, severity) =
        if (severity = FSharpDiagnosticSeverity.Error) || ReportWarningAsError tcConfigB.errorSeverityOptions err  then
            fsiStdinSyphon.PrintError(tcConfigB,err)
            errorCount <- errorCount + 1
            if tcConfigB.abortOnError then exit 1 (* non-zero exit code *)
            // STOP ON FIRST ERROR (AVOIDS PARSER ERROR RECOVERY)
            raise StopProcessing
        else
          DoWithDiagnosticColor severity (fun () ->
            if ReportWarning tcConfigB.errorSeverityOptions err then
                fsiConsoleOutput.Error.WriteLine()
                writeViaBuffer fsiConsoleOutput.Error (OutputDiagnosticContext "  " fsiStdinSyphon.GetLine) err
                writeViaBuffer fsiConsoleOutput.Error (OutputDiagnostic (tcConfigB.implicitIncludeDir,tcConfigB.showFullPaths,tcConfigB.flatErrors,tcConfigB.errorStyle,severity)) err
                fsiConsoleOutput.Error.WriteLine()
                fsiConsoleOutput.Error.WriteLine()
                fsiConsoleOutput.Error.Flush())

    override x.ErrorCount = errorCount

type ErrorLogger with
    member x.CheckForErrors() = (x.ErrorCount > 0)
    /// A helper function to check if its time to abort
    member x.AbortOnError(fsiConsoleOutput:FsiConsoleOutput) =
        if x.ErrorCount > 0 then
            fprintf fsiConsoleOutput.Error "%s" (FSIstrings.SR.stoppedDueToError())
            fsiConsoleOutput.Error.Flush()
            raise StopProcessing

/// Get the directory name from a string, with some defaults if it doesn't have one
let internal directoryName (s:string) =
    if s = "" then "."
    else
        match Path.GetDirectoryName s with
        | null -> if FileSystem.IsPathRootedShim s then s else "."
        | res -> if res = "" then "." else res


//----------------------------------------------------------------------------
// cmd line - state for options
//----------------------------------------------------------------------------

/// Process the command line options
type internal FsiCommandLineOptions(fsi: FsiEvaluationSessionHostConfig,
                argv: string[],
                tcConfigB,
                fsiConsoleOutput: FsiConsoleOutput) =

    let mutable enableConsoleKeyProcessing =
       // Mono on Win32 doesn't implement correct console processing
       not (runningOnMono && System.Environment.OSVersion.Platform = System.PlatformID.Win32NT)

    let mutable gui        = not runningOnMono // override via "--gui", on by default except when on Mono
#if DEBUG
    let mutable showILCode = false // show modul il code
#endif
    let mutable showTypes  = true  // show types after each interaction?
    let mutable fsiServerName = ""
    let mutable interact = true
    let mutable explicitArgs = []
    let mutable writeReferencesAndExit = None

    let mutable inputFilesAcc   = []

    let mutable fsiServerInputCodePage = None
    let mutable fsiServerOutputCodePage = None
    let mutable fsiLCID = None

    // internal options
    let mutable probeToSeeIfConsoleWorks         = true
    let mutable peekAheadOnConsoleToPermitTyping = true

    let isInteractiveServer() = fsiServerName <> ""
    let recordExplicitArg arg = explicitArgs <- explicitArgs @ [arg]

    let executableFileNameWithoutExtension =
        lazy
            let getFsiCommandLine () =
                let fileNameWithoutExtension path = Path.GetFileNameWithoutExtension(path)

                let currentProcess = Process.GetCurrentProcess()
                let processFileName = fileNameWithoutExtension currentProcess.MainModule.FileName

                let commandLineExecutableFileName =
                    try fileNameWithoutExtension (Environment.GetCommandLineArgs().[0])
                    with _ -> ""

                let stringComparison =
                    match Environment.OSVersion.Platform with
                    | PlatformID.MacOSX
                    | PlatformID.Unix -> StringComparison.Ordinal
                    | _ -> StringComparison.OrdinalIgnoreCase

                if String.Compare(processFileName, commandLineExecutableFileName, stringComparison) = 0
                then processFileName
                else sprintf "%s %s" processFileName commandLineExecutableFileName

            tcConfigB.exename |> Option.defaultWith getFsiCommandLine


    // Additional fsi options are list below.
    // In the "--help", these options can be printed either before (fsiUsagePrefix) or after (fsiUsageSuffix) the core options.

    let displayHelpFsi tcConfigB (blocks:CompilerOptionBlock list) =
        DisplayBannerText tcConfigB;
        fprintfn fsiConsoleOutput.Out ""
        fprintfn fsiConsoleOutput.Out "%s" (FSIstrings.SR.fsiUsage(executableFileNameWithoutExtension.Value))
        PrintCompilerOptionBlocks blocks
        exit 0

    // option tags
    let tagFile        = "<file>"
    let tagNone        = ""

    /// These options precede the FsiCoreCompilerOptions in the help blocks
    let fsiUsagePrefix tcConfigB =
      [PublicOptions(FSIstrings.SR.fsiInputFiles(),
        [CompilerOption("use",tagFile, OptionString (fun s -> inputFilesAcc <- inputFilesAcc @ [(s,true)]), None,
                                 Some (FSIstrings.SR.fsiUse()));
         CompilerOption("load",tagFile, OptionString (fun s -> inputFilesAcc <- inputFilesAcc @ [(s,false)]), None,
                                 Some (FSIstrings.SR.fsiLoad()));
        ]);
       PublicOptions(FSIstrings.SR.fsiCodeGeneration(),[]);
       PublicOptions(FSIstrings.SR.fsiErrorsAndWarnings(),[]);
       PublicOptions(FSIstrings.SR.fsiLanguage(),[]);
       PublicOptions(FSIstrings.SR.fsiMiscellaneous(),[]);
       PublicOptions(FSIstrings.SR.fsiAdvanced(),[]);
       PrivateOptions(
        [// Make internal fsi-server* options. Do not print in the help. They are used by VFSI.
         CompilerOption("fsi-server-report-references","", OptionString (fun s -> writeReferencesAndExit <- Some s), None, None);
         CompilerOption("fsi-server","", OptionString (fun s -> fsiServerName <- s), None, None); // "FSI server mode on given named channel");
         CompilerOption("fsi-server-input-codepage","",OptionInt (fun n -> fsiServerInputCodePage <- Some(n)), None, None); // " Set the input codepage for the console");
         CompilerOption("fsi-server-output-codepage","",OptionInt (fun n -> fsiServerOutputCodePage <- Some(n)), None, None); // " Set the output codepage for the console");
         CompilerOption("fsi-server-no-unicode","", OptionUnit (fun () -> fsiServerOutputCodePage <- None;  fsiServerInputCodePage <- None), None, None); // "Do not set the codepages for the console");
         CompilerOption("fsi-server-lcid","", OptionInt (fun n -> fsiLCID <- Some(n)), None, None); // "LCID from Visual Studio"

         // We do not want to print the "script.fsx arg2..." as part of the options
         CompilerOption("script.fsx arg1 arg2 ...","",
                                 OptionGeneral((fun args -> args.Length > 0 && IsScript args.[0]),
                                               (fun args -> let scriptFile = args.[0]
                                                            let scriptArgs = List.tail args
                                                            inputFilesAcc <- inputFilesAcc @ [(scriptFile,true)]   (* record script.fsx for evaluation *)
                                                            List.iter recordExplicitArg scriptArgs            (* record rest of line as explicit arguments *)
                                                            tcConfigB.noFeedback <- true                      (* "quiet", no banners responses etc *)
                                                            interact <- false                                 (* --exec, exit after eval *)
                                                            [] (* no arguments passed on, all consumed here *)

                                               )),None,None); // "Run script.fsx with the follow command line arguments: arg1 arg2 ...");
        ]);
       PrivateOptions(
        [
         // Private options, related to diagnostics around console probing
         CompilerOption("probeconsole","", OptionSwitch (fun flag -> probeToSeeIfConsoleWorks <- flag=OptionSwitch.On), None, None); // "Probe to see if Console looks functional");

         CompilerOption("peekahead","", OptionSwitch (fun flag -> peekAheadOnConsoleToPermitTyping <- flag=OptionSwitch.On), None, None); // "Probe to see if Console looks functional");

         // Disables interaction (to be used by libraries embedding FSI only!)
         CompilerOption("noninteractive","", OptionUnit (fun () -> interact <-  false), None, None);     // "Deprecated, use --exec instead"

        ])
      ]

    /// These options follow the FsiCoreCompilerOptions in the help blocks
    let fsiUsageSuffix tcConfigB =
      [PublicOptions(FSComp.SR.optsHelpBannerInputFiles(),
        [CompilerOption("--","", OptionRest recordExplicitArg, None,
                                 Some (FSIstrings.SR.fsiRemaining()));
        ]);
       PublicOptions(FSComp.SR.optsHelpBannerMisc(),
        [   CompilerOption("help", tagNone,
                                 OptionHelp (fun blocks -> displayHelpFsi tcConfigB blocks),None,
                                 Some (FSIstrings.SR.fsiHelp()))
        ]);
       PrivateOptions(
        [   CompilerOption("?", tagNone, OptionHelp (fun blocks -> displayHelpFsi tcConfigB blocks), None, None); // "Short form of --help");
            CompilerOption("help", tagNone, OptionHelp (fun blocks -> displayHelpFsi tcConfigB blocks), None, None); // "Short form of --help");
            CompilerOption("full-help", tagNone, OptionHelp (fun blocks -> displayHelpFsi tcConfigB blocks), None, None); // "Short form of --help");
        ]);
       PublicOptions(FSComp.SR.optsHelpBannerAdvanced(),
        [CompilerOption("exec",                 "", OptionUnit (fun () -> interact <- false), None, Some (FSIstrings.SR.fsiExec()));
         CompilerOption("gui",                  tagNone, OptionSwitch(fun flag -> gui <- (flag = OptionSwitch.On)),None,Some (FSIstrings.SR.fsiGui()));
         CompilerOption("quiet",                "", OptionUnit (fun () -> tcConfigB.noFeedback <- true), None,Some (FSIstrings.SR.fsiQuiet()));
         (* Renamed --readline and --no-readline to --tabcompletion:+|- *)
         CompilerOption("readline",             tagNone, OptionSwitch(fun flag -> enableConsoleKeyProcessing <- (flag = OptionSwitch.On)),           None, Some(FSIstrings.SR.fsiReadline()));
         CompilerOption("quotations-debug",     tagNone, OptionSwitch(fun switch -> tcConfigB.emitDebugInfoInQuotations <- switch = OptionSwitch.On),None, Some(FSIstrings.SR.fsiEmitDebugInfoInQuotations()));
         CompilerOption("shadowcopyreferences", tagNone, OptionSwitch(fun flag -> tcConfigB.shadowCopyReferences <- flag = OptionSwitch.On),         None, Some(FSIstrings.SR.shadowCopyReferences()));
        ]);
      ]


    /// Process command line, flags and collect filenames.
    /// The ParseCompilerOptions function calls imperative function to process "real" args
    /// Rather than start processing, just collect names, then process them.
    let sourceFiles =
        let collect name =
            let fsx = IsScript name
            inputFilesAcc <- inputFilesAcc @ [(name,fsx)] // O(n^2), but n small...
        try
           let fsiCompilerOptions = fsiUsagePrefix tcConfigB @ GetCoreFsiCompilerOptions tcConfigB @ fsiUsageSuffix tcConfigB
           let abbrevArgs = GetAbbrevFlagSet tcConfigB false
           ParseCompilerOptions (collect, fsiCompilerOptions, List.tail (PostProcessCompilerArgs abbrevArgs argv))
        with e ->
            stopProcessingRecovery e range0; failwithf "Error creating evaluation session: %A" e
        inputFilesAcc

    // We need a dependency provider with native resolution.  Managed resolution is handled by generated `#r`
    let dependencyProvider = new DependencyProvider(NativeResolutionProbe(tcConfigB.GetNativeProbingRoots))

    do
        if tcConfigB.utf8output then
            let prev = Console.OutputEncoding
            Console.OutputEncoding <- System.Text.Encoding.UTF8
#if FX_NO_APP_DOMAINS
            ignore prev
#else
            System.AppDomain.CurrentDomain.ProcessExit.Add(fun _ -> Console.OutputEncoding <- prev)
#endif
    do
        let firstArg =
            match sourceFiles with
            | [] -> argv.[0]
            | _  -> fst (List.head (List.rev sourceFiles) )
        let args = Array.ofList (firstArg :: explicitArgs)
        fsi.ReportUserCommandLineArgs args


    //----------------------------------------------------------------------------
    // Banner
    //----------------------------------------------------------------------------

    member _.ShowBanner() =
        fsiConsoleOutput.uprintnfn "%s" (tcConfigB.productNameForBannerText)
        fsiConsoleOutput.uprintfnn "%s" (FSComp.SR.optsCopyright())
        fsiConsoleOutput.uprintfn  "%s" (FSIstrings.SR.fsiBanner3())

    member _.ShowHelp(m) =
        let helpLine = sprintf "%s --help" executableFileNameWithoutExtension.Value

        fsiConsoleOutput.uprintfn  ""
        fsiConsoleOutput.uprintfnn "%s" (FSIstrings.SR.fsiIntroTextHeader1directives())
        fsiConsoleOutput.uprintfn  """    #r "file.dll";;                               // %s""" (FSIstrings.SR.fsiIntroTextHashrInfo())
        fsiConsoleOutput.uprintfn  """    #i "package source uri";;                     // %s""" (FSIstrings.SR.fsiIntroPackageSourceUriInfo())
        fsiConsoleOutput.uprintfn  """    #I "path";;                                   // %s""" (FSIstrings.SR.fsiIntroTextHashIInfo())
        fsiConsoleOutput.uprintfn  """    #load "file.fs" ...;;                         // %s""" (FSIstrings.SR.fsiIntroTextHashloadInfo())
        fsiConsoleOutput.uprintfn  """    #time ["on"|"off"];;                          // %s""" (FSIstrings.SR.fsiIntroTextHashtimeInfo())
        fsiConsoleOutput.uprintfn  """    #help;;                                       // %s""" (FSIstrings.SR.fsiIntroTextHashhelpInfo())

        if tcConfigB.langVersion.SupportsFeature(LanguageFeature.PackageManagement) then
            for msg in dependencyProvider.GetRegisteredDependencyManagerHelpText(tcConfigB.compilerToolPaths, getOutputDir tcConfigB, reportError m) do
                fsiConsoleOutput.uprintfn "%s" msg

        fsiConsoleOutput.uprintfn  """    #quit;;                                       // %s""" (FSIstrings.SR.fsiIntroTextHashquitInfo())   (* last thing you want to do, last thing in the list - stands out more *)
        fsiConsoleOutput.uprintfn  "";
        fsiConsoleOutput.uprintfnn "%s" (FSIstrings.SR.fsiIntroTextHeader2commandLine())
        fsiConsoleOutput.uprintfn  "%s" (FSIstrings.SR.fsiIntroTextHeader3(helpLine))
        fsiConsoleOutput.uprintfn  ""
        fsiConsoleOutput.uprintfn  ""

#if DEBUG
    member _.ShowILCode with get() = showILCode and set v = showILCode <- v
#endif
    member _.ShowTypes with get() = showTypes and set v = showTypes <- v
    member _.FsiServerName = fsiServerName
    member _.FsiServerInputCodePage = fsiServerInputCodePage
    member _.FsiServerOutputCodePage = fsiServerOutputCodePage
    member _.FsiLCID with get() = fsiLCID and set v = fsiLCID <- v
    member _.UseServerPrompt = isInteractiveServer()
    member _.IsInteractiveServer = isInteractiveServer()
    member _.ProbeToSeeIfConsoleWorks = probeToSeeIfConsoleWorks
    member _.EnableConsoleKeyProcessing = enableConsoleKeyProcessing

    member _.Interact = interact
    member _.PeekAheadOnConsoleToPermitTyping = peekAheadOnConsoleToPermitTyping
    member _.SourceFiles = sourceFiles
    member _.Gui = gui

    member _.WriteReferencesAndExit = writeReferencesAndExit

    member _.DependencyProvider = dependencyProvider
    member _.FxResolver = tcConfigB.FxResolver

/// Set the current ui culture for the current thread.
let internal SetCurrentUICultureForThread (lcid : int option) =
    let culture = Thread.CurrentThread.CurrentUICulture
    match lcid with
    | Some n -> Thread.CurrentThread.CurrentUICulture <- new CultureInfo(n)
    | None -> ()
    { new IDisposable with member x.Dispose() = Thread.CurrentThread.CurrentUICulture <- culture }

//----------------------------------------------------------------------------
// Reporting - warnings, errors
//----------------------------------------------------------------------------

let internal InstallErrorLoggingOnThisThread errorLogger =
    if progress then dprintfn "Installing logger on id=%d name=%s" Thread.CurrentThread.ManagedThreadId Thread.CurrentThread.Name
    SetThreadErrorLoggerNoUnwind(errorLogger)
    SetThreadBuildPhaseNoUnwind(BuildPhase.Interactive)

/// Set the input/output encoding. The use of a thread is due to a known bug on
/// on Vista where calls to Console.InputEncoding can block the process.
let internal SetServerCodePages(fsiOptions: FsiCommandLineOptions) =
    match fsiOptions.FsiServerInputCodePage, fsiOptions.FsiServerOutputCodePage with
    | None,None -> ()
    | inputCodePageOpt,outputCodePageOpt ->
        let mutable successful = false
        Async.Start (async { do match inputCodePageOpt with
                                | None -> ()
                                | Some(n:int) ->
                                      let encoding = System.Text.Encoding.GetEncoding(n)
                                      // Note this modifies the real honest-to-goodness settings for the current shell.
                                      // and the modifications hang around even after the process has exited.
                                      Console.InputEncoding <- encoding
                             do match outputCodePageOpt with
                                | None -> ()
                                | Some(n:int) ->
                                      let encoding = System.Text.Encoding.GetEncoding n
                                      // Note this modifies the real honest-to-goodness settings for the current shell.
                                      // and the modifications hang around even after the process has exited.
                                      Console.OutputEncoding <- encoding
                             do successful <- true  });
        for pause in [10;50;100;1000;2000;10000] do
            if not successful then
                Thread.Sleep(pause);
#if LOGGING_GUI
        if not !successful then
            System.Windows.Forms.MessageBox.Show(FSIstrings.SR.fsiConsoleProblem()) |> ignore
#endif

//----------------------------------------------------------------------------
// Prompt printing
//----------------------------------------------------------------------------

type internal FsiConsolePrompt(fsiOptions: FsiCommandLineOptions, fsiConsoleOutput: FsiConsoleOutput) =

    // A prompt gets "printed ahead" at start up. Tells users to start type while initialisation completes.
    // A prompt can be skipped by "silent directives", e.g. ones sent to FSI by VS.
    let mutable dropPrompt = 0
    // NOTE: SERVER-PROMPT is not user displayed, rather it's a prefix that code elsewhere
    // uses to identify the prompt, see service\FsPkgs\FSharp.VS.FSI\fsiSessionToolWindow.fs
    let prompt = if fsiOptions.UseServerPrompt then "SERVER-PROMPT>\n" else "> "

    member _.Print()      = if dropPrompt = 0 then fsiConsoleOutput.uprintf "%s" prompt else dropPrompt <- dropPrompt - 1
    member _.PrintAhead() = dropPrompt <- dropPrompt + 1; fsiConsoleOutput.uprintf "%s" prompt
    member _.SkipNext()   = dropPrompt <- dropPrompt + 1
    member _.FsiOptions = fsiOptions



//----------------------------------------------------------------------------
// Startup processing
//----------------------------------------------------------------------------
type internal FsiConsoleInput(fsi: FsiEvaluationSessionHostConfig, fsiOptions: FsiCommandLineOptions, inReader: TextReader, outWriter: TextWriter) =

    let consoleOpt =
        // The "console.fs" code does a limited form of "TAB-completion".
        // Currently, it turns on if it looks like we have a console.
        if fsiOptions.EnableConsoleKeyProcessing then
            fsi.GetOptionalConsoleReadLine(fsiOptions.ProbeToSeeIfConsoleWorks)
        else
            None

    // When VFSI is running, there should be no "console", and in particular the console.fs readline code should not to run.
    do  if fsiOptions.IsInteractiveServer then assert(consoleOpt.IsNone)

    /// This threading event gets set after the first-line-reader has finished its work
    let consoleReaderStartupDone = new ManualResetEvent(false)

    /// When using a key-reading console this holds the first line after it is read
    let mutable firstLine = None

    /// Peek on the standard input so that the user can type into it from a console window.
    do if fsiOptions.Interact then
         if fsiOptions.PeekAheadOnConsoleToPermitTyping then
          (new Thread(fun () ->
              match consoleOpt with
              | Some console when fsiOptions.EnableConsoleKeyProcessing && not fsiOptions.UseServerPrompt ->
                  if List.isEmpty fsiOptions.SourceFiles then
                      if progress then fprintfn outWriter "first-line-reader-thread reading first line...";
                      firstLine <- Some(console());
                      if progress then fprintfn outWriter "first-line-reader-thread got first line = %A..." firstLine;
                  consoleReaderStartupDone.Set() |> ignore
                  if progress then fprintfn outWriter "first-line-reader-thread has set signal and exited." ;
              | _ ->
                  ignore(inReader.Peek());
                  consoleReaderStartupDone.Set() |> ignore
            )).Start()
         else
           if progress then fprintfn outWriter "first-line-reader-thread not in use."
           consoleReaderStartupDone.Set() |> ignore

    /// Try to get the first line, if we snarfed it while probing.
    member _.TryGetFirstLine() = let r = firstLine in firstLine <- None; r

    /// Try to get the console, if it appears operational.
    member _.TryGetConsole() = consoleOpt

    member _.In = inReader

    member _.WaitForInitialConsoleInput() = WaitHandle.WaitAll [| consoleReaderStartupDone  |] |> ignore;


//----------------------------------------------------------------------------
// FsiDynamicCompilerState
//----------------------------------------------------------------------------

type internal FsiInteractionStepStatus =
    | CtrlC
    | EndOfFile
    | Completed of option<FsiValue>
    | CompletedWithAlreadyReportedError
    | CompletedWithReportedError of exn

[<AutoSerializable(false)>]
[<NoEquality; NoComparison>]
type internal FsiDynamicCompilerState =
    { optEnv    : Optimizer.IncrementalOptimizationEnv
      emEnv     : ILRuntimeWriter.emEnv
      tcGlobals : TcGlobals
      tcState   : TcState
      tcImports   : TcImports
      ilxGenerator : IlxGen.IlxAssemblyGenerator
      boundValues : NameMap<Val>
      // Why is this not in FsiOptions?
      timing    : bool
      debugBreak : bool }

let internal WithImplicitHome (tcConfigB, dir) f =
    let old = tcConfigB.implicitIncludeDir
    tcConfigB.implicitIncludeDir <- dir;
    try f()
    finally tcConfigB.implicitIncludeDir <- old

let internal convertReflectionTypeToILTypeRef (reflectionTy: Type) =
    if reflectionTy.Assembly.IsDynamic then
        raise (NotSupportedException(sprintf "Unable to import type, %A, from a dynamic assembly." reflectionTy))

    if not reflectionTy.IsPublic && not reflectionTy.IsNestedPublic then
        invalidOp (sprintf "Cannot import the non-public type, %A." reflectionTy)

    let aref = ILAssemblyRef.FromAssemblyName(reflectionTy.Assembly.GetName())
    let scoref = ILScopeRef.Assembly aref

    let fullName = reflectionTy.FullName
    let index = fullName.IndexOf("[")
    let fullName =
        if index = -1 then
            fullName
        else
            fullName.Substring(0, index)

    let isTop = reflectionTy.DeclaringType = null
    if isTop then
        ILTypeRef.Create(scoref, [], fullName)
    else
        let names = String.split StringSplitOptions.None [|"+";"."|] fullName
        let enc = names.[..names.Length - 2]
        let nm = names.[names.Length - 1]
        ILTypeRef.Create(scoref, List.ofArray enc, nm)

let rec internal convertReflectionTypeToILType (reflectionTy: Type) =
    let reflectionTy =
        // Special case functions.
        if FSharp.Reflection.FSharpType.IsFunction reflectionTy then
            let ctors = reflectionTy.GetConstructors(BindingFlags.Public ||| BindingFlags.NonPublic ||| BindingFlags.Instance)
<<<<<<< HEAD
            if ctors.Length = 1 && 
               not (isNull (box (ctors.[0].GetCustomAttribute<CompilerGeneratedAttribute>()))) && 
               not ctors.[0].IsPublic && 
=======
            if ctors.Length = 1 &&
               ctors.[0].GetCustomAttribute<CompilerGeneratedAttribute>() <> null &&
               not ctors.[0].IsPublic &&
>>>>>>> a70f3bea
               PrettyNaming.IsCompilerGeneratedName reflectionTy.Name then
                let rec get (typ: Type) = if FSharp.Reflection.FSharpType.IsFunction typ.BaseType then get typ.BaseType else typ
                get reflectionTy
            else
                reflectionTy
        else
            reflectionTy

    let tref = convertReflectionTypeToILTypeRef reflectionTy
    let genericArgs =
        reflectionTy.GenericTypeArguments
        |> Seq.map convertReflectionTypeToILType
        |> List.ofSeq

    let boxity =
        if reflectionTy.IsValueType then
            ILBoxity.AsValue
        else
            ILBoxity.AsObject

    let tspec = ILTypeSpec.Create(tref, genericArgs)

    mkILTy boxity tspec

let internal mkBoundValueTypedImpl tcGlobals m moduleName name ty =
    let vis = Accessibility.TAccess([])
    let compPath = (CompilationPath.CompPath(ILScopeRef.Local, []))
    let mutable mty = Unchecked.defaultof<_>
    let moduleOrNamespace = Construct.NewModuleOrNamespace (Some compPath) vis (Ident(moduleName, m)) XmlDoc.Empty [] (MaybeLazy.Lazy(lazy mty))
    let v =
        Construct.NewVal
            (name, m, None, ty, ValMutability.Immutable,
             false, Some(ValReprInfo([], [], { Attribs = []; Name = None })), vis, ValNotInRecScope, None, NormalVal, [], ValInline.Optional,
             XmlDoc.Empty, true, false, false, false,
             false, false, None, Parent(TypedTreeBasics.ERefLocal moduleOrNamespace))
    mty <- ModuleOrNamespaceType(ModuleOrNamespaceKind.ModuleOrType, QueueList.one v, QueueList.empty)

    let bindExpr = TypedTreeOps.mkCallDefaultOf tcGlobals range0 ty
    let binding = Binding.TBind(v, bindExpr, DebugPointAtBinding.NoneAtLet)
    let mbinding = ModuleOrNamespaceBinding.Module(moduleOrNamespace, TMDefs([TMDefLet(binding, m)]))
    let expr = ModuleOrNamespaceExprWithSig(mty, TMDefs([TMDefs[TMDefRec(false, [], [mbinding], m)]]), range0)
    moduleOrNamespace, v, TypedImplFile.TImplFile(QualifiedNameOfFile.QualifiedNameOfFile(Ident(moduleName, m)), [], expr, false, false, StampMap.Empty)

/// Encapsulates the coordination of the typechecking, optimization and code generation
/// components of the F# compiler for interactively executed fragments of code.
///
/// A single instance of this object is created per interactive session.
type internal FsiDynamicCompiler
                       (fsi: FsiEvaluationSessionHostConfig,
                        timeReporter : FsiTimeReporter,
                        tcConfigB: TcConfigBuilder,
                        tcLockObject : obj,
                        outWriter: TextWriter,
                        tcImports: TcImports,
                        tcGlobals: TcGlobals,
                        fsiOptions : FsiCommandLineOptions,
                        fsiConsoleOutput : FsiConsoleOutput,
                        fsiCollectible: bool,
                        niceNameGen,
                        resolveAssemblyRef) =

    let ilGlobals = tcGlobals.ilg

    let outfile = "TMPFSCI.exe"
    let assemblyName = "FSI-ASSEMBLY"

    let valueBoundEvent = Control.Event<_>()

    let mutable fragmentId = 0
    let mutable prevIt : ValRef option = None

    let mutable needsPackageResolution = false

    let generateDebugInfo = tcConfigB.debuginfo

    let valuePrinter = FsiValuePrinter(fsi, tcConfigB, tcGlobals, generateDebugInfo, resolveAssemblyRef, outWriter)

    let assemblyBuilder,moduleBuilder = ILRuntimeWriter.mkDynamicAssemblyAndModule (assemblyName, tcConfigB.optSettings.localOpt(), generateDebugInfo, fsiCollectible)

    let rangeStdin = rangeN Lexhelp.stdinMockFilename 0

    //let _writer = moduleBuilder.GetSymWriter()

    let infoReader = InfoReader(tcGlobals,tcImports.GetImportMap())

    /// Add attributes
    let CreateModuleFragment (tcConfigB: TcConfigBuilder, assemblyName, codegenResults) =
        if progress then fprintfn fsiConsoleOutput.Out "Creating main module...";
        let mainModule = mkILSimpleModule assemblyName (GetGeneratedILModuleName tcConfigB.target assemblyName) (tcConfigB.target = CompilerTarget.Dll) tcConfigB.subsystemVersion tcConfigB.useHighEntropyVA (mkILTypeDefs codegenResults.ilTypeDefs) None None 0x0 (mkILExportedTypes []) ""
        { mainModule
          with Manifest =
                (let man = mainModule.ManifestOfAssembly
                 Some { man with  CustomAttrsStored = storeILCustomAttrs (mkILCustomAttrs codegenResults.ilAssemAttrs) }) }

    let ProcessCodegenResults (ctok, errorLogger: ErrorLogger, istate, optEnv, tcState: TcState, tcConfig, prefixPath, showTypes: bool, isIncrementalFragment, fragName, declaredImpls, ilxGenerator: IlxAssemblyGenerator, codegenResults) =
        let emEnv = istate.emEnv

        // Each input is like a small separately compiled extension to a single source file.
        // The incremental extension to the environment is dictated by the "signature" of the values as they come out
        // of the type checker. Hence we add the declaredImpls (unoptimized) to the environment, rather than the
        // optimizedImpls.
        ilxGenerator.AddIncrementalLocalAssemblyFragment (isIncrementalFragment, fragName, declaredImpls)

        ReportTime tcConfig "TAST -> ILX";
        errorLogger.AbortOnError(fsiConsoleOutput);

        ReportTime tcConfig "Linking";
        let ilxMainModule = CreateModuleFragment (tcConfigB, assemblyName, codegenResults)

        errorLogger.AbortOnError(fsiConsoleOutput);

        ReportTime tcConfig "Assembly refs Normalised";
        let mainmod3 = Morphs.morphILScopeRefsInILModuleMemoized ilGlobals (NormalizeAssemblyRefs (ctok, ilGlobals, tcImports)) ilxMainModule
        errorLogger.AbortOnError(fsiConsoleOutput);

#if DEBUG
        if fsiOptions.ShowILCode then
            fsiConsoleOutput.uprintnfn "--------------------";
            ILAsciiWriter.output_module outWriter ilGlobals mainmod3;
            fsiConsoleOutput.uprintnfn "--------------------"
#else
        ignore(fsiOptions)
#endif

        ReportTime tcConfig "Reflection.Emit";

        let emEnv,execs = ILRuntimeWriter.emitModuleFragment(ilGlobals, tcConfig.emitTailcalls, emEnv, assemblyBuilder, moduleBuilder, mainmod3, generateDebugInfo, resolveAssemblyRef, tcGlobals.TryFindSysILTypeRef)

        errorLogger.AbortOnError(fsiConsoleOutput);

        // Explicitly register the resources with the QuotationPickler module
        // We would save them as resources into the dynamic assembly but there is missing
        // functionality System.Reflection for dynamic modules that means they can't be read back out
        let cenv = { ilg = ilGlobals ; emitTailcalls = tcConfig.emitTailcalls; generatePdb = generateDebugInfo; resolveAssemblyRef=resolveAssemblyRef; tryFindSysILTypeRef=tcGlobals.TryFindSysILTypeRef }
        for (referencedTypeDefs, bytes) in codegenResults.quotationResourceInfo do
            let referencedTypes =
                [| for tref in referencedTypeDefs do
                      yield ILRuntimeWriter.LookupTypeRef cenv emEnv tref  |]
            Microsoft.FSharp.Quotations.Expr.RegisterReflectedDefinitions (assemblyBuilder, fragName, bytes, referencedTypes);


        ReportTime tcConfig "Run Bindings";
        timeReporter.TimeOpIf istate.timing (fun () ->
          execs |> List.iter (fun exec ->
            match exec() with
            | Some err ->
                match errorLogger with
                | :? ErrorLoggerThatStopsOnFirstError as errorLogger ->
                    fprintfn fsiConsoleOutput.Error "%s" (err.ToString())
                    errorLogger.SetError()
                    errorLogger.AbortOnError(fsiConsoleOutput)
                | _ ->
                    raise (StopProcessingExn (Some err))

            | None -> ())) ;

        errorLogger.AbortOnError(fsiConsoleOutput);

        // Echo the decls (reach inside wrapping)
        // This code occurs AFTER the execution of the declarations.
        // So stored values will have been initialised, modified etc.
        if showTypes && not tcConfig.noFeedback then
            let denv = tcState.TcEnvFromImpls.DisplayEnv
            let denv =
                if isIncrementalFragment then
                  // Extend denv with a (Val -> layout option) function for printing of val bindings.
                  {denv with generatedValueLayout = (fun v -> valuePrinter.InvokeDeclLayout (emEnv, ilxGenerator, v)) }
                else
                  // With #load items, the vals in the inferred signature do not tie up with those generated. Disable printing.
                  denv
            let denv = { denv with suppressInlineKeyword = false } // dont' suppress 'inline' in 'val inline f = ...'

            // 'Open' the path for the fragment we just compiled for any future printing.
            let denv = denv.AddOpenPath (pathOfLid prefixPath)

            for (TImplFile (_qname,_,mexpr,_,_,_)) in declaredImpls do
                let responseL = NicePrint.layoutInferredSigOfModuleExpr false denv infoReader AccessibleFromSomewhere rangeStdin mexpr
                if not (isEmptyL responseL) then
                    let opts = valuePrinter.GetFsiPrintOptions()
                    Utilities.colorPrintL outWriter opts responseL |> ignore

        // Build the new incremental state.
        let istate = {istate with  optEnv    = optEnv;
                                   emEnv     = emEnv;
                                   ilxGenerator = ilxGenerator;
                                   tcState   = tcState  }

        // Return the new state and the environment at the end of the last input, ready for further inputs.
        (istate,declaredImpls)

    let ProcessTypedImpl (errorLogger: ErrorLogger, optEnv, tcState: TcState, tcConfig: TcConfig, isInteractiveItExpr, topCustomAttrs, prefixPath, isIncrementalFragment, declaredImpls, ilxGenerator: IlxAssemblyGenerator) =
        #if DEBUG
        // Logging/debugging
        if tcConfig.printAst then
            for input in declaredImpls do
                fprintfn fsiConsoleOutput.Out "AST:"
                fprintfn fsiConsoleOutput.Out "%+A" input
#endif

        errorLogger.AbortOnError(fsiConsoleOutput);

        let importMap = tcImports.GetImportMap()

        // optimize: note we collect the incremental optimization environment
        let optimizedImpls, _optData, optEnv = ApplyAllOptimizations (tcConfig, tcGlobals, (LightweightTcValForUsingInBuildMethodCall tcGlobals), outfile, importMap, isIncrementalFragment, optEnv, tcState.Ccu, declaredImpls)
        errorLogger.AbortOnError(fsiConsoleOutput);

        let fragName = textOfLid prefixPath
        let codegenResults = GenerateIlxCode (IlReflectBackend, isInteractiveItExpr, runningOnMono, tcConfig, topCustomAttrs, optimizedImpls, fragName, ilxGenerator)
        errorLogger.AbortOnError(fsiConsoleOutput);
        codegenResults, optEnv, fragName

    let ProcessInputs (ctok, errorLogger: ErrorLogger, istate: FsiDynamicCompilerState, inputs: ParsedInput list, showTypes: bool, isIncrementalFragment: bool, isInteractiveItExpr: bool, prefixPath: LongIdent) =
        let optEnv    = istate.optEnv
        let tcState   = istate.tcState
        let ilxGenerator = istate.ilxGenerator
        let tcConfig = TcConfig.Create(tcConfigB,validate=false)

        // Typecheck. The lock stops the type checker running at the same time as the
        // server intellisense implementation (which is currently incomplete and #if disabled)
        let (tcState:TcState), topCustomAttrs, declaredImpls, tcEnvAtEndOfLastInput =
            lock tcLockObject (fun _ -> TypeCheckClosedInputSet(ctok, errorLogger.CheckForErrors, tcConfig, tcImports, tcGlobals, Some prefixPath, tcState, inputs))

        let codegenResults, optEnv, fragName = ProcessTypedImpl(errorLogger, optEnv, tcState, tcConfig, isInteractiveItExpr, topCustomAttrs, prefixPath, isIncrementalFragment, declaredImpls, ilxGenerator)
        let newState, declaredImpls = ProcessCodegenResults(ctok, errorLogger, istate, optEnv, tcState, tcConfig, prefixPath, showTypes, isIncrementalFragment, fragName, declaredImpls, ilxGenerator, codegenResults)
        (newState, tcEnvAtEndOfLastInput, declaredImpls)

    let tryGetGeneratedValue istate cenv v =
        match istate.ilxGenerator.LookupGeneratedValue(valuePrinter.GetEvaluationContext(istate.emEnv), v) with
        | Some (res, ty) ->
            Some (FsiValue(res, ty, FSharpType(cenv, v.Type)))
        | _ ->
            None

    let nextFragmentId() = fragmentId <- fragmentId + 1; fragmentId

    let mkFragmentPath  i =
        // NOTE: this text shows in exn traces and type names. Make it clear and fixed width
        [mkSynId rangeStdin (FsiDynamicModulePrefix + sprintf "%04d" i)]

    let processContents istate declaredImpls =
        let tcState = istate.tcState

        let mutable itValue = None
        let mutable boundValues = istate.boundValues
        try
            let contents = FSharpAssemblyContents(tcGlobals, tcState.Ccu, Some tcState.CcuSig, tcImports, declaredImpls)
            let contentFile = contents.ImplementationFiles.[0]

            // Skip the "FSI_NNNN"
            match contentFile.Declarations with
            | [FSharpImplementationFileDeclaration.Entity (_eFakeModule,modDecls) ] ->
                let cenv = SymbolEnv(istate.tcGlobals, istate.tcState.Ccu, Some istate.tcState.CcuSig, istate.tcImports)
                for decl in modDecls do
                    match decl with
                    | FSharpImplementationFileDeclaration.MemberOrFunctionOrValue (v,_,_) ->
                        // Report a top-level function or value definition
                        if v.IsModuleValueOrMember && not v.IsMember then
                            let fsiValueOpt =
                                match v.Item with
                                | Item.Value vref ->
                                    let fsiValueOpt = tryGetGeneratedValue istate cenv vref.Deref
                                    if fsiValueOpt.IsSome then
                                        boundValues <- boundValues |> NameMap.add v.CompiledName vref.Deref
                                    fsiValueOpt
                                | _ -> None

                            if v.CompiledName = "it" then
                                itValue <- fsiValueOpt

                            match fsiValueOpt with
                            | Some fsiValue -> valueBoundEvent.Trigger(fsiValue.ReflectionValue, fsiValue.ReflectionType, v.CompiledName)
                            | None -> ()

                            let symbol = FSharpSymbol.Create(cenv, v.Item)
                            let symbolUse = FSharpSymbolUse(tcGlobals, istate.tcState.TcEnvFromImpls.DisplayEnv, symbol, ItemOccurence.Binding, v.DeclarationLocation)
                            fsi.TriggerEvaluation (fsiValueOpt, symbolUse, decl)

                    | FSharpImplementationFileDeclaration.Entity (e,_) ->
                        // Report a top-level module or namespace definition
                        let symbol = FSharpSymbol.Create(cenv, e.Item)
                        let symbolUse = FSharpSymbolUse(tcGlobals, istate.tcState.TcEnvFromImpls.DisplayEnv, symbol, ItemOccurence.Binding, e.DeclarationLocation)
                        fsi.TriggerEvaluation (None, symbolUse, decl)

                    | FSharpImplementationFileDeclaration.InitAction _ ->
                        // Top level 'do' bindings are not reported as incremental declarations
                        ()
            | _ -> ()
        with _ -> ()

        { istate with boundValues = boundValues }, Completed itValue

    let addCcusToIncrementalEnv istate ccuinfos =
        let optEnv = List.fold (AddExternalCcuToOptimizationEnv tcGlobals) istate.optEnv ccuinfos
        istate.ilxGenerator.AddExternalCcus (ccuinfos |> List.map (fun ccuinfo -> ccuinfo.FSharpViewOfMetadata))
        { istate with optEnv = optEnv }

    let importReflectionType istate reflectionTy =
        let tcImports = istate.tcImports
        let tcGlobals = istate.tcGlobals
        let amap = tcImports.GetImportMap()

        let prevCcuinfos = tcImports.GetImportedAssemblies()

        let rec import ccuinfos (ilTy: ILType) =
            let ccuinfos, tinst =
                (ilTy.GenericArgs, (ccuinfos, []))
                ||> List.foldBack (fun ilGenericArgTy (ccuInfos, tinst) ->
                    let ccuinfos2, ty = import ccuInfos ilGenericArgTy
                    (ccuinfos2 @ ccuinfos, ty :: tinst))

            let ty = Import.ImportILType amap range0 tinst ilTy
            let ccuinfos =
                match tryTcrefOfAppTy tcGlobals ty with
                | ValueSome tcref ->
                    match tcref.CompilationPath.ILScopeRef with
                    | ILScopeRef.Assembly aref ->
                        (tcImports.GetImportedAssemblies() |> List.find (fun x -> x.FSharpViewOfMetadata.AssemblyName = aref.Name)) :: ccuinfos
                    | _ ->
                        ccuinfos
                | _ ->
                    ccuinfos
            ccuinfos, ty

        let ilTy = convertReflectionTypeToILType reflectionTy

        if not (Import.CanImportILType amap range0 ilTy) then
            invalidOp (sprintf "Unable to import type, %A." reflectionTy)

        let ccuinfos, ty = import [] ilTy
        let ccuinfos =
            ccuinfos
            |> List.distinctBy (fun x -> x.FSharpViewOfMetadata.AssemblyName)
            |> List.filter (fun asm1 -> not (prevCcuinfos |> List.exists (fun asm2 -> asm2.FSharpViewOfMetadata.AssemblyName = asm1.FSharpViewOfMetadata.AssemblyName)))
        // After we have successfully imported the type, then we can add newly resolved ccus to the env.
        addCcusToIncrementalEnv istate ccuinfos, ty

    member _.DynamicAssemblyName = assemblyName

    member _.DynamicAssembly = (assemblyBuilder :> Assembly)

    member _.EvalParsedSourceFiles (ctok, errorLogger, istate, inputs) =
        let i = nextFragmentId()
        let prefix = mkFragmentPath i
        // Ensure the path includes the qualifying name
        let inputs = inputs |> List.map (PrependPathToInput prefix)
        let istate,_,_ = ProcessInputs (ctok, errorLogger, istate, inputs, true, false, false, prefix)
        istate

    /// Evaluate the given definitions and produce a new interactive state.
    member _.EvalParsedDefinitions (ctok, errorLogger: ErrorLogger, istate, showTypes, isInteractiveItExpr, defs) =
        let filename = Lexhelp.stdinMockFilename
        let i = nextFragmentId()
        let prefix = mkFragmentPath i
        let prefixPath = pathOfLid prefix
        let impl = SynModuleOrNamespace(prefix,(*isRec*)false, SynModuleOrNamespaceKind.NamedModule,defs,PreXmlDoc.Empty,[],None,rangeStdin)
        let input = ParsedInput.ImplFile (ParsedImplFileInput (filename,true, ComputeQualifiedNameOfFileFromUniquePath (rangeStdin,prefixPath),[],[],[impl],(true (* isLastCompiland *), false (* isExe *)) ))
        let istate,tcEnvAtEndOfLastInput,declaredImpls = ProcessInputs (ctok, errorLogger, istate, [input], showTypes, true, isInteractiveItExpr, prefix)
        let tcState = istate.tcState
        let newState = { istate with tcState = tcState.NextStateAfterIncrementalFragment(tcEnvAtEndOfLastInput) }
        processContents newState declaredImpls

    /// Evaluate the given expression and produce a new interactive state.
    member fsiDynamicCompiler.EvalParsedExpression (ctok, errorLogger: ErrorLogger, istate, expr: SynExpr) =
        let tcConfig = TcConfig.Create (tcConfigB, validate=false)
        let itName = "it"

        // Construct the code that saves the 'it' value into the 'SaveIt' register.
        let defs = fsiDynamicCompiler.BuildItBinding expr

        // Evaluate the overall definitions.
        let istate = fsiDynamicCompiler.EvalParsedDefinitions (ctok, errorLogger, istate, false, true, defs) |> fst
        // Snarf the type for 'it' via the binding
        match istate.tcState.TcEnvFromImpls.NameEnv.FindUnqualifiedItem itName with
        | NameResolution.Item.Value vref ->
             if not tcConfig.noFeedback then
                 let infoReader = InfoReader(istate.tcGlobals, istate.tcImports.GetImportMap())
                 valuePrinter.InvokeExprPrinter (istate.tcState.TcEnvFromImpls.DisplayEnv, infoReader, istate.emEnv, istate.ilxGenerator, vref)

             /// Clear the value held in the previous "it" binding, if any, as long as it has never been referenced.
             match prevIt with
             | Some prevVal when not prevVal.Deref.HasBeenReferenced ->
                 istate.ilxGenerator.ClearGeneratedValue (valuePrinter.GetEvaluationContext istate.emEnv, prevVal.Deref)
             | _ -> ()
             prevIt <- Some vref

             //
             let optValue = istate.ilxGenerator.LookupGeneratedValue(valuePrinter.GetEvaluationContext(istate.emEnv), vref.Deref);
             match optValue with
             | Some (res, ty) -> istate, Completed(Some(FsiValue(res, ty, FSharpType(tcGlobals, istate.tcState.Ccu, istate.tcState.CcuSig, istate.tcImports, vref.Type))))
             | _ -> istate, Completed None

        // Return the interactive state.
        | _ -> istate, Completed None

    // Construct the code that saves the 'it' value into the 'SaveIt' register.
    member _.BuildItBinding (expr: SynExpr) =
        let m = expr.Range
        let itName = "it"

        let itID  = mkSynId m itName
        //let itExp = SynExpr.Ident itID
        let mkBind pat expr = SynBinding (None, SynBindingKind.Do, false, (*mutable*)false, [], PreXmlDoc.Empty, SynInfo.emptySynValData, pat, None, expr, m, DebugPointAtBinding.NoneAtInvisible)
        let bindingA = mkBind (mkSynPatVar None itID) expr (* let it = <expr> *)  // NOTE: the generalizability of 'expr' must not be damaged, e.g. this can't be an application
        //let saverPath  = ["Microsoft";"FSharp";"Compiler";"Interactive";"RuntimeHelpers";"SaveIt"]
        //let dots = List.replicate (saverPath.Length - 1) m
        //let bindingB = mkBind (SynPat.Wild m) (SynExpr.App (ExprAtomicFlag.NonAtomic, false, SynExpr.LongIdent (false, LongIdentWithDots(List.map (mkSynId m) saverPath,dots),None,m), itExp,m)) (* let _  = saverPath it *)
        let defA = SynModuleDecl.Let (false, [bindingA], m)
        //let defB = SynModuleDecl.Let (false, [bindingB], m)

        [defA (* ; defB *) ]

    // construct an invisible call to Debugger.Break(), in the specified range
    member _.CreateDebuggerBreak (m : range) =
        let breakPath = ["System";"Diagnostics";"Debugger";"Break"]
        let dots = List.replicate (breakPath.Length - 1) m
        let methCall = SynExpr.LongIdent (false, LongIdentWithDots(List.map (mkSynId m) breakPath, dots), None, m)
        let args = SynExpr.Const (SynConst.Unit, m)
        let breakStatement = SynExpr.App (ExprAtomicFlag.Atomic, false, methCall, args, m)
        SynModuleDecl.DoExpr(DebugPointAtBinding.NoneAtDo, breakStatement, m)

    member _.EvalRequireReference (ctok, istate, m, path) =
        if FileSystem.IsInvalidPathShim(path) then
            error(Error(FSIstrings.SR.fsiInvalidAssembly(path),m))
        // Check the file can be resolved before calling requireDLLReference
        let resolutions = tcImports.ResolveAssemblyReference(ctok, AssemblyReference(m,path,None), ResolveAssemblyReferenceMode.ReportErrors)
        tcConfigB.AddReferencedAssemblyByPath(m,path)
        let tcState = istate.tcState
        let tcEnv,(_dllinfos,ccuinfos) =
            try
                RequireDLL (ctok, tcImports, tcState.TcEnvFromImpls, assemblyName, m, path)
            with e ->
                tcConfigB.RemoveReferencedAssemblyByPath(m,path)
                reraise()
        resolutions,
        { addCcusToIncrementalEnv istate ccuinfos with tcState = tcState.NextStateAfterIncrementalFragment(tcEnv) }

    member _.EvalDependencyManagerTextFragment (packageManager:IDependencyManagerProvider, lt, m, path: string) =

        tcConfigB.packageManagerLines <- PackageManagerLine.AddLineWithKey packageManager.Key lt path m tcConfigB.packageManagerLines
        needsPackageResolution <- true

    member fsiDynamicCompiler.CommitDependencyManagerText (ctok, istate: FsiDynamicCompilerState, lexResourceManager, errorLogger) =
        if not needsPackageResolution then istate else
        needsPackageResolution <- false

        tcConfigB.packageManagerLines |> Seq.fold(fun istate kv ->
            let packageManagerKey, packageManagerLines = kv.Key, kv.Value
            match packageManagerLines with
            | [] -> istate
            | { Directive=_; LineStatus=_; Line=_; Range=m } :: _ ->
                let outputDir =  tcConfigB.outputDir |> Option.defaultValue ""

                match fsiOptions.DependencyProvider.TryFindDependencyManagerByKey(tcConfigB.compilerToolPaths, getOutputDir tcConfigB, reportError m, packageManagerKey) with
                | Null ->
                    errorR(Error(fsiOptions.DependencyProvider.CreatePackageManagerUnknownError(tcConfigB.compilerToolPaths, outputDir, packageManagerKey, reportError m), m))
                    istate
                | NonNull dependencyManager ->
                    let directive d =
                        match d with
                        | Directive.Resolution -> "r"
                        | Directive.Include -> "i"

                    let packageManagerTextLines =
                        packageManagerLines |> List.map (fun line -> directive line.Directive, line.Line)

                    try
                        let tfm, rid = fsiOptions.FxResolver.GetTfmAndRid()
                        let result = fsiOptions.DependencyProvider.Resolve(dependencyManager, ".fsx", packageManagerTextLines, reportError m, tfm, rid, tcConfigB.implicitIncludeDir, "stdin.fsx", "stdin.fsx")
                        if result.Success then
                            for line in result.StdOut do Console.Out.WriteLine(line)
                            for line in result.StdError do Console.Error.WriteLine(line)
                            tcConfigB.packageManagerLines <- PackageManagerLine.SetLinesAsProcessed packageManagerKey tcConfigB.packageManagerLines
                            for folder in result.Roots do
                                tcConfigB.AddIncludePath(m, folder, "")
                            for resolution in result.Resolutions do
                                tcConfigB.AddReferencedAssemblyByPath(m, resolution)
                            let scripts = result.SourceFiles |> Seq.toList
                            if not (isNil scripts) then
                                fsiDynamicCompiler.EvalSourceFiles(ctok, istate, m, scripts, lexResourceManager, errorLogger)
                            else istate
                        else
                            // Send outputs via diagnostics
                            if (result.StdOut.Length > 0 || result.StdError.Length > 0) then
                                for line in Array.append result.StdOut result.StdError do
                                    errorR(Error(FSComp.SR.packageManagerError(line), m))
                            //Write outputs in F# Interactive and compiler
                            tcConfigB.packageManagerLines <- PackageManagerLine.RemoveUnprocessedLines packageManagerKey tcConfigB.packageManagerLines
                            istate // error already reported


                    with _ ->
                        // An exception occured during processing, so remove the lines causing the error from the package manager list.
                        tcConfigB.packageManagerLines <- PackageManagerLine.RemoveUnprocessedLines packageManagerKey tcConfigB.packageManagerLines
                        reraise ()
            ) istate

    member fsiDynamicCompiler.ProcessMetaCommandsFromInputAsInteractiveCommands(ctok, istate, sourceFile, inp) =
        WithImplicitHome
           (tcConfigB, directoryName sourceFile)
           (fun () ->
               ProcessMetaCommandsFromInput
                   ((fun st (m,nm) -> tcConfigB.TurnWarningOff(m,nm); st),
                    (fun st (m, path, directive) ->

                        let dm = tcImports.DependencyProvider.TryFindDependencyManagerInPath(tcConfigB.compilerToolPaths, getOutputDir tcConfigB, reportError m, path)

                        match dm with
                        | _, NonNull dependencyManager ->
                            if tcConfigB.langVersion.SupportsFeature(LanguageFeature.PackageManagement) then
                                fsiDynamicCompiler.EvalDependencyManagerTextFragment (dependencyManager, directive, m, path)
                                st
                            else
                                errorR(Error(FSComp.SR.packageManagementRequiresVFive(), m))
                                st

                        | _, _ when directive = Directive.Include ->
                            errorR(Error(FSComp.SR.poundiNotSupportedByRegisteredDependencyManagers(), m))
                            st

                        // #r "Assembly"
                        | NonNull path, _ ->
                            snd (fsiDynamicCompiler.EvalRequireReference (ctok, st, m, path))

                        | Null, Null ->
                           st
                    ),
                    (fun _ _ -> ()))
                   (tcConfigB, inp, Path.GetDirectoryName sourceFile, istate))

    member fsiDynamicCompiler.EvalSourceFiles(ctok, istate, m, sourceFiles, lexResourceManager, errorLogger: ErrorLogger) =
        let tcConfig = TcConfig.Create(tcConfigB,validate=false)
        match sourceFiles with
        | [] -> istate
        | _ ->
          // use a set of source files as though they were command line inputs
          let sourceFiles = sourceFiles |> List.map (fun nm -> tcConfig.ResolveSourceFile(m, nm, tcConfig.implicitIncludeDir),m)

          // Close the #load graph on each file and gather the inputs from the scripts.
          let tcConfig = TcConfig.Create(tcConfigB,validate=false)

          let closure =
              LoadClosure.ComputeClosureOfScriptFiles(ctok, tcConfig,
                 sourceFiles, CodeContext.CompilationAndEvaluation,
                 lexResourceManager, fsiOptions.DependencyProvider)

          // Intent "[Loading %s]\n" (String.concat "\n     and " sourceFiles)
          fsiConsoleOutput.uprintf "[%s " (FSIstrings.SR.fsiLoadingFilesPrefixText())
          closure.Inputs  |> List.iteri (fun i input ->
              if i=0 then fsiConsoleOutput.uprintf  "%s" input.FileName
              else fsiConsoleOutput.uprintnf " %s %s" (FSIstrings.SR.fsiLoadingFilesPrefixText()) input.FileName)
          fsiConsoleOutput.uprintfn "]"

          closure.NoWarns |> Seq.map (fun (n,ms) -> ms |> Seq.map (fun m -> m,n)) |> Seq.concat |> Seq.iter tcConfigB.TurnWarningOff

          // Play errors and warnings from resolution
          closure.ResolutionDiagnostics |> List.iter diagnosticSink

          // Non-scripts will not have been parsed during #load closure so parse them now
          let sourceFiles,inputs =
              closure.Inputs
              |> List.map (fun input->
                    input.ParseDiagnostics |> List.iter diagnosticSink
                    input.MetaCommandDiagnostics |> List.iter diagnosticSink
                    let parsedInput =
                        match input.SyntaxTree with
                        | None -> ParseOneInputFile(tcConfig,lexResourceManager,["INTERACTIVE"],input.FileName,(true,false),errorLogger,(*retryLocked*)false)
                        | Some parseTree -> parseTree
                    input.FileName, parsedInput)
              |> List.unzip

          errorLogger.AbortOnError(fsiConsoleOutput);
          let istate = (istate, sourceFiles, inputs) |||> List.fold2 (fun istate sourceFile input -> fsiDynamicCompiler.ProcessMetaCommandsFromInputAsInteractiveCommands(ctok, istate, sourceFile, input))
          fsiDynamicCompiler.EvalParsedSourceFiles (ctok, errorLogger, istate, inputs)

    member _.GetBoundValues istate =
        let cenv = SymbolEnv(istate.tcGlobals, istate.tcState.Ccu, Some istate.tcState.CcuSig, istate.tcImports)
        [ for pair in istate.boundValues do
            let nm = pair.Key
            let v = pair.Value
            match tryGetGeneratedValue istate cenv v with
            | Some fsiValue ->
                yield FsiBoundValue(nm, fsiValue)
            | _ ->
                () ]

    member _.TryFindBoundValue(istate, nm) =
        match istate.boundValues.TryFind nm with
        | Some v ->
            let cenv = SymbolEnv(istate.tcGlobals, istate.tcState.Ccu, Some istate.tcState.CcuSig, istate.tcImports)
            match tryGetGeneratedValue istate cenv v with
            | Some fsiValue ->
                Some (FsiBoundValue(nm, fsiValue))
            | _ ->
                None
        | _ ->
            None

    member this.AddBoundValue (ctok, errorLogger: ErrorLogger, istate, name: string, value: obj) =
        try
            match value with
            | null -> nullArg "value"
            | _ -> ()

            if String.IsNullOrWhiteSpace name then
                invalidArg "name" "Name cannot be null or white-space."

            // Verify that the name is a valid identifier for a value.
            FSharpLexer.Tokenize(SourceText.ofString name,
                let mutable foundOne = false
                fun t ->
                    if not t.IsIdentifier || foundOne then
                        invalidArg "name" "Name is not a valid identifier."
                    foundOne <- true)

            if PrettyNaming.IsCompilerGeneratedName name then
                invalidArg "name" (FSComp.SR.lexhlpIdentifiersContainingAtSymbolReserved() |> snd)

            let istate, ty = importReflectionType istate (value.GetType())
            let amap = istate.tcImports.GetImportMap()

            let i = nextFragmentId()
            let prefix = mkFragmentPath i
            let prefixPath = pathOfLid prefix
            let qualifiedName = ComputeQualifiedNameOfFileFromUniquePath (rangeStdin,prefixPath)

            let tcConfig = TcConfig.Create(tcConfigB,validate=false)

            // Build a simple module with a single 'let' decl with a default value.
            let moduleOrNamespace, v, impl = mkBoundValueTypedImpl istate.tcGlobals range0 qualifiedName.Text name ty
            let tcEnvAtEndOfLastInput =
                CheckDeclarations.AddLocalSubModule tcGlobals amap range0 istate.tcState.TcEnvFromImpls moduleOrNamespace
                |> CheckExpressions.AddLocalVal TcResultsSink.NoSink range0 v

            // Generate IL for the given typled impl and create new interactive state.
            let ilxGenerator = istate.ilxGenerator
            let isIncrementalFragment = true
            let showTypes = false
            let declaredImpls = [impl]
            let codegenResults, optEnv, fragName = ProcessTypedImpl(errorLogger, istate.optEnv, istate.tcState, tcConfig, false, EmptyTopAttrs, prefix, isIncrementalFragment, declaredImpls, ilxGenerator)
            let istate, declaredImpls = ProcessCodegenResults(ctok, errorLogger, istate, optEnv, istate.tcState, tcConfig, prefix, showTypes, isIncrementalFragment, fragName, declaredImpls, ilxGenerator, codegenResults)
            let newState = { istate with tcState = istate.tcState.NextStateAfterIncrementalFragment tcEnvAtEndOfLastInput }

            // Force set the val with the given value obj.
            let ctxt = valuePrinter.GetEvaluationContext(newState.emEnv)
            ilxGenerator.ForceSetGeneratedValue(ctxt, v, value)

            processContents newState declaredImpls
        with
        | ex ->
            istate, CompletedWithReportedError(StopProcessingExn(Some ex))

    member _.GetInitialInteractiveState () =
        let tcConfig = TcConfig.Create(tcConfigB,validate=false)
        let optEnv0 = GetInitialOptimizationEnv (tcImports, tcGlobals)
        let emEnv = ILRuntimeWriter.emEnv0
        let tcEnv = GetInitialTcEnv (assemblyName, rangeStdin, tcConfig, tcImports, tcGlobals)
        let ccuName = assemblyName

        let tcState = GetInitialTcState (rangeStdin, ccuName, tcConfig, tcGlobals, tcImports, niceNameGen, tcEnv)

        let ilxGenerator = CreateIlxAssemblyGenerator (tcConfig, tcImports, tcGlobals, (LightweightTcValForUsingInBuildMethodCall tcGlobals), tcState.Ccu)
        {optEnv    = optEnv0
         emEnv     = emEnv
         tcGlobals = tcGlobals
         tcState   = tcState
         tcImports = tcImports
         ilxGenerator = ilxGenerator
         boundValues = NameMap.empty
         timing    = false
         debugBreak = false
        }

    member _.CurrentPartialAssemblySignature(istate) =
        FSharpAssemblySignature(istate.tcGlobals, istate.tcState.Ccu, istate.tcState.CcuSig, istate.tcImports, None, istate.tcState.CcuSig)

    member _.FormatValue(obj:obj, objTy) =
        valuePrinter.FormatValue(obj, objTy)

    member _.ValueBound = valueBoundEvent.Publish

//----------------------------------------------------------------------------
// ctrl-c handling
//----------------------------------------------------------------------------

type ControlEventHandler = delegate of int -> bool

// One strange case: when a TAE happens a strange thing
// occurs the next read from stdin always returns
// 0 bytes, i.e. the channel will look as if it has been closed.  So we check
// for this condition explicitly.  We also recreate the lexbuf whenever CtrlC kicks.

type internal FsiInterruptStdinState =
    | StdinEOFPermittedBecauseCtrlCRecentlyPressed
    | StdinNormal

type internal FsiInterruptControllerState =
    | InterruptCanRaiseException
    | InterruptIgnored

type internal FsiInterruptControllerKillerThreadRequest =
    | ThreadAbortRequest
    | NoRequest
    | ExitRequest
    | PrintInterruptRequest

type internal FsiInterruptController(fsiOptions: FsiCommandLineOptions, fsiConsoleOutput: FsiConsoleOutput) =

    let mutable stdinInterruptState = StdinNormal
    let CTRL_C = 0
    let mutable interruptAllowed = InterruptIgnored
    let mutable killThreadRequest = NoRequest

    let mutable ctrlEventHandlers = []: ControlEventHandler list
    let mutable ctrlEventActions  = []: (unit -> unit) list
    let mutable exitViaKillThread = false

    let mutable posixReinstate = (fun () -> ())

    member _.Exit() =
        if exitViaKillThread then
            killThreadRequest <- ExitRequest
            Thread.Sleep(1000)
        exit 0

    member _.FsiInterruptStdinState
        with get () = stdinInterruptState
        and set v = stdinInterruptState <- v

    member _.ClearInterruptRequest() = killThreadRequest <- NoRequest

    member _.InterruptAllowed
        with set v = interruptAllowed <- v

    member _.Interrupt() = ctrlEventActions |> List.iter (fun act -> act())

    member _.EventHandlers = ctrlEventHandlers

    member controller.InstallKillThread(threadToKill:Thread, pauseMilliseconds:int) =

        // Fsi Interrupt handler
        let raiseCtrlC() =
            use _scope = SetCurrentUICultureForThread fsiOptions.FsiLCID
            fprintf fsiConsoleOutput.Error "%s" (FSIstrings.SR.fsiInterrupt())

            stdinInterruptState <- StdinEOFPermittedBecauseCtrlCRecentlyPressed
            if (interruptAllowed = InterruptCanRaiseException) then
                killThreadRequest <- ThreadAbortRequest
                let killerThread =
                    new Thread(new ThreadStart(fun () ->
                        use _scope = SetCurrentUICultureForThread fsiOptions.FsiLCID
                        // sleep long enough to allow ControlEventHandler handler on main thread to return
                        // Also sleep to give computations a bit of time to terminate
                        Thread.Sleep(pauseMilliseconds)
                        if (killThreadRequest = ThreadAbortRequest) then
                            if progress then fsiConsoleOutput.uprintnfn "%s" (FSIstrings.SR.fsiAbortingMainThread())
                            killThreadRequest <- NoRequest
                            threadToKill.Abort()
                        ()),Name="ControlCAbortThread")
                killerThread.IsBackground <- true
                killerThread.Start()

        let fsiInterruptHandler (args:ConsoleCancelEventArgs) =
            args.Cancel <- true
            ctrlEventHandlers |> List.iter(fun handler -> handler.Invoke(CTRL_C) |> ignore)

        do Console.CancelKeyPress.Add(fsiInterruptHandler)

        // WINDOWS TECHNIQUE: .NET has more safe points, and you can do more when a safe point.
        // Hence we actually start up the killer thread within the handler.
        let ctrlEventHandler = new ControlEventHandler(fun i ->  if i = CTRL_C then (raiseCtrlC(); true) else false )
        ctrlEventHandlers <- ctrlEventHandler :: ctrlEventHandlers
        ctrlEventActions  <- raiseCtrlC       :: ctrlEventActions
        exitViaKillThread <- false // don't exit via kill thread

    member x.PosixInvoke(n:int) =
         // we run this code once with n = -1 to make sure it is JITted before execution begins
         // since we are not allowed to JIT a signal handler.  This also ensures the "PosixInvoke"
         // method is not eliminated by dead-code elimination
         if n >= 0 then
             posixReinstate()
             stdinInterruptState <- StdinEOFPermittedBecauseCtrlCRecentlyPressed
             killThreadRequest <- if (interruptAllowed = InterruptCanRaiseException) then ThreadAbortRequest else PrintInterruptRequest

//----------------------------------------------------------------------------
// assembly finder
//----------------------------------------------------------------------------

#nowarn "40"

// From http://msdn.microsoft.com/en-us/library/ff527268.aspx
// What the Event Handler Does
//
// The handler for the AssemblyResolve event receives the display name of the assembly to
// be loaded, in the ResolveEventArgs.Name property. If the handler does not recognize the
// assembly name, it returns null (Nothing in Visual Basic, nullptr in Visual C++).
//
// - If the handler recognizes the assembly name, it can load and return an assembly that
//   satisfies the request. The following list describes some sample scenarios.
//
// - If the handler knows the location of a version of the assembly, it can load the assembly by
//   using the Assembly.LoadFrom or Assembly.LoadFile method, and can return the loaded assembly if successful.
//
// - If the handler has access to a database of assemblies stored as byte arrays, it can load a byte array by
//   using one of the Assembly.Load method overloads that take a byte array.
//
// - The handler can generate a dynamic assembly and return it.
//
// It is the responsibility of the event handler to return a suitable assembly. The handler can parse the display
// name of the requested assembly by passing the ResolveEventArgs.Name property value to the AssemblyName(String)
// constructor. Beginning with the .NET Framework version 4, the handler can use the ResolveEventArgs.RequestingAssembly
// property to determine whether the current request is a dependency of another assembly. This information can help
// identify an assembly that will satisfy the dependency.
//
// The event handler can return a different version of the assembly than the version that was requested.
//
// In most cases, the assembly that is returned by the handler appears in the load context, regardless of the context
// the handler loads it into. For example, if the handler uses the Assembly.LoadFrom method to load an assembly into
// the load-from context, the assembly appears in the load context when the handler returns it. However, in the following
// case the assembly appears without context when the handler returns it:
//
// - The handler loads an assembly without context.
// - The ResolveEventArgs.RequestingAssembly property is not null.
// - The requesting assembly (that is, the assembly that is returned by the ResolveEventArgs.RequestingAssembly property)
//   was loaded without context.
//
// On the coreclr we add an UnmanagedDll Resoution handler to ensure that native dll's can be searched for,
// the desktop version of the Clr does not support this mechanism.
//
// For information about contexts, see the Assembly.LoadFrom(String) method overload.

module internal MagicAssemblyResolution =

    // See bug 5501 for details on decision to use UnsafeLoadFrom here.
    // Summary:
    //  It is an explicit user trust decision to load an assembly with #r. Scripts are not run automatically (for example, by double-clicking in explorer).
    //  We considered setting loadFromRemoteSources in fsi.exe.config but this would transitively confer unsafe loading to the code in the referenced
    //  assemblies. Better to let those assemblies decide for themselves which is safer.
    [<CodeAnalysis.SuppressMessage("Microsoft.Reliability", "CA2001:AvoidCallingProblematicMethods", MessageId="System.Reflection.Assembly.UnsafeLoadFrom")>]
    let private assemblyLoadFrom (path:string) = Assembly.UnsafeLoadFrom(path)

    let Install(tcConfigB, tcImports: TcImports, fsiDynamicCompiler: FsiDynamicCompiler, fsiConsoleOutput: FsiConsoleOutput) =

#if BUILDING_WITH_LKG || BUILD_FROM_SOURCE
        let ResolveAssembly (ctok, m, tcConfigB, tcImports: TcImports, fsiDynamicCompiler: FsiDynamicCompiler, fsiConsoleOutput: FsiConsoleOutput, fullAssemName: string) : Assembly = 
#else
        let ResolveAssembly (ctok, m, tcConfigB, tcImports: TcImports, fsiDynamicCompiler: FsiDynamicCompiler, fsiConsoleOutput: FsiConsoleOutput, fullAssemName: string) : Assembly? = 
#endif

           try
               // Grab the name of the assembly
               let tcConfig = TcConfig.Create(tcConfigB,validate=false)
               let simpleAssemName = fullAssemName.Split([| ',' |]).[0]
               if progress then fsiConsoleOutput.uprintfn "ATTEMPT MAGIC LOAD ON ASSEMBLY, simpleAssemName = %s" simpleAssemName // "Attempting to load a dynamically required assembly in response to an AssemblyResolve event by using known static assembly references..."

               // Special case: Mono Windows Forms attempts to load an assembly called something like "Windows.Forms.resources"
               // We can't resolve this, so don't try.
               // REVIEW: Suggest 4481, delete this special case.
               if (runningOnMono && simpleAssemName.EndsWith(".resources",StringComparison.OrdinalIgnoreCase)) ||
                  simpleAssemName.EndsWith(".XmlSerializers", StringComparison.OrdinalIgnoreCase) ||
                  (runningOnMono && simpleAssemName = "UIAutomationWinforms") then null
               else
               // Special case: Is this the global unique dynamic assembly for FSI code? In this case just
               // return the dynamic assembly itself.
               if fsiDynamicCompiler.DynamicAssemblyName = simpleAssemName then fsiDynamicCompiler.DynamicAssembly else

               // Otherwise continue
               let assemblyReferenceTextDll = (simpleAssemName + ".dll")
               let assemblyReferenceTextExe = (simpleAssemName + ".exe")
               let overallSearchResult =

                   // OK, try to resolve as an existing DLL in the resolved reference set.  This does unification by assembly name
                   // once an assembly has been referenced.
                   let searchResult = tcImports.TryFindExistingFullyQualifiedPathBySimpleAssemblyName (ctok, simpleAssemName)

                   match searchResult with
                   | Some r -> OkResult ([], Choice1Of2 r)
                   | _ ->

                   // OK, try to resolve as a .dll
                   let searchResult = tcImports.TryResolveAssemblyReference (ctok, AssemblyReference (m, assemblyReferenceTextDll, None), ResolveAssemblyReferenceMode.Speculative)

                   match searchResult with
                   | OkResult (warns,[r]) -> OkResult (warns, Choice1Of2 r.resolvedPath)
                   | _ ->

                   // OK, try to resolve as a .exe
                   let searchResult = tcImports.TryResolveAssemblyReference (ctok, AssemblyReference (m, assemblyReferenceTextExe, None), ResolveAssemblyReferenceMode.Speculative)

                   match searchResult with
                   | OkResult (warns, [r]) -> OkResult (warns, Choice1Of2 r.resolvedPath)
                   | _ ->

                   if progress then fsiConsoleOutput.uprintfn "ATTEMPT LOAD, assemblyReferenceTextDll = %s" assemblyReferenceTextDll
                   /// Take a look through the files quoted, perhaps with explicit paths
                   let searchResult =
                       (tcConfig.referencedDLLs
                            |> List.tryPick (fun assemblyReference ->
                             if progress then fsiConsoleOutput.uprintfn "ATTEMPT MAGIC LOAD ON FILE, referencedDLL = %s" assemblyReference.Text
                             if System.String.Compare(FileSystemUtils.fileNameOfPath assemblyReference.Text, assemblyReferenceTextDll,StringComparison.OrdinalIgnoreCase) = 0 ||
                                System.String.Compare(FileSystemUtils.fileNameOfPath assemblyReference.Text, assemblyReferenceTextExe,StringComparison.OrdinalIgnoreCase) = 0 then
                                 Some(tcImports.TryResolveAssemblyReference (ctok, assemblyReference, ResolveAssemblyReferenceMode.Speculative))
                             else None ))

                   match searchResult with
                   | Some (OkResult (warns,[r])) -> OkResult (warns, Choice1Of2 r.resolvedPath)
                   | _ ->

#if !NO_EXTENSIONTYPING
                   match tcImports.TryFindProviderGeneratedAssemblyByName(ctok, simpleAssemName) with
                   | Some(assembly) -> OkResult([],Choice2Of2 assembly)
                   | None ->
#endif

                   // As a last resort, try to find the reference without an extension
                   match tcImports.TryFindExistingFullyQualifiedPathByExactAssemblyRef(ctok, ILAssemblyRef.Create(simpleAssemName,None,None,false,None,None)) with
                   | Some(resolvedPath) ->
                       OkResult([],Choice1Of2 resolvedPath)
                   | None ->

                   ErrorResult([],Failure (FSIstrings.SR.fsiFailedToResolveAssembly(simpleAssemName)))

               match overallSearchResult with
               | ErrorResult _ -> null
               | OkResult _ ->
                   let res = CommitOperationResult overallSearchResult
                   match res with
                   | Choice1Of2 assemblyName ->
                       if simpleAssemName <> "Mono.Posix" then fsiConsoleOutput.uprintfn "%s" (FSIstrings.SR.fsiBindingSessionTo(assemblyName))
                       if isRunningOnCoreClr then
                         assemblyLoadFrom assemblyName
                       else
                         try
                           let an = AssemblyName.GetAssemblyName(assemblyName)
                           an.CodeBase <- assemblyName
                           Assembly.Load an
                         with | _ ->
                           assemblyLoadFrom assemblyName
                   | Choice2Of2 assembly ->
                       assembly

           with e ->
               stopProcessingRecovery e range0
               null

        let rangeStdin = rangeN Lexhelp.stdinMockFilename 0

        let resolveAssembly = new ResolveEventHandler(fun _ args ->
            // Explanation: our understanding is that magic assembly resolution happens
            // during compilation. So we recover the CompilationThreadToken here.
            let ctok = AssumeCompilationThreadWithoutEvidence ()
            ResolveAssembly (ctok, rangeStdin, tcConfigB, tcImports, fsiDynamicCompiler, fsiConsoleOutput, args.Name))

        AppDomain.CurrentDomain.add_AssemblyResolve(resolveAssembly)

        { new System.IDisposable with
            member x.Dispose() =
                AppDomain.CurrentDomain.remove_AssemblyResolve(resolveAssembly)
        }

//----------------------------------------------------------------------------
// Reading stdin
//----------------------------------------------------------------------------

type internal FsiStdinLexerProvider
                          (tcConfigB, fsiStdinSyphon,
                           fsiConsoleInput : FsiConsoleInput,
                           fsiConsoleOutput : FsiConsoleOutput,
                           fsiOptions : FsiCommandLineOptions,
                           lexResourceManager : LexResourceManager) =

    // #light is the default for FSI
    let interactiveInputLightSyntaxStatus =
        let initialLightSyntaxStatus = tcConfigB.light <> Some false
        LightSyntaxStatus (initialLightSyntaxStatus, false (* no warnings *))

    let isFeatureSupported featureId = tcConfigB.langVersion.SupportsFeature featureId

<<<<<<< HEAD
#if BUILDING_WITH_LKG || BUILD_FROM_SOURCE
    let LexbufFromLineReader (fsiStdinSyphon: FsiStdinSyphon) (readF: unit -> string) = 
#else
    let LexbufFromLineReader (fsiStdinSyphon: FsiStdinSyphon) (readF: unit -> string?) = 
#endif
=======
    let LexbufFromLineReader (fsiStdinSyphon: FsiStdinSyphon) readF =
>>>>>>> a70f3bea
        UnicodeLexing.FunctionAsLexbuf
          (true, isFeatureSupported, (fun (buf: char[], start, len) ->
            //fprintf fsiConsoleOutput.Out "Calling ReadLine\n"
            let inputOption = try Some(readF()) with :? EndOfStreamException -> None
<<<<<<< HEAD
            inputOption |> Option.iter (fun t -> fsiStdinSyphon.Add ((match t with Null -> "" | NonNull t -> t) + "\n"))
            match inputOption with 
            |  Some(Null) | None -> 
                 if progress then fprintfn fsiConsoleOutput.Out "End of file from TextReader.ReadLine"
                 0
#if BUILDING_WITH_LKG || BUILD_FROM_SOURCE
            | Some input ->
#else
            | Some (NonNull input) ->
#endif
                let input  = input + "\n" 
                let ninput = input.Length 
=======
            inputOption |> Option.iter (fun t -> fsiStdinSyphon.Add (t + "\n"))
            match inputOption with
            |  Some(null) | None ->
                 if progress then fprintfn fsiConsoleOutput.Out "End of file from TextReader.ReadLine"
                 0
            | Some (input:string) ->
                let input  = input + "\n"
                let ninput = input.Length
>>>>>>> a70f3bea
                if ninput > len then fprintf fsiConsoleOutput.Error  "%s" (FSIstrings.SR.fsiLineTooLong())
                let ntrimmed = min len ninput
                for i = 0 to ntrimmed-1 do
                    buf.[i+start] <- input.[i]
                ntrimmed
          ))

    //----------------------------------------------------------------------------
    // Reading stdin as a lex stream
    //----------------------------------------------------------------------------

#if BUILDING_WITH_LKG || BUILD_FROM_SOURCE
    let removeZeroCharsFromString (str:string) =
#else
    let removeZeroCharsFromString (str:string?) : string? =
#endif
        match str with 
        | Null -> str
        | NonNull str -> 
            if str.Contains("\000") then
              System.String(str |> Seq.filter (fun c -> c<>'\000') |> Seq.toArray)
            else
              str

    let CreateLexerForLexBuffer (sourceFileName, lexbuf, errorLogger) =

        Lexhelp.resetLexbufPos sourceFileName lexbuf
        let skip = true  // don't report whitespace from lexer
        let defines = "INTERACTIVE"::tcConfigB.conditionalCompilationDefines
        let lexargs = mkLexargs (defines, interactiveInputLightSyntaxStatus, lexResourceManager, [], errorLogger, PathMap.empty)
        let tokenizer = LexFilter.LexFilter(interactiveInputLightSyntaxStatus, tcConfigB.compilingFslib, Lexer.token lexargs skip, lexbuf)
        tokenizer

    let isFeatureSupported featureId = tcConfigB.langVersion.SupportsFeature featureId

    // Create a new lexer to read stdin
    member _.CreateStdinLexer (errorLogger) =
        let lexbuf =
            match fsiConsoleInput.TryGetConsole() with
            | Some console when fsiOptions.EnableConsoleKeyProcessing && not fsiOptions.UseServerPrompt ->
                LexbufFromLineReader fsiStdinSyphon (fun () ->
                    match fsiConsoleInput.TryGetFirstLine() with
                    | Some firstLine -> firstLine
                    | None -> console())
            | _ ->
                LexbufFromLineReader fsiStdinSyphon (fun () -> fsiConsoleInput.In.ReadLine() |> removeZeroCharsFromString)

        fsiStdinSyphon.Reset()
        CreateLexerForLexBuffer (Lexhelp.stdinMockFilename, lexbuf, errorLogger)

    // Create a new lexer to read an "included" script file
    member _.CreateIncludedScriptLexer (sourceFileName, reader, errorLogger) =
        let lexbuf = UnicodeLexing.StreamReaderAsLexbuf(true, isFeatureSupported, reader)
        CreateLexerForLexBuffer (sourceFileName, lexbuf, errorLogger)

    // Create a new lexer to read a string
    member this.CreateStringLexer (sourceFileName, source, errorLogger) =
        let lexbuf = UnicodeLexing.StringAsLexbuf(true, isFeatureSupported, source)
        CreateLexerForLexBuffer (sourceFileName, lexbuf, errorLogger)

    member _.ConsoleInput = fsiConsoleInput

    member _.CreateBufferLexer (sourceFileName, lexbuf, errorLogger) = CreateLexerForLexBuffer (sourceFileName, lexbuf, errorLogger)


//----------------------------------------------------------------------------
// Process one parsed interaction.  This runs on the GUI thread.
// It might be simpler if it ran on the parser thread.
//----------------------------------------------------------------------------

type internal FsiInteractionProcessor
                            (fsi: FsiEvaluationSessionHostConfig,
                             tcConfigB,
                             fsiOptions: FsiCommandLineOptions,
                             fsiDynamicCompiler: FsiDynamicCompiler,
                             fsiConsolePrompt : FsiConsolePrompt,
                             fsiConsoleOutput : FsiConsoleOutput,
                             fsiInterruptController : FsiInterruptController,
                             fsiStdinLexerProvider : FsiStdinLexerProvider,
                             lexResourceManager : LexResourceManager,
                             initialInteractiveState) =

    let referencedAssemblies = Dictionary<string, DateTime>()

    let mutable currState = initialInteractiveState
    let event = Control.Event<unit>()
    let setCurrState s = currState <- s; event.Trigger()

    let runCodeOnEventLoop errorLogger f istate =
        try
            fsi.EventLoopInvoke (fun () ->

                // Explanation: We assume the event loop on the 'fsi' object correctly transfers control to
                // a unique compilation thread.
                let ctok = AssumeCompilationThreadWithoutEvidence()

                // FSI error logging on switched to thread
                InstallErrorLoggingOnThisThread errorLogger
                use _scope = SetCurrentUICultureForThread fsiOptions.FsiLCID
                f ctok istate)
        with _ ->
            (istate,Completed None)

    let InteractiveCatch (errorLogger: ErrorLogger) (f:_ -> _ * FsiInteractionStepStatus)  istate =
        try
            // reset error count
            match errorLogger with
            | :? ErrorLoggerThatStopsOnFirstError as errorLogger ->  errorLogger.ResetErrorCount()
            | _ -> ()

            f istate
        with  e ->
            stopProcessingRecovery e range0
            istate, CompletedWithReportedError e

    let isFeatureSupported featureId = tcConfigB.langVersion.SupportsFeature featureId

    let rangeStdin = rangeN Lexhelp.stdinMockFilename 0

    let ChangeDirectory (path:string) m =
        let tcConfig = TcConfig.Create(tcConfigB,validate=false)
        let path = tcConfig.MakePathAbsolute path
        if Directory.Exists(path) then
            tcConfigB.implicitIncludeDir <- path
        else
            error(Error(FSIstrings.SR.fsiDirectoryDoesNotExist(path),m))


    /// Parse one interaction. Called on the parser thread.
    let ParseInteraction (tokenizer:LexFilter.LexFilter) =
        let mutable lastToken = Parser.ELSE // Any token besides SEMICOLON_SEMICOLON will do for initial value
        try
            if progress then fprintfn fsiConsoleOutput.Out "In ParseInteraction..."

            let input =
                Lexhelp.reusingLexbufForParsing tokenizer.LexBuffer (fun () ->
                    let lexerWhichSavesLastToken _lexbuf =
                        let tok = tokenizer.GetToken()
                        lastToken <- tok
                        tok
                    Parser.interaction lexerWhichSavesLastToken tokenizer.LexBuffer)
            Some input
        with e ->
            // On error, consume tokens until to ;; or EOF.
            // Caveat: Unless the error parse ended on ;; - so check the lastToken returned by the lexer function.
            // Caveat: What if this was a look-ahead? That's fine! Since we need to skip to the ;; anyway.
            if (match lastToken with Parser.SEMICOLON_SEMICOLON -> false | _ -> true) then
                let mutable tok = Parser.ELSE (* <-- any token <> SEMICOLON_SEMICOLON will do *)
                while (match tok with  Parser.SEMICOLON_SEMICOLON -> false | _ -> true)
                      && not tokenizer.LexBuffer.IsPastEndOfStream do
                    tok <- tokenizer.GetToken()

            stopProcessingRecovery e range0
            None

    /// Execute a single parsed interaction. Called on the GUI/execute/main thread.
    let ExecInteraction (ctok, tcConfig:TcConfig, istate, action:ParsedScriptInteraction, errorLogger: ErrorLogger) =
        let packageManagerDirective directive path m =
            let dm = fsiOptions.DependencyProvider.TryFindDependencyManagerInPath(tcConfigB.compilerToolPaths, getOutputDir tcConfigB, reportError m, path)
            match dm with
            | Null, Null ->
                // error already reported
                istate, CompletedWithAlreadyReportedError

            | _, NonNull dependencyManager ->
               if tcConfig.langVersion.SupportsFeature(LanguageFeature.PackageManagement) then
                   fsiDynamicCompiler.EvalDependencyManagerTextFragment(dependencyManager, directive, m, path)
                   istate, Completed None
               else
                   errorR(Error(FSComp.SR.packageManagementRequiresVFive(), m))
                   istate, Completed None

            | _, _ when directive = Directive.Include ->
                errorR(Error(FSComp.SR.poundiNotSupportedByRegisteredDependencyManagers(), m))
                istate,Completed None

            | NonNull p, Null ->
                let path =
                    if String.IsNullOrWhiteSpace(p) then ""
                    else p
                let resolutions,istate = fsiDynamicCompiler.EvalRequireReference(ctok, istate, m, path)
                resolutions |> List.iter (fun ar ->
                    let format =
                        if tcConfig.shadowCopyReferences then
                            let resolvedPath = ar.resolvedPath.ToUpperInvariant()
                            let fileTime = FileSystem.GetLastWriteTimeShim(resolvedPath)
                            match referencedAssemblies.TryGetValue resolvedPath with
                            | false, _ ->
                                referencedAssemblies.Add(resolvedPath, fileTime)
                                FSIstrings.SR.fsiDidAHashr(ar.resolvedPath)
                            | true, time when time <> fileTime ->
                                FSIstrings.SR.fsiDidAHashrWithStaleWarning(ar.resolvedPath)
                            | _ ->
                                FSIstrings.SR.fsiDidAHashr(ar.resolvedPath)
                        else
                            FSIstrings.SR.fsiDidAHashrWithLockWarning(ar.resolvedPath)
                    fsiConsoleOutput.uprintnfnn "%s" format)
                istate,Completed None

            | _, _ ->
                istate,Completed None

        istate |> InteractiveCatch errorLogger (fun istate ->
            match action with
            | ParsedScriptInteraction.Definitions ([], _) ->
                let istate = fsiDynamicCompiler.CommitDependencyManagerText(ctok, istate, lexResourceManager, errorLogger)
                istate,Completed None

            | ParsedScriptInteraction.Definitions ([SynModuleDecl.DoExpr(_, expr, _)], _) ->
                let istate = fsiDynamicCompiler.CommitDependencyManagerText(ctok, istate, lexResourceManager, errorLogger)
                fsiDynamicCompiler.EvalParsedExpression(ctok, errorLogger, istate, expr)

            | ParsedScriptInteraction.Definitions (defs,_) ->
                let istate = fsiDynamicCompiler.CommitDependencyManagerText(ctok, istate, lexResourceManager, errorLogger)
                fsiDynamicCompiler.EvalParsedDefinitions (ctok, errorLogger, istate, true, false, defs)

            | ParsedScriptInteraction.HashDirective (ParsedHashDirective("load", sourceFiles, m), _) ->
                let istate = fsiDynamicCompiler.CommitDependencyManagerText(ctok, istate, lexResourceManager, errorLogger)
                fsiDynamicCompiler.EvalSourceFiles (ctok, istate, m, sourceFiles, lexResourceManager, errorLogger),Completed None

            | ParsedScriptInteraction.HashDirective (ParsedHashDirective(("reference" | "r"), [path], m), _) ->
                packageManagerDirective Directive.Resolution path m

            | ParsedScriptInteraction.HashDirective (ParsedHashDirective("i", [path], m), _) ->
                packageManagerDirective Directive.Include path m

            | ParsedScriptInteraction.HashDirective (ParsedHashDirective("I", [path], m), _) ->
                tcConfigB.AddIncludePath (m, path, tcConfig.implicitIncludeDir)
                fsiConsoleOutput.uprintnfnn "%s" (FSIstrings.SR.fsiDidAHashI(tcConfig.MakePathAbsolute path))
                istate, Completed None

            | ParsedScriptInteraction.HashDirective (ParsedHashDirective("cd", [path], m), _) ->
                ChangeDirectory path m
                istate, Completed None

            | ParsedScriptInteraction.HashDirective (ParsedHashDirective("silentCd", [path], m), _) ->
                ChangeDirectory path m
                fsiConsolePrompt.SkipNext() (* "silent" directive *)
                istate, Completed None

            | ParsedScriptInteraction.HashDirective (ParsedHashDirective("dbgbreak", [], _), _) ->
                {istate with debugBreak = true}, Completed None

            | ParsedScriptInteraction.HashDirective (ParsedHashDirective("time", [], _), _) ->
                if istate.timing then
                    fsiConsoleOutput.uprintnfnn "%s" (FSIstrings.SR.fsiTurnedTimingOff())
                else
                    fsiConsoleOutput.uprintnfnn "%s" (FSIstrings.SR.fsiTurnedTimingOn())
                {istate with timing = not istate.timing}, Completed None

            | ParsedScriptInteraction.HashDirective (ParsedHashDirective("time", [("on" | "off") as v], _), _) ->
                if v <> "on" then
                    fsiConsoleOutput.uprintnfnn "%s" (FSIstrings.SR.fsiTurnedTimingOff())
                else
                    fsiConsoleOutput.uprintnfnn "%s" (FSIstrings.SR.fsiTurnedTimingOn())
                {istate with timing = (v = "on")}, Completed None

            | ParsedScriptInteraction.HashDirective (ParsedHashDirective("nowarn", numbers, m), _) ->
                List.iter (fun (d:string) -> tcConfigB.TurnWarningOff(m, d)) numbers
                istate, Completed None

            | ParsedScriptInteraction.HashDirective (ParsedHashDirective("terms", [], _), _) ->
                tcConfigB.showTerms <- not tcConfig.showTerms
                istate, Completed None

            | ParsedScriptInteraction.HashDirective (ParsedHashDirective("types", [], _), _) ->
                fsiOptions.ShowTypes <- not fsiOptions.ShowTypes
                istate, Completed None

    #if DEBUG
            | ParsedScriptInteraction.HashDirective (ParsedHashDirective("ilcode", [], _m), _) ->
                fsiOptions.ShowILCode <- not fsiOptions.ShowILCode;
                istate, Completed None

            | ParsedScriptInteraction.HashDirective (ParsedHashDirective("info", [], _m), _) ->
                PrintOptionInfo tcConfigB
                istate, Completed None
    #endif

            | ParsedScriptInteraction.HashDirective (ParsedHashDirective(("q" | "quit"), [], _), _) ->
                fsiInterruptController.Exit()

            | ParsedScriptInteraction.HashDirective (ParsedHashDirective("help", [], m), _) ->
                fsiOptions.ShowHelp(m)
                istate, Completed None

            | ParsedScriptInteraction.HashDirective (ParsedHashDirective(c, arg, m), _) ->
                warning(Error((FSComp.SR.fsiInvalidDirective(c, String.concat " " arg)), m))
                istate, Completed None
        )

    /// Execute a single parsed interaction which may contain multiple items to be executed
    /// independently, because some are #directives. Called on the GUI/execute/main thread.
    ///
    /// #directive comes through with other definitions as a SynModuleDecl.HashDirective.
    /// We split these out for individual processing.
    let rec execParsedInteractions (ctok, tcConfig, istate, action, errorLogger: ErrorLogger, lastResult:option<FsiInteractionStepStatus>, cancellationToken: CancellationToken)  =
        cancellationToken.ThrowIfCancellationRequested()
        let action,nextAction,istate =
            match action with
            | None                                      -> None,None,istate
            | Some (ParsedScriptInteraction.HashDirective _)                            -> action,None,istate
            | Some (ParsedScriptInteraction.Definitions ([],_))                      -> None,None,istate
            | Some (ParsedScriptInteraction.Definitions (SynModuleDecl.HashDirective(hash,mh) :: defs,m)) ->
                Some (ParsedScriptInteraction.HashDirective(hash,mh)),Some (ParsedScriptInteraction.Definitions(defs,m)),istate

            | Some (ParsedScriptInteraction.Definitions (defs,m))                    ->
                let isDefHash = function SynModuleDecl.HashDirective(_,_) -> true | _ -> false
                let isBreakable def =
                    // only add automatic debugger breaks before 'let' or 'do' expressions with sequence points
                    match def with
                    | SynModuleDecl.DoExpr (DebugPointAtBinding.Yes _, _, _)
                    | SynModuleDecl.Let (_, SynBinding(_, _, _, _, _, _, _, _,_,_,_, DebugPointAtBinding.Yes _) :: _, _) -> true
                    | _ -> false
                let defsA = Seq.takeWhile (isDefHash >> not) defs |> Seq.toList
                let defsB = Seq.skipWhile (isDefHash >> not) defs |> Seq.toList

                // If user is debugging their script interactively, inject call
                // to Debugger.Break() at the first "breakable" line.
                // Update istate so that more Break() calls aren't injected when recursing
                let defsA,istate =
                    if istate.debugBreak then
                        let preBreak = Seq.takeWhile (isBreakable >> not) defsA |> Seq.toList
                        let postBreak = Seq.skipWhile (isBreakable >> not) defsA |> Seq.toList
                        match postBreak with
                        | h :: _ -> preBreak @ (fsiDynamicCompiler.CreateDebuggerBreak(h.Range) :: postBreak), { istate with debugBreak = false }
                        | _ -> defsA, istate
                    else defsA,istate

                // When the last declaration has a shape of DoExp (i.e., non-binding),
                // transform it to a shape of "let it = <exp>", so we can refer it.
                let defsA =
                    if not (isNil defsB) then defsA else
                    match defsA with
                    | [] -> defsA
                    | [_] -> defsA
                    | _ ->
                        match List.rev defsA with
                        | SynModuleDecl.DoExpr(_,exp,_) :: rest -> (rest |> List.rev) @ (fsiDynamicCompiler.BuildItBinding exp)
                        | _ -> defsA

                Some (ParsedScriptInteraction.Definitions(defsA,m)),Some (ParsedScriptInteraction.Definitions(defsB,m)),istate

        match action, lastResult with
          | None, Some prev -> assert(nextAction.IsNone); istate, prev
          | None,_ -> assert(nextAction.IsNone); istate, Completed None
          | Some action, _ ->
              let istate,cont = ExecInteraction (ctok, tcConfig, istate, action, errorLogger)
              match cont with
                | Completed _                  -> execParsedInteractions (ctok, tcConfig, istate, nextAction, errorLogger, Some cont, cancellationToken)
                | CompletedWithReportedError e -> istate,CompletedWithReportedError e             (* drop nextAction on error *)
                | CompletedWithAlreadyReportedError -> istate,CompletedWithAlreadyReportedError   (* drop nextAction on error *)
                | EndOfFile                    -> istate,defaultArg lastResult (Completed None)   (* drop nextAction on EOF *)
                | CtrlC                        -> istate,CtrlC                                    (* drop nextAction on CtrlC *)

    /// Execute a single parsed interaction which may contain multiple items to be executed
    /// independently
    let executeParsedInteractions (ctok, tcConfig, istate, action, errorLogger: ErrorLogger, lastResult:option<FsiInteractionStepStatus>, cancellationToken: CancellationToken)  =
        let istate, completed = execParsedInteractions (ctok, tcConfig, istate, action, errorLogger, lastResult, cancellationToken)
        match completed with
        | Completed _  ->
            let istate = fsiDynamicCompiler.CommitDependencyManagerText(ctok, istate, lexResourceManager, errorLogger)
            istate, completed
        | _ -> istate, completed

    /// Execute a single parsed interaction on the parser/execute thread.
    let mainThreadProcessAction ctok action istate =
        try
            let tcConfig = TcConfig.Create(tcConfigB,validate=false)
            if progress then fprintfn fsiConsoleOutput.Out "In mainThreadProcessAction...";
            fsiInterruptController.InterruptAllowed <- InterruptCanRaiseException;
            let res = action ctok tcConfig istate
            fsiInterruptController.ClearInterruptRequest()
            fsiInterruptController.InterruptAllowed <- InterruptIgnored;
            res
        with
        | :? ThreadAbortException ->
           fsiInterruptController.ClearInterruptRequest()
           fsiInterruptController.InterruptAllowed <- InterruptIgnored;
           (try Thread.ResetAbort() with _ -> ());
           (istate,CtrlC)
        |  e ->
           fsiInterruptController.ClearInterruptRequest()
           fsiInterruptController.InterruptAllowed <- InterruptIgnored;
           stopProcessingRecovery e range0;
           istate, CompletedWithReportedError e

    let mainThreadProcessParsedInteractions ctok errorLogger (action, istate) cancellationToken =
      istate |> mainThreadProcessAction ctok (fun ctok tcConfig istate ->
        executeParsedInteractions (ctok, tcConfig, istate, action, errorLogger, None, cancellationToken))

    let parseExpression (tokenizer:LexFilter.LexFilter) =
        reusingLexbufForParsing tokenizer.LexBuffer (fun () ->
            Parser.typedSeqExprEOF (fun _ -> tokenizer.GetToken()) tokenizer.LexBuffer)

    let mainThreadProcessParsedExpression ctok errorLogger (expr, istate) =
      istate |> InteractiveCatch errorLogger (fun istate ->
        istate |> mainThreadProcessAction ctok (fun ctok _tcConfig istate ->
          fsiDynamicCompiler.EvalParsedExpression(ctok, errorLogger, istate, expr)  ))

    let commitResult (istate, result) =
        match result with
        | FsiInteractionStepStatus.CtrlC -> Choice2Of2 (Some (OperationCanceledException() :> exn))
        | FsiInteractionStepStatus.EndOfFile -> Choice2Of2 (Some (System.Exception "End of input"))
        | FsiInteractionStepStatus.Completed res ->
            setCurrState istate
            Choice1Of2 res
        | FsiInteractionStepStatus.CompletedWithReportedError (StopProcessingExn userExnOpt) ->
            Choice2Of2 userExnOpt
        | FsiInteractionStepStatus.CompletedWithReportedError _
        | FsiInteractionStepStatus.CompletedWithAlreadyReportedError ->
            Choice2Of2 None

    /// Parse then process one parsed interaction.
    ///
    /// During normal execution, this initially runs on the parser
    /// thread, then calls runCodeOnMainThread when it has completed
    /// parsing and needs to typecheck and execute a definition. This blocks the parser thread
    /// until execution has competed on the GUI thread.
    ///
    /// During processing of startup scripts, this runs on the main thread.
    ///
    /// This is blocking: it reads until one chunk of input have been received, unless IsPastEndOfStream is true
    member _.ParseAndExecOneSetOfInteractionsFromLexbuf (runCodeOnMainThread, istate:FsiDynamicCompilerState, tokenizer:LexFilter.LexFilter, errorLogger, ?cancellationToken: CancellationToken) =
        let cancellationToken = defaultArg cancellationToken CancellationToken.None
        if tokenizer.LexBuffer.IsPastEndOfStream then
            let stepStatus =
                if fsiInterruptController.FsiInterruptStdinState = StdinEOFPermittedBecauseCtrlCRecentlyPressed then
                    fsiInterruptController.FsiInterruptStdinState <- StdinNormal;
                    CtrlC
                else
                    EndOfFile
            istate,stepStatus

        else

            fsiConsolePrompt.Print();
            istate |> InteractiveCatch errorLogger (fun istate ->
                if progress then fprintfn fsiConsoleOutput.Out "entering ParseInteraction...";

                // Parse the interaction. When FSI.EXE is waiting for input from the console the
                // parser thread is blocked somewhere deep this call.
                let action  = ParseInteraction tokenizer

                if progress then fprintfn fsiConsoleOutput.Out "returned from ParseInteraction...calling runCodeOnMainThread...";

                // After we've unblocked and got something to run we switch
                // over to the run-thread (e.g. the GUI thread)
                let res = istate  |> runCodeOnMainThread (fun ctok istate -> mainThreadProcessParsedInteractions ctok errorLogger (action, istate) cancellationToken)

                if progress then fprintfn fsiConsoleOutput.Out "Just called runCodeOnMainThread, res = %O..." res;
                res)

    member _.CurrentState = currState

    /// Perform an "include" on a script file (i.e. a script file specified on the command line)
    member processor.EvalIncludedScript (ctok, istate, sourceFile, m, errorLogger) =
        let tcConfig = TcConfig.Create(tcConfigB, validate=false)
        // Resolve the filename to an absolute filename
        let sourceFile = tcConfig.ResolveSourceFile(m, sourceFile, tcConfig.implicitIncludeDir)
        // During the processing of the file, further filenames are
        // resolved relative to the home directory of the loaded file.
        WithImplicitHome (tcConfigB, directoryName sourceFile)  (fun () ->
              // An included script file may contain maybe several interaction blocks.
              // We repeatedly parse and process these, until an error occurs.

                use fileStream = FileSystem.OpenFileForReadShim(sourceFile).AsStream()
                use reader = fileStream.GetReader(tcConfigB.inputCodePage, false)

                let tokenizer = fsiStdinLexerProvider.CreateIncludedScriptLexer (sourceFile, reader, errorLogger)
                let rec run istate =
                    let istate,cont = processor.ParseAndExecOneSetOfInteractionsFromLexbuf ((fun f istate -> f ctok istate), istate, tokenizer, errorLogger)
                    match cont with Completed _ -> run istate | _ -> istate,cont

                let istate,cont = run istate

                match cont with
                | Completed _ -> failwith "EvalIncludedScript: Completed expected to have relooped"
                | CompletedWithAlreadyReportedError -> istate,CompletedWithAlreadyReportedError
                | CompletedWithReportedError e -> istate,CompletedWithReportedError e
                | EndOfFile -> istate,Completed None// here file-EOF is normal, continue required
                | CtrlC     -> istate,CtrlC
          )


    /// Load the source files, one by one. Called on the main thread.
    member processor.EvalIncludedScripts (ctok, istate, sourceFiles, errorLogger) =
      match sourceFiles with
        | [] -> istate
        | sourceFile :: moreSourceFiles ->
            // Catch errors on a per-file basis, so results/bindings from pre-error files can be kept.
            let istate,cont = InteractiveCatch errorLogger (fun istate -> processor.EvalIncludedScript (ctok, istate, sourceFile, rangeStdin, errorLogger)) istate
            match cont with
              | Completed _                -> processor.EvalIncludedScripts (ctok, istate, moreSourceFiles, errorLogger)
              | CompletedWithAlreadyReportedError -> istate // do not process any more files
              | CompletedWithReportedError _ -> istate // do not process any more files
              | CtrlC                      -> istate // do not process any more files
              | EndOfFile                  -> assert false; istate // This is unexpected. EndOfFile is replaced by Completed in the called function


    member processor.LoadInitialFiles (ctok, errorLogger) =
        /// Consume initial source files in chunks of scripts or non-scripts
        let rec consume istate sourceFiles =
            match sourceFiles with
            | [] -> istate
            | (_,isScript1) :: _ ->
                let sourceFiles,rest = List.takeUntil (fun (_,isScript2) -> isScript1 <> isScript2) sourceFiles
                let sourceFiles = List.map fst sourceFiles
                let istate =
                    if isScript1 then
                        processor.EvalIncludedScripts (ctok, istate, sourceFiles, errorLogger)
                    else
                        istate |> InteractiveCatch errorLogger (fun istate -> fsiDynamicCompiler.EvalSourceFiles(ctok, istate, rangeStdin, sourceFiles, lexResourceManager, errorLogger), Completed None) |> fst
                consume istate rest

        setCurrState (consume currState fsiOptions.SourceFiles)

        if not (List.isEmpty fsiOptions.SourceFiles) then
            fsiConsolePrompt.PrintAhead(); // Seems required. I expected this could be deleted. Why not?

    /// Send a dummy interaction through F# Interactive, to ensure all the most common code generation paths are
    /// JIT'ed and ready for use.
    member _.LoadDummyInteraction(ctok, errorLogger) =
        setCurrState (currState |> InteractiveCatch errorLogger (fun istate ->  fsiDynamicCompiler.EvalParsedDefinitions (ctok, errorLogger, istate, true, false, []) |> fst, Completed None) |> fst)

    member _.EvalInteraction(ctok, sourceText, scriptFileName, errorLogger, ?cancellationToken) =
        let cancellationToken = defaultArg cancellationToken CancellationToken.None
        use _unwind1 = ErrorLogger.PushThreadBuildPhaseUntilUnwind(ErrorLogger.BuildPhase.Interactive)
        use _unwind2 = ErrorLogger.PushErrorLoggerPhaseUntilUnwind(fun _ -> errorLogger)
        use _scope = SetCurrentUICultureForThread fsiOptions.FsiLCID
        let lexbuf = UnicodeLexing.StringAsLexbuf(true, isFeatureSupported, sourceText)
        let tokenizer = fsiStdinLexerProvider.CreateBufferLexer(scriptFileName, lexbuf, errorLogger)
        currState
        |> InteractiveCatch errorLogger (fun istate ->
            let expr = ParseInteraction tokenizer
            mainThreadProcessParsedInteractions ctok errorLogger (expr, istate) cancellationToken)
        |> commitResult

    member this.EvalScript (ctok, scriptPath, errorLogger) =
        // Todo: this runs the script as expected but errors are displayed one line to far in debugger
        let sourceText = sprintf "#load @\"%s\" " scriptPath
        this.EvalInteraction (ctok, sourceText, scriptPath, errorLogger)

    member _.EvalExpression (ctok, sourceText, scriptFileName, errorLogger) =
        use _unwind1 = ErrorLogger.PushThreadBuildPhaseUntilUnwind(ErrorLogger.BuildPhase.Interactive)
        use _unwind2 = ErrorLogger.PushErrorLoggerPhaseUntilUnwind(fun _ -> errorLogger)
        use _scope = SetCurrentUICultureForThread fsiOptions.FsiLCID
        let lexbuf = UnicodeLexing.StringAsLexbuf(true, isFeatureSupported, sourceText)
        let tokenizer = fsiStdinLexerProvider.CreateBufferLexer(scriptFileName, lexbuf, errorLogger)
        currState
        |> InteractiveCatch errorLogger (fun istate ->
            let expr = parseExpression tokenizer
            let m = expr.Range
            // Make this into "(); expr" to suppress generalization and compilation-as-function
            let exprWithSeq = SynExpr.Sequential (DebugPointAtSequential.ExprOnly, true, SynExpr.Const (SynConst.Unit,m.StartRange), expr, m)
            mainThreadProcessParsedExpression ctok errorLogger (exprWithSeq, istate))
        |> commitResult

    member _.AddBoundValue(ctok, errorLogger, name, value: obj) =
        currState
        |> InteractiveCatch errorLogger (fun istate ->
            fsiDynamicCompiler.AddBoundValue(ctok, errorLogger, istate, name, value))
        |> commitResult

    member _.PartialAssemblySignatureUpdated = event.Publish

    /// Start the background thread used to read the input reader and/or console
    ///
    /// This is the main stdin loop, running on the stdinReaderThread.
    ///
    // We run the actual computations for each action on the main GUI thread by using
    // mainForm.Invoke to pipe a message back through the form's main event loop. (The message
    // is a delegate to execute on the main Thread)
    //
    member processor.StartStdinReadAndProcessThread (errorLogger) =

      if progress then fprintfn fsiConsoleOutput.Out "creating stdinReaderThread";

      let stdinReaderThread =
        new Thread(new ThreadStart(fun () ->
            InstallErrorLoggingOnThisThread errorLogger // FSI error logging on stdinReaderThread, e.g. parse errors.
            use _scope = SetCurrentUICultureForThread fsiOptions.FsiLCID
            try
                try
                  let initialTokenizer = fsiStdinLexerProvider.CreateStdinLexer(errorLogger)
                  if progress then fprintfn fsiConsoleOutput.Out "READER: stdin thread started...";

                  // Delay until we've peeked the input or read the entire first line
                  fsiStdinLexerProvider.ConsoleInput.WaitForInitialConsoleInput()

                  if progress then fprintfn fsiConsoleOutput.Out "READER: stdin thread got first line...";

                  let runCodeOnMainThread = runCodeOnEventLoop errorLogger

                  // Keep going until EndOfFile on the inReader or console
                  let rec loop currTokenizer =

                      let istateNew,contNew =
                          processor.ParseAndExecOneSetOfInteractionsFromLexbuf (runCodeOnMainThread, currState, currTokenizer, errorLogger)

                      setCurrState istateNew

                      match contNew with
                      | EndOfFile -> ()
                      | CtrlC -> loop (fsiStdinLexerProvider.CreateStdinLexer(errorLogger))   // After each interrupt, restart to a brand new tokenizer
                      | CompletedWithAlreadyReportedError
                      | CompletedWithReportedError _
                      | Completed _ -> loop currTokenizer

                  loop initialTokenizer


                  if progress then fprintfn fsiConsoleOutput.Out "- READER: Exiting stdinReaderThread";

                with e -> stopProcessingRecovery e range0;

            finally
                if progress then fprintfn fsiConsoleOutput.Out "- READER: Exiting process because of failure/exit on  stdinReaderThread";
                // REVIEW: On some flavors of Mono, calling exit may freeze the process if we're using the WinForms event handler
                // Basically, on Mono 2.6.3, the GUI thread may be left dangling on exit.  At that point:
                //   -- System.Environment.Exit will cause the process to stop responding
                //   -- Calling Application.Exit() will leave the GUI thread up and running, creating a Zombie process
                //   -- Calling Abort() on the Main thread or the GUI thread will have no effect, and the process will remain unresponsive
                // Also, even the the GUI thread is up and running, the WinForms event loop will be listed as closed
                // In this case, killing the process is harmless, since we've already cleaned up after ourselves and FSI is responding
                // to an error.  (CTRL-C is handled elsewhere.)
                // We'll only do this if we're running on Mono, "--gui" is specified and our input is piped in from stdin, so it's still
                // fairly constrained.
#if FX_NO_WINFORMS
                exit 1
#else
                if runningOnMono && fsiOptions.Gui then
                    System.Environment.ExitCode <- 1
                    Process.GetCurrentProcess().Kill()
                else
                    exit 1
#endif

        ),Name="StdinReaderThread")

      if progress then fprintfn fsiConsoleOutput.Out "MAIN: starting stdin thread..."
      stdinReaderThread.Start()

    member _.CompletionsForPartialLID (istate, prefix:string) =
        let lid,stem =
            if prefix.IndexOf(".",StringComparison.Ordinal) >= 0 then
                let parts = prefix.Split('.')
                let n = parts.Length
                Array.sub parts 0 (n-1) |> Array.toList,parts.[n-1]
            else
                [],prefix

        let tcState = istate.tcState
        let amap = istate.tcImports.GetImportMap()
        let infoReader = new InfoReader(istate.tcGlobals,amap)
        let ncenv = new NameResolver(istate.tcGlobals,amap,infoReader,FakeInstantiationGenerator)
        let ad = tcState.TcEnvFromImpls.AccessRights
        let nenv = tcState.TcEnvFromImpls.NameEnv

        let nItems = NameResolution.ResolvePartialLongIdent ncenv nenv (ConstraintSolver.IsApplicableMethApprox istate.tcGlobals amap rangeStdin) rangeStdin ad lid false
        let names  = nItems |> List.map (fun d -> d.DisplayName)
        let names  = names |> List.filter (fun name -> name.StartsWithOrdinal(stem))
        names

    member _.ParseAndCheckInteraction (ctok, legacyReferenceResolver, istate, text:string) =
        let tcConfig = TcConfig.Create(tcConfigB,validate=false)

        let fsiInteractiveChecker = FsiInteractiveChecker(legacyReferenceResolver, tcConfig, istate.tcGlobals, istate.tcImports, istate.tcState)
        fsiInteractiveChecker.ParseAndCheckInteraction(ctok, SourceText.ofString text)


//----------------------------------------------------------------------------
// Server mode:
//----------------------------------------------------------------------------

let internal SpawnThread name f =
    let th = new Thread(new ThreadStart(f),Name=name)
    th.IsBackground <- true;
    th.Start()

let internal SpawnInteractiveServer
                           (fsi: FsiEvaluationSessionHostConfig,
                            fsiOptions : FsiCommandLineOptions,
                            fsiConsoleOutput:  FsiConsoleOutput) =
    //printf "Spawning fsi server on channel '%s'" !fsiServerName;
    SpawnThread "ServerThread" (fun () ->
         use _scope = SetCurrentUICultureForThread fsiOptions.FsiLCID
         try
             fsi.StartServer(fsiOptions.FsiServerName)
         with e ->
             fprintfn fsiConsoleOutput.Error "%s" (FSIstrings.SR.fsiExceptionRaisedStartingServer(e.ToString())))

/// Repeatedly drive the event loop (e.g. Application.Run()) but catching ThreadAbortException and re-running.
///
/// This gives us a last chance to catch an abort on the main execution thread.
let internal DriveFsiEventLoop (fsi: FsiEvaluationSessionHostConfig, fsiConsoleOutput: FsiConsoleOutput) =
    let rec runLoop() =
        if progress then fprintfn fsiConsoleOutput.Out "GUI thread runLoop";
        let restart =
            try
              // BLOCKING POINT: The GUI Thread spends most (all) of its time this event loop
              if progress then fprintfn fsiConsoleOutput.Out "MAIN:  entering event loop...";
              fsi.EventLoopRun()
            with
            |  :? ThreadAbortException ->
              // If this TAE handler kicks it's almost certainly too late to save the
              // state of the process - the state of the message loop may have been corrupted
              fsiConsoleOutput.uprintnfn "%s" (FSIstrings.SR.fsiUnexpectedThreadAbortException());
              (try Thread.ResetAbort() with _ -> ());
              true
              // Try again, just case we can restart
            | e ->
              stopProcessingRecovery e range0;
              true
              // Try again, just case we can restart
        if progress then fprintfn fsiConsoleOutput.Out "MAIN:  exited event loop...";
        if restart then runLoop()

    runLoop();

/// Thrown when there was an error compiling the given code in FSI.
type FsiCompilationException(message: string, errorInfos: FSharpDiagnostic[] option) =
    inherit System.Exception(message)
    member _.ErrorInfos = errorInfos

/// The primary type, representing a full F# Interactive session, reading from the given
/// text input, writing to the given text output and error writers.
type FsiEvaluationSession (fsi: FsiEvaluationSessionHostConfig, argv:string[], inReader:TextReader, outWriter:TextWriter, errorWriter: TextWriter, fsiCollectible: bool, legacyReferenceResolver: LegacyReferenceResolver option) =

    do if not runningOnMono then UnmanagedProcessExecutionOptions.EnableHeapTerminationOnCorruption() (* SDL recommendation *)

    // Explanation: When FsiEvaluationSession.Create is called we do a bunch of processing. For fsi.exe
    // and fsiAnyCpu.exe there are no other active threads at this point, so we can assume this is the
    // unique compilation thread.  For other users of FsiEvaluationSession it is reasonable to assume that
    // the object is not accessed concurrently during startup preparation.
    //
    // We later switch to doing interaction-by-interaction processing on the "event loop" thread.
    let ctokStartup = AssumeCompilationThreadWithoutEvidence ()

    let timeReporter = FsiTimeReporter(outWriter)

    //----------------------------------------------------------------------------
    // Console coloring
    //----------------------------------------------------------------------------

    // Testing shows "console coloring" is broken on some Mono configurations (e.g. Mono 2.4 Suse LiveCD).
    // To support fsi usage, the console coloring is switched off by default on Mono.
    do if runningOnMono then enableConsoleColoring <- false

    //----------------------------------------------------------------------------
    // tcConfig - build the initial config
    //----------------------------------------------------------------------------

    let currentDirectory = Directory.GetCurrentDirectory()
    let tryGetMetadataSnapshot = (fun _ -> None)

    let defaultFSharpBinariesDir = FSharpEnvironment.BinFolderOfDefaultFSharpCompiler(FSharpEnvironment.tryCurrentDomain()).Value

    let legacyReferenceResolver =
        match legacyReferenceResolver with
        | None -> SimulatedMSBuildReferenceResolver.getResolver()
        | Some rr -> rr

    let tcConfigB =
        TcConfigBuilder.CreateNew(legacyReferenceResolver,
            defaultFSharpBinariesDir=defaultFSharpBinariesDir,
            reduceMemoryUsage=ReduceMemoryFlag.Yes,
            implicitIncludeDir=currentDirectory,
            isInteractive=true,
            isInvalidationSupported=false,
            defaultCopyFSharpCore=CopyFSharpCoreFlag.No,
            tryGetMetadataSnapshot=tryGetMetadataSnapshot,
            sdkDirOverride=None,
            rangeForErrors=range0)

    let tcConfigP = TcConfigProvider.BasedOnMutableBuilder(tcConfigB)
    do tcConfigB.resolutionEnvironment <- LegacyResolutionEnvironment.CompilationAndEvaluation // See Bug 3608
    do tcConfigB.useFsiAuxLib <- fsi.UseFsiAuxLib

#if NETSTANDARD
    do tcConfigB.SetUseSdkRefs true
    do tcConfigB.useSimpleResolution <- true
    do if FSharpEnvironment.isRunningOnCoreClr then SetTargetProfile tcConfigB "netcore" // always assume System.Runtime codegen
#endif

    // Preset: --optimize+ -g --tailcalls+ (see 4505)
    do SetOptimizeSwitch tcConfigB OptionSwitch.On
    do SetDebugSwitch    tcConfigB (Some "pdbonly") OptionSwitch.On
    do SetTailcallSwitch tcConfigB OptionSwitch.On

#if NETSTANDARD
    // set platform depending on whether the current process is a 64-bit process.
    // BUG 429882 : FsiAnyCPU.exe issues warnings (x64 v MSIL) when referencing 64-bit assemblies
    do tcConfigB.platform <- if IntPtr.Size = 8 then Some AMD64 else Some X86
#endif

    let fsiStdinSyphon = new FsiStdinSyphon(errorWriter)
    let fsiConsoleOutput = FsiConsoleOutput(tcConfigB, outWriter, errorWriter)

    let errorLogger = ErrorLoggerThatStopsOnFirstError(tcConfigB, fsiStdinSyphon, fsiConsoleOutput)

    do InstallErrorLoggingOnThisThread errorLogger // FSI error logging on main thread.

    let updateBannerText() =
      tcConfigB.productNameForBannerText <- FSIstrings.SR.fsiProductName(FSharpEnvironment.FSharpBannerVersion)

    do updateBannerText() // setting the correct banner so that 'fsi -?' display the right thing

    let fsiOptions = FsiCommandLineOptions(fsi, argv, tcConfigB, fsiConsoleOutput)

    do
      match fsiOptions.WriteReferencesAndExit with
      | Some outFile ->
          let tcConfig = tcConfigP.Get(ctokStartup)
          let references, _unresolvedReferences = TcAssemblyResolutions.GetAssemblyResolutionInformation(ctokStartup, tcConfig)
          let lines = [ for r in references -> r.resolvedPath ]
          FileSystem.OpenFileForWriteShim(outFile).WriteAllLines(lines)
          exit 0
      | _ -> ()

    let fsiConsolePrompt = FsiConsolePrompt(fsiOptions, fsiConsoleOutput)

    do
      match tcConfigB.preferredUiLang with
      | Some s -> Thread.CurrentThread.CurrentUICulture <- new System.Globalization.CultureInfo(s)
      | None -> ()

    do
      try
          SetServerCodePages fsiOptions
      with e ->
          warning(e)

    do
      updateBannerText() // resetting banner text after parsing options

      if tcConfigB.showBanner then
          fsiOptions.ShowBanner()

    do fsiConsoleOutput.uprintfn ""

    // When no source files to load, print ahead prompt here
    do if List.isEmpty fsiOptions.SourceFiles then
        fsiConsolePrompt.PrintAhead()


    let fsiConsoleInput = FsiConsoleInput(fsi, fsiOptions, inReader, outWriter)

    /// The single, global interactive checker that can be safely used in conjunction with other operations
    /// on the FsiEvaluationSession.
    let checker = FSharpChecker.Create(legacyReferenceResolver=legacyReferenceResolver)

    let (tcGlobals,frameworkTcImports,nonFrameworkResolutions,unresolvedReferences) =
        try
            let tcConfig = tcConfigP.Get(ctokStartup)
            checker.FrameworkImportsCache.Get (ctokStartup, tcConfig) |> Cancellable.runWithoutCancellation
        with e ->
            stopProcessingRecovery e range0; failwithf "Error creating evaluation session: %A" e

    let tcImports =
      try
          TcImports.BuildNonFrameworkTcImports(ctokStartup, tcConfigP, tcGlobals, frameworkTcImports, nonFrameworkResolutions, unresolvedReferences, fsiOptions.DependencyProvider) |> Cancellable.runWithoutCancellation
      with e ->
          stopProcessingRecovery e range0; failwithf "Error creating evaluation session: %A" e

    let niceNameGen = NiceNameGenerator()

    // Share intern'd strings across all lexing/parsing
    let lexResourceManager = new Lexhelp.LexResourceManager()

    /// The lock stops the type checker running at the same time as the server intellisense implementation.
    let tcLockObject = box 7 // any new object will do

    let resolveAssemblyRef (aref: ILAssemblyRef) =
        // Explanation: This callback is invoked during compilation to resolve assembly references
        // We don't yet propagate the ctok through these calls (though it looks plausible to do so).
        let ctok = AssumeCompilationThreadWithoutEvidence ()
#if !NO_EXTENSIONTYPING
        match tcImports.TryFindProviderGeneratedAssemblyByName (ctok, aref.Name) with
        | Some assembly -> Some (Choice2Of2 assembly)
        | None ->
#endif
        match tcImports.TryFindExistingFullyQualifiedPathByExactAssemblyRef (ctok, aref) with
        | Some resolvedPath -> Some (Choice1Of2 resolvedPath)
        | None -> None

    let fsiDynamicCompiler = FsiDynamicCompiler(fsi, timeReporter, tcConfigB, tcLockObject, outWriter, tcImports, tcGlobals, fsiOptions, fsiConsoleOutput, fsiCollectible, niceNameGen, resolveAssemblyRef)

    let fsiInterruptController = FsiInterruptController(fsiOptions, fsiConsoleOutput)

    let uninstallMagicAssemblyResolution = MagicAssemblyResolution.Install(tcConfigB, tcImports, fsiDynamicCompiler, fsiConsoleOutput)

    /// This reference cell holds the most recent interactive state
    let initialInteractiveState = fsiDynamicCompiler.GetInitialInteractiveState ()

    let fsiStdinLexerProvider = FsiStdinLexerProvider(tcConfigB, fsiStdinSyphon, fsiConsoleInput, fsiConsoleOutput, fsiOptions, lexResourceManager)

    let fsiInteractionProcessor = FsiInteractionProcessor(fsi, tcConfigB, fsiOptions, fsiDynamicCompiler, fsiConsolePrompt, fsiConsoleOutput, fsiInterruptController, fsiStdinLexerProvider, lexResourceManager, initialInteractiveState)

    // Raising an exception throws away the exception stack making diagnosis hard
    // this wraps the existing exception as the inner exception
    let makeNestedException (userExn: #Exception) =
        // clone userExn -- make userExn the inner exception, to retain the stacktrace on raise
        let arguments = [| userExn.Message :> obj; userExn :> obj |]
        Activator.CreateInstance(userExn.GetType(), arguments) :?> Exception

    let commitResult res =
        match res with
        | Choice1Of2 r -> r
        | Choice2Of2 None -> raise (FsiCompilationException(FSIstrings.SR.fsiOperationFailed(), None))
        | Choice2Of2 (Some userExn) -> raise (makeNestedException userExn)

    let commitResultNonThrowing errorOptions scriptFile (errorLogger: CompilationErrorLogger) res =
        let errs = errorLogger.GetDiagnostics()
        let errorInfos = DiagnosticHelpers.CreateDiagnostics (errorOptions, true, scriptFile, errs, true)
        let userRes =
            match res with
            | Choice1Of2 r -> Choice1Of2 r
            | Choice2Of2 None -> Choice2Of2 (FsiCompilationException(FSIstrings.SR.fsiOperationCouldNotBeCompleted(), Some errorInfos) :> exn)
            | Choice2Of2 (Some userExn) -> Choice2Of2 userExn

        // 'true' is passed for "suggestNames" because we want the FSI session to suggest names for misspellings and it won't affect IDE perf much
        userRes, errorInfos

    let dummyScriptFileName = "input.fsx"

    interface IDisposable with
        member x.Dispose() =
            (tcImports :> IDisposable).Dispose()
            uninstallMagicAssemblyResolution.Dispose()

    /// Load the dummy interaction, load the initial files, and,
    /// if interacting, start the background thread to read the standard input.
    member x.Interrupt() = fsiInterruptController.Interrupt()

    /// A host calls this to get the completions for a long identifier, e.g. in the console
    member x.GetCompletions(longIdent) =
        fsiInteractionProcessor.CompletionsForPartialLID (fsiInteractionProcessor.CurrentState, longIdent)  |> Seq.ofList

    member x.ParseAndCheckInteraction(code) =
        let ctok = AssumeCompilationThreadWithoutEvidence ()
        fsiInteractionProcessor.ParseAndCheckInteraction (ctok, legacyReferenceResolver, fsiInteractionProcessor.CurrentState, code)
        |> Cancellable.runWithoutCancellation

    member x.InteractiveChecker = checker

    member x.CurrentPartialAssemblySignature =
        fsiDynamicCompiler.CurrentPartialAssemblySignature (fsiInteractionProcessor.CurrentState)

    member x.DynamicAssembly =
        fsiDynamicCompiler.DynamicAssembly

    /// A host calls this to determine if the --gui parameter is active
    member x.IsGui = fsiOptions.Gui

    /// A host calls this to get the active language ID if provided by fsi-server-lcid
    member x.LCID = fsiOptions.FsiLCID

#if FX_NO_APP_DOMAINS
    member x.ReportUnhandledException (exn:exn) = ignore exn; ()
#else
    /// A host calls this to report an unhandled exception in a standard way, e.g. an exception on the GUI thread gets printed to stderr
    member x.ReportUnhandledException exn = x.ReportUnhandledExceptionSafe true exn

    member x.ReportUnhandledExceptionSafe isFromThreadException (exn:exn) =
             fsi.EventLoopInvoke (
                fun () ->
                    fprintfn fsiConsoleOutput.Error "%s" (exn.ToString())
                    errorLogger.SetError()
                    try
                        errorLogger.AbortOnError(fsiConsoleOutput)
                    with StopProcessing ->
                        // BUG 664864 some window that use System.Windows.Forms.DataVisualization types (possible FSCharts) was created in FSI.
                        // at some moment one chart has raised InvalidArgumentException from OnPaint, this exception was intercepted by the code in higher layer and
                        // passed to Application.OnThreadException. FSI has already attached its own ThreadException handler, inside it will log the original error
                        // and then raise StopProcessing exception to unwind the stack (and possibly shut down current Application) and get to DriveFsiEventLoop.
                        // DriveFsiEventLoop handles StopProcessing by suppressing it and restarting event loop from the beginning.
                        // This schema works almost always except when FSI is started as 64 bit process (FsiAnyCpu) on Windows 7.

                        // http://msdn.microsoft.com/en-us/library/windows/desktop/ms633573(v=vs.85).aspx
                        // Remarks:
                        // If your application runs on a 32-bit version of Windows operating system, uncaught exceptions from the callback
                        // will be passed onto higher-level exception handlers of your application when available.
                        // The system then calls the unhandled exception filter to handle the exception prior to terminating the process.
                        // If the PCA is enabled, it will offer to fix the problem the next time you run the application.
                        // However, if your application runs on a 64-bit version of Windows operating system or WOW64,
                        // you should be aware that a 64-bit operating system handles uncaught exceptions differently based on its 64-bit processor architecture,
                        // exception architecture, and calling convention.
                        // The following table summarizes all possible ways that a 64-bit Windows operating system or WOW64 handles uncaught exceptions.
                        // 1. The system suppresses any uncaught exceptions.
                        // 2. The system first terminates the process, and then the Program Compatibility Assistant (PCA) offers to fix it the next time
                        // you run the application. You can disable the PCA mitigation by adding a Compatibility section to the application manifest.
                        // 3. The system calls the exception filters but suppresses any uncaught exceptions when it leaves the callback scope,
                        // without invoking the associated handlers.
                        // Behavior type 2 only applies to the 64-bit version of the Windows 7 operating system.

                        // NOTE: tests on Win8 box showed that 64 bit version of the Windows 8 always apply type 2 behavior

                        // Effectively this means that when StopProcessing exception is raised from ThreadException callback - it won't be intercepted in DriveFsiEventLoop.
                        // Instead it will be interpreted as unhandled exception and crash the whole process.

                        // FIX: detect if current process in 64 bit running on Windows 7 or Windows 8 and if yes - swallow the StopProcessing and ScheduleRestart instead.
                        // Visible behavior should not be different, previously exception unwinds the stack and aborts currently running Application.
                        // After that it will be intercepted and suppressed in DriveFsiEventLoop.
                        // Now we explicitly shut down Application so after execution of callback will be completed the control flow
                        // will also go out of WinFormsEventLoop.Run and again get to DriveFsiEventLoop => restart the loop. I'd like the fix to be  as conservative as possible
                        // so we use special case for problematic case instead of just always scheduling restart.

                        // http://msdn.microsoft.com/en-us/library/windows/desktop/ms724832(v=vs.85).aspx
                        let os = Environment.OSVersion
                        // Win7 6.1
                        let isWindows7 = os.Version.Major = 6 && os.Version.Minor = 1
                        // Win8 6.2
                        let isWindows8Plus = os.Version >= Version(6, 2, 0, 0)
                        if isFromThreadException && ((isWindows7 && (IntPtr.Size = 8) && isWindows8Plus))
#if DEBUG
                            // for debug purposes
                            && Environment.GetEnvironmentVariable("FSI_SCHEDULE_RESTART_WITH_ERRORS") = null
#endif
                        then
                            fsi.EventLoopScheduleRestart()
                        else
                            reraise()
                )
#endif

    member x.PartialAssemblySignatureUpdated = fsiInteractionProcessor.PartialAssemblySignatureUpdated


    member x.FormatValue(reflectionValue:obj, reflectionType) =
        fsiDynamicCompiler.FormatValue(reflectionValue, reflectionType)

    member x.EvalExpression(code) =

        // Explanation: When the user of the FsiInteractiveSession object calls this method, the
        // code is parsed, checked and evaluated on the calling thread. This means EvalExpression
        // is not safe to call concurrently.
        let ctok = AssumeCompilationThreadWithoutEvidence()

        fsiInteractionProcessor.EvalExpression(ctok, code, dummyScriptFileName, errorLogger)
        |> commitResult

    member x.EvalExpressionNonThrowing(code) =
        // Explanation: When the user of the FsiInteractiveSession object calls this method, the
        // code is parsed, checked and evaluated on the calling thread. This means EvalExpression
        // is not safe to call concurrently.
        let ctok = AssumeCompilationThreadWithoutEvidence()

        let errorOptions = TcConfig.Create(tcConfigB,validate = false).errorSeverityOptions
        let errorLogger = CompilationErrorLogger("EvalInteraction", errorOptions)
        fsiInteractionProcessor.EvalExpression(ctok, code, dummyScriptFileName, errorLogger)
        |> commitResultNonThrowing errorOptions dummyScriptFileName errorLogger

    member x.EvalInteraction(code, ?cancellationToken) : unit =
        // Explanation: When the user of the FsiInteractiveSession object calls this method, the
        // code is parsed, checked and evaluated on the calling thread. This means EvalExpression
        // is not safe to call concurrently.
        let ctok = AssumeCompilationThreadWithoutEvidence()
        let cancellationToken = defaultArg cancellationToken CancellationToken.None
        fsiInteractionProcessor.EvalInteraction(ctok, code, dummyScriptFileName, errorLogger, cancellationToken)
        |> commitResult
        |> ignore

    member x.EvalInteractionNonThrowing(code, ?cancellationToken) =
        // Explanation: When the user of the FsiInteractiveSession object calls this method, the
        // code is parsed, checked and evaluated on the calling thread. This means EvalExpression
        // is not safe to call concurrently.
        let ctok = AssumeCompilationThreadWithoutEvidence()
        let cancellationToken = defaultArg cancellationToken CancellationToken.None

        let errorOptions = TcConfig.Create(tcConfigB,validate = false).errorSeverityOptions
        let errorLogger = CompilationErrorLogger("EvalInteraction", errorOptions)
        fsiInteractionProcessor.EvalInteraction(ctok, code, dummyScriptFileName, errorLogger, cancellationToken)
        |> commitResultNonThrowing errorOptions "input.fsx" errorLogger

    member x.EvalScript(filePath) : unit =
        // Explanation: When the user of the FsiInteractiveSession object calls this method, the
        // code is parsed, checked and evaluated on the calling thread. This means EvalExpression
        // is not safe to call concurrently.
        let ctok = AssumeCompilationThreadWithoutEvidence()

        fsiInteractionProcessor.EvalScript(ctok, filePath, errorLogger)
        |> commitResult
        |> ignore

    member x.EvalScriptNonThrowing(filePath) =
        // Explanation: When the user of the FsiInteractiveSession object calls this method, the
        // code is parsed, checked and evaluated on the calling thread. This means EvalExpression
        // is not safe to call concurrently.
        let ctok = AssumeCompilationThreadWithoutEvidence()

        let errorOptions = TcConfig.Create(tcConfigB, validate = false).errorSeverityOptions
        let errorLogger = CompilationErrorLogger("EvalInteraction", errorOptions)
        fsiInteractionProcessor.EvalScript(ctok, filePath, errorLogger)
        |> commitResultNonThrowing errorOptions filePath errorLogger
        |> function Choice1Of2 (_), errs -> Choice1Of2 (), errs | Choice2Of2 exn, errs -> Choice2Of2 exn, errs

    /// Event fires when a root-level value is bound to an identifier, e.g., via `let x = ...`.
    member _.ValueBound = fsiDynamicCompiler.ValueBound

    member _.GetBoundValues() =
        fsiDynamicCompiler.GetBoundValues fsiInteractionProcessor.CurrentState

    member _.TryFindBoundValue(name: string) =
        fsiDynamicCompiler.TryFindBoundValue(fsiInteractionProcessor.CurrentState, name)

    member _.AddBoundValue(name: string, value: obj) =
        // Explanation: When the user of the FsiInteractiveSession object calls this method, the
        // code is parsed, checked and evaluated on the calling thread. This means EvalExpression
        // is not safe to call concurrently.
        let ctok = AssumeCompilationThreadWithoutEvidence()

        fsiInteractionProcessor.AddBoundValue(ctok, errorLogger, name, value)
        |> commitResult
        |> ignore

    /// Performs these steps:
    ///    - Load the dummy interaction, if any
    ///    - Set up exception handling, if any
    ///    - Load the initial files, if any
    ///    - Start the background thread to read the standard input, if any
    ///    - Sit in the GUI event loop indefinitely, if needed
    ///
    /// This method only returns after "exit". The method repeatedly calls the event loop and
    /// the thread may be subject to Thread.Abort() signals if Interrupt() is used, giving rise
    /// to internal ThreadAbortExceptions.
    ///
    /// A background thread is started by this thread to read from the inReader and/or console reader.

    [<CodeAnalysis.SuppressMessage("Microsoft.Reliability", "CA2004:RemoveCallsToGCKeepAlive")>]
    member x.Run() =
        progress <- condition "FSHARP_INTERACTIVE_PROGRESS"

        // Explanation: When Run is called we do a bunch of processing. For fsi.exe
        // and fsiAnyCpu.exe there are no other active threads at this point, so we can assume this is the
        // unique compilation thread.  For other users of FsiEvaluationSession it is reasonable to assume that
        // the object is not accessed concurrently during startup preparation.
        //
        // We later switch to doing interaction-by-interaction processing on the "event loop" thread
        let ctokRun = AssumeCompilationThreadWithoutEvidence ()

        if not runningOnMono && fsiOptions.IsInteractiveServer then
            SpawnInteractiveServer (fsi, fsiOptions, fsiConsoleOutput)

        use unwindBuildPhase = PushThreadBuildPhaseUntilUnwind BuildPhase.Interactive

        if fsiOptions.Interact then
            // page in the type check env
            fsiInteractionProcessor.LoadDummyInteraction(ctokStartup, errorLogger)
            if progress then fprintfn fsiConsoleOutput.Out "MAIN: InstallKillThread!";

            // Compute how long to pause before a ThreadAbort is actually executed.
            // A somewhat arbitrary choice.
            let pauseMilliseconds = (if fsiOptions.Gui then 400 else 100)

            // Request that ThreadAbort interrupts be performed on this (current) thread
            fsiInterruptController.InstallKillThread(Thread.CurrentThread, pauseMilliseconds)
            if progress then fprintfn fsiConsoleOutput.Out "MAIN: got initial state, creating form";

#if !FX_NO_APP_DOMAINS
            // Route background exceptions to the exception handlers
            AppDomain.CurrentDomain.UnhandledException.Add (fun args ->
                match args.ExceptionObject with
                | :? System.Exception as err -> x.ReportUnhandledExceptionSafe false err
                | _ -> ())
#endif

            fsiInteractionProcessor.LoadInitialFiles(ctokRun, errorLogger)

            fsiInteractionProcessor.StartStdinReadAndProcessThread(errorLogger)

            DriveFsiEventLoop (fsi, fsiConsoleOutput )

        else // not interact
            if progress then fprintfn fsiConsoleOutput.Out "Run: not interact, loading initial files..."
            fsiInteractionProcessor.LoadInitialFiles(ctokRun, errorLogger)

            if progress then fprintfn fsiConsoleOutput.Out "Run: done..."
            exit (min errorLogger.ErrorCount 1)

        // The Ctrl-C exception handler that we've passed to native code has
        // to be explicitly kept alive.
        GC.KeepAlive fsiInterruptController.EventHandlers

    static member Create(fsiConfig, argv, inReader, outWriter, errorWriter, ?collectible, ?legacyReferenceResolver) =
        new FsiEvaluationSession(fsiConfig, argv, inReader, outWriter, errorWriter, defaultArg collectible false, legacyReferenceResolver)

    static member GetDefaultConfiguration(fsiObj:obj) = FsiEvaluationSession.GetDefaultConfiguration(fsiObj, true)

    static member GetDefaultConfiguration(fsiObj:obj, useFsiAuxLib: bool) =
        // We want to avoid modifying FSharp.Compiler.Interactive.Settings to avoid republishing that DLL.
        // So we access these via reflection
        { // Connect the configuration through to the 'fsi' object from FSharp.Compiler.Interactive.Settings
            new FsiEvaluationSessionHostConfig () with
              member _.FormatProvider = getInstanceProperty fsiObj "FormatProvider"
              member _.FloatingPointFormat = getInstanceProperty fsiObj "FloatingPointFormat"
              member _.AddedPrinters = getInstanceProperty fsiObj "AddedPrinters"
              member _.ShowDeclarationValues = getInstanceProperty fsiObj "ShowDeclarationValues"
              member _.ShowIEnumerable = getInstanceProperty fsiObj "ShowIEnumerable"
              member _.ShowProperties = getInstanceProperty fsiObj "ShowProperties"
              member _.PrintSize = getInstanceProperty fsiObj "PrintSize"
              member _.PrintDepth = getInstanceProperty fsiObj "PrintDepth"
              member _.PrintWidth = getInstanceProperty fsiObj "PrintWidth"
              member _.PrintLength = getInstanceProperty fsiObj "PrintLength"
              member _.ReportUserCommandLineArgs args = setInstanceProperty fsiObj "CommandLineArgs" args
              member _.StartServer(fsiServerName) =  failwith "--fsi-server not implemented in the default configuration"
              member _.EventLoopRun() = callInstanceMethod0 (getInstanceProperty fsiObj "EventLoop") [||] "Run"
              member _.EventLoopInvoke(f : unit -> 'T) =  callInstanceMethod1 (getInstanceProperty fsiObj "EventLoop") [|typeof<'T>|] "Invoke" f
              member _.EventLoopScheduleRestart() = callInstanceMethod0 (getInstanceProperty fsiObj "EventLoop") [||] "ScheduleRestart"
              member _.UseFsiAuxLib = useFsiAuxLib
              member _.GetOptionalConsoleReadLine(_probe) = None }
//-------------------------------------------------------------------------------
// If no "fsi" object for the configuration is specified, make the default
// configuration one which stores the settings in-process

module Settings =
    type IEventLoop =
        abstract Run : unit -> bool
        abstract Invoke : (unit -> 'T) -> 'T
        abstract ScheduleRestart : unit -> unit

    // fsi.fs in FSHarp.Compiler.Service.dll avoids a hard dependency on FSharp.Compiler.Interactive.Settings.dll
    // by providing an optional reimplementation of the functionality

    // An implementation of IEventLoop suitable for the command-line console
    [<AutoSerializable(false)>]
    type internal SimpleEventLoop() =
        let runSignal = new AutoResetEvent(false)
        let exitSignal = new AutoResetEvent(false)
        let doneSignal = new AutoResetEvent(false)
        let mutable queue = ([] : (unit -> obj) list)
        let mutable result = (None : obj option)
        let setSignal(signal : AutoResetEvent) = while not (signal.Set()) do Thread.Sleep(1); done
        let waitSignal signal = WaitHandle.WaitAll([| (signal :> WaitHandle) |]) |> ignore
        let waitSignal2 signal1 signal2 =
            WaitHandle.WaitAny([| (signal1 :> WaitHandle); (signal2 :> WaitHandle) |])
        let mutable running = false
        let mutable restart = false
        interface IEventLoop with
             member x.Run() =
                 running <- true
                 let rec run() =
                     match waitSignal2 runSignal exitSignal with
                     | 0 ->
                         queue |> List.iter (fun f -> result <- try Some(f()) with _ -> None);
                         setSignal doneSignal
                         run()
                     | 1 ->
                         running <- false;
                         restart
                     | _ -> run()
                 run();
             member x.Invoke(f : unit -> 'T) : 'T  =
                 queue <- [f >> box]
                 setSignal runSignal
                 waitSignal doneSignal
                 result.Value |> unbox
             member x.ScheduleRestart() =
                 if running then
                     restart <- true
                     setSignal exitSignal
        interface System.IDisposable with
             member x.Dispose() =
                 runSignal.Dispose()
                 exitSignal.Dispose()
                 doneSignal.Dispose()


    [<Sealed>]
    type InteractiveSettings()  =
        let mutable evLoop = (new SimpleEventLoop() :> IEventLoop)
        let mutable showIDictionary = true
        let mutable showDeclarationValues = true
        let mutable args = Environment.GetCommandLineArgs()
        let mutable fpfmt = "g10"
        let mutable fp = (CultureInfo.InvariantCulture :> System.IFormatProvider)
        let mutable printWidth = 78
        let mutable printDepth = 100
        let mutable printLength = 100
        let mutable printSize = 10000
        let mutable showIEnumerable = true
        let mutable showProperties = true
        let mutable addedPrinters = []

        member _.FloatingPointFormat with get() = fpfmt and set v = fpfmt <- v
        member _.FormatProvider with get() = fp and set v = fp <- v
        member _.PrintWidth  with get() = printWidth and set v = printWidth <- v
        member _.PrintDepth  with get() = printDepth and set v = printDepth <- v
        member _.PrintLength  with get() = printLength and set v = printLength <- v
        member _.PrintSize  with get() = printSize and set v = printSize <- v
        member _.ShowDeclarationValues with get() = showDeclarationValues and set v = showDeclarationValues <- v
        member _.ShowProperties  with get() = showProperties and set v = showProperties <- v
        member _.ShowIEnumerable with get() = showIEnumerable and set v = showIEnumerable <- v
        member _.ShowIDictionary with get() = showIDictionary and set v = showIDictionary <- v
        member _.AddedPrinters with get() = addedPrinters and set v = addedPrinters <- v
        member _.CommandLineArgs with get() = args  and set v  = args <- v
        member _.AddPrinter(printer : 'T -> string) =
          addedPrinters <- Choice1Of2 (typeof<'T>, (fun (x:obj) -> printer (unbox x))) :: addedPrinters

        member _.EventLoop
           with get () = evLoop
           and set (x:IEventLoop)  = evLoop.ScheduleRestart(); evLoop <- x

        member _.AddPrintTransformer(printer : 'T -> obj) =
          addedPrinters <- Choice2Of2 (typeof<'T>, (fun (x:obj) -> printer (unbox x))) :: addedPrinters

    let fsi = InteractiveSettings()

type FsiEvaluationSession with
    static member GetDefaultConfiguration() =
        FsiEvaluationSession.GetDefaultConfiguration(Settings.fsi, false)

/// Defines a read-only input stream used to feed content to the hosted F# Interactive dynamic compiler.
[<AllowNullLiteral>]
type CompilerInputStream() =
    inherit Stream()
    // Duration (in milliseconds) of the pause in the loop of waitForAtLeastOneByte.
    let pauseDuration = 100

    // Queue of characters waiting to be read.
    let readQueue = new Queue<byte>()

    let  waitForAtLeastOneByte(count : int) =
        let rec loop() =
            let attempt =
                lock readQueue (fun () ->
                    let n = readQueue.Count
                    if (n >= 1) then
                        let lengthToRead = if (n < count) then n else count
                        let ret = Array.zeroCreate lengthToRead
                        for i in 0 .. lengthToRead - 1 do
                            ret.[i] <- readQueue.Dequeue()
                        Some ret
                    else
                        None)
            match attempt with
            | None -> System.Threading.Thread.Sleep(pauseDuration); loop()
            | Some res -> res
        loop()

    override x.CanRead = true
    override x.CanWrite = false
    override x.CanSeek = false
    override x.Position with get() = raise (NotSupportedException()) and set _v = raise (NotSupportedException())
    override x.Length = raise (NotSupportedException())
    override x.Flush() = ()
    override x.Seek(_offset, _origin) = raise (NotSupportedException())
    override x.SetLength(_value) = raise (NotSupportedException())
    override x.Write(_buffer, _offset, _count) = raise (NotSupportedException("Cannot write to input stream"))
    override x.Read(buffer, offset, count) =
        let bytes = waitForAtLeastOneByte count
        Array.Copy(bytes, 0, buffer, offset, bytes.Length)
        bytes.Length

    /// Feeds content into the stream.
    member x.Add(str:string) =
        if (System.String.IsNullOrEmpty(str)) then () else

        lock readQueue (fun () ->
            let bytes = System.Text.Encoding.UTF8.GetBytes(str)
            for i in 0 .. bytes.Length - 1 do
                readQueue.Enqueue(bytes.[i]))



/// Defines a write-only stream used to capture output of the hosted F# Interactive dynamic compiler.
[<AllowNullLiteral>]
type CompilerOutputStream()  =
    inherit Stream()
    // Queue of characters waiting to be read.
    let contentQueue = new Queue<byte>()
    let nyi() = raise (NotSupportedException())

    override x.CanRead = false
    override x.CanWrite = true
    override x.CanSeek = false
    override x.Position with get() = nyi() and set _v = nyi()
    override x.Length = nyi()
    override x.Flush() = ()
    override x.Seek(_offset, _origin) = nyi()
    override x.SetLength(_value) = nyi()
    override x.Read(_buffer, _offset, _count) = raise (NotSupportedException("Cannot write to input stream"))
    override x.Write(buffer, offset, count) =
        let stop = offset + count
        if (stop > buffer.Length) then raise (ArgumentException("offset,count"))

        lock contentQueue (fun () ->
            for i in offset .. stop - 1 do
                contentQueue.Enqueue(buffer.[i]))

    member x.Read() =
        lock contentQueue (fun () ->
            let n = contentQueue.Count
            if (n > 0) then
                let bytes = Array.zeroCreate n
                for i in 0 .. n-1 do
                    bytes.[i] <- contentQueue.Dequeue()

                System.Text.Encoding.UTF8.GetString(bytes, 0, n)
            else
                "")<|MERGE_RESOLUTION|>--- conflicted
+++ resolved
@@ -356,22 +356,13 @@
                          match x with
                          | Choice1Of2 (aty: System.Type, printer) ->
                                 yield (fun _ienv (obj:obj) ->
-<<<<<<< HEAD
-                                   match obj with 
-                                   | null -> None 
-                                   | _ when aty.IsAssignableFrom(obj.GetType())  ->  
-                                       let text = printer obj
-                                       match box text with 
-                                       | null -> None
-                                       | _ -> Some (wordL (TaggedText.tagText text)) 
-=======
                                    match obj with
                                    | null -> None
-                                   | _ when aty.IsAssignableFrom(obj.GetType())  ->
-                                       match printer obj with
+                                   | _ when aty.IsAssignableFrom(obj.GetType()) ->
+                                       let text = printer obj
+                                       match box text with
                                        | null -> None
-                                       | s -> Some (wordL (TaggedText.tagText s))
->>>>>>> a70f3bea
+                                       | _ -> Some (wordL (TaggedText.tagText text))
                                    | _ -> None)
 
                          | Choice2Of2 (aty: System.Type, converter) ->
@@ -1039,15 +1030,9 @@
         // Special case functions.
         if FSharp.Reflection.FSharpType.IsFunction reflectionTy then
             let ctors = reflectionTy.GetConstructors(BindingFlags.Public ||| BindingFlags.NonPublic ||| BindingFlags.Instance)
-<<<<<<< HEAD
-            if ctors.Length = 1 && 
-               not (isNull (box (ctors.[0].GetCustomAttribute<CompilerGeneratedAttribute>()))) && 
-               not ctors.[0].IsPublic && 
-=======
             if ctors.Length = 1 &&
-               ctors.[0].GetCustomAttribute<CompilerGeneratedAttribute>() <> null &&
+               not (isNull (box (ctors.[0].GetCustomAttribute<CompilerGeneratedAttribute>()))) &&
                not ctors.[0].IsPublic &&
->>>>>>> a70f3bea
                PrettyNaming.IsCompilerGeneratedName reflectionTy.Name then
                 let rec get (typ: Type) = if FSharp.Reflection.FSharpType.IsFunction typ.BaseType then get typ.BaseType else typ
                 get reflectionTy
@@ -1891,7 +1876,7 @@
 
     let Install(tcConfigB, tcImports: TcImports, fsiDynamicCompiler: FsiDynamicCompiler, fsiConsoleOutput: FsiConsoleOutput) =
 
-#if BUILDING_WITH_LKG || BUILD_FROM_SOURCE
+#if BUILDING_WITH_LKG || BUILD_FROM_SOURCE || NO_CHECKNULLS
         let ResolveAssembly (ctok, m, tcConfigB, tcImports: TcImports, fsiDynamicCompiler: FsiDynamicCompiler, fsiConsoleOutput: FsiConsoleOutput, fullAssemName: string) : Assembly = 
 #else
         let ResolveAssembly (ctok, m, tcConfigB, tcImports: TcImports, fsiDynamicCompiler: FsiDynamicCompiler, fsiConsoleOutput: FsiConsoleOutput, fullAssemName: string) : Assembly? = 
@@ -2026,42 +2011,27 @@
 
     let isFeatureSupported featureId = tcConfigB.langVersion.SupportsFeature featureId
 
-<<<<<<< HEAD
-#if BUILDING_WITH_LKG || BUILD_FROM_SOURCE
-    let LexbufFromLineReader (fsiStdinSyphon: FsiStdinSyphon) (readF: unit -> string) = 
+#if BUILDING_WITH_LKG || BUILD_FROM_SOURCE || NO_CHECKNULLS
+    let LexbufFromLineReader (fsiStdinSyphon: FsiStdinSyphon) (readF: unit -> string) =
 #else
-    let LexbufFromLineReader (fsiStdinSyphon: FsiStdinSyphon) (readF: unit -> string?) = 
+    let LexbufFromLineReader (fsiStdinSyphon: FsiStdinSyphon) (readF: unit -> string?) =
 #endif
-=======
-    let LexbufFromLineReader (fsiStdinSyphon: FsiStdinSyphon) readF =
->>>>>>> a70f3bea
         UnicodeLexing.FunctionAsLexbuf
           (true, isFeatureSupported, (fun (buf: char[], start, len) ->
             //fprintf fsiConsoleOutput.Out "Calling ReadLine\n"
             let inputOption = try Some(readF()) with :? EndOfStreamException -> None
-<<<<<<< HEAD
             inputOption |> Option.iter (fun t -> fsiStdinSyphon.Add ((match t with Null -> "" | NonNull t -> t) + "\n"))
-            match inputOption with 
-            |  Some(Null) | None -> 
+            match inputOption with
+            |  Some(Null) | None ->
                  if progress then fprintfn fsiConsoleOutput.Out "End of file from TextReader.ReadLine"
                  0
-#if BUILDING_WITH_LKG || BUILD_FROM_SOURCE
+#if BUILDING_WITH_LKG || BUILD_FROM_SOURCE || NO_CHECKNULLS
             | Some input ->
 #else
             | Some (NonNull input) ->
 #endif
-                let input  = input + "\n" 
-                let ninput = input.Length 
-=======
-            inputOption |> Option.iter (fun t -> fsiStdinSyphon.Add (t + "\n"))
-            match inputOption with
-            |  Some(null) | None ->
-                 if progress then fprintfn fsiConsoleOutput.Out "End of file from TextReader.ReadLine"
-                 0
-            | Some (input:string) ->
                 let input  = input + "\n"
                 let ninput = input.Length
->>>>>>> a70f3bea
                 if ninput > len then fprintf fsiConsoleOutput.Error  "%s" (FSIstrings.SR.fsiLineTooLong())
                 let ntrimmed = min len ninput
                 for i = 0 to ntrimmed-1 do
@@ -2073,7 +2043,7 @@
     // Reading stdin as a lex stream
     //----------------------------------------------------------------------------
 
-#if BUILDING_WITH_LKG || BUILD_FROM_SOURCE
+#if BUILDING_WITH_LKG || BUILD_FROM_SOURCE || NO_CHECKNULLS
     let removeZeroCharsFromString (str:string) =
 #else
     let removeZeroCharsFromString (str:string?) : string? =
