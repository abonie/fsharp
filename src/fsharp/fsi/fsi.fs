--- conflicted
+++ resolved
@@ -1338,14 +1338,8 @@
 //----------------------------------------------------------------------------
 // ctrl-c handling
 //----------------------------------------------------------------------------
-<<<<<<< HEAD
 
 type ControlEventHandler = delegate of int -> bool
-=======
-module internal NativeMethods = 
-
-    type ControlEventHandler = delegate of int -> bool
->>>>>>> 0422ff29
 
 
 // One strange case: when a TAE happens a strange thing 
@@ -1401,7 +1395,6 @@
 
     member controller.InstallKillThread(threadToKill:Thread, pauseMilliseconds:int) =
 
-<<<<<<< HEAD
         // Fsi Interupt handler
         let raiseCtrlC() =
             use _scope = SetCurrentUICultureForThread fsiOptions.FsiLCID
@@ -1410,66 +1403,6 @@
             stdinInterruptState <- StdinEOFPermittedBecauseCtrlCRecentlyPressed
             if (interruptAllowed = InterruptCanRaiseException) then 
                 killThreadRequest <- ThreadAbortRequest
-=======
-        ctrlEventActions  <- action           :: ctrlEventActions;
-#else
-        if !progress then fprintfn fsiConsoleOutput.Out "installing CtrlC handler"
-        // WINDOWS TECHNIQUE: .NET has more safe points, and you can do more when a safe point. 
-        // Hence we actually start up the killer thread within the handler. 
-        try 
-            let raiseCtrlC() = 
-#if FX_LCIDFROMCODEPAGE
-                use _scope = SetCurrentUICultureForThread fsiOptions.FsiLCID
-#else
-                ignore fsiOptions
-#endif
-                fprintf fsiConsoleOutput.Error "%s" (FSIstrings.SR.fsiInterrupt())
-                stdinInterruptState <- StdinEOFPermittedBecauseCtrlCRecentlyPressed
-                if (interruptAllowed = InterruptCanRaiseException) then 
-                    killThreadRequest <- ThreadAbortRequest
-                    let killerThread = 
-                        new Thread(new ThreadStart(fun () ->
-#if FX_LCIDFROMCODEPAGE
-                            use _scope = SetCurrentUICultureForThread fsiOptions.FsiLCID
-#endif
-                            // sleep long enough to allow ControlEventHandler handler on main thread to return 
-                            // Also sleep to give computations a bit of time to terminate 
-                            Thread.Sleep(pauseMilliseconds)
-                            if (killThreadRequest = ThreadAbortRequest) then 
-                                if !progress then fsiConsoleOutput.uprintnfn "%s" (FSIstrings.SR.fsiAbortingMainThread())  
-                                killThreadRequest <- NoRequest
-                                threadToKill.Abort()
-                            ()),Name="ControlCAbortThread")
-                    killerThread.IsBackground <- true
-                    killerThread.Start()
-
-            let ctrlEventHandler = new NativeMethods.ControlEventHandler(fun i ->  if i = CTRL_C then (raiseCtrlC(); true) else false ) 
-            ctrlEventHandlers <- ctrlEventHandler :: ctrlEventHandlers
-            ctrlEventActions  <- raiseCtrlC       :: ctrlEventActions
-            let _resultOK = NativeMethods.SetConsoleCtrlHandler(ctrlEventHandler,true)
-            exitViaKillThread <- false // don't exit via kill thread
-        with e ->
-            if !progress then fprintfn fsiConsoleOutput.Error "Failed to install ctrl-c handler using Windows technique - trying to install one using Unix signal handling...";
-            // UNIX TECHNIQUE: We start up a killer thread, and it watches the mutable reference location.
-            // We can't have a dependency on Mono DLLs (indeed we don't even have them!)
-            // So SOFT BIND the following code:
-            // Mono.Unix.Native.Stdlib.signal(Mono.Unix.Native.Signum.SIGINT,new Mono.Unix.Native.SignalHandler(fun n -> PosixSignalProcessor.PosixInvoke(n))) |> ignore;
-            match (try Choice1Of2(Assembly.Load(new System.Reflection.AssemblyName("Mono.Posix, Version=2.0.0.0, Culture=neutral, PublicKeyToken=0738eb9f132ed756"))) with e -> Choice2Of2 e) with 
-            | Choice1Of2(monoPosix) -> 
-              try
-                if !progress then fprintfn fsiConsoleOutput.Error "loading type Mono.Unix.Native.Stdlib..."
-                let monoUnixStdlib = monoPosix.GetType("Mono.Unix.Native.Stdlib") 
-                if !progress then fprintfn fsiConsoleOutput.Error "loading type Mono.Unix.Native.SignalHandler..."
-                let monoUnixSignalHandler = monoPosix.GetType("Mono.Unix.Native.SignalHandler") 
-                if !progress then fprintfn fsiConsoleOutput.Error "creating delegate..."
-                controller.PosixInvoke(-1)
-                let monoHandler = System.Delegate.CreateDelegate(monoUnixSignalHandler,controller,"PosixInvoke") 
-                if !progress then fprintfn fsiConsoleOutput.Error "registering signal handler..."
-                let monoSignalNumber = System.Enum.Parse(monoPosix.GetType("Mono.Unix.Native.Signum"),"SIGINT")
-                let register () = Utilities.callStaticMethod monoUnixStdlib "signal" [ monoSignalNumber; box monoHandler ]  |> ignore 
-                posixReinstate <- register
-                register()
->>>>>>> 0422ff29
                 let killerThread = 
                     new Thread(new ThreadStart(fun () ->
                         use _scope = SetCurrentUICultureForThread fsiOptions.FsiLCID
@@ -1483,7 +1416,6 @@
                         ()),Name="ControlCAbortThread") 
                 killerThread.IsBackground <- true
                 killerThread.Start()
-<<<<<<< HEAD
 
         let fsiInterruptHandler (args:ConsoleCancelEventArgs) =
             args.Cancel <- true
@@ -1497,16 +1429,6 @@
         ctrlEventHandlers <- ctrlEventHandler :: ctrlEventHandlers
         ctrlEventActions  <- raiseCtrlC       :: ctrlEventActions
         exitViaKillThread <- false // don't exit via kill thread
-=======
-                // exit via kill thread to workaround block-on-exit bugs with Mono once a CtrlC has been pressed
-                exitViaKillThread <- true 
-              with e -> 
-                fprintf fsiConsoleOutput.Error  "%s" (FSIstrings.SR.fsiCouldNotInstallCtrlCHandler(e.Message))
-                exitViaKillThread <- false
-            | Choice2Of2 e ->
-              fprintf fsiConsoleOutput.Error  "%s" (FSIstrings.SR.fsiCouldNotInstallCtrlCHandler(e.Message))
-              exitViaKillThread <- false  
->>>>>>> 0422ff29
 
     member x.PosixInvoke(n:int) = 
          // we run this code once with n = -1 to make sure it is JITted before execution begins
@@ -2169,12 +2091,7 @@
         use _unwind1 = ErrorLogger.PushThreadBuildPhaseUntilUnwind(ErrorLogger.BuildPhase.Interactive)
         use _unwind2 = ErrorLogger.PushErrorLoggerPhaseUntilUnwind(fun _ -> errorLogger)
         use _scope = SetCurrentUICultureForThread fsiOptions.FsiLCID
-<<<<<<< HEAD
-        let lexbuf = UnicodeLexing.StringAsLexbuf(sourceText)
-=======
-#endif
         let lexbuf = UnicodeLexing.StringAsLexbuf(isFeatureSupported, sourceText)
->>>>>>> 0422ff29
         let tokenizer = fsiStdinLexerProvider.CreateBufferLexer(scriptFileName, lexbuf, errorLogger)
         currState 
         |> InteractiveCatch errorLogger (fun istate ->
@@ -2191,12 +2108,7 @@
         use _unwind1 = ErrorLogger.PushThreadBuildPhaseUntilUnwind(ErrorLogger.BuildPhase.Interactive)
         use _unwind2 = ErrorLogger.PushErrorLoggerPhaseUntilUnwind(fun _ -> errorLogger)
         use _scope = SetCurrentUICultureForThread fsiOptions.FsiLCID
-<<<<<<< HEAD
-        let lexbuf = UnicodeLexing.StringAsLexbuf(sourceText)
-=======
-#endif
         let lexbuf = UnicodeLexing.StringAsLexbuf(isFeatureSupported, sourceText)
->>>>>>> 0422ff29
         let tokenizer = fsiStdinLexerProvider.CreateBufferLexer(scriptFileName, lexbuf, errorLogger)
         currState 
         |> InteractiveCatch errorLogger (fun istate ->
