--- conflicted
+++ resolved
@@ -2664,15 +2664,9 @@
         let ad = tcState.TcEnvFromImpls.AccessRights
         let nenv = tcState.TcEnvFromImpls.NameEnv
 
-<<<<<<< HEAD
-        let nItems = NameResolution.ResolvePartialLongIdent ncenv nenv (ConstraintSolver.IsApplicableMethApprox istate.tcGlobals amap rangeStdin traitCtxtNone) rangeStdin ad lid false
-        let names  = nItems |> List.map (fun d -> d.DisplayName) 
-        let names  = names |> List.filter (fun name -> name.StartsWithOrdinal(stem)) 
-=======
-        let nItems = ResolvePartialLongIdent ncenv nenv (ConstraintSolver.IsApplicableMethApprox istate.tcGlobals amap rangeStdin) rangeStdin ad lid false
+        let nItems = ResolvePartialLongIdent ncenv nenv (ConstraintSolver.IsApplicableMethApprox istate.tcGlobals amap rangeStdin traitCtxtNone) rangeStdin ad lid false
         let names  = nItems |> List.map (fun d -> d.DisplayName)
         let names  = names |> List.filter (fun name -> name.StartsWithOrdinal(stem))
->>>>>>> 4ee28165
         names
 
     member _.ParseAndCheckInteraction (legacyReferenceResolver, istate, text:string) =
