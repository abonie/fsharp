--- conflicted
+++ resolved
@@ -16,11 +16,7 @@
     <NGenBinary>true</NGenBinary>
   </PropertyGroup>
 
-<<<<<<< HEAD
   <PropertyGroup Condition="'$(TargetFramework)' == 'net472'">
-=======
-  <PropertyGroup Condition="'$(TargetFramework)' == 'net46'">
->>>>>>> d5f5bd00
     <PlatformTarget>x86</PlatformTarget>
     <DefineConstants>$(DefineConstants);FSI_SHADOW_COPY_REFERENCES;FSI_SERVER</DefineConstants>
   </PropertyGroup>
@@ -39,7 +35,7 @@
     <!-- only used when '$(TargetFramework)' == 'netstandard2.0' -->
     <ProjectReference Include="..\FSharp.Build\FSharp.Build.fsproj" Condition="'$(TargetFramework)' == 'netstandard2.0'" />
 
-    <!-- only used when '$(TargetFramework)' == 'net46' -->
+    <!-- only used when '$(TargetFramework)' == 'net472' -->
     <ProjectReference Include="..\FSharp.Compiler.Server.Shared\FSharp.Compiler.Server.Shared.fsproj" Condition="'$(TargetFramework)' == 'net472'" />
   </ItemGroup>
 
