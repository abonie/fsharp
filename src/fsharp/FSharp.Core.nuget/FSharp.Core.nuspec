--- conflicted
+++ resolved
@@ -10,10 +10,7 @@
     </metadata>
     <files>
         $CommonFileElements$
-<<<<<<< HEAD
-=======
 
->>>>>>> dc86ab5d
         <file src="FSharp.Core\$Configuration$\netstandard2.0\FSharp.Core.dll"              target="lib\netstandard2.0" />
         <file src="FSharp.Core\$Configuration$\netstandard2.0\FSharp.Core.sigdata"          target="lib\netstandard2.0" />
         <file src="FSharp.Core\$Configuration$\netstandard2.0\FSharp.Core.optdata"          target="lib\netstandard2.0" />
