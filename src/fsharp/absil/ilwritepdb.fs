--- conflicted
+++ resolved
@@ -266,14 +266,7 @@
 let generatePortablePdb (embedAllSource: bool) (embedSourceList: string list) (sourceLink: string) checksumAlgorithm showTimes (info: PdbData) (pathMap: PathMap) =
     sortMethods showTimes info
     let externalRowCounts = getRowCounts info.TableRowCounts
-<<<<<<< HEAD
     let docs = info.Documents
-=======
-    let docs =
-        match info.Documents with
-        | null -> Array.empty
-        | _ -> info.Documents
->>>>>>> a70f3bea
 
     let metadata = MetadataBuilder()
     let serializeDocumentName (name: string) =
