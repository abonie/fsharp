// Copyright (c) Microsoft Corporation. All Rights Reserved. See License.txt in the project root for license information.

module internal FSharp.Compiler.AbstractIL.Internal.Library 
#nowarn "1178" // The struct, record or union type 'internal_instr_extension' is not structurally comparable because the type


open System
open System.Collections.Generic
open System.Collections.Concurrent
open System.Diagnostics
open System.IO
open System.Threading
open System.Runtime.CompilerServices

/// Logical shift right treating int32 as unsigned integer.
/// Code that uses this should probably be adjusted to use unsigned integer types.
let (>>>&) (x: int32) (n: int32) = int32 (uint32 x >>> n)

let notlazy v = Lazy<_>.CreateFromValue v

let inline isNil l = List.isEmpty l

#if BUILDING_WITH_LKG || BUILD_FROM_SOURCE
// Shim to match nullness checking library support in preview
let inline (|NonNullQuick|) x = match x with null -> raise (NullReferenceException()) | v -> v
let inline nonNull<'T when 'T : null> (x: 'T) = x
let inline (|Null|NonNull|) (x: 'T) : Choice<unit,'T> = match x with null -> Null | v -> NonNull v
#endif

/// Returns true if the list has less than 2 elements. Otherwise false.
let inline isNilOrSingleton l =
    match l with
    | [] 
    | [_] -> true
    | _ -> false

/// Returns true if the list contains exactly 1 element. Otherwise false.
let inline isSingleton l =
    match l with
    | [_] -> true
    | _ -> false

let inline isNonNull x = not (isNull x)
let inline (===) x y = LanguagePrimitives.PhysicalEquality x y

/// Per the docs the threshold for the Large Object Heap is 85000 bytes: https://docs.microsoft.com/en-us/dotnet/standard/garbage-collection/large-object-heap#how-an-object-ends-up-on-the-large-object-heap-and-how-gc-handles-them
/// We set the limit to be 80k to account for larger pointer sizes for when F# is running 64-bit.
let LOH_SIZE_THRESHOLD_BYTES = 80_000

//---------------------------------------------------------------------
// Library: ReportTime
//---------------------------------------------------------------------
let reportTime =
    let mutable tFirst =None
    let mutable tPrev = None
    fun showTimes descr ->
        if showTimes then 
            let t = Process.GetCurrentProcess().UserProcessorTime.TotalSeconds
            let prev = match tPrev with None -> 0.0 | Some t -> t
            let first = match tFirst with None -> (tFirst <- Some t; t) | Some t -> t
            printf "ilwrite: TIME %10.3f (total)   %10.3f (delta) - %s\n" (t - first) (t - prev) descr
            tPrev <- Some t

//-------------------------------------------------------------------------
// Library: projections
//------------------------------------------------------------------------

[<Struct>]
/// An efficient lazy for inline storage in a class type. Results in fewer thunks.
type InlineDelayInit<'T when 'T : not struct> = 
    new (f: unit -> 'T) = {store = Unchecked.defaultof<'T>; func = Func<_>(f) } 
    val mutable store : 'T
#if BUILDING_WITH_LKG || BUILD_FROM_SOURCE
    val mutable func : Func<'T>
#else
    val mutable func : Func<'T> ?
#endif
    member x.Value = 
        match x.func with 
        | null -> x.store 
        | _ -> 
        let res = LazyInitializer.EnsureInitialized(&x.store, x.func) 
        x.func <- null
        res

//-------------------------------------------------------------------------
// Library: projections
//------------------------------------------------------------------------

let foldOn p f z x = f z (p x)

let notFound() = raise (KeyNotFoundException())

module Order = 
    let orderBy (p : 'T -> 'U) = 
        { new IComparer<'T> with member __.Compare(x, xx) = compare (p x) (p xx) }

    let orderOn p (pxOrder: IComparer<'U>) = 
        { new IComparer<'T> with member __.Compare(x, xx) = pxOrder.Compare (p x, p xx) }

    let toFunction (pxOrder: IComparer<'U>) x y = pxOrder.Compare(x, y)

//-------------------------------------------------------------------------
// Library: arrays, lists, options, resizearrays
//-------------------------------------------------------------------------

module Array = 

    let mapq f inp =
        match inp with
        | [| |] -> inp
        | _ -> 
            let res = Array.map f inp 
            let len = inp.Length 
            let mutable eq = true
            let mutable i = 0 
            while eq && i < len do 
                if not (inp.[i] === res.[i]) then eq <- false
                i <- i + 1
            if eq then inp else res

    let lengthsEqAndForall2 p l1 l2 = 
        Array.length l1 = Array.length l2 &&
        Array.forall2 p l1 l2

    let order (eltOrder: IComparer<'T>) = 
        { new IComparer<array<'T>> with 
              member __.Compare(xs, ys) = 
                  let c = compare xs.Length ys.Length 
                  if c <> 0 then c else
                  let rec loop i = 
                      if i >= xs.Length then 0 else
                      let c = eltOrder.Compare(xs.[i], ys.[i])
                      if c <> 0 then c else
                      loop (i+1)
                  loop 0 }

    let existsOne p l = 
        let rec forallFrom p l n =
          (n >= Array.length l) || (p l.[n] && forallFrom p l (n+1))

        let rec loop p l n =
            (n < Array.length l) && 
            (if p l.[n] then forallFrom (fun x -> not (p x)) l (n+1) else loop p l (n+1))
          
        loop p l 0

    let existsTrue (arr: bool[]) = 
        let rec loop n = (n < arr.Length) && (arr.[n] || loop (n+1))
        loop 0
    
    let findFirstIndexWhereTrue (arr: _[]) p = 
        let rec look lo hi = 
            assert ((lo >= 0) && (hi >= 0))
            assert ((lo <= arr.Length) && (hi <= arr.Length))
            if lo = hi then lo
            else
                let i = (lo+hi)/2
                if p arr.[i] then 
                    if i = 0 then i 
                    else
                        if p arr.[i-1] then 
                            look lo i
                        else 
                            i
                else
                    // not true here, look after
                    look (i+1) hi
        look 0 arr.Length
      
    /// pass an array byref to reverse it in place
    let revInPlace (array: 'T []) =
        if Array.isEmpty array then () else
        let arrLen, revLen = array.Length-1, array.Length/2 - 1
        for idx in 0 .. revLen do
            let t1 = array.[idx] 
            let t2 = array.[arrLen-idx]
            array.[idx] <- t2
            array.[arrLen-idx] <- t1

    /// Async implementation of Array.map.
    let mapAsync (mapping : 'T -> Async<'U>) (array : 'T[]) : Async<'U[]> =
        let len = Array.length array
        let result = Array.zeroCreate len

        async { // Apply the mapping function to each array element.
            for i in 0 .. len - 1 do
                let! mappedValue = mapping array.[i]
                result.[i] <- mappedValue

            // Return the completed results.
            return result
        }
        
    /// Returns a new array with an element replaced with a given value.
    let replace index value (array: _ []) =
        if index >= array.Length then raise (IndexOutOfRangeException "index")
        let res = Array.copy array
        res.[index] <- value
        res

    /// Optimized arrays equality. ~100x faster than `array1 = array2` on strings.
    /// ~2x faster for floats
    /// ~0.8x slower for ints
    let inline areEqual (xs: 'T []) (ys: 'T []) =
        match xs, ys with
        | [||], [||] -> true
        | _ when xs.Length <> ys.Length -> false
        | _ ->
            let mutable break' = false
            let mutable i = 0
            let mutable result = true
            while i < xs.Length && not break' do
                if xs.[i] <> ys.[i] then 
                    break' <- true
                    result <- false
                i <- i + 1
            result

    /// Returns all heads of a given array.
    /// For [|1;2;3|] it returns [|[|1; 2; 3|]; [|1; 2|]; [|1|]|]
    let heads (array: 'T []) =
        let res = Array.zeroCreate<'T[]> array.Length
        for i = array.Length - 1 downto 0 do
            res.[i] <- array.[0..i]
        res

    /// check if subArray is found in the wholeArray starting 
    /// at the provided index
    let inline isSubArray (subArray: 'T []) (wholeArray:'T []) index = 
        if subArray.Length = 0 then true
        elif subArray.Length > wholeArray.Length then false
        elif subArray.Length = wholeArray.Length then areEqual subArray wholeArray else
        let rec loop subidx idx =
            if subidx = subArray.Length then true 
            elif subArray.[subidx] = wholeArray.[idx] then loop (subidx+1) (idx+1) 
            else false
        loop 0 index
        
    /// Returns true if one array has another as its subset from index 0.
    let startsWith (prefix: _ []) (whole: _ []) =
        isSubArray prefix whole 0
        
    /// Returns true if one array has trailing elements equal to another's.
    let endsWith (suffix: _ []) (whole: _ []) =
        isSubArray suffix whole (whole.Length-suffix.Length)
        
module Option = 

    let mapFold f s opt = 
        match opt with 
        | None -> None, s 
        | Some x -> 
            let x2, s2 = f s x 
            Some x2, s2

    let attempt (f: unit -> 'T) = try Some (f()) with _ -> None
        
module List = 

    let sortWithOrder (c: IComparer<'T>) elements = List.sortWith (Order.toFunction c) elements
    
    let splitAfter n l = 
        let rec split_after_acc n l1 l2 = if n <= 0 then List.rev l1, l2 else split_after_acc (n-1) ((List.head l2) :: l1) (List.tail l2) 
        split_after_acc n [] l

    let existsi f xs = 
       let rec loop i xs = match xs with [] -> false | h :: t -> f i h || loop (i+1) t
       loop 0 xs
    
    let lengthsEqAndForall2 p l1 l2 = 
        List.length l1 = List.length l2 &&
        List.forall2 p l1 l2

    let rec findi n f l = 
        match l with 
        | [] -> None
        | h :: t -> if f h then Some (h, n) else findi (n+1) f t

    let splitChoose select l =
        let rec ch acc1 acc2 l = 
            match l with 
            | [] -> List.rev acc1, List.rev acc2
            | x :: xs -> 
                match select x with
                | Choice1Of2 sx -> ch (sx :: acc1) acc2 xs
                | Choice2Of2 sx -> ch acc1 (sx :: acc2) xs

        ch [] [] l

    let rec checkq l1 l2 = 
        match l1, l2 with 
        | h1 :: t1, h2 :: t2 -> h1 === h2 && checkq t1 t2
        | _ -> true

    let mapq (f: 'T -> 'T) inp =
        assert not (typeof<'T>.IsValueType) 
        match inp with
        | [] -> inp
        | [h1a] -> 
            let h2a = f h1a
            if h1a === h2a then inp else [h2a]
        | [h1a; h1b] -> 
            let h2a = f h1a
            let h2b = f h1b
            if h1a === h2a && h1b === h2b then inp else [h2a; h2b]
        | [h1a; h1b; h1c] -> 
            let h2a = f h1a
            let h2b = f h1b
            let h2c = f h1c
            if h1a === h2a && h1b === h2b && h1c === h2c then inp else [h2a; h2b; h2c]
        | _ -> 
            let res = List.map f inp 
            if checkq inp res then inp else res
        
    let frontAndBack l = 
        let rec loop acc l = 
            match l with
            | [] -> 
                Debug.Assert(false, "empty list")
                invalidArg "l" "empty list" 
            | [h] -> List.rev acc, h
            | h :: t -> loop (h :: acc) t
        loop [] l

    let tryRemove f inp = 
        let rec loop acc l = 
            match l with
            | [] -> None
            | h :: t -> if f h then Some (h, List.rev acc @ t) else loop (h :: acc) t
        loop [] inp

    let zip4 l1 l2 l3 l4 = 
        List.zip l1 (List.zip3 l2 l3 l4) |> List.map (fun (x1, (x2, x3, x4)) -> (x1, x2, x3, x4))

    let unzip4 l = 
        let a, b, cd = List.unzip3 (List.map (fun (x, y, z, w) -> (x, y, (z, w))) l)
        let c, d = List.unzip cd
        a, b, c, d

    let rec iter3 f l1 l2 l3 = 
        match l1, l2, l3 with 
        | h1 :: t1, h2 :: t2, h3 :: t3 -> f h1 h2 h3; iter3 f t1 t2 t3
        | [], [], [] -> ()
        | _ -> failwith "iter3"

    let takeUntil p l =
        let rec loop acc l =
            match l with
            | [] -> List.rev acc, []
            | x :: xs -> if p x then List.rev acc, l else loop (x :: acc) xs
        loop [] l

    let order (eltOrder: IComparer<'T>) =
        { new IComparer<list<'T>> with 
              member __.Compare(xs, ys) = 
                  let rec loop xs ys = 
                      match xs, ys with
                      | [], [] -> 0
                      | [], _ -> -1
                      | _, [] -> 1
                      | x :: xs, y :: ys -> 
                          let cxy = eltOrder.Compare(x, y)
                          if cxy=0 then loop xs ys else cxy 
                  loop xs ys }

    let indexNotFound() = raise (new KeyNotFoundException("An index satisfying the predicate was not found in the collection"))

    let rec assoc x l = 
        match l with 
        | [] -> indexNotFound()
        | ((h, r) :: t) -> if x = h then r else assoc x t

    let rec memAssoc x l = 
        match l with 
        | [] -> false
        | ((h, _) :: t) -> x = h || memAssoc x t

    let rec memq x l = 
        match l with 
        | [] -> false 
        | h :: t -> LanguagePrimitives.PhysicalEquality x h || memq x t

    let mapNth n f xs =
        let rec mn i = function
          | []    -> []
          | x :: xs -> if i=n then f x :: xs else x :: mn (i+1) xs
       
        mn 0 xs
    let count pred xs = List.fold (fun n x -> if pred x then n+1 else n) 0 xs

    let headAndTail l = 
       match l with 
       | [] -> failwith "headAndTail"
       | h::t -> (h,t)

    // WARNING: not tail-recursive 
    let mapHeadTail fhead ftail = function
      | []    -> []
      | [x]   -> [fhead x]
      | x :: xs -> fhead x :: List.map ftail xs

    let collectFold f s l = 
      let l, s = List.mapFold f s l
      List.concat l, s

    let collect2 f xs ys = List.concat (List.map2 f xs ys)

    let toArraySquared xss = xss |> List.map List.toArray |> List.toArray

    let iterSquared f xss = xss |> List.iter (List.iter f)

    let collectSquared f xss = xss |> List.collect (List.collect f)

    let mapSquared f xss = xss |> List.map (List.map f)

    let mapFoldSquared f z xss = List.mapFold (List.mapFold f) z xss

    let forallSquared f xss = xss |> List.forall (List.forall f)

    let mapiSquared f xss = xss |> List.mapi (fun i xs -> xs |> List.mapi (fun j x -> f i j x))

    let existsSquared f xss = xss |> List.exists (fun xs -> xs |> List.exists (fun x -> f x))

    let mapiFoldSquared f z xss = mapFoldSquared f z (xss |> mapiSquared (fun i j x -> (i, j, x)))

    let duplicates (xs: 'T list) =
        xs
        |> List.groupBy id
        |> List.filter (fun (_, elems) -> Seq.length elems > 1) 
        |> List.map fst 

    let internal allEqual (xs: 'T list) =
        match xs with 
        | [] -> true
        | h::t -> t |> List.forall (fun h2 -> h = h2)

module ResizeArray =

    /// Split a ResizeArray into an array of smaller chunks.
    /// This requires `items/chunkSize` Array copies of length `chunkSize` if `items/chunkSize % 0 = 0`,
    /// otherwise `items/chunkSize + 1` Array copies.
    let chunkBySize chunkSize f (items: ResizeArray<'t>) =
        // we could use Seq.chunkBySize here, but that would involve many enumerator.MoveNext() calls that we can sidestep with a bit of math
        let itemCount = items.Count
        if itemCount = 0
        then [||]
        else
            let chunksCount =
                match itemCount / chunkSize with
                | n when itemCount % chunkSize = 0 -> n
                | n -> n + 1 // any remainder means we need an additional chunk to store it

            [| for index in 0..chunksCount-1 do
                let startIndex = index * chunkSize
                let takeCount = min (itemCount - startIndex) chunkSize

                let holder = Array.zeroCreate takeCount
                // we take a bounds-check hit here on each access.
                // other alternatives here include
                // * iterating across an IEnumerator (incurs MoveNext penalty)
                // * doing a block copy using `List.CopyTo(index, array, index, count)` (requires more copies to do the mapping)
                // none are significantly better.
                for i in 0 .. takeCount - 1 do
                    holder.[i] <- f items.[i]
                yield holder |]

    /// Split a large ResizeArray into a series of array chunks that are each under the Large Object Heap limit.
    /// This is done to help prevent a stop-the-world collection of the single large array, instead allowing for a greater
    /// probability of smaller collections. Stop-the-world is still possible, just less likely.
    let mapToSmallArrayChunks f (inp: ResizeArray<'t>) =
        let itemSizeBytes = sizeof<'t>
        // rounding down here is good because it ensures we don't go over
        let maxArrayItemCount = LOH_SIZE_THRESHOLD_BYTES / itemSizeBytes

        /// chunk the provided input into arrays that are smaller than the LOH limit
        /// in order to prevent long-term storage of those values
        chunkBySize maxArrayItemCount f inp

module ValueOptionInternal =

    let inline ofOption x = match x with Some x -> ValueSome x | None -> ValueNone

    let inline bind f x = match x with ValueSome x -> f x | ValueNone -> ValueNone

type String with
    member inline x.StartsWithOrdinal value =
        x.StartsWith(value, StringComparison.Ordinal)

    member inline x.EndsWithOrdinal value =
        x.EndsWith(value, StringComparison.Ordinal)

module String =
    let make (n: int) (c: char) : string = new String(c, n)

    let get (str: string) i = str.[i]

    let sub (s: string) (start: int) (len: int) = s.Substring(start, len)

    let contains (s: string) (c: char) = s.IndexOf c <> -1

    let order = LanguagePrimitives.FastGenericComparer<string>
   
    let lowercase (s: string) =
        s.ToLowerInvariant()

    let uppercase (s: string) =
        s.ToUpperInvariant()

    // Scripts that distinguish between upper and lower case (bicameral) DU Discriminators and Active Pattern identifiers are required to start with an upper case character.
    // For valid identifiers where the case of the identifier can not be determined because there is no upper and lower case we will allow DU Discriminators and upper case characters 
    // to be used.  This means that developers using unicameral scripts such as hindi, are not required to prefix these identifiers with an Upper case latin character. 
    //
    let isLeadingIdentifierCharacterUpperCase (s:string) =
        let isUpperCaseCharacter c =
            // if IsUpper and IsLower return the same value, then we can't tell if it's upper or lower case, so ensure it is a letter
            // otherwise it is bicameral, so must be upper case
            let isUpper = Char.IsUpper c
            if isUpper = Char.IsLower c then Char.IsLetter c
            else isUpper

        s.Length >= 1 && isUpperCaseCharacter s.[0]

    let capitalize (s: string) =
        if s.Length = 0 then s 
        else uppercase s.[0..0] + s.[ 1.. s.Length - 1 ]

    let uncapitalize (s: string) =
        if s.Length = 0 then s
        else lowercase s.[0..0] + s.[ 1.. s.Length - 1 ]

    let dropPrefix (s: string) (t: string) = s.[t.Length..s.Length - 1]

    let dropSuffix (s: string) (t: string) = s.[0..s.Length - t.Length - 1]

    let inline toCharArray (str: string) = str.ToCharArray()

    let lowerCaseFirstChar (str: string) =
        if String.IsNullOrEmpty str 
         || Char.IsLower(str, 0) then str else 
        let strArr = toCharArray str
        match Array.tryHead strArr with
        | None -> str
        | Some c  -> 
            strArr.[0] <- Char.ToLower c
            String strArr

    let extractTrailingIndex (str: string) =
            let charr = str.ToCharArray() 
            Array.revInPlace charr
            let digits = Array.takeWhile Char.IsDigit charr
            Array.revInPlace digits
            String digits
            |> function
               | "" -> str, None
               | index -> str.Substring (0, str.Length - index.Length), Some (int index)

    /// Splits a string into substrings based on the strings in the array separators
    let split options (separator: string []) (value: string) = 
        value.Split(separator, options)

    let (|StartsWith|_|) pattern value =
        if String.IsNullOrWhiteSpace value then
            None
        elif value.StartsWithOrdinal pattern then
            Some()
        else None

    let (|Contains|_|) pattern value =
        if String.IsNullOrWhiteSpace value then
            None
        elif value.Contains pattern then
            Some()
        else None

    let getLines (str: string) =
        use reader = new StringReader(str)
        [|
            let mutable line = reader.ReadLine()
            while not (isNull line) do
                yield line
                line <- reader.ReadLine()
            if str.EndsWithOrdinal("\n") then
                // last trailing space not returned
                // http://stackoverflow.com/questions/19365404/stringreader-omits-trailing-linebreak
                yield String.Empty
        |]

module Dictionary = 
    let inline newWithSize (size: int) = Dictionary<_, _>(size, HashIdentity.Structural)

[<Extension>]
type DictionaryExtensions() =

    [<Extension>]
    static member inline BagAdd(dic: Dictionary<'key, 'value list>, key: 'key, value: 'value) =
        match dic.TryGetValue key with
        | true, values -> dic.[key] <- value :: values
        | _ -> dic.[key] <- [value]

    [<Extension>]
    static member inline BagExistsValueForKey(dic: Dictionary<'key, 'value list>, key: 'key, f: 'value -> bool) =
        match dic.TryGetValue key with
        | true, values -> values |> List.exists f
        | _ -> false

module Lazy = 
    let force (x: Lazy<'T>) = x.Force()

//----------------------------------------------------------------------------
// Single threaded execution and mutual exclusion

/// Represents a permission active at this point in execution
type ExecutionToken = interface end

/// Represents a token that indicates execution on the compilation thread, i.e. 
///   - we have full access to the (partially mutable) TAST and TcImports data structures
///   - compiler execution may result in type provider invocations when resolving types and members
///   - we can access various caches in the SourceCodeServices
///
/// Like other execution tokens this should be passed via argument passing and not captured/stored beyond
/// the lifetime of stack-based calls. This is not checked, it is a discipline within the compiler code. 
type CompilationThreadToken() = interface ExecutionToken

/// Represents a place where we are stating that execution on the compilation thread is required. The
/// reason why will be documented in a comment in the code at the callsite.
let RequireCompilationThread (_ctok: CompilationThreadToken) = ()

/// Represents a place in the compiler codebase where we are passed a CompilationThreadToken unnecessarily.
/// This represents code that may potentially not need to be executed on the compilation thread.
let DoesNotRequireCompilerThreadTokenAndCouldPossiblyBeMadeConcurrent (_ctok: CompilationThreadToken) = ()

/// Represents a place in the compiler codebase where we assume we are executing on a compilation thread
let AssumeCompilationThreadWithoutEvidence () = Unchecked.defaultof<CompilationThreadToken>

/// Represents a token that indicates execution on any of several potential user threads calling the F# compiler services.
type AnyCallerThreadToken() = interface ExecutionToken
let AnyCallerThread = Unchecked.defaultof<AnyCallerThreadToken>

/// A base type for various types of tokens that must be passed when a lock is taken.
/// Each different static lock should declare a new subtype of this type.
type LockToken = inherit ExecutionToken
let AssumeLockWithoutEvidence<'LockTokenType when 'LockTokenType :> LockToken> () = Unchecked.defaultof<'LockTokenType>

/// Encapsulates a lock associated with a particular token-type representing the acquisition of that lock.
type Lock<'LockTokenType when 'LockTokenType :> LockToken>() = 
    let lockObj = obj()
    member __.AcquireLock f = lock lockObj (fun () -> f (AssumeLockWithoutEvidence<'LockTokenType>()))

//---------------------------------------------------
// Misc

/// Get an initialization hole 
let getHole r = match !r with None -> failwith "getHole" | Some x -> x

module Map = 
    let tryFindMulti k map = match Map.tryFind k map with Some res -> res | None -> []

type ResultOrException<'TResult> =
    | Result of 'TResult
    | Exception of Exception
                     
module ResultOrException = 

    let success a = Result a

    let raze (b: exn) = Exception b

    // map
    let (|?>) res f = 
        match res with 
        | Result x -> Result(f x )
        | Exception err -> Exception err
  
    let ForceRaise res = 
        match res with 
        | Result x -> x
        | Exception err -> raise err

    let otherwise f x =
        match x with 
        | Result x -> success x
        | Exception _err -> f()

[<RequireQualifiedAccess>] 
type ValueOrCancelled<'TResult> =
    | Value of 'TResult
    | Cancelled of OperationCanceledException

/// Represents a cancellable computation with explicit representation of a cancelled result.
///
/// A cancellable computation is passed may be cancelled via a CancellationToken, which is propagated implicitly.  
/// If cancellation occurs, it is propagated as data rather than by raising an OperationCanceledException.  
[<Struct>]
type Cancellable<'TResult> = Cancellable of (CancellationToken -> ValueOrCancelled<'TResult>)

module Cancellable = 

    /// Run a cancellable computation using the given cancellation token
    let run (ct: CancellationToken) (Cancellable oper) = 
        if ct.IsCancellationRequested then 
            ValueOrCancelled.Cancelled (OperationCanceledException ct) 
        else
            oper ct 

    /// Bind the result of a cancellable computation
    let bind f comp1 = 
       Cancellable (fun ct -> 
            match run ct comp1 with 
            | ValueOrCancelled.Value v1 -> run ct (f v1) 
            | ValueOrCancelled.Cancelled err1 -> ValueOrCancelled.Cancelled err1)

    /// Map the result of a cancellable computation
    let map f oper = 
       Cancellable (fun ct -> 
           match run ct oper with 
           | ValueOrCancelled.Value res -> ValueOrCancelled.Value (f res)
           | ValueOrCancelled.Cancelled err -> ValueOrCancelled.Cancelled err)
                    
    /// Return a simple value as the result of a cancellable computation
    let ret x = Cancellable (fun _ -> ValueOrCancelled.Value x)

    /// Fold a cancellable computation along a sequence of inputs
    let fold f acc seq = 
        Cancellable (fun ct -> 
           (ValueOrCancelled.Value acc, seq) 
           ||> Seq.fold (fun acc x -> 
               match acc with 
               | ValueOrCancelled.Value accv -> run ct (f accv x)
               | res -> res))
    
    /// Iterate a cancellable computation over a collection
    let each f seq = 
        Cancellable (fun ct -> 
           (ValueOrCancelled.Value [], seq) 
           ||> Seq.fold (fun acc x -> 
               match acc with 
               | ValueOrCancelled.Value acc -> 
                   match run ct (f x) with 
                   | ValueOrCancelled.Value x2 -> ValueOrCancelled.Value (x2 :: acc)
                   | ValueOrCancelled.Cancelled err1 -> ValueOrCancelled.Cancelled err1
               | canc -> canc)
           |> function 
               | ValueOrCancelled.Value acc -> ValueOrCancelled.Value (List.rev acc)
               | canc -> canc)
    
    /// Delay a cancellable computation
    let delay (f: unit -> Cancellable<'T>) = Cancellable (fun ct -> let (Cancellable g) = f() in g ct)

    /// Run the computation in a mode where it may not be cancelled. The computation never results in a 
    /// ValueOrCancelled.Cancelled.
    let runWithoutCancellation comp = 
        let res = run CancellationToken.None comp 
        match res with 
        | ValueOrCancelled.Cancelled _ -> failwith "unexpected cancellation" 
        | ValueOrCancelled.Value r -> r

    /// Bind the cancellation token associated with the computation
    let token () = Cancellable (fun ct -> ValueOrCancelled.Value ct)

    /// Represents a canceled computation
    let canceled() = Cancellable (fun ct -> ValueOrCancelled.Cancelled (OperationCanceledException ct))

    /// Catch exceptions in a computation
    let private catch (Cancellable e) = 
        Cancellable (fun ct -> 
            try 
                match e ct with 
                | ValueOrCancelled.Value r -> ValueOrCancelled.Value (Choice1Of2 r) 
                | ValueOrCancelled.Cancelled e -> ValueOrCancelled.Cancelled e 
            with err -> 
                ValueOrCancelled.Value (Choice2Of2 err))

    /// Implement try/finally for a cancellable computation
    let tryFinally e compensation =
        catch e |> bind (fun res ->
            compensation()
            match res with Choice1Of2 r -> ret r | Choice2Of2 err -> raise err)

    /// Implement try/with for a cancellable computation
    let tryWith e handler = 
        catch e |> bind (fun res ->
            match res with Choice1Of2 r -> ret r | Choice2Of2 err -> handler err)
    
    // Run the cancellable computation within an Async computation. This isn't actually used in the codebase, but left
    // here in case we need it in the future 
    //
    // let toAsync e = 
    //     async { 
    //       let! ct = Async.CancellationToken
    //       return! 
    //          Async.FromContinuations(fun (cont, econt, ccont) -> 
    //            // Run the computation synchronously using the given cancellation token
    //            let res = try Choice1Of2 (run ct e) with err -> Choice2Of2 err
    //            match res with 
    //            | Choice1Of2 (ValueOrCancelled.Value v) -> cont v
    //            | Choice1Of2 (ValueOrCancelled.Cancelled err) -> ccont err
    //            | Choice2Of2 err -> econt err) 
    //     }
    
type CancellableBuilder() = 

    member x.Bind(e, k) = Cancellable.bind k e

    member x.Return v = Cancellable.ret v

    member x.ReturnFrom v = v

    member x.Combine(e1, e2) = e1 |> Cancellable.bind (fun () -> e2)

    member x.For(es, f) = es |> Cancellable.each f 

    member x.TryWith(e, handler) = Cancellable.tryWith e handler

    member x.Using(resource, e) = Cancellable.tryFinally (e resource) (fun () -> (resource :> IDisposable).Dispose())

    member x.TryFinally(e, compensation) =  Cancellable.tryFinally e compensation

    member x.Delay f = Cancellable.delay f

    member x.Zero() = Cancellable.ret ()

let cancellable = CancellableBuilder()

/// Computations that can cooperatively yield by returning a continuation
///
///    - Any yield of a NotYetDone should typically be "abandonable" without adverse consequences. No resource release
///      will be called when the computation is abandoned.
///
///    - Computations suspend via a NotYetDone may use local state (mutables), where these are
///      captured by the NotYetDone closure. Computations do not need to be restartable.
///
///    - The key thing is that you can take an Eventually value and run it with 
///      Eventually.repeatedlyProgressUntilDoneOrTimeShareOverOrCanceled
///
///    - Cancellation results in a suspended computation rather than complete abandonment
type Eventually<'T> = 
    | Done of 'T 
    | NotYetDone of (CompilationThreadToken -> Eventually<'T>)

module Eventually = 

    let rec box e = 
        match e with 
        | Done x -> Done (Operators.box x) 
        | NotYetDone work -> NotYetDone (fun ctok -> box (work ctok))

    let rec forceWhile ctok check e = 
        match e with 
        | Done x -> Some x
        | NotYetDone work -> 
            if not(check()) 
            then None
            else forceWhile ctok check (work ctok) 

    let force ctok e = Option.get (forceWhile ctok (fun () -> true) e)
        
    /// Keep running the computation bit by bit until a time limit is reached.
    /// The runner gets called each time the computation is restarted
    ///
    /// If cancellation happens, the operation is left half-complete, ready to resume.
    let repeatedlyProgressUntilDoneOrTimeShareOverOrCanceled timeShareInMilliseconds (ct: CancellationToken) runner e = 
        let sw = new Stopwatch() 
        let rec runTimeShare ctok e = 
          runner ctok (fun ctok -> 
            sw.Reset()
            sw.Start()
            let rec loop ctok ev2 = 
                match ev2 with 
                | Done _ -> ev2
                | NotYetDone work ->
                    if ct.IsCancellationRequested || sw.ElapsedMilliseconds > timeShareInMilliseconds then 
                        sw.Stop()
                        NotYetDone(fun ctok -> runTimeShare ctok ev2) 
                    else 
                        loop ctok (work ctok)
            loop ctok e)
        NotYetDone (fun ctok -> runTimeShare ctok e)
    
    /// Keep running the asynchronous computation bit by bit. The runner gets called each time the computation is restarted.
    /// Can be cancelled as an Async in the normal way.
    let forceAsync (runner: (CompilationThreadToken -> Eventually<'T>) -> Async<Eventually<'T>>) (e: Eventually<'T>) : Async<'T option> =
        let rec loop (e: Eventually<'T>) =
            async {
                match e with 
                | Done x -> return Some x
                | NotYetDone work ->
                    let! r = runner work
                    return! loop r
            }
        loop e

    let rec bind k e = 
        match e with 
        | Done x -> k x 
        | NotYetDone work -> NotYetDone (fun ctok -> bind k (work ctok))

    let fold f acc seq = 
        (Done acc, seq) ||> Seq.fold (fun acc x -> acc |> bind (fun acc -> f acc x))
        
    let rec catch e = 
        match e with 
        | Done x -> Done(Result x)
        | NotYetDone work -> 
            NotYetDone (fun ctok -> 
                let res = try Result(work ctok) with | e -> Exception e 
                match res with 
                | Result cont -> catch cont
                | Exception e -> Done(Exception e))
    
    let delay (f: unit -> Eventually<'T>) = NotYetDone (fun _ctok -> f())

    let tryFinally e compensation =
        catch e 
        |> bind (fun res -> 
            compensation()
            match res with 
            | Result v -> Eventually.Done v
            | Exception e -> raise e)

    let tryWith e handler =
        catch e 
        |> bind (function Result v -> Done v | Exception e -> handler e)
    
    // All eventually computations carry a CompilationThreadToken
    let token =    
        NotYetDone (fun ctok -> Done ctok)
    
type EventuallyBuilder() = 

    member x.Bind(e, k) = Eventually.bind k e

    member x.Return v = Eventually.Done v

    member x.ReturnFrom v = v

    member x.Combine(e1, e2) = e1 |> Eventually.bind (fun () -> e2)

    member x.TryWith(e, handler) = Eventually.tryWith e handler

    member x.TryFinally(e, compensation) = Eventually.tryFinally e compensation

    member x.Delay f = Eventually.delay f

    member x.Zero() = Eventually.Done ()

let eventually = new EventuallyBuilder()

(*
let _ = eventually { return 1 }
let _ = eventually { let x = 1 in return 1 }
let _ = eventually { let! x = eventually { return 1 } in return 1 }
let _ = eventually { try return (failwith "") with _ -> return 1 }
let _ = eventually { use x = null in return 1 }
*)

/// Generates unique stamps
type UniqueStampGenerator<'T when 'T : equality>() = 
    let gate = obj ()
    let encodeTab = new ConcurrentDictionary<'T, int>(HashIdentity.Structural)
    let mutable nItems = 0
    let encode str =
        match encodeTab.TryGetValue str with
        | true, idx -> idx
        | _ ->
            lock gate (fun () ->
                let idx = nItems
                encodeTab.[str] <- idx
                nItems <- nItems + 1
                idx)

    member this.Encode str = encode str

    member this.Table = encodeTab.Keys

/// memoize tables (all entries cached, never collected)
type MemoizationTable<'T, 'U>(compute: 'T -> 'U, keyComparer: IEqualityComparer<'T>, ?canMemoize) = 
    
    let table = new ConcurrentDictionary<'T, 'U>(keyComparer) 

    member t.Apply x = 
        if (match canMemoize with None -> true | Some f -> f x) then 
            match table.TryGetValue x with
            | true, res -> res
            | _ ->
                lock table (fun () -> 
                    match table.TryGetValue x with
                    | true, res -> res
                    | _ ->
                        let res = compute x
                        table.[x] <- res
                        res)
        else compute x


exception UndefinedException

type LazyWithContextFailure(exn: exn) =

    static let undefined = new LazyWithContextFailure(UndefinedException)

    member x.Exception = exn

    static member Undefined = undefined
        
/// Just like "Lazy" but EVERY forcer must provide an instance of "ctxt", e.g. to help track errors
/// on forcing back to at least one sensible user location
[<DefaultAugmentation(false)>]
[<NoEquality; NoComparison>]
type LazyWithContext<'T, 'ctxt> = 
    { /// This field holds the result of a successful computation. It's initial value is Unchecked.defaultof
      mutable value : 'T

      /// This field holds either the function to run or a LazyWithContextFailure object recording the exception raised 
      /// from running the function. It is null if the thunk has been evaluated successfully.
      mutable funcOrException: obj 

      /// A helper to ensure we rethrow the "original" exception
      findOriginalException : exn -> exn }

    static member Create(f: ('ctxt->'T), findOriginalException) : LazyWithContext<'T, 'ctxt> = 
        { value = Unchecked.defaultof<'T>
          funcOrException = box f
          findOriginalException = findOriginalException }

    static member NotLazy(x:'T) : LazyWithContext<'T, 'ctxt> = 
        { value = x
          funcOrException = null
          findOriginalException = id }

    member x.IsDelayed = (match x.funcOrException with null -> false | :? LazyWithContextFailure -> false | _ -> true)

    member x.IsForced = (match x.funcOrException with null -> true | _ -> false)

    member x.Force(ctxt:'ctxt) = 
        match x.funcOrException with 
        | null -> x.value 
        | _ -> 
            // Enter the lock in case another thread is in the process of evaluating the result
            Monitor.Enter x;
            try 
                x.UnsynchronizedForce ctxt
            finally
                Monitor.Exit x

    member x.UnsynchronizedForce ctxt = 
        match x.funcOrException with 
        | null -> x.value 
        | :? LazyWithContextFailure as res -> 
              // Re-raise the original exception 
              raise (x.findOriginalException res.Exception)
        | :? ('ctxt -> 'T) as f -> 
              x.funcOrException <- box(LazyWithContextFailure.Undefined)
              try 
                  let res = f ctxt 
                  x.value <- res
                  x.funcOrException <- null
                  res
              with e -> 
                  x.funcOrException <- box(new LazyWithContextFailure(e))
                  reraise()
        | _ -> 
            failwith "unreachable"

/// Intern tables to save space.
module Tables = 
    let memoize f = 
        let t = new ConcurrentDictionary<_, _>(Environment.ProcessorCount, 1000, HashIdentity.Structural)
        fun x -> 
            match t.TryGetValue x with
            | true, res -> res
            | _ ->
                let res = f x
                t.[x] <- res
                res

/// Interface that defines methods for comparing objects using partial equality relation
type IPartialEqualityComparer<'T> = 
    inherit IEqualityComparer<'T>
    /// Can the specified object be tested for equality?
    abstract InEqualityRelation : 'T -> bool

module IPartialEqualityComparer = 

    let On f (c: IPartialEqualityComparer<_>) = 
          { new IPartialEqualityComparer<_> with 
                member __.InEqualityRelation x = c.InEqualityRelation (f x)
                member __.Equals(x, y) = c.Equals(f x, f y)
                member __.GetHashCode x = c.GetHashCode(f x) }
    
    // Wrapper type for use by the 'partialDistinctBy' function
    [<StructuralEquality; NoComparison>]
    type private WrapType<'T> = Wrap of 'T
    
    // Like Seq.distinctBy but only filters out duplicates for some of the elements
    let partialDistinctBy (per: IPartialEqualityComparer<'T>) seq =
        let wper = 
            { new IPartialEqualityComparer<WrapType<'T>> with
                member __.InEqualityRelation (Wrap x) = per.InEqualityRelation x
                member __.Equals(Wrap x, Wrap y) = per.Equals(x, y)
                member __.GetHashCode (Wrap x) = per.GetHashCode x }
        // Wrap a Wrap _ around all keys in case the key type is itself a type using null as a representation
        let dict = Dictionary<WrapType<'T>, obj>(wper)
        seq |> List.filter (fun v -> 
            let key = Wrap v
            if (per.InEqualityRelation v) then 
                if dict.ContainsKey key then false else (dict.[key] <- null; true)
            else true)

//-------------------------------------------------------------------------
// Library: Name maps
//------------------------------------------------------------------------

type NameMap<'T> = Map<string, 'T>

type NameMultiMap<'T> = NameMap<'T list>

type MultiMap<'T, 'U when 'T : comparison> = Map<'T, 'U list>

module NameMap = 

    let empty = Map.empty

    let range m = List.rev (Map.foldBack (fun _ x sofar -> x :: sofar) m [])

    let foldBack f (m: NameMap<'T>) z = Map.foldBack f m z

    let forall f m = Map.foldBack (fun x y sofar -> sofar && f x y) m true

    let exists f m = Map.foldBack (fun x y sofar -> sofar || f x y) m false

    let ofKeyedList f l = List.foldBack (fun x acc -> Map.add (f x) x acc) l Map.empty

    let ofList l : NameMap<'T> = Map.ofList l

    let ofSeq l : NameMap<'T> = Map.ofSeq l

    let toList (l: NameMap<'T>) = Map.toList l

    let layer (m1 : NameMap<'T>) m2 = Map.foldBack Map.add m1 m2

    /// Not a very useful function - only called in one place - should be changed 
    let layerAdditive addf m1 m2 = 
      Map.foldBack (fun x y sofar -> Map.add x (addf (Map.tryFindMulti x sofar) y) sofar) m1 m2

    /// Union entries by identical key, using the provided function to union sets of values
    let union unionf (ms: NameMap<_> seq) = 
        seq { for m in ms do yield! m } 
           |> Seq.groupBy (fun (KeyValue(k, _v)) -> k) 
           |> Seq.map (fun (k, es) -> (k, unionf (Seq.map (fun (KeyValue(_k, v)) -> v) es))) 
           |> Map.ofSeq

    /// For every entry in m2 find an entry in m1 and fold 
    let subfold2 errf f m1 m2 acc =
        Map.foldBack (fun n x2 acc -> try f n (Map.find n m1) x2 acc with :? KeyNotFoundException -> errf n x2) m2 acc

    let suball2 errf p m1 m2 = subfold2 errf (fun _ x1 x2 acc -> p x1 x2 && acc) m1 m2 true

    let mapFold f s (l: NameMap<'T>) = 
        Map.foldBack (fun x y (l2, sx) -> let y2, sy = f sx x y in Map.add x y2 l2, sy) l (Map.empty, s)

    let foldBackRange f (l: NameMap<'T>) acc = Map.foldBack (fun _ y acc -> f y acc) l acc

    let filterRange f (l: NameMap<'T>) = Map.foldBack (fun x y acc -> if f y then Map.add x y acc else acc) l Map.empty

    let mapFilter f (l: NameMap<'T>) = Map.foldBack (fun x y acc -> match f y with None -> acc | Some y' -> Map.add x y' acc) l Map.empty

    let map f (l : NameMap<'T>) = Map.map (fun _ x -> f x) l

    let iter f (l : NameMap<'T>) = Map.iter (fun _k v -> f v) l

    let partition f (l : NameMap<'T>) = Map.filter (fun _ x-> f x) l, Map.filter (fun _ x -> not (f x)) l

    let mem v (m: NameMap<'T>) = Map.containsKey v m

    let find v (m: NameMap<'T>) = Map.find v m

    let tryFind v (m: NameMap<'T>) = Map.tryFind v m 

    let add v x (m: NameMap<'T>) = Map.add v x m

    let isEmpty (m: NameMap<'T>) = (Map.isEmpty m)

    let existsInRange p m = Map.foldBack (fun _ y acc -> acc || p y) m false 

    let tryFindInRange p m = 
        Map.foldBack (fun _ y acc -> 
             match acc with 
             | None -> if p y then Some y else None 
             | _ -> acc) m None 

module NameMultiMap = 

    let existsInRange f (m: NameMultiMap<'T>) = NameMap.exists (fun _ l -> List.exists f l) m

    let find v (m: NameMultiMap<'T>) = match m.TryGetValue v with true, r -> r | _ -> []

    let add v x (m: NameMultiMap<'T>) = NameMap.add v (x :: find v m) m

    let range (m: NameMultiMap<'T>) = Map.foldBack (fun _ x sofar -> x @ sofar) m []

    let rangeReversingEachBucket (m: NameMultiMap<'T>) = Map.foldBack (fun _ x sofar -> List.rev x @ sofar) m []
    
    let chooseRange f (m: NameMultiMap<'T>) = Map.foldBack (fun _ x sofar -> List.choose f x @ sofar) m []

    let map f (m: NameMultiMap<'T>) = NameMap.map (List.map f) m 

    let empty : NameMultiMap<'T> = Map.empty

    let initBy f xs : NameMultiMap<'T> = xs |> Seq.groupBy f |> Seq.map (fun (k, v) -> (k, List.ofSeq v)) |> Map.ofSeq 

    let ofList (xs: (string * 'T) list) : NameMultiMap<'T> = xs |> Seq.groupBy fst |> Seq.map (fun (k, v) -> (k, List.ofSeq (Seq.map snd v))) |> Map.ofSeq 

module MultiMap = 

    let existsInRange f (m: MultiMap<_, _>) = Map.exists (fun _ l -> List.exists f l) m

    let find v (m: MultiMap<_, _>) = match m.TryGetValue v with true, r -> r | _ -> []

    let add v x (m: MultiMap<_, _>) = Map.add v (x :: find v m) m

    let range (m: MultiMap<_, _>) = Map.foldBack (fun _ x sofar -> x @ sofar) m []

    let empty : MultiMap<_, _> = Map.empty

    let initBy f xs : MultiMap<_, _> = xs |> Seq.groupBy f |> Seq.map (fun (k, v) -> (k, List.ofSeq v)) |> Map.ofSeq 

type LayeredMap<'Key, 'Value when 'Key : comparison> = Map<'Key, 'Value>

type Map<'Key, 'Value when 'Key : comparison> with

    static member Empty : Map<'Key, 'Value> = Map.empty

    member x.Values = [ for (KeyValue(_, v)) in x -> v ]

    member x.AddAndMarkAsCollapsible (kvs: _[]) = (x, kvs) ||> Array.fold (fun x (KeyValue(k, v)) -> x.Add(k, v))

    member x.LinearTryModifyThenLaterFlatten (key, f: 'Value option -> 'Value) = x.Add (key, f (x.TryFind key))

    member x.MarkAsCollapsible () = x

/// Immutable map collection, with explicit flattening to a backing dictionary 
[<Sealed>]
type LayeredMultiMap<'Key, 'Value when 'Key : equality and 'Key : comparison>(contents : LayeredMap<'Key, 'Value list>) = 

    member x.Add (k, v) = LayeredMultiMap(contents.Add(k, v :: x.[k]))

    member x.Item with get k = match contents.TryGetValue k with true, l -> l | _ -> []

    member x.AddAndMarkAsCollapsible (kvs: _[]) = 
        let x = (x, kvs) ||> Array.fold (fun x (KeyValue(k, v)) -> x.Add(k, v))
        x.MarkAsCollapsible()

    member x.MarkAsCollapsible() = LayeredMultiMap(contents.MarkAsCollapsible())

    member x.TryFind k = contents.TryFind k

    member x.TryGetValue k = contents.TryGetValue k

    member x.Values = contents.Values |> List.concat

    static member Empty : LayeredMultiMap<'Key, 'Value> = LayeredMultiMap LayeredMap.Empty
<<<<<<< HEAD

[<AutoOpen>]
module Shim =

    type IFileSystem = 

        /// A shim over File.ReadAllBytes
        abstract ReadAllBytesShim: fileName: string -> byte[] 

        /// A shim over FileStream with FileMode.Open, FileAccess.Read, FileShare.ReadWrite
        abstract FileStreamReadShim: fileName: string -> Stream

        /// A shim over FileStream with FileMode.Create, FileAccess.Write, FileShare.Read
        abstract FileStreamCreateShim: fileName: string -> Stream

        /// A shim over FileStream with FileMode.Open, FileAccess.Write, FileShare.Read
        abstract FileStreamWriteExistingShim: fileName: string -> Stream

        /// Take in a filename with an absolute path, and return the same filename
        /// but canonicalized with respect to extra path separators (e.g. C:\\\\foo.txt) 
        /// and '..' portions
        abstract GetFullPathShim: fileName: string -> string

        /// A shim over Path.IsPathRooted
        abstract IsPathRootedShim: path: string -> bool

        /// A shim over Path.IsInvalidPath
        abstract IsInvalidPathShim: filename: string -> bool

        /// A shim over Path.GetTempPath
        abstract GetTempPathShim : unit -> string

        /// Utc time of the last modification
        abstract GetLastWriteTimeShim: fileName: string -> DateTime

        /// A shim over File.Exists
        abstract SafeExists: fileName: string -> bool

        /// A shim over File.Delete
        abstract FileDelete: fileName: string -> unit

        /// Used to load type providers and located assemblies in F# Interactive
        abstract AssemblyLoadFrom: fileName: string -> Assembly 

        /// Used to load a dependency for F# Interactive and in an unused corner-case of type provider loading
        abstract AssemblyLoad: assemblyName: AssemblyName -> Assembly 

        /// Used to determine if a file will not be subject to deletion during the lifetime of a typical client process.
        abstract IsStableFileHeuristic: fileName: string -> bool


    type DefaultFileSystem() =
        interface IFileSystem with

            member __.AssemblyLoadFrom(fileName: string) = 
                Assembly.UnsafeLoadFrom fileName

            member __.AssemblyLoad(assemblyName: AssemblyName) = 
                Assembly.Load assemblyName

            member __.ReadAllBytesShim (fileName: string) = File.ReadAllBytes fileName

            member __.FileStreamReadShim (fileName: string) = new FileStream(fileName, FileMode.Open, FileAccess.Read, FileShare.ReadWrite)  :> Stream

            member __.FileStreamCreateShim (fileName: string) = new FileStream(fileName, FileMode.Create, FileAccess.Write, FileShare.Read, 0x1000, false) :> Stream

            member __.FileStreamWriteExistingShim (fileName: string) = new FileStream(fileName, FileMode.Open, FileAccess.Write, FileShare.Read, 0x1000, false) :> Stream

            member __.GetFullPathShim (fileName: string) = System.IO.Path.GetFullPath fileName

            member __.IsPathRootedShim (path: string) = Path.IsPathRooted path

            member __.IsInvalidPathShim(path: string) = 
#if BUILDING_WITH_LKG || BUILD_FROM_SOURCE
                let isInvalidPath(p: string) = 
#else
                let isInvalidPath(p: string?) = 
#endif
                    match p with 
                    | Null | "" -> true
                    | NonNull p -> p.IndexOfAny(Path.GetInvalidPathChars()) <> -1

#if BUILDING_WITH_LKG || BUILD_FROM_SOURCE
                let isInvalidFilename(p: string) = 
#else
                let isInvalidFilename(p: string?) = 
#endif
                    match p with 
                    | Null | "" -> true
                    | NonNull p -> p.IndexOfAny(Path.GetInvalidFileNameChars()) <> -1

#if BUILDING_WITH_LKG || BUILD_FROM_SOURCE
                let isInvalidDirectory(d: string) = 
#else
                let isInvalidDirectory(d: string?) = 
#endif
                    match d with 
                    | Null -> true
                    | NonNull d -> d.IndexOfAny(Path.GetInvalidPathChars()) <> -1

                isInvalidPath path || 
                let directory = Path.GetDirectoryName path
                let filename = Path.GetFileName path
                isInvalidDirectory directory || isInvalidFilename filename

            member __.GetTempPathShim() = Path.GetTempPath()

            member __.GetLastWriteTimeShim (fileName: string) = File.GetLastWriteTimeUtc fileName

            member __.SafeExists (fileName: string) = File.Exists fileName 

            member __.FileDelete (fileName: string) = File.Delete fileName

            member __.IsStableFileHeuristic (fileName: string) = 
                let directory = Path.GetDirectoryName fileName
                directory.Contains("Reference Assemblies/") || 
                directory.Contains("Reference Assemblies\\") || 
                directory.Contains("packages/") || 
                directory.Contains("packages\\") || 
                directory.Contains("lib/mono/")

    let mutable FileSystem = DefaultFileSystem() :> IFileSystem

    // The choice of 60 retries times 50 ms is not arbitrary. The NTFS FILETIME structure 
    // uses 2 second resolution for LastWriteTime. We retry long enough to surpass this threshold 
    // plus 1 second. Once past the threshold the incremental builder will be able to retry asynchronously based
    // on plain old timestamp checking.
    //
    // The sleep time of 50ms is chosen so that we can respond to the user more quickly for Intellisense operations.
    //
    // This is not run on the UI thread for VS but it is on a thread that must be stopped before Intellisense
    // can return any result except for pending.
    let private retryDelayMilliseconds = 50
    let private numRetries = 60

    let private getReader (filename, codePage: int option, retryLocked: bool) =
        // Retry multiple times since other processes may be writing to this file.
        let rec getSource retryNumber =
          try 
            // Use the .NET functionality to auto-detect the unicode encoding
            let stream = FileSystem.FileStreamReadShim(filename) 
            match codePage with 
            | None -> new  StreamReader(stream,true)
            | Some n -> new  StreamReader(stream,System.Text.Encoding.GetEncoding(n))
          with 
              // We can get here if the file is locked--like when VS is saving a file--we don't have direct
              // access to the HRESULT to see that this is EONOACCESS.
              | :? System.IO.IOException as err when retryLocked && err.GetType() = typeof<System.IO.IOException> -> 
                   // This second check is to make sure the exception is exactly IOException and none of these for example:
                   //   DirectoryNotFoundException 
                   //   EndOfStreamException 
                   //   FileNotFoundException 
                   //   FileLoadException 
                   //   PathTooLongException
                   if retryNumber < numRetries then 
                       System.Threading.Thread.Sleep (retryDelayMilliseconds)
                       getSource (retryNumber + 1)
                   else 
                       reraise()
        getSource 0

    type File with 

        static member ReadBinaryChunk (fileName, start, len) = 
            use stream = FileSystem.FileStreamReadShim fileName
            stream.Seek(int64 start, SeekOrigin.Begin) |> ignore
            let buffer = Array.zeroCreate len 
            let mutable n = 0
            while n < len do 
                n <- n + stream.Read(buffer, n, len-n)
            buffer

        static member OpenReaderAndRetry (filename, codepage, retryLocked)  =
            getReader (filename, codepage, retryLocked)
=======
>>>>>>> 80e3d684
<|MERGE_RESOLUTION|>--- conflicted
+++ resolved
@@ -1260,180 +1260,3 @@
     member x.Values = contents.Values |> List.concat
 
     static member Empty : LayeredMultiMap<'Key, 'Value> = LayeredMultiMap LayeredMap.Empty
-<<<<<<< HEAD
-
-[<AutoOpen>]
-module Shim =
-
-    type IFileSystem = 
-
-        /// A shim over File.ReadAllBytes
-        abstract ReadAllBytesShim: fileName: string -> byte[] 
-
-        /// A shim over FileStream with FileMode.Open, FileAccess.Read, FileShare.ReadWrite
-        abstract FileStreamReadShim: fileName: string -> Stream
-
-        /// A shim over FileStream with FileMode.Create, FileAccess.Write, FileShare.Read
-        abstract FileStreamCreateShim: fileName: string -> Stream
-
-        /// A shim over FileStream with FileMode.Open, FileAccess.Write, FileShare.Read
-        abstract FileStreamWriteExistingShim: fileName: string -> Stream
-
-        /// Take in a filename with an absolute path, and return the same filename
-        /// but canonicalized with respect to extra path separators (e.g. C:\\\\foo.txt) 
-        /// and '..' portions
-        abstract GetFullPathShim: fileName: string -> string
-
-        /// A shim over Path.IsPathRooted
-        abstract IsPathRootedShim: path: string -> bool
-
-        /// A shim over Path.IsInvalidPath
-        abstract IsInvalidPathShim: filename: string -> bool
-
-        /// A shim over Path.GetTempPath
-        abstract GetTempPathShim : unit -> string
-
-        /// Utc time of the last modification
-        abstract GetLastWriteTimeShim: fileName: string -> DateTime
-
-        /// A shim over File.Exists
-        abstract SafeExists: fileName: string -> bool
-
-        /// A shim over File.Delete
-        abstract FileDelete: fileName: string -> unit
-
-        /// Used to load type providers and located assemblies in F# Interactive
-        abstract AssemblyLoadFrom: fileName: string -> Assembly 
-
-        /// Used to load a dependency for F# Interactive and in an unused corner-case of type provider loading
-        abstract AssemblyLoad: assemblyName: AssemblyName -> Assembly 
-
-        /// Used to determine if a file will not be subject to deletion during the lifetime of a typical client process.
-        abstract IsStableFileHeuristic: fileName: string -> bool
-
-
-    type DefaultFileSystem() =
-        interface IFileSystem with
-
-            member __.AssemblyLoadFrom(fileName: string) = 
-                Assembly.UnsafeLoadFrom fileName
-
-            member __.AssemblyLoad(assemblyName: AssemblyName) = 
-                Assembly.Load assemblyName
-
-            member __.ReadAllBytesShim (fileName: string) = File.ReadAllBytes fileName
-
-            member __.FileStreamReadShim (fileName: string) = new FileStream(fileName, FileMode.Open, FileAccess.Read, FileShare.ReadWrite)  :> Stream
-
-            member __.FileStreamCreateShim (fileName: string) = new FileStream(fileName, FileMode.Create, FileAccess.Write, FileShare.Read, 0x1000, false) :> Stream
-
-            member __.FileStreamWriteExistingShim (fileName: string) = new FileStream(fileName, FileMode.Open, FileAccess.Write, FileShare.Read, 0x1000, false) :> Stream
-
-            member __.GetFullPathShim (fileName: string) = System.IO.Path.GetFullPath fileName
-
-            member __.IsPathRootedShim (path: string) = Path.IsPathRooted path
-
-            member __.IsInvalidPathShim(path: string) = 
-#if BUILDING_WITH_LKG || BUILD_FROM_SOURCE
-                let isInvalidPath(p: string) = 
-#else
-                let isInvalidPath(p: string?) = 
-#endif
-                    match p with 
-                    | Null | "" -> true
-                    | NonNull p -> p.IndexOfAny(Path.GetInvalidPathChars()) <> -1
-
-#if BUILDING_WITH_LKG || BUILD_FROM_SOURCE
-                let isInvalidFilename(p: string) = 
-#else
-                let isInvalidFilename(p: string?) = 
-#endif
-                    match p with 
-                    | Null | "" -> true
-                    | NonNull p -> p.IndexOfAny(Path.GetInvalidFileNameChars()) <> -1
-
-#if BUILDING_WITH_LKG || BUILD_FROM_SOURCE
-                let isInvalidDirectory(d: string) = 
-#else
-                let isInvalidDirectory(d: string?) = 
-#endif
-                    match d with 
-                    | Null -> true
-                    | NonNull d -> d.IndexOfAny(Path.GetInvalidPathChars()) <> -1
-
-                isInvalidPath path || 
-                let directory = Path.GetDirectoryName path
-                let filename = Path.GetFileName path
-                isInvalidDirectory directory || isInvalidFilename filename
-
-            member __.GetTempPathShim() = Path.GetTempPath()
-
-            member __.GetLastWriteTimeShim (fileName: string) = File.GetLastWriteTimeUtc fileName
-
-            member __.SafeExists (fileName: string) = File.Exists fileName 
-
-            member __.FileDelete (fileName: string) = File.Delete fileName
-
-            member __.IsStableFileHeuristic (fileName: string) = 
-                let directory = Path.GetDirectoryName fileName
-                directory.Contains("Reference Assemblies/") || 
-                directory.Contains("Reference Assemblies\\") || 
-                directory.Contains("packages/") || 
-                directory.Contains("packages\\") || 
-                directory.Contains("lib/mono/")
-
-    let mutable FileSystem = DefaultFileSystem() :> IFileSystem
-
-    // The choice of 60 retries times 50 ms is not arbitrary. The NTFS FILETIME structure 
-    // uses 2 second resolution for LastWriteTime. We retry long enough to surpass this threshold 
-    // plus 1 second. Once past the threshold the incremental builder will be able to retry asynchronously based
-    // on plain old timestamp checking.
-    //
-    // The sleep time of 50ms is chosen so that we can respond to the user more quickly for Intellisense operations.
-    //
-    // This is not run on the UI thread for VS but it is on a thread that must be stopped before Intellisense
-    // can return any result except for pending.
-    let private retryDelayMilliseconds = 50
-    let private numRetries = 60
-
-    let private getReader (filename, codePage: int option, retryLocked: bool) =
-        // Retry multiple times since other processes may be writing to this file.
-        let rec getSource retryNumber =
-          try 
-            // Use the .NET functionality to auto-detect the unicode encoding
-            let stream = FileSystem.FileStreamReadShim(filename) 
-            match codePage with 
-            | None -> new  StreamReader(stream,true)
-            | Some n -> new  StreamReader(stream,System.Text.Encoding.GetEncoding(n))
-          with 
-              // We can get here if the file is locked--like when VS is saving a file--we don't have direct
-              // access to the HRESULT to see that this is EONOACCESS.
-              | :? System.IO.IOException as err when retryLocked && err.GetType() = typeof<System.IO.IOException> -> 
-                   // This second check is to make sure the exception is exactly IOException and none of these for example:
-                   //   DirectoryNotFoundException 
-                   //   EndOfStreamException 
-                   //   FileNotFoundException 
-                   //   FileLoadException 
-                   //   PathTooLongException
-                   if retryNumber < numRetries then 
-                       System.Threading.Thread.Sleep (retryDelayMilliseconds)
-                       getSource (retryNumber + 1)
-                   else 
-                       reraise()
-        getSource 0
-
-    type File with 
-
-        static member ReadBinaryChunk (fileName, start, len) = 
-            use stream = FileSystem.FileStreamReadShim fileName
-            stream.Seek(int64 start, SeekOrigin.Begin) |> ignore
-            let buffer = Array.zeroCreate len 
-            let mutable n = 0
-            while n < len do 
-                n <- n + stream.Read(buffer, n, len-n)
-            buffer
-
-        static member OpenReaderAndRetry (filename, codepage, retryLocked)  =
-            getReader (filename, codepage, retryLocked)
-=======
->>>>>>> 80e3d684
