--- conflicted
+++ resolved
@@ -10,42 +10,14 @@
 open System.Threading
 open System.Runtime.CompilerServices
 
-<<<<<<< HEAD
-/// Logical shift right treating int32 as unsigned integer.
-/// Code that uses this should probably be adjusted to use unsigned integer types.
-let (>>>&) (x: int32) (n: int32) = int32 (uint32 x >>> n)
-
-let notlazy v = Lazy<_>.CreateFromValue v
-
-let inline isNil l = List.isEmpty l
-
-#if BUILDING_WITH_LKG || BUILD_FROM_SOURCE
-// Shim to match nullness checking library support in preview
-let inline (|NonNullQuick|) x = match x with null -> raise (NullReferenceException()) | v -> v
-let inline nonNull<'T when 'T : null> (x: 'T) = x
-let inline (|Null|NonNull|) (x: 'T) : Choice<unit,'T> = match x with null -> Null | v -> NonNull v
-#endif
-
-/// Returns true if the list has less than 2 elements. Otherwise false.
-let inline isNilOrSingleton l =
-    match l with
-    | [] 
-    | [_] -> true
-    | _ -> false
-=======
 [<AutoOpen>]
 module internal PervasiveAutoOpens =
     /// Logical shift right treating int32 as unsigned integer.
     /// Code that uses this should probably be adjusted to use unsigned integer types.
     let (>>>&) (x: int32) (n: int32) = int32 (uint32 x >>> n)
->>>>>>> 341121b1
 
     let notlazy v = Lazy<_>.CreateFromValue v
 
-<<<<<<< HEAD
-let inline isNonNull x = not (isNull x)
-let inline (===) x y = LanguagePrimitives.PhysicalEquality x y
-=======
     let inline isNil l = List.isEmpty l
 
     /// Returns true if the list has less than 2 elements. Otherwise false.
@@ -54,7 +26,6 @@
         | [] 
         | [_] -> true
         | _ -> false
->>>>>>> 341121b1
 
     /// Returns true if the list contains exactly 1 element. Otherwise false.
     let inline isSingleton l =
@@ -64,7 +35,12 @@
 
     let inline isNonNull x = not (isNull x)
 
-    let inline nonNull msg x = if isNull x then failwith ("null: " + msg) else x
+#if BUILDING_WITH_LKG || BUILD_FROM_SOURCE
+    // Shim to match nullness checking library support in preview
+    let inline (|NonNullQuick|) x = match x with null -> raise (NullReferenceException()) | v -> v
+    let inline nonNull<'T when 'T : null> (x: 'T) = x
+    let inline (|Null|NonNull|) (x: 'T) : Choice<unit,'T> = match x with null -> Null | v -> NonNull v
+#endif
 
     let inline (===) x y = LanguagePrimitives.PhysicalEquality x y
 
