--- conflicted
+++ resolved
@@ -701,18 +701,12 @@
     fun f (idx: int32) ->
         let cache = 
             match !cache with
-<<<<<<< HEAD
             | null -> 
-                let c = new Dictionary<int32, _>(11)
+                let c = new ConcurrentDictionary<int32, _>(Environment.ProcessorCount, 11)
                 cache :=  c
                 c
             | NonNullQuick c -> c 
 
-=======
-            | null -> cache := new ConcurrentDictionary<int32, _>(Environment.ProcessorCount, 11)
-            | _ -> ()
-            !cache
->>>>>>> 07e12af8
         match cache.TryGetValue idx with
         | true, res ->
             incr count 
@@ -736,20 +730,13 @@
     fun f (idx :'T) ->
         let cache = 
             match !cache with
-<<<<<<< HEAD
             | null -> 
-                let c = new Dictionary<_, _>(11) 
+                let c = new ConcurrentDictionary<_, _>(Environment.ProcessorCount, 11 (* sz: int *) ) 
                 cache := c
                 c
             | NonNullQuick c -> c
 
         match cache.TryGetValue(idx) with
-=======
-            | null -> cache := new ConcurrentDictionary<_, _>(Environment.ProcessorCount, 11 (* sz: int *) ) 
-            | _ -> ()
-            !cache
-        match cache.TryGetValue idx with
->>>>>>> 07e12af8
         | true, v ->
             incr count
             v
