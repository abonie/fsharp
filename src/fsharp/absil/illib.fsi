--- conflicted
+++ resolved
@@ -23,14 +23,13 @@
     /// Returns true if the list contains exactly 1 element. Otherwise false.
     val inline isSingleton: l:'a list -> bool
 
-<<<<<<< HEAD
     /// Returns true if the argument is non-null.
-    val inline isNotNull: x:'a -> bool when 'a: null
+    val inline isNotNull: x:'T -> bool when 'a: null
 
 #if NO_CHECKNULLS
     /// Indicates that a type may be null. 'MaybeNull<string>' is used internally in the F# compiler as 
     /// replacement for 'string?' to align with FS-1060.
-    type MaybeNull<'T when 'T : null> = 'T
+    type 'T MaybeNull when 'T : null and 'T: not struct = 'T
 
     /// Asserts the argument is non-null and raises an exception if it is
     val inline (|NonNullQuick|): 'T -> 'T when 'T : null
@@ -44,28 +43,10 @@
     /// Checks the argument is non-null
     val inline nullArgCheck: paramName: string -> x: MaybeNull<'T> -> 'T    
 #else
-    type MaybeNull<'T when 'T: not null and 'T: not struct> = 'T?
+    /// Indicates that a type may be null. 'MaybeNull<string>' used internally in the F# compiler as unchecked
+    /// replacement for 'string?'
+    type 'T MaybeNull when 'T: not null and 'T: not struct = 'T?
 #endif
-=======
-    /// Indicates that a type may be null. 'MaybeNull<string>' used internally in the F# compiler as unchecked
-    /// replacement for 'string?' for example for future FS-1060.
-    type 'T MaybeNull when 'T : null and 'T: not struct = 'T
- 
-    /// Returns true if the argument is non-null.
-    val inline isNotNull: x: 'T MaybeNull -> bool
-
-    /// Asserts the argument is non-null and raises an exception if it is
-    val inline (|NonNullQuick|): 'T MaybeNull -> 'T
-
-    /// Match on the nullness of an argument.
-    val inline (|Null|NonNull|): 'T MaybeNull -> Choice<unit,'T> when 'T: null and 'T: not struct
-
-    /// Asserts the argument is non-null and raises an exception if it is
-    val inline nonNull: x: 'T MaybeNull -> 'T when 'T : null and 'T: not struct
-
-    /// Checks the argument is non-null
-    val inline nullArgCheck: paramName: string -> x: 'T MaybeNull -> 'T
->>>>>>> a9cb7dad
 
     val inline ( === ): x:'a -> y:'a -> bool when 'a: not struct
 
