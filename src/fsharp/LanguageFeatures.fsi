--- conflicted
+++ resolved
@@ -6,29 +6,16 @@
 /// LanguageFeature enumeration
 [<RequireQualifiedAccess>]
 type LanguageFeature =
-<<<<<<< HEAD
-    | PreviewVersion = 0
-    | SingleUnderscorePattern = 3
-    | WildCardInForLoop = 4
-    | RelaxWhitespace = 5
-    | NameOf = 6
-    | ImplicitYield = 7
-    | OpenStaticClasses = 8
-    | PackageManagement = 9
-    | FromEndSlicing = 11
-    | FixedIndexSlice3d4d = 12
-    | LanguageVersion46 = 0x10046
-    | LanguageVersion47 = 0x10047
-    | LanguageVersion50 = 0x10050
-
-=======
     | SingleUnderscorePattern
     | WildCardInForLoop
     | RelaxWhitespace
     | NameOf
     | ImplicitYield
     | OpenStaticClasses
->>>>>>> 9d7fe851
+    | PackageManagement
+    | FromEndSlicing
+    | FixedIndexSlice3d4d
+
 
 /// LanguageVersion management
 type LanguageVersion =
