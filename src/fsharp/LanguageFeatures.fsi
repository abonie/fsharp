--- conflicted
+++ resolved
@@ -23,11 +23,8 @@
     | InterfacesWithMultipleGenericInstantiation
     | StringInterpolation
     | OverloadsForCustomOperations
-<<<<<<< HEAD
+    | ExpandedMeasurables
     | NullnessChecking
-=======
-    | ExpandedMeasurables
->>>>>>> 512b1de3
 
 /// LanguageVersion management
 type LanguageVersion =
