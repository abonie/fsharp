--- conflicted
+++ resolved
@@ -24,11 +24,8 @@
     | StringInterpolation
     | OverloadsForCustomOperations
     | ExpandedMeasurables
-<<<<<<< HEAD
     | NullnessChecking
-=======
     | PrintfBinaryFormat
->>>>>>> 4e37ba37
 
 /// LanguageVersion management
 type LanguageVersion =
