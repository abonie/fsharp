// Copyright (c) Microsoft Corporation. All Rights Reserved. See License.txt in the project root for license information.

/// Defines derived expression manipulation and construction functions.
module internal FSharp.Compiler.TypedTreeOps

open System.Collections.Generic
open System.Collections.Immutable
open Internal.Utilities
open Internal.Utilities.Collections
open Internal.Utilities.Library
open Internal.Utilities.Library.Extras
open Internal.Utilities.Rational

open FSharp.Compiler.AbstractIL 
open FSharp.Compiler.AbstractIL.IL
open FSharp.Compiler.CompilerGlobalState
open FSharp.Compiler.ErrorLogger
open FSharp.Compiler.Features
open FSharp.Compiler.Syntax
open FSharp.Compiler.Syntax.PrettyNaming
open FSharp.Compiler.SyntaxTreeOps
open FSharp.Compiler.TcGlobals
open FSharp.Compiler.Text
open FSharp.Compiler.Text.Range
open FSharp.Compiler.Text.Layout
open FSharp.Compiler.Text.LayoutRender
open FSharp.Compiler.Text.TaggedText
open FSharp.Compiler.Xml
open FSharp.Compiler.TypedTree
open FSharp.Compiler.TypedTreeBasics
#if !NO_EXTENSIONTYPING
open FSharp.Compiler.ExtensionTyping
#endif

let AccFreeVarsStackGuardDepth = GetEnvInteger "FSHARP_AccFreeVars" 100
let RemapExprStackGuardDepth = GetEnvInteger "FSHARP_RemapExpr" 50
let FoldExprStackGuardDepth = GetEnvInteger "FSHARP_FoldExpr" 50

//---------------------------------------------------------------------------
// Basic data structures
//---------------------------------------------------------------------------

[<NoEquality; NoComparison>]
type TyparMap<'T> = 
    | TPMap of StampMap<'T>

    member tm.Item 
        with get (v: Typar) = 
            let (TPMap m) = tm
            m.[v.Stamp]

    member tm.ContainsKey (v: Typar) = 
        let (TPMap m) = tm
        m.ContainsKey(v.Stamp)

    member tm.TryFind (v: Typar) = 
        let (TPMap m) = tm
        m.TryFind(v.Stamp)

    member tm.Add (v: Typar, x) = 
        let (TPMap m) = tm
        TPMap (m.Add(v.Stamp, x))

    static member Empty: TyparMap<'T> = TPMap Map.empty

[<NoEquality; NoComparison; Sealed>]
type TyconRefMap<'T>(imap: StampMap<'T>) =
    member m.Item with get (v: TyconRef) = imap.[v.Stamp]
    member m.TryFind (v: TyconRef) = imap.TryFind v.Stamp 
    member m.ContainsKey (v: TyconRef) = imap.ContainsKey v.Stamp 
    member m.Add (v: TyconRef) x = TyconRefMap (imap.Add (v.Stamp, x))
    member m.Remove (v: TyconRef) = TyconRefMap (imap.Remove v.Stamp)
    member m.IsEmpty = imap.IsEmpty

    static member Empty: TyconRefMap<'T> = TyconRefMap Map.empty
    static member OfList vs = (vs, TyconRefMap<'T>.Empty) ||> List.foldBack (fun (x, y) acc -> acc.Add x y) 

[<Struct>]
[<NoEquality; NoComparison>]
type ValMap<'T>(imap: StampMap<'T>) = 
     
    member m.Contents = imap
    member m.Item with get (v: Val) = imap.[v.Stamp]
    member m.TryFind (v: Val) = imap.TryFind v.Stamp 
    member m.ContainsVal (v: Val) = imap.ContainsKey v.Stamp 
    member m.Add (v: Val) x = ValMap (imap.Add(v.Stamp, x))
    member m.Remove (v: Val) = ValMap (imap.Remove(v.Stamp))
    static member Empty = ValMap<'T> Map.empty
    member m.IsEmpty = imap.IsEmpty
    static member OfList vs = (vs, ValMap<'T>.Empty) ||> List.foldBack (fun (x, y) acc -> acc.Add x y) 

//--------------------------------------------------------------------------
// renamings
//--------------------------------------------------------------------------

type TyparInst = (Typar * TType) list

type TyconRefRemap = TyconRefMap<TyconRef>
type ValRemap = ValMap<ValRef>

let emptyTyconRefRemap: TyconRefRemap = TyconRefMap<_>.Empty
let emptyTyparInst = ([]: TyparInst)

[<NoEquality; NoComparison>]
type Remap =
    { tpinst: TyparInst

      /// Values to remap
      valRemap: ValRemap

      /// TyconRefs to remap
      tyconRefRemap: TyconRefRemap

      /// Remove existing trait solutions?
      removeTraitSolutions: bool }

let emptyRemap = 
    { tpinst = emptyTyparInst
      tyconRefRemap = emptyTyconRefRemap
      valRemap = ValMap.Empty
      removeTraitSolutions = false }

type Remap with 
    static member Empty = emptyRemap

//--------------------------------------------------------------------------
// Substitute for type variables and remap type constructors 
//--------------------------------------------------------------------------

let addTyconRefRemap tcref1 tcref2 tmenv = 
    { tmenv with tyconRefRemap = tmenv.tyconRefRemap.Add tcref1 tcref2 }

let isRemapEmpty remap = 
    isNil remap.tpinst && 
    remap.tyconRefRemap.IsEmpty && 
    remap.valRemap.IsEmpty 

let rec instTyparRef tpinst ty tp =
    match tpinst with 
    | [] -> ty
    | (tp', ty') :: t -> 
        if typarEq tp tp' then ty' 
        else instTyparRef t ty tp

let instMeasureTyparRef tpinst unt (tp: Typar) =
   match tp.Kind with 
   | TyparKind.Measure ->
        let rec loop tpinst = 
            match tpinst with 
            | [] -> unt
            | (tp', ty') :: t -> 
                if typarEq tp tp' then 
                    match ty' with 
                    | TType_measure unt -> unt
                    | _ -> failwith "instMeasureTyparRef incorrect kind"
                else
                    loop t
        loop tpinst
   | _ -> failwith "instMeasureTyparRef: kind=Type"

let remapTyconRef (tcmap: TyconRefMap<_>) tcref =
    match tcmap.TryFind tcref with 
    | Some tcref -> tcref
    | None -> tcref

let remapUnionCaseRef tcmap (UnionCaseRef(tcref, nm)) = UnionCaseRef(remapTyconRef tcmap tcref, nm)
let remapRecdFieldRef tcmap (RecdFieldRef(tcref, nm)) = RecdFieldRef(remapTyconRef tcmap tcref, nm)

let mkTyparInst (typars: Typars) tyargs =
    (List.zip typars tyargs: TyparInst)

let generalizeTypar tp = mkTyparTy tp
let generalizeTypars tps = List.map generalizeTypar tps

let rec remapTypeAux (tyenv: Remap) (ty: TType) =
  let ty = stripTyparEqns ty
  match ty with
  | TType_var (tp, nullness) as ty -> 
      let res = instTyparRef tyenv.tpinst ty tp
      addNullnessToTy nullness res

  | TType_app (tcref, tinst, nullness) as ty -> 
      match tyenv.tyconRefRemap.TryFind tcref with 
      | Some tcref' ->  TType_app (tcref', remapTypesAux tyenv tinst, nullness)
      | None -> 
          match tinst with 
          | [] -> ty  // optimization to avoid re-allocation of TType_app node in the common case 
          | _ -> 
              // avoid reallocation on idempotent 
              let tinst' = remapTypesAux tyenv tinst
              if tinst === tinst' then ty else 
              TType_app (tcref, tinst', nullness)

  | TType_ucase (UnionCaseRef(tcref, n), tinst) -> 
      match tyenv.tyconRefRemap.TryFind tcref with 
      | Some tcref' -> TType_ucase (UnionCaseRef(tcref', n), remapTypesAux tyenv tinst)
      | None -> TType_ucase (UnionCaseRef(tcref, n), remapTypesAux tyenv tinst)

  | TType_anon (anonInfo, l) as ty -> 
      let tupInfo' = remapTupInfoAux tyenv anonInfo.TupInfo
      let l' = remapTypesAux tyenv l
      if anonInfo.TupInfo === tupInfo' && l === l' then ty else  
      TType_anon (AnonRecdTypeInfo.Create(anonInfo.Assembly, tupInfo', anonInfo.SortedIds), l')

  | TType_tuple (tupInfo, l) as ty -> 
      let tupInfo' = remapTupInfoAux tyenv tupInfo
      let l' = remapTypesAux tyenv l
      if tupInfo === tupInfo' && l === l' then ty else  
      TType_tuple (tupInfo', l')

  | TType_fun (d, r, nullness) as ty      -> 
      let d' = remapTypeAux tyenv d
      let r' = remapTypeAux tyenv r
      if d === d' && r === r' then ty else
      TType_fun (d', r', nullness)

  | TType_forall (tps, ty) -> 
      let tps', tyenv = copyAndRemapAndBindTypars tyenv tps
      TType_forall (tps', remapTypeAux tyenv ty)

  | TType_measure unt -> 
      TType_measure (remapMeasureAux tyenv unt)


and remapMeasureAux tyenv unt =
    match unt with
    | Measure.One -> unt
    | Measure.Con tcref ->
        match tyenv.tyconRefRemap.TryFind tcref with 
        | Some tcref -> Measure.Con tcref
        | None -> unt
    | Measure.Prod(u1, u2) -> Measure.Prod(remapMeasureAux tyenv u1, remapMeasureAux tyenv u2)
    | Measure.RationalPower(u, q) -> Measure.RationalPower(remapMeasureAux tyenv u, q)
    | Measure.Inv u -> Measure.Inv(remapMeasureAux tyenv u)
    | Measure.Var tp as unt -> 
       match tp.Solution with
       | None -> 
          match ListAssoc.tryFind typarEq tp tyenv.tpinst with
          | Some v -> 
              match v with
              | TType_measure unt -> unt
              | _ -> failwith "remapMeasureAux: incorrect kinds"
          | None -> unt
       | Some (TType_measure unt) -> remapMeasureAux tyenv unt
       | Some ty -> failwithf "incorrect kinds: %A" ty

and remapTupInfoAux _tyenv unt =
    match unt with
    | TupInfo.Const _ -> unt

and remapTypesAux tyenv types = List.mapq (remapTypeAux tyenv) types
and remapTyparConstraintsAux tyenv cs =
   cs |> List.choose (fun x -> 
         match x with 
         | TyparConstraint.CoercesTo(ty, m) -> 
             Some(TyparConstraint.CoercesTo (remapTypeAux tyenv ty, m))
         | TyparConstraint.MayResolveMember(traitInfo, m) -> 
             Some(TyparConstraint.MayResolveMember (remapTraitInfo tyenv traitInfo, m))
         | TyparConstraint.DefaultsTo(priority, ty, m) ->
             Some(TyparConstraint.DefaultsTo(priority, remapTypeAux tyenv ty, m))
         | TyparConstraint.IsEnum(uty, m) -> 
             Some(TyparConstraint.IsEnum(remapTypeAux tyenv uty, m))
         | TyparConstraint.IsDelegate(uty1, uty2, m) -> 
             Some(TyparConstraint.IsDelegate(remapTypeAux tyenv uty1, remapTypeAux tyenv uty2, m))
         | TyparConstraint.SimpleChoice(tys, m) ->
             Some(TyparConstraint.SimpleChoice(remapTypesAux tyenv tys, m))
         | TyparConstraint.SupportsComparison _ 
         | TyparConstraint.SupportsEquality _ 
         | TyparConstraint.SupportsNull _ 
         | TyparConstraint.NotSupportsNull _ 
         | TyparConstraint.IsUnmanaged _ 
         | TyparConstraint.IsNonNullableStruct _ 
         | TyparConstraint.IsReferenceType _ 
         | TyparConstraint.RequiresDefaultConstructor _ -> Some x)

and remapTraitWitnessInfo tyenv (TraitWitnessInfo(tys, nm, mf, argtys, rty)) =
    let tysR = remapTypesAux tyenv tys
    let argtysR = remapTypesAux tyenv argtys
    let rtyR = Option.map (remapTypeAux tyenv) rty
    TraitWitnessInfo(tysR, nm, mf, argtysR, rtyR)

and remapTraitInfo tyenv (TTrait(tys, nm, mf, argtys, rty, slnCell)) =
    let slnCell = 
        match slnCell.Value with 
        | None -> None
        | _ when tyenv.removeTraitSolutions -> None
        | Some sln -> 
            let sln = 
                match sln with 
                | ILMethSln(ty, extOpt, ilMethRef, minst) ->
                     ILMethSln(remapTypeAux tyenv ty, extOpt, ilMethRef, remapTypesAux tyenv minst)  
                | FSMethSln(ty, vref, minst) ->
                     FSMethSln(remapTypeAux tyenv ty, remapValRef tyenv vref, remapTypesAux tyenv minst)  
                | FSRecdFieldSln(tinst, rfref, isSet) ->
                     FSRecdFieldSln(remapTypesAux tyenv tinst, remapRecdFieldRef tyenv.tyconRefRemap rfref, isSet)  
                | FSAnonRecdFieldSln(anonInfo, tinst, n) ->
                     FSAnonRecdFieldSln(anonInfo, remapTypesAux tyenv tinst, n)  
                | BuiltInSln -> 
                     BuiltInSln
                | ClosedExprSln e -> 
                     ClosedExprSln e // no need to remap because it is a closed expression, referring only to external types
            Some sln
    // Note: we reallocate a new solution cell on every traversal of a trait constraint
    // This feels incorrect for trait constraints that are quantified: it seems we should have 
    // formal binders for trait constraints when they are quantified, just as
    // we have formal binders for type variables.
    //
    // The danger here is that a solution for one syntactic occurrence of a trait constraint won't
    // be propagated to other, "linked" solutions. However trait constraints don't appear in any algebra
    // in the same way as types
    TTrait(remapTypesAux tyenv tys, nm, mf, remapTypesAux tyenv argtys, Option.map (remapTypeAux tyenv) rty, ref slnCell)

and bindTypars tps tyargs tpinst =   
    match tps with 
    | [] -> tpinst 
    | _ -> List.map2 (fun tp tyarg -> (tp, tyarg)) tps tyargs @ tpinst 

// This version is used to remap most type parameters, e.g. ones bound at tycons, vals, records 
// See notes below on remapTypeFull for why we have a function that accepts remapAttribs as an argument 
and copyAndRemapAndBindTyparsFull remapAttrib tyenv tps =
    match tps with 
    | [] -> tps, tyenv 
    | _ -> 
      let tps' = copyTypars tps
      let tyenv = { tyenv with tpinst = bindTypars tps (generalizeTypars tps') tyenv.tpinst } 
      (tps, tps') ||> List.iter2 (fun tporig tp -> 
         tp.SetConstraints (remapTyparConstraintsAux tyenv tporig.Constraints)
         tp.SetAttribs (tporig.Attribs |> remapAttrib))
      tps', tyenv

// copies bound typars, extends tpinst 
and copyAndRemapAndBindTypars tyenv tps =
    copyAndRemapAndBindTyparsFull (fun _ -> []) tyenv tps

and remapValLinkage tyenv (vlink: ValLinkageFullKey) = 
    let tyOpt = vlink.TypeForLinkage
    let tyOpt' = 
        match tyOpt with 
        | None -> tyOpt 
        | Some ty -> 
            let ty' = remapTypeAux tyenv ty
            if ty === ty' then tyOpt else
            Some ty'
    if tyOpt === tyOpt' then vlink else
    ValLinkageFullKey(vlink.PartialKey, tyOpt')

and remapNonLocalValRef tyenv (nlvref: NonLocalValOrMemberRef) = 
    let eref = nlvref.EnclosingEntity
    let eref' = remapTyconRef tyenv.tyconRefRemap eref
    let vlink = nlvref.ItemKey
    let vlink' = remapValLinkage tyenv vlink
    if eref === eref' && vlink === vlink' then nlvref else
    { EnclosingEntity = eref'
      ItemKey = vlink' }

and remapValRef tmenv (vref: ValRef) = 
    match tmenv.valRemap.TryFind vref.Deref with 
    | None -> 
        if vref.IsLocalRef then vref else 
        let nlvref = vref.nlr
        let nlvref' = remapNonLocalValRef tmenv nlvref
        if nlvref === nlvref' then vref else
        VRefNonLocal nlvref'
    | Some res -> 
        res

let remapType tyenv x =
    if isRemapEmpty tyenv then x else
    remapTypeAux tyenv x

let remapTypes tyenv x = 
    if isRemapEmpty tyenv then x else 
    remapTypesAux tyenv x

/// Use this one for any type that may be a forall type where the type variables may contain attributes 
/// Logically speaking this is mutually recursive with remapAttribImpl defined much later in this file, 
/// because types may contain forall types that contain attributes, which need to be remapped. 
/// We currently break the recursion by passing in remapAttribImpl as a function parameter. 
/// Use this one for any type that may be a forall type where the type variables may contain attributes 
let remapTypeFull remapAttrib tyenv ty =
    if isRemapEmpty tyenv then ty else 
    match stripTyparEqns ty with
    | TType_forall(tps, tau) -> 
        let tps', tyenvinner = copyAndRemapAndBindTyparsFull remapAttrib tyenv tps
        TType_forall(tps', remapType tyenvinner tau)
    | _ -> 
        remapType tyenv ty

let remapParam tyenv (TSlotParam(nm, ty, fl1, fl2, fl3, attribs) as x) = 
    if isRemapEmpty tyenv then x else 
    TSlotParam(nm, remapTypeAux tyenv ty, fl1, fl2, fl3, attribs) 

let remapSlotSig remapAttrib tyenv (TSlotSig(nm, ty, ctps, methTypars, paraml, rty) as x) =
    if isRemapEmpty tyenv then x else 
    let ty' = remapTypeAux tyenv ty
    let ctps', tyenvinner = copyAndRemapAndBindTyparsFull remapAttrib tyenv ctps
    let methTypars', tyenvinner = copyAndRemapAndBindTyparsFull remapAttrib tyenvinner methTypars
    TSlotSig(nm, ty', ctps', methTypars', List.mapSquared (remapParam tyenvinner) paraml, Option.map (remapTypeAux tyenvinner) rty) 

let mkInstRemap tpinst = 
    { tyconRefRemap = emptyTyconRefRemap
      tpinst = tpinst
      valRemap = ValMap.Empty
      removeTraitSolutions = false }

// entry points for "typar -> TType" instantiation 
let instType tpinst x = if isNil tpinst then x else remapTypeAux (mkInstRemap tpinst) x
let instTypes tpinst x = if isNil tpinst then x else remapTypesAux (mkInstRemap tpinst) x
let instTrait tpinst x = if isNil tpinst then x else remapTraitInfo (mkInstRemap tpinst) x
let instTyparConstraints tpinst x = if isNil tpinst then x else remapTyparConstraintsAux (mkInstRemap tpinst) x
let instSlotSig tpinst ss = remapSlotSig (fun _ -> []) (mkInstRemap tpinst) ss
let copySlotSig ss = remapSlotSig (fun _ -> []) Remap.Empty ss


let mkTyparToTyparRenaming tpsOrig tps = 
    let tinst = generalizeTypars tps
    mkTyparInst tpsOrig tinst, tinst

let mkTyconInst (tycon: Tycon) tinst = mkTyparInst tycon.TyparsNoRange tinst
let mkTyconRefInst (tcref: TyconRef) tinst = mkTyconInst tcref.Deref tinst

//---------------------------------------------------------------------------
// Basic equalities
//---------------------------------------------------------------------------

let tyconRefEq (g: TcGlobals) tcref1 tcref2 = primEntityRefEq g.compilingFslib g.fslibCcu tcref1 tcref2
let valRefEq (g: TcGlobals) vref1 vref2 = primValRefEq g.compilingFslib g.fslibCcu vref1 vref2

//---------------------------------------------------------------------------
// Remove inference equations and abbreviations from units
//---------------------------------------------------------------------------

let reduceTyconRefAbbrevMeasureable (tcref: TyconRef) = 
    let abbrev = tcref.TypeAbbrev
    match abbrev with 
    | Some (TType_measure ms) -> ms
    | _ -> invalidArg "tcref" "not a measure abbreviation, or incorrect kind"

let rec stripUnitEqnsFromMeasureAux canShortcut unt = 
    match stripUnitEqnsAux canShortcut unt with 
    | Measure.Con tcref when tcref.IsTypeAbbrev ->  
        stripUnitEqnsFromMeasureAux canShortcut (reduceTyconRefAbbrevMeasureable tcref) 
    | m -> m

let stripUnitEqnsFromMeasure m = stripUnitEqnsFromMeasureAux false m

//---------------------------------------------------------------------------
// Basic unit stuff
//---------------------------------------------------------------------------

/// What is the contribution of unit-of-measure constant ucref to unit-of-measure expression measure? 
let rec MeasureExprConExponent g abbrev ucref unt =
    match (if abbrev then stripUnitEqnsFromMeasure unt else stripUnitEqns unt) with
    | Measure.Con ucref' -> if tyconRefEq g ucref' ucref then OneRational else ZeroRational
    | Measure.Inv unt' -> NegRational(MeasureExprConExponent g abbrev ucref unt')
    | Measure.Prod(unt1, unt2) -> AddRational(MeasureExprConExponent g abbrev ucref unt1) (MeasureExprConExponent g abbrev ucref unt2)
    | Measure.RationalPower(unt', q) -> MulRational (MeasureExprConExponent g abbrev ucref unt') q
    | _ -> ZeroRational

/// What is the contribution of unit-of-measure constant ucref to unit-of-measure expression measure
/// after remapping tycons? 
let rec MeasureConExponentAfterRemapping g r ucref unt =
    match stripUnitEqnsFromMeasure unt with
    | Measure.Con ucref' -> if tyconRefEq g (r ucref') ucref then OneRational else ZeroRational
    | Measure.Inv unt' -> NegRational(MeasureConExponentAfterRemapping g r ucref unt')
    | Measure.Prod(unt1, unt2) -> AddRational(MeasureConExponentAfterRemapping g r ucref unt1) (MeasureConExponentAfterRemapping g r ucref unt2)
    | Measure.RationalPower(unt', q) -> MulRational (MeasureConExponentAfterRemapping g r ucref unt') q
    | _ -> ZeroRational

/// What is the contribution of unit-of-measure variable tp to unit-of-measure expression unt? 
let rec MeasureVarExponent tp unt =
    match stripUnitEqnsFromMeasure unt with
    | Measure.Var tp' -> if typarEq tp tp' then OneRational else ZeroRational
    | Measure.Inv unt' -> NegRational(MeasureVarExponent tp unt')
    | Measure.Prod(unt1, unt2) -> AddRational(MeasureVarExponent tp unt1) (MeasureVarExponent tp unt2)
    | Measure.RationalPower(unt', q) -> MulRational (MeasureVarExponent tp unt') q
    | _ -> ZeroRational

/// List the *literal* occurrences of unit variables in a unit expression, without repeats  
let ListMeasureVarOccs unt =
    let rec gather acc unt =  
        match stripUnitEqnsFromMeasure unt with
        | Measure.Var tp -> if List.exists (typarEq tp) acc then acc else tp :: acc
        | Measure.Prod(unt1, unt2) -> gather (gather acc unt1) unt2
        | Measure.RationalPower(unt', _) -> gather acc unt'
        | Measure.Inv unt' -> gather acc unt'
        | _ -> acc   
    gather [] unt

/// List the *observable* occurrences of unit variables in a unit expression, without repeats, paired with their non-zero exponents
let ListMeasureVarOccsWithNonZeroExponents untexpr =
    let rec gather acc unt =  
        match stripUnitEqnsFromMeasure unt with
        | Measure.Var tp -> 
            if List.exists (fun (tp', _) -> typarEq tp tp') acc then acc 
            else 
                let e = MeasureVarExponent tp untexpr
                if e = ZeroRational then acc else (tp, e) :: acc
        | Measure.Prod(unt1, unt2) -> gather (gather acc unt1) unt2
        | Measure.Inv unt' -> gather acc unt'
        | Measure.RationalPower(unt', _) -> gather acc unt'
        | _ -> acc   
    gather [] untexpr

/// List the *observable* occurrences of unit constants in a unit expression, without repeats, paired with their non-zero exponents
let ListMeasureConOccsWithNonZeroExponents g eraseAbbrevs untexpr =
    let rec gather acc unt =  
        match (if eraseAbbrevs then stripUnitEqnsFromMeasure unt else stripUnitEqns unt) with
        | Measure.Con c -> 
            if List.exists (fun (c', _) -> tyconRefEq g c c') acc then acc else 
            let e = MeasureExprConExponent g eraseAbbrevs c untexpr
            if e = ZeroRational then acc else (c, e) :: acc
        | Measure.Prod(unt1, unt2) -> gather (gather acc unt1) unt2
        | Measure.Inv unt' -> gather acc unt'
        | Measure.RationalPower(unt', _) -> gather acc unt'
        | _ -> acc  
    gather [] untexpr

/// List the *literal* occurrences of unit constants in a unit expression, without repeats, 
/// and after applying a remapping function r to tycons
let ListMeasureConOccsAfterRemapping g r unt =
    let rec gather acc unt =  
        match stripUnitEqnsFromMeasure unt with
        | Measure.Con c -> if List.exists (tyconRefEq g (r c)) acc then acc else r c :: acc
        | Measure.Prod(unt1, unt2) -> gather (gather acc unt1) unt2
        | Measure.RationalPower(unt', _) -> gather acc unt'
        | Measure.Inv unt' -> gather acc unt'
        | _ -> acc
   
    gather [] unt

/// Construct a measure expression representing the n'th power of a measure
let MeasurePower u n = 
    if n = 1 then u
    elif n = 0 then Measure.One
    else Measure.RationalPower (u, intToRational n)

let MeasureProdOpt m1 m2 =
    match m1, m2 with
    | Measure.One, _ -> m2
    | _, Measure.One -> m1
    | _, _ -> Measure.Prod (m1, m2)

/// Construct a measure expression representing the product of a list of measures
let ProdMeasures ms = 
    match ms with 
    | [] -> Measure.One 
    | m :: ms -> List.foldBack MeasureProdOpt ms m

let isDimensionless g tyarg =
    match stripTyparEqns tyarg with
    | TType_measure unt ->
      isNil (ListMeasureVarOccsWithNonZeroExponents unt) && 
      isNil (ListMeasureConOccsWithNonZeroExponents g true unt)
    | _ -> false

let destUnitParMeasure g unt =
    let vs = ListMeasureVarOccsWithNonZeroExponents unt
    let cs = ListMeasureConOccsWithNonZeroExponents g true unt

    match vs, cs with
    | [(v, e)], [] when e = OneRational -> v
    | _, _ -> failwith "destUnitParMeasure: not a unit-of-measure parameter"

let isUnitParMeasure g unt =
    let vs = ListMeasureVarOccsWithNonZeroExponents unt
    let cs = ListMeasureConOccsWithNonZeroExponents g true unt
 
    match vs, cs with
    | [(_, e)], [] when e = OneRational -> true
    | _, _ -> false

let normalizeMeasure g ms =
    let vs = ListMeasureVarOccsWithNonZeroExponents ms
    let cs = ListMeasureConOccsWithNonZeroExponents g false ms
    match vs, cs with
    | [], [] -> Measure.One
    | [(v, e)], [] when e = OneRational -> Measure.Var v
    | vs, cs -> List.foldBack (fun (v, e) -> fun m -> Measure.Prod (Measure.RationalPower (Measure.Var v, e), m)) vs (List.foldBack (fun (c, e) -> fun m -> Measure.Prod (Measure.RationalPower (Measure.Con c, e), m)) cs Measure.One)
 
let tryNormalizeMeasureInType g ty =
    match ty with
    | TType_measure (Measure.Var v) ->
        match v.Solution with
        | Some (TType_measure ms) ->
            v.typar_solution <- Some (TType_measure (normalizeMeasure g ms))
            ty
        | _ -> ty
    | _ -> ty

//---------------------------------------------------------------------------
// Some basic type builders
//---------------------------------------------------------------------------

let mkNativePtrTy (g: TcGlobals) ty = 
    assert g.nativeptr_tcr.CanDeref // this should always be available, but check anyway
    TType_app (g.nativeptr_tcr, [ty], g.knownWithoutNull)

let mkByrefTy (g: TcGlobals) ty = 
    assert g.byref_tcr.CanDeref // this should always be available, but check anyway
    TType_app (g.byref_tcr, [ty], g.knownWithoutNull)

let mkInByrefTy (g: TcGlobals) ty = 
    if g.inref_tcr.CanDeref then // If not using sufficient FSharp.Core, then inref<T> = byref<T>, see RFC FS-1053.md
        TType_app (g.inref_tcr, [ty], g.knownWithoutNull)
    else
        mkByrefTy g ty

let mkOutByrefTy (g: TcGlobals) ty = 
    if g.outref_tcr.CanDeref then // If not using sufficient FSharp.Core, then outref<T> = byref<T>, see RFC FS-1053.md
        TType_app (g.outref_tcr, [ty], g.knownWithoutNull)
    else
        mkByrefTy g ty

let mkByrefTyWithFlag g readonly ty = 
    if readonly then 
        mkInByrefTy g ty 
    else 
        mkByrefTy g ty

let mkByref2Ty (g: TcGlobals) ty1 ty2 = 
    assert g.byref2_tcr.CanDeref // check we are using sufficient FSharp.Core, caller should check this
    TType_app (g.byref2_tcr, [ty1; ty2], g.knownWithoutNull)

let mkVoidPtrTy (g: TcGlobals) = 
    assert g.voidptr_tcr.CanDeref // check we are using sufficient FSharp.Core , caller should check this
    TType_app (g.voidptr_tcr, [], g.knownWithoutNull)

let mkByrefTyWithInference (g: TcGlobals) ty1 ty2 = 
    if g.byref2_tcr.CanDeref then // If not using sufficient FSharp.Core, then inref<T> = byref<T>, see RFC FS-1053.md
        TType_app (g.byref2_tcr, [ty1; ty2], g.knownWithoutNull) 
    else 
        TType_app (g.byref_tcr, [ty1], g.knownWithoutNull) 

let mkArrayTy (g: TcGlobals) rank nullness ty m =
    if rank < 1 || rank > 32 then
        errorR(Error(FSComp.SR.tastopsMaxArrayThirtyTwo rank, m))
        TType_app (g.il_arr_tcr_map.[3], [ty], nullness)
    else
        TType_app (g.il_arr_tcr_map.[rank - 1], [ty], nullness)

//--------------------------------------------------------------------------
// Tuple compilation (types)
//------------------------------------------------------------------------ 

let maxTuple = 8
let goodTupleFields = maxTuple-1

let isCompiledTupleTyconRef g tcref =
    tyconRefEq g g.ref_tuple1_tcr tcref || 
    tyconRefEq g g.ref_tuple2_tcr tcref || 
    tyconRefEq g g.ref_tuple3_tcr tcref || 
    tyconRefEq g g.ref_tuple4_tcr tcref || 
    tyconRefEq g g.ref_tuple5_tcr tcref || 
    tyconRefEq g g.ref_tuple6_tcr tcref || 
    tyconRefEq g g.ref_tuple7_tcr tcref || 
    tyconRefEq g g.ref_tuple8_tcr tcref ||
    tyconRefEq g g.struct_tuple1_tcr tcref || 
    tyconRefEq g g.struct_tuple2_tcr tcref || 
    tyconRefEq g g.struct_tuple3_tcr tcref || 
    tyconRefEq g g.struct_tuple4_tcr tcref || 
    tyconRefEq g g.struct_tuple5_tcr tcref || 
    tyconRefEq g g.struct_tuple6_tcr tcref || 
    tyconRefEq g g.struct_tuple7_tcr tcref || 
    tyconRefEq g g.struct_tuple8_tcr tcref

let mkCompiledTupleTyconRef (g: TcGlobals) isStruct n = 
    if n = 1 then (if isStruct then g.struct_tuple1_tcr else g.ref_tuple1_tcr)
    elif n = 2 then (if isStruct then g.struct_tuple2_tcr else g.ref_tuple2_tcr)
    elif n = 3 then (if isStruct then g.struct_tuple3_tcr else g.ref_tuple3_tcr)
    elif n = 4 then (if isStruct then g.struct_tuple4_tcr else g.ref_tuple4_tcr)
    elif n = 5 then (if isStruct then g.struct_tuple5_tcr else g.ref_tuple5_tcr)
    elif n = 6 then (if isStruct then g.struct_tuple6_tcr else g.ref_tuple6_tcr)
    elif n = 7 then (if isStruct then g.struct_tuple7_tcr else g.ref_tuple7_tcr)
    elif n = 8 then (if isStruct then g.struct_tuple8_tcr else g.ref_tuple8_tcr)
    else failwithf "mkCompiledTupleTyconRef, n = %d" n

/// Convert from F# tuple types to .NET tuple types
let rec mkCompiledTupleTy g isStruct tupElemTys = 
    let n = List.length tupElemTys 
    if n < maxTuple then
        TType_app (mkCompiledTupleTyconRef g isStruct n, tupElemTys, g.knownWithoutNull)
    else 
        let tysA, tysB = List.splitAfter goodTupleFields tupElemTys
        TType_app ((if isStruct then g.struct_tuple8_tcr else g.ref_tuple8_tcr), tysA@[mkCompiledTupleTy g isStruct tysB], g.knownWithoutNull)

/// Convert from F# tuple types to .NET tuple types, but only the outermost level
let mkOuterCompiledTupleTy g isStruct tupElemTys = 
    let n = List.length tupElemTys 
    if n < maxTuple then 
        TType_app (mkCompiledTupleTyconRef g isStruct n, tupElemTys, g.knownWithoutNull)
    else 
        let tysA, tysB = List.splitAfter goodTupleFields tupElemTys
        let tcref = (if isStruct then g.struct_tuple8_tcr else g.ref_tuple8_tcr)
        // In the case of an 8-tuple we add the Tuple<_> marker. For other sizes we keep the type 
        // as a regular F# tuple type.
        match tysB with 
        | [ tyB ] -> 
            let marker = TType_app (mkCompiledTupleTyconRef g isStruct 1, [tyB], g.knownWithoutNull)
            TType_app (tcref, tysA@[marker], g.knownWithoutNull)
        | _ ->
            TType_app (tcref, tysA@[TType_tuple (mkTupInfo isStruct, tysB)], g.knownWithoutNull)

//---------------------------------------------------------------------------
// Remove inference equations and abbreviations from types 
//---------------------------------------------------------------------------

let applyTyconAbbrev abbrevTy tycon tyargs = 
    if isNil tyargs then abbrevTy 
    else instType (mkTyconInst tycon tyargs) abbrevTy

let reduceTyconAbbrev (tycon: Tycon) tyargs = 
    let abbrev = tycon.TypeAbbrev
    match abbrev with 
    | None -> invalidArg "tycon" "this type definition is not an abbreviation"
    | Some abbrevTy -> 
        applyTyconAbbrev abbrevTy tycon tyargs

let reduceTyconRefAbbrev (tcref: TyconRef) tyargs = 
    reduceTyconAbbrev tcref.Deref tyargs

let reduceTyconMeasureableOrProvided (g: TcGlobals) (tycon: Tycon) tyargs =
#if NO_EXTENSIONTYPING
    ignore g  // otherwise g would be unused
#endif
    let repr = tycon.TypeReprInfo
    match repr with 
    | TMeasureableRepr ty -> 
        if isNil tyargs then ty else instType (mkTyconInst tycon tyargs) ty
#if !NO_EXTENSIONTYPING
    | TProvidedTypeRepr info when info.IsErased -> info.BaseTypeForErased (range0, g.obj_ty)
#endif
    | _ -> invalidArg "tc" "this type definition is not a refinement" 

let reduceTyconRefMeasureableOrProvided (g: TcGlobals) (tcref: TyconRef) tyargs = 
    reduceTyconMeasureableOrProvided g tcref.Deref tyargs

let rec stripTyEqnsA g canShortcut ty = 
    let ty = stripTyparEqnsAux KnownWithoutNull canShortcut ty 
    match ty with 
    | TType_app (tcref, tinst, nullness) ->
        let tycon = tcref.Deref
        match tycon.TypeAbbrev with 
        | Some abbrevTy -> 
            let reducedTy = applyTyconAbbrev abbrevTy tycon tinst
            let reducedTy2 = addNullnessToTy nullness reducedTy
            stripTyEqnsA g canShortcut reducedTy2
        | None -> 
            // This is the point where we get to add additional conditional normalizing equations 
            // into the type system. Such power!
            // 
            // Add the equation byref<'T> = byref<'T, ByRefKinds.InOut> for when using sufficient FSharp.Core
            // See RFC FS-1053.md
            if tyconRefEq g tcref g.byref_tcr && g.byref2_tcr.CanDeref  && g.byrefkind_InOut_tcr.CanDeref then 
                mkByref2Ty g tinst.[0] (TType_app(g.byrefkind_InOut_tcr, [], g.knownWithoutNull))

            // Add the equation double<1> = double for units of measure.
            elif tycon.IsMeasureableReprTycon && List.forall (isDimensionless g) tinst then
                let reducedTy = reduceTyconMeasureableOrProvided g tycon tinst
                let reducedTy2 = addNullnessToTy nullness reducedTy
                stripTyEqnsA g canShortcut reducedTy2
            else 
                ty
    | ty -> ty

let stripTyEqns g ty = stripTyEqnsA g false ty

let evalTupInfoIsStruct aexpr = 
    match aexpr with 
    | TupInfo.Const b -> b

let evalAnonInfoIsStruct (anonInfo: AnonRecdTypeInfo) = 
    evalTupInfoIsStruct anonInfo.TupInfo

/// This erases outermost occurrences of inference equations, type abbreviations, non-generated provided types
/// and measureable types (float<_>).
/// It also optionally erases all "compilation representations", i.e. function and
/// tuple types, and also "nativeptr<'T> --> System.IntPtr"
let rec stripTyEqnsAndErase eraseFuncAndTuple (g: TcGlobals) ty =
    let ty = stripTyEqns g ty
    match ty with
    | TType_app (tcref, args, nullness) ->
        let tycon = tcref.Deref
        if tycon.IsErased  then
            let reducedTy = reduceTyconMeasureableOrProvided g tycon args
            let reducedTy2 = addNullnessToTy nullness reducedTy
            stripTyEqnsAndErase eraseFuncAndTuple g reducedTy2
        elif tyconRefEq g tcref g.nativeptr_tcr && eraseFuncAndTuple then 
            stripTyEqnsAndErase eraseFuncAndTuple g g.nativeint_ty
        else
            ty
    | TType_fun(a, b, nullness) when eraseFuncAndTuple -> TType_app(g.fastFunc_tcr, [ a; b], nullness)
    | TType_tuple(tupInfo, l) when eraseFuncAndTuple -> mkCompiledTupleTy g (evalTupInfoIsStruct tupInfo) l
    | ty -> ty

let stripTyEqnsAndMeasureEqns g ty =
   stripTyEqnsAndErase false g ty
       
type Erasure = EraseAll | EraseMeasures | EraseNone

let stripTyEqnsWrtErasure erasureFlag g ty = 
    match erasureFlag with 
    | EraseAll -> stripTyEqnsAndErase true g ty
    | EraseMeasures -> stripTyEqnsAndErase false g ty
    | _ -> stripTyEqns g ty
    
let rec stripExnEqns (eref: TyconRef) = 
    let exnc = eref.Deref
    match exnc.ExceptionInfo with
    | TExnAbbrevRepr eref -> stripExnEqns eref
    | _ -> exnc

let primDestForallTy g ty = ty |> stripTyEqns g |> (function TType_forall (tyvs, tau) -> (tyvs, tau) | _ -> failwith "primDestForallTy: not a forall type")
let destFunTy g ty = ty |> stripTyEqns g |> (function TType_fun (tyv, tau, _nullness) -> (tyv, tau) | _ -> failwith "destFunTy: not a function type")
let destAnyTupleTy g ty = ty |> stripTyEqns g |> (function TType_tuple (tupInfo, l) -> tupInfo, l | _ -> failwith "destAnyTupleTy: not a tuple type")
let destRefTupleTy g ty = ty |> stripTyEqns g |> (function TType_tuple (tupInfo, l) when not (evalTupInfoIsStruct tupInfo) -> l | _ -> failwith "destRefTupleTy: not a reference tuple type")
let destStructTupleTy g ty = ty |> stripTyEqns g |> (function TType_tuple (tupInfo, l) when evalTupInfoIsStruct tupInfo -> l | _ -> failwith "destStructTupleTy: not a struct tuple type")
let destTyparTy g ty = ty |> stripTyEqns g |> (function TType_var (v, _nullness) -> v | _ -> failwith "destTyparTy: not a typar type")
let destAnyParTy g ty = ty |> stripTyEqns g |> (function TType_var (v, _nullness) -> v | TType_measure unt -> destUnitParMeasure g unt | _ -> failwith "destAnyParTy: not a typar or unpar type")
let destMeasureTy g ty = ty |> stripTyEqns g |> (function TType_measure m -> m | _ -> failwith "destMeasureTy: not a unit-of-measure type")
let isFunTy g ty = ty |> stripTyEqns g |> (function TType_fun _ -> true | _ -> false)
let isForallTy g ty = ty |> stripTyEqns g |> (function TType_forall _ -> true | _ -> false)
let isAnyTupleTy g ty = ty |> stripTyEqns g |> (function TType_tuple _ -> true | _ -> false)
let isRefTupleTy g ty = ty |> stripTyEqns g |> (function TType_tuple (tupInfo, _) -> not (evalTupInfoIsStruct tupInfo) | _ -> false)
let isStructTupleTy g ty = ty |> stripTyEqns g |> (function TType_tuple (tupInfo, _) -> evalTupInfoIsStruct tupInfo | _ -> false)
let isAnonRecdTy g ty = ty |> stripTyEqns g |> (function TType_anon _ -> true | _ -> false)
let isStructAnonRecdTy g ty = ty |> stripTyEqns g |> (function TType_anon (anonInfo, _) -> evalAnonInfoIsStruct anonInfo | _ -> false)
let isUnionTy g ty = ty |> stripTyEqns g |> (function TType_app(tcref, _, _) -> tcref.IsUnionTycon | _ -> false)
let isReprHiddenTy g ty = ty |> stripTyEqns g |> (function TType_app(tcref, _, _) -> tcref.IsHiddenReprTycon | _ -> false)
let isFSharpObjModelTy g ty = ty |> stripTyEqns g |> (function TType_app(tcref, _, _) -> tcref.IsFSharpObjectModelTycon | _ -> false)
let isRecdTy g ty = ty |> stripTyEqns g |> (function TType_app(tcref, _, _) -> tcref.IsRecordTycon | _ -> false)
let isFSharpStructOrEnumTy g ty = ty |> stripTyEqns g |> (function TType_app(tcref, _, _) -> tcref.IsFSharpStructOrEnumTycon | _ -> false)
let isFSharpEnumTy g ty = ty |> stripTyEqns g |> (function TType_app(tcref, _, _) -> tcref.IsFSharpEnumTycon | _ -> false)
let isTyparTy g ty = ty |> stripTyEqns g |> (function TType_var _ -> true | _ -> false)
let isAnyParTy g ty = ty |> stripTyEqns g |> (function TType_var _ -> true | TType_measure unt -> isUnitParMeasure g unt | _ -> false)
let isMeasureTy g ty = ty |> stripTyEqns g |> (function TType_measure _ -> true | _ -> false)

let isProvenUnionCaseTy ty = match ty with TType_ucase _ -> true | _ -> false

let mkAppTy tcref tyargs = TType_app(tcref, tyargs, KnownWithoutNull) // TODO NULLNESS - check various callers
let mkProvenUnionCaseTy ucref tyargs = TType_ucase(ucref, tyargs)
let isAppTy g ty = ty |> stripTyEqns g |> (function TType_app _ -> true | _ -> false) 
let tryAppTy g ty = ty |> stripTyEqns g |> (function TType_app(tcref, tinst, _) -> ValueSome (tcref, tinst) | _ -> ValueNone) 
let destAppTy g ty = ty |> stripTyEqns g |> (function TType_app(tcref, tinst, _) -> tcref, tinst | _ -> failwith "destAppTy")
let tcrefOfAppTy g ty = ty |> stripTyEqns g |> (function TType_app(tcref, _, _) -> tcref | _ -> failwith "tcrefOfAppTy") 
let nullnessOfTy g ty = ty |> stripTyEqns g |> (function TType_app(_, _, nullness) | TType_fun (_, _, nullness) | TType_var (_, nullness) -> nullness | _ -> g.knownWithoutNull) 
let argsOfAppTy g ty = ty |> stripTyEqns g |> (function TType_app(_, tinst, _) -> tinst | _ -> [])
let tryDestTyparTy g ty = ty |> stripTyEqns g |> (function TType_var (v, _) -> ValueSome v | _ -> ValueNone)
let tryDestFunTy g ty = ty |> stripTyEqns g |> (function TType_fun (tyv, tau, _) -> ValueSome(tyv, tau) | _ -> ValueNone)
let tryTcrefOfAppTy g ty = ty |> stripTyEqns g |> (function TType_app(tcref, _, _) -> ValueSome tcref | _ -> ValueNone)
let tryDestAnonRecdTy g ty = ty |> stripTyEqns g |> (function TType_anon (anonInfo, tys) -> ValueSome (anonInfo, tys) | _ -> ValueNone)

let tryAnyParTy g ty = ty |> stripTyEqns g |> (function TType_var (v, _nullness) -> ValueSome v | TType_measure unt when isUnitParMeasure g unt -> ValueSome(destUnitParMeasure g unt) | _ -> ValueNone)
let tryAnyParTyOption g ty = ty |> stripTyEqns g |> (function TType_var (v, _nullness) -> Some v | TType_measure unt when isUnitParMeasure g unt -> Some(destUnitParMeasure g unt) | _ -> None)
let (|AppTy|_|) g ty = ty |> stripTyEqns g |> (function TType_app(tcref, tinst, _) -> Some (tcref, tinst) | _ -> None) 
let (|RefTupleTy|_|) g ty = ty |> stripTyEqns g |> (function TType_tuple(tupInfo, tys) when not (evalTupInfoIsStruct tupInfo) -> Some tys | _ -> None)
let (|FunTy|_|) g ty = ty |> stripTyEqns g |> (function TType_fun(dty, rty, _nullness) -> Some (dty, rty) | _ -> None)

let tryNiceEntityRefOfTy ty = 
    let ty = stripTyparEqnsAux KnownWithoutNull false ty 
    match ty with
    | TType_app (tcref, _, _) -> ValueSome tcref
    | TType_measure (Measure.Con tcref) -> ValueSome tcref
    | _ -> ValueNone

let tryNiceEntityRefOfTyOption ty = 
    let ty = stripTyparEqnsAux KnownWithoutNull false ty 
    match ty with
    | TType_app (tcref, _, _) -> Some tcref
    | TType_measure (Measure.Con tcref) -> Some tcref
    | _ -> None
    
let mkInstForAppTy g ty = 
    match tryAppTy g ty with
    | ValueSome (tcref, tinst) -> mkTyconRefInst tcref tinst
    | _ -> []

let domainOfFunTy g ty = fst (destFunTy g ty)
let rangeOfFunTy g ty = snd (destFunTy g ty)

let convertToTypeWithMetadataIfPossible g ty = 
    if isAnyTupleTy g ty then 
        let tupInfo, tupElemTys = destAnyTupleTy g ty
        mkOuterCompiledTupleTy g (evalTupInfoIsStruct tupInfo) tupElemTys
    elif isFunTy g ty then 
        let a,b = destFunTy g ty
        mkAppTy g.fastFunc_tcr [a; b]
    else ty
 
//---------------------------------------------------------------------------
// TType modifications
//---------------------------------------------------------------------------

let stripMeasuresFromTType g tt = 
    match tt with
    | TType_app(a,b,nullness) ->
        let b' = b |> List.filter (isMeasureTy g >> not)
        TType_app(a, b',nullness)
    | _ -> tt

//---------------------------------------------------------------------------
// Equivalence of types up to alpha-equivalence 
//---------------------------------------------------------------------------


[<NoEquality; NoComparison>]
type TypeEquivEnv = 
    { EquivTypars: TyparMap<TType>
      EquivTycons: TyconRefRemap}

// allocate a singleton
let typeEquivEnvEmpty = 
    { EquivTypars = TyparMap.Empty
      EquivTycons = emptyTyconRefRemap }

type TypeEquivEnv with 
    static member Empty = typeEquivEnvEmpty

    member aenv.BindTyparsToTypes tps1 tys2 =
        { aenv with EquivTypars = (tps1, tys2, aenv.EquivTypars) |||> List.foldBack2 (fun tp ty tpmap -> tpmap.Add(tp, ty)) }

    member aenv.BindEquivTypars tps1 tps2 =
        aenv.BindTyparsToTypes tps1 (List.map mkTyparTy tps2) 

    static member FromTyparInst tpinst =
        let tps, tys = List.unzip tpinst
        TypeEquivEnv.Empty.BindTyparsToTypes tps tys 

    static member FromEquivTypars tps1 tps2 = 
        TypeEquivEnv.Empty.BindEquivTypars tps1 tps2 

let rec traitsAEquivAux erasureFlag g aenv traitInfo1 traitInfo2 =
   let (TTrait(tys1, nm, mf1, argtys, rty, _)) = traitInfo1
   let (TTrait(tys2, nm2, mf2, argtys2, rty2, _)) = traitInfo2
   mf1 = mf2 &&
   nm = nm2 &&
   ListSet.equals (typeAEquivAux erasureFlag g aenv) tys1 tys2 &&
   returnTypesAEquivAux erasureFlag g aenv rty rty2 &&
   List.lengthsEqAndForall2 (typeAEquivAux erasureFlag g aenv) argtys argtys2

and traitKeysAEquivAux erasureFlag g aenv (TraitWitnessInfo(tys1, nm, mf1, argtys, rty)) (TraitWitnessInfo(tys2, nm2, mf2, argtys2, rty2)) =
   mf1 = mf2 &&
   nm = nm2 &&
   ListSet.equals (typeAEquivAux erasureFlag g aenv) tys1 tys2 &&
   returnTypesAEquivAux erasureFlag g aenv rty rty2 &&
   List.lengthsEqAndForall2 (typeAEquivAux erasureFlag g aenv) argtys argtys2

and returnTypesAEquivAux erasureFlag g aenv rty rty2 =
    match rty, rty2 with  
    | None, None -> true
    | Some t1, Some t2 -> typeAEquivAux erasureFlag g aenv t1 t2
    | _ -> false

    
and typarConstraintsAEquivAux erasureFlag g aenv tpc1 tpc2 =
    match tpc1, tpc2 with
    | TyparConstraint.CoercesTo(acty, _), 
      TyparConstraint.CoercesTo(fcty, _) -> 
        typeAEquivAux erasureFlag g aenv acty fcty

    | TyparConstraint.MayResolveMember(trait1, _),
      TyparConstraint.MayResolveMember(trait2, _) -> 
        traitsAEquivAux erasureFlag g aenv trait1 trait2 

    | TyparConstraint.DefaultsTo(_, acty, _), 
      TyparConstraint.DefaultsTo(_, fcty, _) -> 
        typeAEquivAux erasureFlag g aenv acty fcty

    | TyparConstraint.IsEnum(uty1, _), TyparConstraint.IsEnum(uty2, _) -> 
        typeAEquivAux erasureFlag g aenv uty1 uty2

    | TyparConstraint.IsDelegate(aty1, bty1, _), TyparConstraint.IsDelegate(aty2, bty2, _) -> 
        typeAEquivAux erasureFlag g aenv aty1 aty2 && 
        typeAEquivAux erasureFlag g aenv bty1 bty2 

    | TyparConstraint.SimpleChoice (tys1, _), TyparConstraint.SimpleChoice(tys2, _) -> 
        ListSet.equals (typeAEquivAux erasureFlag g aenv) tys1 tys2

    | TyparConstraint.SupportsComparison _, TyparConstraint.SupportsComparison _ 
    | TyparConstraint.SupportsEquality _, TyparConstraint.SupportsEquality _ 
    | TyparConstraint.SupportsNull _, TyparConstraint.SupportsNull _ 
    | TyparConstraint.NotSupportsNull _, TyparConstraint.NotSupportsNull _ 
    | TyparConstraint.IsNonNullableStruct _, TyparConstraint.IsNonNullableStruct _
    | TyparConstraint.IsReferenceType _, TyparConstraint.IsReferenceType _ 
    | TyparConstraint.IsUnmanaged _, TyparConstraint.IsUnmanaged _
    | TyparConstraint.RequiresDefaultConstructor _, TyparConstraint.RequiresDefaultConstructor _ -> true
    | _ -> false

and typarConstraintSetsAEquivAux erasureFlag g aenv (tp1: Typar) (tp2: Typar) = 
    tp1.StaticReq = tp2.StaticReq &&
    ListSet.equals (typarConstraintsAEquivAux erasureFlag g aenv) tp1.Constraints tp2.Constraints

and typarsAEquivAux erasureFlag g (aenv: TypeEquivEnv) tps1 tps2 = 
    List.length tps1 = List.length tps2 &&
    let aenv = aenv.BindEquivTypars tps1 tps2 
    List.forall2 (typarConstraintSetsAEquivAux erasureFlag g aenv) tps1 tps2

and tcrefAEquiv g aenv tc1 tc2 = 
    tyconRefEq g tc1 tc2 || 
      (match aenv.EquivTycons.TryFind tc1 with Some v -> tyconRefEq g v tc2 | None -> false)

and typeAEquivAux erasureFlag g aenv ty1 ty2 = 
    let ty1 = stripTyEqnsWrtErasure erasureFlag g ty1 
    let ty2 = stripTyEqnsWrtErasure erasureFlag g ty2
    match ty1, ty2 with
    | TType_forall(tps1, rty1), TType_forall(tps2, rty2) -> 
        typarsAEquivAux erasureFlag g aenv tps1 tps2 && typeAEquivAux erasureFlag g (aenv.BindEquivTypars tps1 tps2) rty1 rty2
    | TType_var (tp1, _nullness1), TType_var (tp2, _nullness2) when typarEq tp1 tp2 -> // NOTE: nullness annotations are ignored for type equivalence
        true
    | TType_var (tp1, _nullness1), _ ->
        match aenv.EquivTypars.TryFind tp1 with
        | Some v -> typeEquivAux erasureFlag g v ty2
        | None -> false
    | TType_app (tc1, b1, _nullness1), TType_app (tc2, b2, _nullness2) -> // NOTE: nullness annotations are ignored for type equivalence
        tcrefAEquiv g aenv tc1 tc2 &&
        typesAEquivAux erasureFlag g aenv b1 b2
    | TType_ucase (UnionCaseRef(tc1, n1), b1), TType_ucase (UnionCaseRef(tc2, n2), b2) -> 
        n1=n2 &&
        tcrefAEquiv g aenv tc1 tc2 &&
        typesAEquivAux erasureFlag g aenv b1 b2
    | TType_tuple (s1, l1), TType_tuple (s2, l2) -> 
        structnessAEquiv s1 s2 && typesAEquivAux erasureFlag g aenv l1 l2
    | TType_fun (dtys1, rty1, _nullness1), TType_fun (dtys2, rty2, _nullness2) -> // NOTE: nullness annotations are ignored for type equivalence
        typeAEquivAux erasureFlag g aenv dtys1 dtys2 && typeAEquivAux erasureFlag g aenv rty1 rty2
    | TType_anon (anonInfo1, l1), TType_anon (anonInfo2, l2) -> 
        anonInfoEquiv anonInfo1 anonInfo2 &&
        typesAEquivAux erasureFlag g aenv l1 l2
    | TType_measure m1, TType_measure m2 -> 
        match erasureFlag with 
        | EraseNone -> measureAEquiv g aenv m1 m2 
        | _ -> true 
    | _ -> false


and anonInfoEquiv (anonInfo1: AnonRecdTypeInfo) (anonInfo2: AnonRecdTypeInfo) =
    ccuEq anonInfo1.Assembly anonInfo2.Assembly && 
    structnessAEquiv anonInfo1.TupInfo anonInfo2.TupInfo && 
    anonInfo1.SortedNames = anonInfo2.SortedNames 

and structnessAEquiv un1 un2 =
    match un1, un2 with 
    | TupInfo.Const b1, TupInfo.Const b2 -> (b1 = b2)

and measureAEquiv g aenv un1 un2 =
    let vars1 = ListMeasureVarOccs un1
    let trans tp1 = if aenv.EquivTypars.ContainsKey tp1 then destAnyParTy g aenv.EquivTypars.[tp1] else tp1
    let remapTyconRef tc = if aenv.EquivTycons.ContainsKey tc then aenv.EquivTycons.[tc] else tc
    let vars1' = List.map trans vars1
    let vars2 = ListSet.subtract typarEq (ListMeasureVarOccs un2) vars1'
    let cons1 = ListMeasureConOccsAfterRemapping g remapTyconRef un1
    let cons2 = ListMeasureConOccsAfterRemapping g remapTyconRef un2 
 
    List.forall (fun v -> MeasureVarExponent v un1 = MeasureVarExponent (trans v) un2) vars1 &&
    List.forall (fun v -> MeasureVarExponent v un1 = MeasureVarExponent v un2) vars2 &&
    List.forall (fun c -> MeasureConExponentAfterRemapping g remapTyconRef c un1 = MeasureConExponentAfterRemapping g remapTyconRef c un2) (cons1@cons2)  


and typesAEquivAux erasureFlag g aenv l1 l2 = List.lengthsEqAndForall2 (typeAEquivAux erasureFlag g aenv) l1 l2
and typeEquivAux erasureFlag g ty1 ty2 = typeAEquivAux erasureFlag g TypeEquivEnv.Empty ty1 ty2

let typeAEquiv g aenv ty1 ty2 = typeAEquivAux EraseNone g aenv ty1 ty2
let typeEquiv g ty1 ty2 = typeEquivAux EraseNone g ty1 ty2
let traitsAEquiv g aenv t1 t2 = traitsAEquivAux EraseNone g aenv t1 t2
let traitKeysAEquiv g aenv t1 t2 = traitKeysAEquivAux EraseNone g aenv t1 t2
let typarConstraintsAEquiv g aenv c1 c2 = typarConstraintsAEquivAux EraseNone g aenv c1 c2
let typarsAEquiv g aenv d1 d2 = typarsAEquivAux EraseNone g aenv d1 d2
let returnTypesAEquiv g aenv t1 t2 = returnTypesAEquivAux EraseNone g aenv t1 t2

let measureEquiv g m1 m2 = measureAEquiv g TypeEquivEnv.Empty m1 m2

// Get measure of type, float<_> or float32<_> or decimal<_> but not float=float<1> or float32=float32<1> or decimal=decimal<1> 
let getMeasureOfType g ty =
    match ty with 
    | AppTy g (tcref, [tyarg]) ->
        match stripTyEqns g tyarg with  
        | TType_measure ms when not (measureEquiv g ms Measure.One) -> Some (tcref, ms)
        | _ -> None
    | _ -> None

let isErasedType g ty = 
  match stripTyEqns g ty with
#if !NO_EXTENSIONTYPING
  | TType_app (tcref, _, _) -> tcref.IsProvidedErasedTycon
#endif
  | _ -> false

// Return all components of this type expression that cannot be tested at runtime
let rec getErasedTypes g ty = 
    let ty = stripTyEqns g ty
    if isErasedType g ty then [ty] else 
    match ty with
    | TType_forall(_, rty) -> 
        getErasedTypes g rty
    | TType_var (tp, nullness) -> 
        match nullness.Evaluate() with
        | NullnessInfo.WithNull -> [ty] // with-null annotations can't be tested at runtime (TODO NULLNESS: for value types Nullable<_> they can be)
        | _ -> if tp.IsErased then [ty] else []
    | TType_app (_, b, nullness) ->
        match nullness.Evaluate() with
        | NullnessInfo.WithNull -> [ty]
        | _ -> List.foldBack (fun ty tys -> getErasedTypes g ty @ tys) b []
    | TType_ucase(_, b) | TType_anon (_, b) | TType_tuple (_, b) ->
        List.foldBack (fun ty tys -> getErasedTypes g ty @ tys) b []
    | TType_fun (dty, rty, nullness) -> 
        match nullness.Evaluate() with
        | NullnessInfo.WithNull -> [ty]
        | _ -> getErasedTypes g dty @ getErasedTypes g rty
    | TType_measure _ -> 
        [ty]


//---------------------------------------------------------------------------
// Standard orderings, e.g. for order set/map keys
//---------------------------------------------------------------------------

let valOrder = { new IComparer<Val> with member _.Compare(v1, v2) = compare v1.Stamp v2.Stamp }
let tyconOrder = { new IComparer<Tycon> with member _.Compare(tc1, tc2) = compare tc1.Stamp tc2.Stamp }
let recdFieldRefOrder = 
    { new IComparer<RecdFieldRef> with 
         member _.Compare(RecdFieldRef(tcref1, nm1), RecdFieldRef(tcref2, nm2)) = 
            let c = tyconOrder.Compare (tcref1.Deref, tcref2.Deref) 
            if c <> 0 then c else 
            compare nm1 nm2 }

let unionCaseRefOrder = 
    { new IComparer<UnionCaseRef> with 
         member _.Compare(UnionCaseRef(tcref1, nm1), UnionCaseRef(tcref2, nm2)) = 
            let c = tyconOrder.Compare (tcref1.Deref, tcref2.Deref) 
            if c <> 0 then c else 
            compare nm1 nm2 }

//---------------------------------------------------------------------------
// Make some common types
//---------------------------------------------------------------------------

let mkFunTy (g: TcGlobals) d r =
    TType_fun (d, r, g.knownWithoutNull)

let mkForallTy d r = TType_forall (d, r)

let mkForallTyIfNeeded d r = if isNil d then r else mkForallTy d r

let (+->) d r = mkForallTyIfNeeded d r

let mkIteratedFunTy g dl r = List.foldBack (mkFunTy g) dl r

let mkLambdaTy g tps tys rty = mkForallTyIfNeeded tps (mkIteratedFunTy g tys rty)

let mkLambdaArgTy m tys = 
    match tys with 
    | [] -> error(InternalError("mkLambdaArgTy", m))
    | [h] -> h 
    | _ -> mkRawRefTupleTy tys

let typeOfLambdaArg m vs = mkLambdaArgTy m (typesOfVals vs)

let mkMultiLambdaTy g m vs rty = mkFunTy g (typeOfLambdaArg m vs) rty 

/// When compiling FSharp.Core.dll we have to deal with the non-local references into
/// the library arising from env.fs. Part of this means that we have to be able to resolve these
/// references. This function artificially forces the existence of a module or namespace at a 
/// particular point in order to do this.
let ensureCcuHasModuleOrNamespaceAtPath (ccu: CcuThunk) path (CompPath(_, cpath)) xml =
    let scoref = ccu.ILScopeRef 
    let rec loop prior_cpath (path: Ident list) cpath (modul: ModuleOrNamespace) =
        let mtype = modul.ModuleOrNamespaceType 
        match path, cpath with 
        | hpath :: tpath, (_, mkind) :: tcpath -> 
            let modName = hpath.idText 
            if not (Map.containsKey modName mtype.AllEntitiesByCompiledAndLogicalMangledNames) then 
                let mty = Construct.NewEmptyModuleOrNamespaceType mkind
                let cpath = CompPath(scoref, prior_cpath)
                let smodul = Construct.NewModuleOrNamespace (Some cpath) taccessPublic hpath xml [] (MaybeLazy.Strict mty)
                mtype.AddModuleOrNamespaceByMutation smodul
            let modul = Map.find modName mtype.AllEntitiesByCompiledAndLogicalMangledNames 
            loop (prior_cpath @ [(modName, Namespace)]) tpath tcpath modul 

        | _ -> () 

    loop [] path cpath ccu.Contents


//---------------------------------------------------------------------------
// Primitive destructors
//---------------------------------------------------------------------------

/// Look through the Expr.Link nodes arising from type inference
let rec stripExpr e = 
    match e with 
    | Expr.Link eref -> stripExpr eref.Value
    | _ -> e    

let rec stripDebugPoints expr = 
    match stripExpr expr with
    | Expr.DebugPoint (_, innerExpr) -> stripDebugPoints innerExpr
    | expr -> expr

// Strip debug points and remember how to recrete them
let (|DebugPoints|) expr =
    match stripExpr expr with
    | Expr.DebugPoint (dp, innerExpr) -> innerExpr, (fun e -> Expr.DebugPoint(dp, e))
    | expr -> expr, id

let mkCase (a, b) = TCase(a, b)

let isRefTupleExpr e = match e with Expr.Op (TOp.Tuple tupInfo, _, _, _) -> not (evalTupInfoIsStruct tupInfo) | _ -> false

let tryDestRefTupleExpr e = match e with Expr.Op (TOp.Tuple tupInfo, _, es, _) when not (evalTupInfoIsStruct tupInfo) -> es | _ -> [e]

let rangeOfExpr (x: Expr) = x.Range

//---------------------------------------------------------------------------
// Build nodes in decision graphs
//---------------------------------------------------------------------------


let primMkMatch(spBind, exprm, tree, targets, matchm, ty) = Expr.Match (spBind, exprm, tree, targets, matchm, ty)

type MatchBuilder(spBind, inpRange: range) = 

    let targets = ResizeArray<_>(10) 
    member x.AddTarget tg = 
        let n = targets.Count 
        targets.Add tg
        n

    member x.AddResultTarget(e) = TDSuccess([], x.AddTarget(TTarget([], e, None)))

    member _.CloseTargets() = targets |> ResizeArray.toList

    member _.Close(dtree, m, ty) = primMkMatch (spBind, inpRange, dtree, targets.ToArray(), m, ty)

let mkBoolSwitch m g t e =
    TDSwitch(g, [TCase(DecisionTreeTest.Const(Const.Bool true), t)], Some e, m)

let primMkCond spBind m ty e1 e2 e3 = 
    let mbuilder = MatchBuilder(spBind, m)
    let dtree = mkBoolSwitch m e1 (mbuilder.AddResultTarget(e2)) (mbuilder.AddResultTarget(e3)) 
    mbuilder.Close(dtree, m, ty)

let mkCond spBind m ty e1 e2 e3 =
    primMkCond spBind m ty e1 e2 e3

//---------------------------------------------------------------------------
// Primitive constructors
//---------------------------------------------------------------------------

let exprForValRef m vref = Expr.Val (vref, NormalValUse, m)
let exprForVal m v = exprForValRef m (mkLocalValRef v)
let mkLocalAux m s ty mut compgen =
    let thisv = Construct.NewVal(s, m, None, ty, mut, compgen, None, taccessPublic, ValNotInRecScope, None, NormalVal, [], ValInline.Optional, XmlDoc.Empty, false, false, false, false, false, false, None, ParentNone) 
    thisv, exprForVal m thisv

let mkLocal m s ty = mkLocalAux m s ty Immutable false
let mkCompGenLocal m s ty = mkLocalAux m s ty Immutable true
let mkMutableCompGenLocal m s ty = mkLocalAux m s ty Mutable true


// Type gives return type. For type-lambdas this is the formal return type. 
let mkMultiLambda m vs (b, rty) = Expr.Lambda (newUnique(), None, None, vs, b, m, rty)
let rebuildLambda m ctorThisValOpt baseValOpt vs (b, rty) = Expr.Lambda (newUnique(), ctorThisValOpt, baseValOpt, vs, b, m, rty)
let mkLambda m v (b, rty) = mkMultiLambda m [v] (b, rty)
let mkTypeLambda m vs (b, tau_ty) = match vs with [] -> b | _ -> Expr.TyLambda (newUnique(), vs, b, m, tau_ty)
let mkTypeChoose m vs b = match vs with [] -> b | _ -> Expr.TyChoose (vs, b, m)

let mkObjExpr (ty, basev, basecall, overrides, iimpls, m) = 
    Expr.Obj (newUnique(), ty, basev, basecall, overrides, iimpls, m) 

let mkLambdas g m tps (vs: Val list) (b, rty) = 
    mkTypeLambda m tps (List.foldBack (fun v (e, ty) -> mkLambda m v (e, ty), mkFunTy g v.Type ty) vs (b, rty))

let mkMultiLambdasCore g m vsl (b, rty) = 
    List.foldBack (fun v (e, ty) -> mkMultiLambda m v (e, ty), mkFunTy g (typeOfLambdaArg m v) ty) vsl (b, rty)

let mkMultiLambdas g m tps vsl (b, rty) = 
    mkTypeLambda m tps (mkMultiLambdasCore g m vsl (b, rty) )

let mkMemberLambdas g m tps ctorThisValOpt baseValOpt vsl (b, rty) = 
    let expr = 
        match ctorThisValOpt, baseValOpt with
        | None, None -> mkMultiLambdasCore g m vsl (b, rty)
        | _ -> 
            match vsl with 
            | [] -> error(InternalError("mk_basev_multi_lambdas_core: can't attach a basev to a non-lambda expression", m))
            | h :: t -> 
                let b, rty = mkMultiLambdasCore g m t (b, rty)
                (rebuildLambda m ctorThisValOpt baseValOpt h (b, rty), (mkFunTy g (typeOfLambdaArg m h) rty))
    mkTypeLambda m tps expr

let mkMultiLambdaBind g v letSeqPtOpt m tps vsl (b, rty) = 
    TBind(v, mkMultiLambdas g m tps vsl (b, rty), letSeqPtOpt)

let mkBind seqPtOpt v e = TBind(v, e, seqPtOpt)

let mkLetBind m bind body = Expr.Let (bind, body, m, Construct.NewFreeVarsCache())
let mkLetsBind m binds body = List.foldBack (mkLetBind m) binds body 
let mkLetsFromBindings m binds body = List.foldBack (mkLetBind m) binds body 
let mkLet seqPtOpt m v x body = mkLetBind m (mkBind seqPtOpt v x) body

/// Make sticky bindings that are compiler generated (though the variables may not be - e.g. they may be lambda arguments in a beta reduction)
let mkCompGenBind v e = TBind(v, e, DebugPointAtBinding.NoneAtSticky)
let mkCompGenBinds (vs: Val list) (es: Expr list) = List.map2 mkCompGenBind vs es
let mkCompGenLet m v x body = mkLetBind m (mkCompGenBind v x) body
let mkCompGenLets m vs xs body = mkLetsBind m (mkCompGenBinds vs xs) body
let mkCompGenLetsFromBindings m vs xs body = mkLetsFromBindings m (mkCompGenBinds vs xs) body

let mkInvisibleBind v e = TBind(v, e, DebugPointAtBinding.NoneAtInvisible)
let mkInvisibleBinds (vs: Val list) (es: Expr list) = List.map2 mkInvisibleBind vs es
let mkInvisibleLet m v x body = mkLetBind m (mkInvisibleBind v x) body
let mkInvisibleLets m vs xs body = mkLetsBind m (mkInvisibleBinds vs xs) body
let mkInvisibleLetsFromBindings m vs xs body = mkLetsFromBindings m (mkInvisibleBinds vs xs) body

let mkLetRecBinds m binds body =
    if isNil binds then
        body 
    else
        Expr.LetRec (binds, body, m, Construct.NewFreeVarsCache())

//-------------------------------------------------------------------------
// Type schemes...
//-------------------------------------------------------------------------

// Type parameters may be have been equated to other tps in equi-recursive type inference 
// and unit type inference. Normalize them here 
let NormalizeDeclaredTyparsForEquiRecursiveInference g tps = 
    match tps with 
    | [] -> []
    | tps -> 
        tps |> List.map (fun tp ->
          let ty = mkTyparTy tp
          match tryAnyParTy g ty with
          | ValueSome anyParTy -> anyParTy 
          | ValueNone -> tp)
 
type TypeScheme = TypeScheme of Typars * TType    
  
let mkGenericBindRhs g m generalizedTyparsForRecursiveBlock typeScheme bodyExpr = 
    let (TypeScheme(generalizedTypars, tauType)) = typeScheme

    // Normalize the generalized typars
    let generalizedTypars = NormalizeDeclaredTyparsForEquiRecursiveInference g generalizedTypars

    // Some recursive bindings result in free type variables, e.g. 
    //    let rec f (x:'a) = ()  
    //    and g() = f y |> ignore 
    // What is the type of y? Type inference equates it to 'a. 
    // But "g" is not polymorphic in 'a. Hence we get a free choice of "'a" 
    // in the scope of "g". Thus at each individual recursive binding we record all 
    // type variables for which we have a free choice, which is precisely the difference 
    // between the union of all sets of generalized type variables and the set generalized 
    // at each particular binding. 
    //
    // We record an expression node that indicates that a free choice can be made 
    // for these. This expression node effectively binds the type variables. 
    let freeChoiceTypars = ListSet.subtract typarEq generalizedTyparsForRecursiveBlock generalizedTypars
    mkTypeLambda m generalizedTypars (mkTypeChoose m freeChoiceTypars bodyExpr, tauType)

let isBeingGeneralized tp typeScheme = 
    let (TypeScheme(generalizedTypars, _)) = typeScheme
    ListSet.contains typarRefEq tp generalizedTypars

//-------------------------------------------------------------------------
// Build conditional expressions...
//------------------------------------------------------------------------- 

let mkBool (g: TcGlobals) m b = Expr.Const (Const.Bool b, m, g.bool_ty)

let mkTrue g m = mkBool g m true

let mkFalse g m = mkBool g m false

let mkLazyOr (g: TcGlobals) m e1 e2 =
    mkCond DebugPointAtBinding.NoneAtSticky m g.bool_ty e1 (mkTrue g m) e2

let mkLazyAnd (g: TcGlobals) m e1 e2 =
    mkCond DebugPointAtBinding.NoneAtSticky m g.bool_ty e1 e2 (mkFalse g m)

let mkCoerceExpr(e, to_ty, m, from_ty) = Expr.Op (TOp.Coerce, [to_ty;from_ty], [e], m)

let mkAsmExpr (code, tinst, args, rettys, m) = Expr.Op (TOp.ILAsm (code, rettys), tinst, args, m)

let mkUnionCaseExpr(uc, tinst, args, m) = Expr.Op (TOp.UnionCase uc, tinst, args, m)

let mkExnExpr(uc, args, m) = Expr.Op (TOp.ExnConstr uc, [], args, m)

let mkTupleFieldGetViaExprAddr(tupInfo, e, tinst, i, m) = Expr.Op (TOp.TupleFieldGet (tupInfo, i), tinst, [e], m)

let mkAnonRecdFieldGetViaExprAddr(anonInfo, e, tinst, i, m) = Expr.Op (TOp.AnonRecdGet (anonInfo, i), tinst, [e], m)

let mkRecdFieldGetViaExprAddr (e, fref, tinst, m) = Expr.Op (TOp.ValFieldGet fref, tinst, [e], m)

let mkRecdFieldGetAddrViaExprAddr(readonly, e, fref, tinst, m) = Expr.Op (TOp.ValFieldGetAddr (fref, readonly), tinst, [e], m)

let mkStaticRecdFieldGetAddr(readonly, fref, tinst, m) = Expr.Op (TOp.ValFieldGetAddr (fref, readonly), tinst, [], m)

let mkStaticRecdFieldGet (fref, tinst, m) = Expr.Op (TOp.ValFieldGet fref, tinst, [], m)

let mkStaticRecdFieldSet(fref, tinst, e, m) = Expr.Op (TOp.ValFieldSet fref, tinst, [e], m)

let mkArrayElemAddress g (readonly, ilInstrReadOnlyAnnotation, isNativePtr, shape, elemTy, exprs, m) = 
    Expr.Op (TOp.ILAsm ([I_ldelema(ilInstrReadOnlyAnnotation, isNativePtr, shape, mkILTyvarTy 0us)], [mkByrefTyWithFlag g readonly elemTy]), [elemTy], exprs, m)

let mkRecdFieldSetViaExprAddr (e1, fref, tinst, e2, m) = Expr.Op (TOp.ValFieldSet fref, tinst, [e1;e2], m)

let mkUnionCaseTagGetViaExprAddr (e1, cref, tinst, m) = Expr.Op (TOp.UnionCaseTagGet cref, tinst, [e1], m)

/// Make a 'TOp.UnionCaseProof' expression, which proves a union value is over a particular case (used only for ref-unions, not struct-unions)
let mkUnionCaseProof (e1, cref: UnionCaseRef, tinst, m) = if cref.Tycon.IsStructOrEnumTycon then e1 else Expr.Op (TOp.UnionCaseProof cref, tinst, [e1], m)

/// Build a 'TOp.UnionCaseFieldGet' expression for something we've already determined to be a particular union case. For ref-unions, 
/// the input expression has 'TType_ucase', which is an F# compiler internal "type" corresponding to the union case. For struct-unions, 
/// the input should be the address of the expression.
let mkUnionCaseFieldGetProvenViaExprAddr (e1, cref, tinst, j, m) = Expr.Op (TOp.UnionCaseFieldGet (cref, j), tinst, [e1], m)

/// Build a 'TOp.UnionCaseFieldGetAddr' expression for a field of a union when we've already determined the value to be a particular union case. For ref-unions, 
/// the input expression has 'TType_ucase', which is an F# compiler internal "type" corresponding to the union case. For struct-unions, 
/// the input should be the address of the expression.
let mkUnionCaseFieldGetAddrProvenViaExprAddr (readonly, e1, cref, tinst, j, m) = Expr.Op (TOp.UnionCaseFieldGetAddr (cref, j, readonly), tinst, [e1], m)

/// Build a 'get' expression for something we've already determined to be a particular union case, but where 
/// the static type of the input is not yet proven to be that particular union case. This requires a type
/// cast to 'prove' the condition.
let mkUnionCaseFieldGetUnprovenViaExprAddr (e1, cref, tinst, j, m) = mkUnionCaseFieldGetProvenViaExprAddr (mkUnionCaseProof(e1, cref, tinst, m), cref, tinst, j, m)

let mkUnionCaseFieldSet (e1, cref, tinst, j, e2, m) = Expr.Op (TOp.UnionCaseFieldSet (cref, j), tinst, [e1;e2], m)

let mkExnCaseFieldGet (e1, ecref, j, m) = Expr.Op (TOp.ExnFieldGet (ecref, j), [], [e1], m)

let mkExnCaseFieldSet (e1, ecref, j, e2, m) = Expr.Op (TOp.ExnFieldSet (ecref, j), [], [e1;e2], m)

let mkDummyLambda (g: TcGlobals) (e: Expr, ety) = 
    let m = e.Range
    mkLambda m (fst (mkCompGenLocal m "unitVar" g.unit_ty)) (e, ety)
                           
let mkWhile (g: TcGlobals) (spWhile, marker, e1, e2, m) = 
    Expr.Op (TOp.While (spWhile, marker), [], [mkDummyLambda g (e1, g.bool_ty);mkDummyLambda g (e2, g.unit_ty)], m)

let mkIntegerForLoop (g: TcGlobals) (spFor, spIn, v, e1, dir, e2, e3: Expr, m) = 
    Expr.Op (TOp.IntegerForLoop (spFor, spIn, dir), [], [mkDummyLambda g (e1, g.int_ty) ;mkDummyLambda g (e2, g.int_ty);mkLambda e3.Range v (e3, g.unit_ty)], m)

let mkTryWith g (e1, vf, ef: Expr, vh, eh: Expr, m, ty, spTry, spWith) = 
    Expr.Op (TOp.TryWith (spTry, spWith), [ty], [mkDummyLambda g (e1, ty);mkLambda ef.Range vf (ef, ty);mkLambda eh.Range vh (eh, ty)], m)

let mkTryFinally (g: TcGlobals) (e1, e2, m, ty, spTry, spFinally) = 
    Expr.Op (TOp.TryFinally (spTry, spFinally), [ty], [mkDummyLambda g (e1, ty);mkDummyLambda g (e2, g.unit_ty)], m)

let mkDefault (m, ty) = Expr.Const (Const.Zero, m, ty) 

let mkValSet m v e = Expr.Op (TOp.LValueOp (LSet, v), [], [e], m)             
let mkAddrSet m v e = Expr.Op (TOp.LValueOp (LByrefSet, v), [], [e], m)       
let mkAddrGet m v = Expr.Op (TOp.LValueOp (LByrefGet, v), [], [], m)          
let mkValAddr m readonly v = Expr.Op (TOp.LValueOp (LAddrOf readonly, v), [], [], m)           

//--------------------------------------------------------------------------
// Maps tracking extra information for values
//--------------------------------------------------------------------------

[<NoEquality; NoComparison>]
type ValHash<'T> = 
    | ValHash of Dictionary<Stamp, 'T>

    member ht.Values = 
        let (ValHash t) = ht
        t.Values :> seq<'T>

    member ht.TryFind (v: Val) = 
        let (ValHash t) = ht
        match t.TryGetValue v.Stamp with
        | true, v -> Some v
        | _ -> None

    member ht.Add (v: Val, x) = 
        let (ValHash t) = ht
        t.[v.Stamp] <- x

    static member Create() = ValHash (new Dictionary<_, 'T>(11))

[<Struct; NoEquality; NoComparison>]
type ValMultiMap<'T>(contents: StampMap<'T list>) =

    member m.ContainsKey (v: Val) =
        contents.ContainsKey v.Stamp

    member m.Find (v: Val) =
        match contents |> Map.tryFind v.Stamp with
        | Some vals -> vals
        | _ -> []

    member m.Add (v: Val, x) = ValMultiMap<'T>(contents.Add (v.Stamp, x :: m.Find v))

    member m.Remove (v: Val) = ValMultiMap<'T>(contents.Remove v.Stamp)

    member m.Contents = contents

    static member Empty = ValMultiMap<'T>(Map.empty)

[<Struct; NoEquality; NoComparison>]
type TyconRefMultiMap<'T>(contents: TyconRefMap<'T list>) =
    member m.Find v = 
        match contents.TryFind v with
        | Some vals -> vals
        | _ -> []

    member m.Add (v, x) = TyconRefMultiMap<'T>(contents.Add v (x :: m.Find v))
    static member Empty = TyconRefMultiMap<'T>(TyconRefMap<_>.Empty)
    static member OfList vs = (vs, TyconRefMultiMap<'T>.Empty) ||> List.foldBack (fun (x, y) acc -> acc.Add (x, y)) 


//--------------------------------------------------------------------------
// From Ref_private to Ref_nonlocal when exporting data.
//--------------------------------------------------------------------------

/// Try to create a EntityRef suitable for accessing the given Entity from another assembly 
let tryRescopeEntity viewedCcu (entity: Entity) : ValueOption<EntityRef> = 
    match entity.PublicPath with 
    | Some pubpath -> ValueSome (ERefNonLocal (rescopePubPath viewedCcu pubpath))
    | None -> ValueNone

/// Try to create a ValRef suitable for accessing the given Val from another assembly 
let tryRescopeVal viewedCcu (entityRemap: Remap) (vspec: Val) : ValueOption<ValRef> = 
    match vspec.PublicPath with 
    | Some (ValPubPath(p, fullLinkageKey)) -> 
        // The type information in the val linkage doesn't need to keep any information to trait solutions.
        let entityRemap = { entityRemap with removeTraitSolutions = true }
        let fullLinkageKey = remapValLinkage entityRemap fullLinkageKey
        let vref = 
            // This compensates for the somewhat poor design decision in the F# compiler and metadata where
            // members are stored as values under the enclosing namespace/module rather than under the type.
            // This stems from the days when types and namespace/modules were separated constructs in the 
            // compiler implementation.
            if vspec.IsIntrinsicMember then  
                mkNonLocalValRef (rescopePubPathToParent viewedCcu p) fullLinkageKey
            else 
                mkNonLocalValRef (rescopePubPath viewedCcu p) fullLinkageKey
        ValueSome vref
    | _ -> ValueNone
    
//---------------------------------------------------------------------------
// Type information about records, constructors etc.
//---------------------------------------------------------------------------
 
let actualTyOfRecdField inst (fspec: RecdField) = instType inst fspec.FormalType

let actualTysOfRecdFields inst rfields = List.map (actualTyOfRecdField inst) rfields

let actualTysOfInstanceRecdFields inst (tcref: TyconRef) = tcref.AllInstanceFieldsAsList |> actualTysOfRecdFields inst 

let actualTysOfUnionCaseFields inst (x: UnionCaseRef) = actualTysOfRecdFields inst x.AllFieldsAsList

let actualResultTyOfUnionCase tinst (x: UnionCaseRef) = 
    instType (mkTyconRefInst x.TyconRef tinst) x.ReturnType

let recdFieldsOfExnDefRef x = (stripExnEqns x).TrueInstanceFieldsAsList
let recdFieldOfExnDefRefByIdx x n = (stripExnEqns x).GetFieldByIndex n

let recdFieldTysOfExnDefRef x = actualTysOfRecdFields [] (recdFieldsOfExnDefRef x)
let recdFieldTyOfExnDefRefByIdx x j = actualTyOfRecdField [] (recdFieldOfExnDefRefByIdx x j)


let actualTyOfRecdFieldForTycon tycon tinst (fspec: RecdField) = 
    instType (mkTyconInst tycon tinst) fspec.FormalType

let actualTyOfRecdFieldRef (fref: RecdFieldRef) tinst = 
    actualTyOfRecdFieldForTycon fref.Tycon tinst fref.RecdField

let actualTyOfUnionFieldRef (fref: UnionCaseRef) n tinst = 
    actualTyOfRecdFieldForTycon fref.Tycon tinst (fref.FieldByIndex n)

    
//---------------------------------------------------------------------------
// Apply type functions to types
//---------------------------------------------------------------------------

let destForallTy g ty = 
    let tps, tau = primDestForallTy g ty 
    // tps may be have been equated to other tps in equi-recursive type inference 
    // and unit type inference. Normalize them here 
    let tps = NormalizeDeclaredTyparsForEquiRecursiveInference g tps
    tps, tau

let tryDestForallTy g ty = 
    if isForallTy g ty then destForallTy g ty else [], ty

let rec stripFunTy g ty = 
    if isFunTy g ty then 
        let d, r = destFunTy g ty 
        let more, rty = stripFunTy g r 
        d :: more, rty
    else [], ty

let applyForallTy g ty tyargs = 
    let tps, tau = destForallTy g ty
    instType (mkTyparInst tps tyargs) tau

let reduceIteratedFunTy g ty args = 
    List.fold (fun ty _ -> 
        if not (isFunTy g ty) then failwith "reduceIteratedFunTy"
        snd (destFunTy g ty)) ty args

let applyTyArgs g functy tyargs = 
    if isForallTy g functy then applyForallTy g functy tyargs else functy

let applyTys g functy (tyargs, argtys) = 
    let afterTyappTy = applyTyArgs g functy tyargs
    reduceIteratedFunTy g afterTyappTy argtys

let formalApplyTys g functy (tyargs, args) = 
    reduceIteratedFunTy g
      (if isNil tyargs then functy else snd (destForallTy g functy))
      args

let rec stripFunTyN g n ty = 
    assert (n >= 0)
    if n > 0 && isFunTy g ty then 
        let d, r = destFunTy g ty
        let more, rty = stripFunTyN g (n-1) r in d :: more, rty
    else [], ty

        
let tryDestAnyTupleTy g ty = 
    if isAnyTupleTy g ty then destAnyTupleTy g ty else tupInfoRef, [ty]

let tryDestRefTupleTy g ty = 
    if isRefTupleTy g ty then destRefTupleTy g ty else [ty]

type UncurriedArgInfos = (TType * ArgReprInfo) list 

type CurriedArgInfos = (TType * ArgReprInfo) list list

type TraitWitnessInfos = TraitWitnessInfo list

// A 'tau' type is one with its type parameters stripped off 
let GetTopTauTypeInFSharpForm g (curriedArgInfos: ArgReprInfo list list) tau m =
    let nArgInfos = curriedArgInfos.Length
    let argtys, rty = stripFunTyN g nArgInfos tau
    if nArgInfos <> argtys.Length then 
        error(Error(FSComp.SR.tastInvalidMemberSignature(), m))
    let argtysl = 
        (curriedArgInfos, argtys) ||> List.map2 (fun argInfos argty -> 
            match argInfos with 
            | [] -> [ (g.unit_ty, ValReprInfo.unnamedTopArg1) ]
            | [argInfo] -> [ (argty, argInfo) ]
            | _ -> List.zip (destRefTupleTy g argty) argInfos) 
    argtysl, rty

let destTopForallTy g (ValReprInfo (ntps, _, _)) ty =
    let tps, tau = (if isNil ntps then [], ty else tryDestForallTy g ty)
    // tps may be have been equated to other tps in equi-recursive type inference. Normalize them here 
    let tps = NormalizeDeclaredTyparsForEquiRecursiveInference g tps
    tps, tau

let GetTopValTypeInFSharpForm g (ValReprInfo(_, argInfos, retInfo) as topValInfo) ty m =
    let tps, tau = destTopForallTy g topValInfo ty
    let curriedArgTys, returnTy = GetTopTauTypeInFSharpForm g argInfos tau m
    tps, curriedArgTys, returnTy, retInfo

let IsCompiledAsStaticProperty g (v: Val) =
    match v.ValReprInfo with
    | Some valReprInfoValue ->
         match GetTopValTypeInFSharpForm g valReprInfoValue v.Type v.Range with 
         | [], [], _, _ when not v.IsMember -> true
         | _ -> false
    | _ -> false

let IsCompiledAsStaticPropertyWithField g (v: Val) = 
    (not v.IsCompiledAsStaticPropertyWithoutField && IsCompiledAsStaticProperty g v) 

//-------------------------------------------------------------------------
// Multi-dimensional array types...
//-------------------------------------------------------------------------

let isArrayTyconRef (g: TcGlobals) tcref =
    g.il_arr_tcr_map
    |> Array.exists (tyconRefEq g tcref)

let rankOfArrayTyconRef (g: TcGlobals) tcref =
    match g.il_arr_tcr_map |> Array.tryFindIndex (tyconRefEq g tcref) with
    | Some idx ->
        idx + 1
    | None ->
        failwith "rankOfArrayTyconRef: unsupported array rank"

//-------------------------------------------------------------------------
// Misc functions on F# types
//------------------------------------------------------------------------- 

let destArrayTy (g: TcGlobals) ty =
    match tryAppTy g ty with
    | ValueSome (tcref, [ty]) when isArrayTyconRef g tcref -> ty
    | _ -> failwith "destArrayTy"

let destListTy (g: TcGlobals) ty =
    match tryAppTy g ty with
    | ValueSome (tcref, [ty]) when tyconRefEq g tcref g.list_tcr_canon -> ty
    | _ -> failwith "destListTy"

let tyconRefEqOpt g tcOpt tc = 
    match tcOpt with
    | None -> false
    | Some tc2 -> tyconRefEq g tc2 tc

let isStringTy g ty = ty |> stripTyEqns g |> (function TType_app(tcref, _, _) -> tyconRefEq g tcref g.system_String_tcref | _ -> false)
let isListTy g ty = ty |> stripTyEqns g |> (function TType_app(tcref, _, _) -> tyconRefEq g tcref g.list_tcr_canon | _ -> false)
let isArrayTy g ty = ty |> stripTyEqns g |> (function TType_app(tcref, _, _) -> isArrayTyconRef g tcref  | _ -> false) 
let isArray1DTy g ty = ty |> stripTyEqns g |> (function TType_app(tcref, _, _) -> tyconRefEq g tcref g.il_arr_tcr_map.[0] | _ -> false) 
let isUnitTy g ty = ty |> stripTyEqns g |> (function TType_app(tcref, _, _) -> tyconRefEq g g.unit_tcr_canon tcref | _ -> false) 
let isObjTy g ty = ty |> stripTyEqns g |> (function TType_app(tcref, _, _) -> tyconRefEq g g.system_Object_tcref tcref | _ -> false) 
let isVoidTy g ty = ty |> stripTyEqns g |> (function TType_app(tcref, _, _) -> tyconRefEq g g.system_Void_tcref tcref | _ -> false) 
let isILAppTy g ty = ty |> stripTyEqns g |> (function TType_app(tcref, _, _) -> tcref.IsILTycon | _ -> false) 
let isNativePtrTy g ty = ty |> stripTyEqns g |> (function TType_app(tcref, _, _) -> tyconRefEq g g.nativeptr_tcr tcref | _ -> false) 
let isValueTypeTy g ty = ty |> stripTyEqns g |> (function TType_app(tcref, _, _) -> tyconRefEq g g.system_Value_tcref tcref | _ -> false) 

let isByrefTy g ty = 
    ty |> stripTyEqns g |> (function 
        | TType_app(tcref, _, _) when g.byref2_tcr.CanDeref -> tyconRefEq g g.byref2_tcr tcref
        | TType_app(tcref, _, _) -> tyconRefEq g g.byref_tcr tcref
        | _ -> false) 

let isInByrefTag g ty = ty |> stripTyEqns g |> (function TType_app(tcref, [], _) -> tyconRefEq g g.byrefkind_In_tcr tcref | _ -> false) 
let isInByrefTy g ty = 
    ty |> stripTyEqns g |> (function 
        | TType_app(tcref, [_; tag], _) when g.byref2_tcr.CanDeref -> tyconRefEq g g.byref2_tcr tcref && isInByrefTag g tag         
        | _ -> false) 

let isOutByrefTag g ty = ty |> stripTyEqns g |> (function TType_app(tcref, [], _) -> tyconRefEq g g.byrefkind_Out_tcr tcref | _ -> false) 
let isOutByrefTy g ty = 
    ty |> stripTyEqns g |> (function 
        | TType_app(tcref, [_; tag], _) when g.byref2_tcr.CanDeref -> tyconRefEq g g.byref2_tcr tcref && isOutByrefTag g tag         
        | _ -> false) 

#if !NO_EXTENSIONTYPING
let extensionInfoOfTy g ty = ty |> stripTyEqns g |> (function TType_app(tcref, _, _) -> tcref.TypeReprInfo                | _ -> TNoRepr) 
#endif

type TypeDefMetadata = 
     | ILTypeMetadata of TILObjectReprData
     | FSharpOrArrayOrByrefOrTupleOrExnTypeMetadata 
#if !NO_EXTENSIONTYPING
     | ProvidedTypeMetadata of TProvidedTypeInfo
#endif

let metadataOfTycon (tycon: Tycon) = 
#if !NO_EXTENSIONTYPING
    match tycon.TypeReprInfo with 
    | TProvidedTypeRepr info -> ProvidedTypeMetadata info
    | _ -> 
#endif
    if tycon.IsILTycon then 
       ILTypeMetadata tycon.ILTyconInfo
    else 
       FSharpOrArrayOrByrefOrTupleOrExnTypeMetadata 


let metadataOfTy g ty = 
#if !NO_EXTENSIONTYPING
    match extensionInfoOfTy g ty with 
    | TProvidedTypeRepr info -> ProvidedTypeMetadata info
    | _ -> 
#endif
    if isILAppTy g ty then 
        let tcref = tcrefOfAppTy g ty
        ILTypeMetadata tcref.ILTyconInfo
    else 
        FSharpOrArrayOrByrefOrTupleOrExnTypeMetadata 


let isILReferenceTy g ty = 
    match metadataOfTy g ty with 
#if !NO_EXTENSIONTYPING
    | ProvidedTypeMetadata info -> not info.IsStructOrEnum
#endif
    | ILTypeMetadata (TILObjectReprData(_, _, td)) -> not td.IsStructOrEnum
    | FSharpOrArrayOrByrefOrTupleOrExnTypeMetadata -> isArrayTy g ty

let isILInterfaceTycon (tycon: Tycon) = 
    match metadataOfTycon tycon with 
#if !NO_EXTENSIONTYPING
    | ProvidedTypeMetadata info -> info.IsInterface
#endif
    | ILTypeMetadata (TILObjectReprData(_, _, td)) -> td.IsInterface
    | FSharpOrArrayOrByrefOrTupleOrExnTypeMetadata -> false

let rankOfArrayTy g ty = rankOfArrayTyconRef g (tcrefOfAppTy g ty)

let isFSharpObjModelRefTy g ty = 
    isFSharpObjModelTy g ty && 
    let tcref = tcrefOfAppTy g ty
    match tcref.FSharpObjectModelTypeInfo.fsobjmodel_kind with 
    | TFSharpClass | TFSharpInterface | TFSharpDelegate _ -> true
    | TFSharpStruct | TFSharpEnum -> false

let isFSharpClassTy g ty =
    match tryTcrefOfAppTy g ty with
    | ValueSome tcref -> tcref.Deref.IsFSharpClassTycon
    | _ -> false

let isFSharpStructTy g ty =
    match tryTcrefOfAppTy g ty with
    | ValueSome tcref -> tcref.Deref.IsFSharpStructOrEnumTycon
    | _ -> false

let isFSharpInterfaceTy g ty = 
    match tryTcrefOfAppTy g ty with
    | ValueSome tcref -> tcref.Deref.IsFSharpInterfaceTycon
    | _ -> false

let isDelegateTy g ty = 
    match metadataOfTy g ty with 
#if !NO_EXTENSIONTYPING
    | ProvidedTypeMetadata info -> info.IsDelegate ()
#endif
    | ILTypeMetadata (TILObjectReprData(_, _, td)) -> td.IsDelegate
    | FSharpOrArrayOrByrefOrTupleOrExnTypeMetadata ->
        match tryTcrefOfAppTy g ty with
        | ValueSome tcref -> tcref.Deref.IsFSharpDelegateTycon
        | _ -> false

let isInterfaceTy g ty = 
    match metadataOfTy g ty with 
#if !NO_EXTENSIONTYPING
    | ProvidedTypeMetadata info -> info.IsInterface
#endif
    | ILTypeMetadata (TILObjectReprData(_, _, td)) -> td.IsInterface
    | FSharpOrArrayOrByrefOrTupleOrExnTypeMetadata -> isFSharpInterfaceTy g ty

let isFSharpDelegateTy g ty = isDelegateTy g ty && isFSharpObjModelTy g ty

let isClassTy g ty = 
    match metadataOfTy g ty with 
#if !NO_EXTENSIONTYPING
    | ProvidedTypeMetadata info -> info.IsClass
#endif
    | ILTypeMetadata (TILObjectReprData(_, _, td)) -> td.IsClass
    | FSharpOrArrayOrByrefOrTupleOrExnTypeMetadata -> isFSharpClassTy g ty

let isStructOrEnumTyconTy g ty = 
    match tryTcrefOfAppTy g ty with
    | ValueSome tcref -> tcref.Deref.IsStructOrEnumTycon
    | _ -> false

let isStructRecordOrUnionTyconTy g ty = 
    match tryTcrefOfAppTy g ty with
    | ValueSome tcref -> tcref.Deref.IsStructRecordOrUnionTycon
    | _ -> false

let isStructTyconRef (tcref: TyconRef) =
    let tycon = tcref.Deref
    tycon.IsStructRecordOrUnionTycon || tycon.IsStructOrEnumTycon

let isStructTy g ty =
    match tryTcrefOfAppTy g ty with
    | ValueSome tcref -> 
        isStructTyconRef tcref
    | _ -> 
        isStructAnonRecdTy g ty || isStructTupleTy g ty

let isRefTy g ty = 
    not (isStructOrEnumTyconTy g ty) &&
    (
        isUnionTy g ty || 
        isRefTupleTy g ty || 
        isRecdTy g ty || 
        isILReferenceTy g ty ||
        isFunTy g ty || 
        isReprHiddenTy g ty || 
        isFSharpObjModelRefTy g ty || 
        isUnitTy g ty ||
        (isAnonRecdTy g ty && not (isStructAnonRecdTy g ty))
    )

let isForallFunctionTy g ty =
    let _, tau = tryDestForallTy g ty
    isFunTy g tau

// ECMA C# LANGUAGE SPECIFICATION, 27.2
// An unmanaged-type is any type that isn't a reference-type, a type-parameter, or a generic struct-type and
// contains no fields whose type is not an unmanaged-type. In other words, an unmanaged-type is one of the
// following:
// - sbyte, byte, short, ushort, int, uint, long, ulong, char, float, double, decimal, or bool.
// - Any enum-type.
// - Any pointer-type.
// - Any non-generic user-defined struct-type that contains fields of unmanaged-types only.
// [Note: Constructed types and type-parameters are never unmanaged-types. end note]
let rec isUnmanagedTy g ty =
    let ty = stripTyEqnsAndMeasureEqns g ty
    match tryTcrefOfAppTy g ty with
    | ValueSome tcref ->
        let isEq tcref2 = tyconRefEq g tcref tcref2 
        if isEq g.nativeptr_tcr || isEq g.nativeint_tcr ||
                    isEq g.sbyte_tcr || isEq g.byte_tcr || 
                    isEq g.int16_tcr || isEq g.uint16_tcr ||
                    isEq g.int32_tcr || isEq g.uint32_tcr ||
                    isEq g.int64_tcr || isEq g.uint64_tcr ||
                    isEq g.char_tcr ||
                    isEq g.float32_tcr ||
                    isEq g.float_tcr ||
                    isEq g.decimal_tcr ||
                    isEq g.bool_tcr then
            true
        else
            let tycon = tcref.Deref
            if tycon.IsEnumTycon then 
                true
            elif tycon.IsStructOrEnumTycon then
                match tycon.TyparsNoRange with
                | [] -> tycon.AllInstanceFieldsAsList |> List.forall (fun r -> isUnmanagedTy g r.rfield_type) 
                | _ -> false // generic structs are never 
            else false
    | ValueNone ->
        false

let isInterfaceTycon x = 
    isILInterfaceTycon x || x.IsFSharpInterfaceTycon

let isInterfaceTyconRef (tcref: TyconRef) = isInterfaceTycon tcref.Deref

let isEnumTy g ty = 
    match tryTcrefOfAppTy g ty with 
    | ValueNone -> false
    | ValueSome tcref -> tcref.IsEnumTycon

let actualReturnTyOfSlotSig parentTyInst methTyInst (TSlotSig(_, _, parentFormalTypars, methFormalTypars, _, formalRetTy)) = 
    let methTyInst = mkTyparInst methFormalTypars methTyInst
    let parentTyInst = mkTyparInst parentFormalTypars parentTyInst
    Option.map (instType (parentTyInst @ methTyInst)) formalRetTy

let slotSigHasVoidReturnTy (TSlotSig(_, _, _, _, _, formalRetTy)) = 
    Option.isNone formalRetTy 

let returnTyOfMethod g (TObjExprMethod(TSlotSig(_, parentTy, _, _, _, _) as ss, _, methFormalTypars, _, _, _)) =
    let tinst = argsOfAppTy g parentTy
    let methTyInst = generalizeTypars methFormalTypars
    actualReturnTyOfSlotSig tinst methTyInst ss

/// Is the type 'abstract' in C#-speak
let isAbstractTycon (tycon: Tycon) = 
    if tycon.IsFSharpObjectModelTycon then 
        not tycon.IsFSharpDelegateTycon && 
        tycon.TypeContents.tcaug_abstract 
    else 
        tycon.IsILTycon && tycon.ILTyconRawMetadata.IsAbstract

//---------------------------------------------------------------------------
// Determine if a member/Val/ValRef is an explicit impl
//---------------------------------------------------------------------------

let MemberIsExplicitImpl g (membInfo: ValMemberInfo) = 
   membInfo.MemberFlags.IsOverrideOrExplicitImpl &&
   match membInfo.ImplementedSlotSigs with 
   | [] -> false
   | slotsigs -> slotsigs |> List.forall (fun slotsig -> isInterfaceTy g slotsig.ImplementedType)

let ValIsExplicitImpl g (v: Val) = 
    match v.MemberInfo with 
    | Some membInfo -> MemberIsExplicitImpl g membInfo
    | _ -> false

let ValRefIsExplicitImpl g (vref: ValRef) = ValIsExplicitImpl g vref.Deref

//---------------------------------------------------------------------------
// Find all type variables in a type, apart from those that have had 
// an equation assigned by type inference.
//---------------------------------------------------------------------------

let emptyFreeLocals = Zset.empty valOrder
let unionFreeLocals s1 s2 = 
    if s1 === emptyFreeLocals then s2
    elif s2 === emptyFreeLocals then s1
    else Zset.union s1 s2

let emptyFreeRecdFields = Zset.empty recdFieldRefOrder
let unionFreeRecdFields s1 s2 = 
    if s1 === emptyFreeRecdFields then s2
    elif s2 === emptyFreeRecdFields then s1
    else Zset.union s1 s2

let emptyFreeUnionCases = Zset.empty unionCaseRefOrder
let unionFreeUnionCases s1 s2 = 
    if s1 === emptyFreeUnionCases then s2
    elif s2 === emptyFreeUnionCases then s1
    else Zset.union s1 s2

let emptyFreeTycons = Zset.empty tyconOrder
let unionFreeTycons s1 s2 = 
    if s1 === emptyFreeTycons then s2
    elif s2 === emptyFreeTycons then s1
    else Zset.union s1 s2

let typarOrder = 
    { new IComparer<Typar> with 
        member x.Compare (v1: Typar, v2: Typar) = compare v1.Stamp v2.Stamp } 

let emptyFreeTypars = Zset.empty typarOrder
let unionFreeTypars s1 s2 = 
    if s1 === emptyFreeTypars then s2
    elif s2 === emptyFreeTypars then s1
    else Zset.union s1 s2

let emptyFreeTyvars =  
    { FreeTycons = emptyFreeTycons
      // The summary of values used as trait solutions
      FreeTraitSolutions = emptyFreeLocals
      FreeTypars = emptyFreeTypars}

let isEmptyFreeTyvars ftyvs = 
    Zset.isEmpty ftyvs.FreeTypars &&
    Zset.isEmpty ftyvs.FreeTycons 

let unionFreeTyvars fvs1 fvs2 = 
    if fvs1 === emptyFreeTyvars then fvs2 else 
    if fvs2 === emptyFreeTyvars then fvs1 else
    { FreeTycons = unionFreeTycons fvs1.FreeTycons fvs2.FreeTycons
      FreeTraitSolutions = unionFreeLocals fvs1.FreeTraitSolutions fvs2.FreeTraitSolutions
      FreeTypars = unionFreeTypars fvs1.FreeTypars fvs2.FreeTypars }

type FreeVarOptions = 
    { canCache: bool
      collectInTypes: bool
      includeLocalTycons: bool
      includeTypars: bool
      includeLocalTyconReprs: bool
      includeRecdFields: bool
      includeUnionCases: bool
      includeLocals: bool
      stackGuard: StackGuard option }
      
let CollectAllNoCaching = 
    { canCache = false
      collectInTypes = true
      includeLocalTycons = true
      includeLocalTyconReprs = true
      includeRecdFields = true
      includeUnionCases = true
      includeTypars = true
      includeLocals = true
      stackGuard = None}

let CollectTyparsNoCaching = 
    { canCache = false
      collectInTypes = true
      includeLocalTycons = false
      includeTypars = true
      includeLocalTyconReprs = false
      includeRecdFields = false
      includeUnionCases = false
      includeLocals = false
      stackGuard = None }

let CollectLocalsNoCaching = 
    { canCache = false
      collectInTypes = false
      includeLocalTycons = false
      includeTypars = false
      includeLocalTyconReprs = false
      includeRecdFields = false 
      includeUnionCases = false
      includeLocals = true
      stackGuard = None }

let CollectTyparsAndLocalsNoCaching = 
    { canCache = false
      collectInTypes = true
      includeLocalTycons = false
      includeLocalTyconReprs = false
      includeRecdFields = false 
      includeUnionCases = false
      includeTypars = true
      includeLocals = true
      stackGuard = None }

let CollectAll =
    { canCache = false
      collectInTypes = true
      includeLocalTycons = true
      includeLocalTyconReprs = true
      includeRecdFields = true 
      includeUnionCases = true
      includeTypars = true
      includeLocals = true
      stackGuard = None }
    
let CollectTyparsAndLocalsImpl stackGuardOpt = // CollectAll
    { canCache = true // only cache for this one
      collectInTypes = true
      includeTypars = true
      includeLocals = true
      includeLocalTycons = false
      includeLocalTyconReprs = false
      includeRecdFields = false
      includeUnionCases = false
      stackGuard = stackGuardOpt }

  
let CollectTyparsAndLocals = CollectTyparsAndLocalsImpl None

let CollectTypars = CollectTyparsAndLocals

let CollectLocals = CollectTyparsAndLocals

let CollectTyparsAndLocalsWithStackGuard() =
    let stackGuard = StackGuard(AccFreeVarsStackGuardDepth)
    CollectTyparsAndLocalsImpl (Some stackGuard)

let CollectLocalsWithStackGuard() = CollectTyparsAndLocalsWithStackGuard()

let accFreeLocalTycon opts x acc = 
    if not opts.includeLocalTycons then acc else
    if Zset.contains x acc.FreeTycons then acc else 
    { acc with FreeTycons = Zset.add x acc.FreeTycons } 

let accFreeTycon opts (tcref: TyconRef) acc = 
    if not opts.includeLocalTycons then acc
    elif tcref.IsLocalRef then accFreeLocalTycon opts tcref.ResolvedTarget acc
    else acc

let rec boundTypars opts tps acc = 
    // Bound type vars form a recursively-referential set due to constraints, e.g. A: I<B>, B: I<A> 
    // So collect up free vars in all constraints first, then bind all variables 
    let acc = List.foldBack (fun (tp: Typar) acc -> accFreeInTyparConstraints opts tp.Constraints acc) tps acc
    List.foldBack (fun tp acc -> { acc with FreeTypars = Zset.remove tp acc.FreeTypars}) tps acc

and accFreeInTyparConstraints opts cxs acc =
    List.foldBack (accFreeInTyparConstraint opts) cxs acc

and accFreeInTyparConstraint opts tpc acc =
    match tpc with 
    | TyparConstraint.CoercesTo(ty, _) -> accFreeInType opts ty acc
    | TyparConstraint.MayResolveMember (traitInfo, _) -> accFreeInTrait opts traitInfo acc
    | TyparConstraint.DefaultsTo(_, rty, _) -> accFreeInType opts rty acc
    | TyparConstraint.SimpleChoice(tys, _) -> accFreeInTypes opts tys acc
    | TyparConstraint.IsEnum(uty, _) -> accFreeInType opts uty acc
    | TyparConstraint.IsDelegate(aty, bty, _) -> accFreeInType opts aty (accFreeInType opts bty acc)
    | TyparConstraint.SupportsComparison _
    | TyparConstraint.SupportsEquality _
    | TyparConstraint.SupportsNull _ 
    | TyparConstraint.NotSupportsNull _ 
    | TyparConstraint.IsNonNullableStruct _ 
    | TyparConstraint.IsReferenceType _ 
    | TyparConstraint.IsUnmanaged _
    | TyparConstraint.RequiresDefaultConstructor _ -> acc

and accFreeInTrait opts (TTrait(tys, _, _, argtys, rty, sln)) acc = 
    Option.foldBack (accFreeInTraitSln opts) sln.Value
       (accFreeInTypes opts tys 
         (accFreeInTypes opts argtys 
           (Option.foldBack (accFreeInType opts) rty acc)))

and accFreeInWitnessArg opts (TraitWitnessInfo(tys, _nm, _mf, argtys, rty)) acc = 
       accFreeInTypes opts tys 
         (accFreeInTypes opts argtys 
           (Option.foldBack (accFreeInType opts) rty acc))

and accFreeInTraitSln opts sln acc = 
    match sln with 
    | ILMethSln(ty, _, _, minst) ->
         accFreeInType opts ty 
            (accFreeInTypes opts minst acc)
    | FSMethSln(ty, vref, minst) ->
         accFreeInType opts ty 
            (accFreeValRefInTraitSln opts vref  
               (accFreeInTypes opts minst acc))
    | FSAnonRecdFieldSln(_anonInfo, tinst, _n) ->
         accFreeInTypes opts tinst acc
    | FSRecdFieldSln(tinst, _rfref, _isSet) ->
         accFreeInTypes opts tinst acc
    | BuiltInSln -> acc
    | ClosedExprSln _ -> acc // nothing to accumulate because it's a closed expression referring only to erasure of provided method calls

and accFreeLocalValInTraitSln _opts v fvs =
    if Zset.contains v fvs.FreeTraitSolutions then fvs 
    else { fvs with FreeTraitSolutions = Zset.add v fvs.FreeTraitSolutions}

and accFreeValRefInTraitSln opts (vref: ValRef) fvs = 
    if vref.IsLocalRef then
        accFreeLocalValInTraitSln opts vref.ResolvedTarget fvs
    else
        // non-local values do not contain free variables 
        fvs

and accFreeTyparRef opts (tp: Typar) acc = 
    if not opts.includeTypars then acc else
    if Zset.contains tp acc.FreeTypars then acc 
    else 
        accFreeInTyparConstraints opts tp.Constraints
          { acc with FreeTypars = Zset.add tp acc.FreeTypars}

and accFreeInType opts ty acc = 
    match stripTyparEqns ty with 
    | TType_tuple (tupInfo, l) -> accFreeInTypes opts l (accFreeInTupInfo opts tupInfo acc)
    | TType_anon (anonInfo, l) -> accFreeInTypes opts l (accFreeInTupInfo opts anonInfo.TupInfo acc)
    | TType_app (tc, tinst, _nullness) -> 
        let acc = accFreeTycon opts tc acc
        match tinst with 
        | [] -> acc  // optimization to avoid unneeded call
        | [h] -> accFreeInType opts h acc // optimization to avoid unneeded call
        | _ -> accFreeInTypes opts tinst acc
    | TType_ucase (UnionCaseRef(tc, _), tinst) -> accFreeInTypes opts tinst (accFreeTycon opts tc  acc)
    | TType_fun (d, r, _nullness) -> 
       // note, nullness variables are _not_ part of the type system proper
       accFreeInType opts d (accFreeInType opts r acc)
    | TType_var (r, _nullness) -> accFreeTyparRef opts r acc
    | TType_forall (tps, r) -> unionFreeTyvars (boundTypars opts tps (freeInType opts r)) acc
    | TType_measure unt -> accFreeInMeasure opts unt acc

and accFreeInTupInfo _opts unt acc = 
    match unt with 
    | TupInfo.Const _ -> acc
and accFreeInMeasure opts unt acc = List.foldBack (fun (tp, _) acc -> accFreeTyparRef opts tp acc) (ListMeasureVarOccsWithNonZeroExponents unt) acc
and accFreeInTypes opts tys acc = 
    match tys with 
    | [] -> acc
    | h :: t -> accFreeInTypes opts t (accFreeInType opts h acc)
and freeInType opts ty = accFreeInType opts ty emptyFreeTyvars

and accFreeInVal opts (v: Val) acc = accFreeInType opts v.val_type acc

let freeInTypes opts tys = accFreeInTypes opts tys emptyFreeTyvars
let freeInVal opts v = accFreeInVal opts v emptyFreeTyvars
let freeInTyparConstraints opts v = accFreeInTyparConstraints opts v emptyFreeTyvars
let accFreeInTypars opts tps acc = List.foldBack (accFreeTyparRef opts) tps acc
        
let rec addFreeInModuleTy (mtyp: ModuleOrNamespaceType) acc =
    QueueList.foldBack (typeOfVal >> accFreeInType CollectAllNoCaching) mtyp.AllValsAndMembers
      (QueueList.foldBack (fun (mspec: ModuleOrNamespace) acc -> addFreeInModuleTy mspec.ModuleOrNamespaceType acc) mtyp.AllEntities acc)

let freeInModuleTy mtyp = addFreeInModuleTy mtyp emptyFreeTyvars


//--------------------------------------------------------------------------
// Free in type, left-to-right order preserved. This is used to determine the
// order of type variables for top-level definitions based on their signature, 
// so be careful not to change the order. We accumulate in reverse
// order.
//--------------------------------------------------------------------------

let emptyFreeTyparsLeftToRight = []
let unionFreeTyparsLeftToRight fvs1 fvs2 = ListSet.unionFavourRight typarEq fvs1 fvs2

let rec boundTyparsLeftToRight g cxFlag thruFlag acc tps = 
    // Bound type vars form a recursively-referential set due to constraints, e.g. A: I<B>, B: I<A> 
    // So collect up free vars in all constraints first, then bind all variables 
    List.fold (fun acc (tp: Typar) -> accFreeInTyparConstraintsLeftToRight g cxFlag thruFlag acc tp.Constraints) tps acc

and accFreeInTyparConstraintsLeftToRight g cxFlag thruFlag acc cxs =
    List.fold (accFreeInTyparConstraintLeftToRight g cxFlag thruFlag) acc cxs 

and accFreeInTyparConstraintLeftToRight g cxFlag thruFlag acc tpc =
    match tpc with 
    | TyparConstraint.CoercesTo(ty, _) ->
        accFreeInTypeLeftToRight g cxFlag thruFlag acc ty 
    | TyparConstraint.MayResolveMember (traitInfo, _) ->
        accFreeInTraitLeftToRight g cxFlag thruFlag acc traitInfo 
    | TyparConstraint.DefaultsTo(_, rty, _) ->
        accFreeInTypeLeftToRight g cxFlag thruFlag acc rty 
    | TyparConstraint.SimpleChoice(tys, _) ->
        accFreeInTypesLeftToRight g cxFlag thruFlag acc tys 
    | TyparConstraint.IsEnum(uty, _) ->
        accFreeInTypeLeftToRight g cxFlag thruFlag acc uty
    | TyparConstraint.IsDelegate(aty, bty, _) ->
        accFreeInTypeLeftToRight g cxFlag thruFlag (accFreeInTypeLeftToRight g cxFlag thruFlag acc aty) bty  
    | TyparConstraint.SupportsComparison _ 
    | TyparConstraint.SupportsEquality _ 
    | TyparConstraint.SupportsNull _ 
    | TyparConstraint.NotSupportsNull _ 
    | TyparConstraint.IsNonNullableStruct _ 
    | TyparConstraint.IsUnmanaged _
    | TyparConstraint.IsReferenceType _ 
    | TyparConstraint.RequiresDefaultConstructor _ -> acc

and accFreeInTraitLeftToRight g cxFlag thruFlag acc (TTrait(tys, _, _, argtys, rty, _)) = 
    let acc = accFreeInTypesLeftToRight g cxFlag thruFlag acc tys
    let acc = accFreeInTypesLeftToRight g cxFlag thruFlag acc argtys
    let acc = Option.fold (accFreeInTypeLeftToRight g cxFlag thruFlag) acc rty
    acc

and accFreeTyparRefLeftToRight g cxFlag thruFlag acc (tp: Typar) = 
    if ListSet.contains typarEq tp acc then 
        acc
    else 
        let acc = ListSet.insert typarEq tp acc
        if cxFlag then 
            accFreeInTyparConstraintsLeftToRight g cxFlag thruFlag acc tp.Constraints
        else 
            acc

and accFreeInTypeLeftToRight g cxFlag thruFlag acc ty = 
    match (if thruFlag then stripTyEqns g ty else stripTyparEqns ty) with 
    | TType_anon (anonInfo, anonTys) ->
        let acc = accFreeInTupInfoLeftToRight g cxFlag thruFlag acc anonInfo.TupInfo 
        accFreeInTypesLeftToRight g cxFlag thruFlag acc anonTys 
    | TType_tuple (tupInfo, tupTys) -> 
        let acc = accFreeInTupInfoLeftToRight g cxFlag thruFlag acc tupInfo 
        accFreeInTypesLeftToRight g cxFlag thruFlag acc tupTys 
    | TType_app (_, tinst, _nullness) ->
        accFreeInTypesLeftToRight g cxFlag thruFlag acc tinst 
    | TType_ucase (_, tinst) ->
        accFreeInTypesLeftToRight g cxFlag thruFlag acc tinst 
    | TType_fun (d, r, _nullness) ->
        accFreeInTypeLeftToRight g cxFlag thruFlag (accFreeInTypeLeftToRight g cxFlag thruFlag acc d ) r
    | TType_var (r, _nullness) ->
        accFreeTyparRefLeftToRight g cxFlag thruFlag acc r 
    | TType_forall (tps, r) ->
        unionFreeTyparsLeftToRight (boundTyparsLeftToRight g cxFlag thruFlag tps (accFreeInTypeLeftToRight g cxFlag thruFlag emptyFreeTyparsLeftToRight r)) acc
    | TType_measure unt -> 
        List.foldBack (fun (tp, _) acc -> accFreeTyparRefLeftToRight g cxFlag thruFlag acc tp) (ListMeasureVarOccsWithNonZeroExponents unt) acc

and accFreeInTupInfoLeftToRight _g _cxFlag _thruFlag acc unt = 
    match unt with 
    | TupInfo.Const _ -> acc

and accFreeInTypesLeftToRight g cxFlag thruFlag acc tys = 
    match tys with 
    | [] -> acc
    | h :: t -> accFreeInTypesLeftToRight g cxFlag thruFlag (accFreeInTypeLeftToRight g cxFlag thruFlag acc h) t
    
let freeInTypeLeftToRight g thruFlag ty =
    accFreeInTypeLeftToRight g true thruFlag emptyFreeTyparsLeftToRight ty |> List.rev

let freeInTypesLeftToRight g thruFlag ty =
    accFreeInTypesLeftToRight g true thruFlag emptyFreeTyparsLeftToRight ty |> List.rev

let freeInTypesLeftToRightSkippingConstraints g ty =
    accFreeInTypesLeftToRight g false true emptyFreeTyparsLeftToRight ty |> List.rev

let valOfBind (b: Binding) = b.Var

let valsOfBinds (binds: Bindings) = binds |> List.map (fun b -> b.Var)

//--------------------------------------------------------------------------
// Values representing member functions on F# types
//--------------------------------------------------------------------------

// Pull apart the type for an F# value that represents an object model method. Do not strip off a 'unit' argument.
// Review: Should GetMemberTypeInFSharpForm have any other direct callers? 
let GetMemberTypeInFSharpForm g (memberFlags: SynMemberFlags) arities ty m = 
    let tps, argInfos, rty, retInfo = GetTopValTypeInFSharpForm g arities ty m

    let argInfos = 
        if memberFlags.IsInstance then 
            match argInfos with
            | [] -> 
                errorR(InternalError("value does not have a valid member type", m))
                argInfos
            | _ :: t -> t
        else argInfos
    tps, argInfos, rty, retInfo

// Check that an F# value represents an object model method. 
// It will also always have an arity (inferred from syntax). 
let checkMemberVal membInfo arity m =
    match membInfo, arity with 
    | None, _ -> error(InternalError("checkMemberVal - no membInfo", m))
    | _, None -> error(InternalError("checkMemberVal - no arity", m))
    | Some membInfo, Some arity -> (membInfo, arity)

let checkMemberValRef (vref: ValRef) =
    checkMemberVal vref.MemberInfo vref.ValReprInfo vref.Range
     
/// Get information about the trait constraints for a set of typars.
/// Put these in canonical order.
let GetTraitConstraintInfosOfTypars g (tps: Typars) = 
    [ for tp in tps do 
            for cx in tp.Constraints do
            match cx with 
            | TyparConstraint.MayResolveMember(traitInfo, _) -> yield traitInfo 
            | _ -> () ]
    |> ListSet.setify (traitsAEquiv g TypeEquivEnv.Empty)
    |> List.sortBy (fun traitInfo -> traitInfo.MemberName, traitInfo.ArgumentTypes.Length)

/// Get information about the runtime witnesses needed for a set of generalized typars
let GetTraitWitnessInfosOfTypars g numParentTypars typars = 
    let typs = typars |> List.skip numParentTypars
    let cxs = GetTraitConstraintInfosOfTypars g typs
    cxs |> List.map (fun cx -> cx.TraitKey)

/// Count the number of type parameters on the enclosing type
let CountEnclosingTyparsOfActualParentOfVal (v: Val) = 
    match v.ValReprInfo with 
    | None -> 0
    | Some _ -> 
        if v.IsExtensionMember then 0
        elif not v.IsMember then 0
        else v.MemberApparentEntity.TyparsNoRange.Length

let GetTopValTypeInCompiledForm g topValInfo numEnclosingTypars ty m =
    let tps, paramArgInfos, rty, retInfo = GetTopValTypeInFSharpForm g topValInfo ty m
    let witnessInfos = GetTraitWitnessInfosOfTypars g numEnclosingTypars tps
    // Eliminate lone single unit arguments
    let paramArgInfos = 
        match paramArgInfos, topValInfo.ArgInfos with 
        // static member and module value unit argument elimination
        | [[(_argType, _)]], [[]] -> 
            //assert isUnitTy g argType 
            [[]]
        // instance member unit argument elimination
        | [objInfo;[(_argType, _)]], [[_objArg];[]] -> 
            //assert isUnitTy g argType 
            [objInfo; []]
        | _ -> 
            paramArgInfos
    let rty = if isUnitTy g rty then None else Some rty
    (tps, witnessInfos, paramArgInfos, rty, retInfo)
     
// Pull apart the type for an F# value that represents an object model method
// and see the "member" form for the type, i.e. 
// detect methods with no arguments by (effectively) looking for single argument type of 'unit'. 
// The analysis is driven of the inferred arity information for the value.
//
// This is used not only for the compiled form - it's also used for all type checking and object model
// logic such as determining if abstract methods have been implemented or not, and how
// many arguments the method takes etc.
let GetMemberTypeInMemberForm g memberFlags topValInfo numEnclosingTypars ty m =
    let tps, paramArgInfos, rty, retInfo = GetMemberTypeInFSharpForm g memberFlags topValInfo ty m
    let witnessInfos = GetTraitWitnessInfosOfTypars g numEnclosingTypars tps
    // Eliminate lone single unit arguments
    let paramArgInfos = 
        match paramArgInfos, topValInfo.ArgInfos with 
        // static member and module value unit argument elimination
        | [[(argType, _)]], [[]] -> 
            assert isUnitTy g argType 
            [[]]
        // instance member unit argument elimination
        | [[(argType, _)]], [[_objArg];[]] -> 
            assert isUnitTy g argType 
            [[]]
        | _ -> 
            paramArgInfos
    let rty = if isUnitTy g rty then None else Some rty
    (tps, witnessInfos, paramArgInfos, rty, retInfo)

let GetTypeOfMemberInMemberForm g (vref: ValRef) =
    //assert (not vref.IsExtensionMember)
    let membInfo, topValInfo = checkMemberValRef vref
    let numEnclosingTypars = CountEnclosingTyparsOfActualParentOfVal vref.Deref
    GetMemberTypeInMemberForm g membInfo.MemberFlags topValInfo numEnclosingTypars vref.Type vref.Range

let GetTypeOfMemberInFSharpForm g (vref: ValRef) =
    let membInfo, topValInfo = checkMemberValRef vref
    GetMemberTypeInFSharpForm g membInfo.MemberFlags topValInfo vref.Type vref.Range

let PartitionValTyparsForApparentEnclosingType g (v: Val) = 
    match v.ValReprInfo with 
    | None -> error(InternalError("PartitionValTypars: not a top value", v.Range))
    | Some arities -> 
        let fullTypars, _ = destTopForallTy g arities v.Type 
        let parent = v.MemberApparentEntity
        let parentTypars = parent.TyparsNoRange
        let nparentTypars = parentTypars.Length
        if nparentTypars <= fullTypars.Length then 
            let memberParentTypars, memberMethodTypars = List.splitAt nparentTypars fullTypars
            let memberToParentInst, tinst = mkTyparToTyparRenaming memberParentTypars parentTypars
            Some(parentTypars, memberParentTypars, memberMethodTypars, memberToParentInst, tinst)
        else None

/// Match up the type variables on an member value with the type 
/// variables on the apparent enclosing type
let PartitionValTypars g (v: Val) = 
     match v.ValReprInfo with 
     | None -> error(InternalError("PartitionValTypars: not a top value", v.Range))
     | Some arities -> 
         if v.IsExtensionMember then 
             let fullTypars, _ = destTopForallTy g arities v.Type 
             Some([], [], fullTypars, emptyTyparInst, [])
         else
             PartitionValTyparsForApparentEnclosingType g v

let PartitionValRefTypars g (vref: ValRef) = PartitionValTypars g vref.Deref 

/// Get the arguments for an F# value that represents an object model method 
let ArgInfosOfMemberVal g (v: Val) = 
    let membInfo, topValInfo = checkMemberVal v.MemberInfo v.ValReprInfo v.Range
    let numEnclosingTypars = CountEnclosingTyparsOfActualParentOfVal v
    let _, _, arginfos, _, _ = GetMemberTypeInMemberForm g membInfo.MemberFlags topValInfo numEnclosingTypars v.Type v.Range
    arginfos

let ArgInfosOfMember g (vref: ValRef) = 
    ArgInfosOfMemberVal g vref.Deref

let GetFSharpViewOfReturnType (g: TcGlobals) retTy =
    match retTy with 
    | None -> g.unit_ty
    | Some retTy -> retTy


/// Get the property "type" (getter return type) for an F# value that represents a getter or setter
/// of an object model property.
let ReturnTypeOfPropertyVal g (v: Val) = 
    let membInfo, topValInfo = checkMemberVal v.MemberInfo v.ValReprInfo v.Range
    match membInfo.MemberFlags.MemberKind with 
    | SynMemberKind.PropertySet ->
        let numEnclosingTypars = CountEnclosingTyparsOfActualParentOfVal v
        let _, _, arginfos, _, _ = GetMemberTypeInMemberForm g membInfo.MemberFlags topValInfo numEnclosingTypars v.Type v.Range
        if not arginfos.IsEmpty && not arginfos.Head.IsEmpty then
            arginfos.Head |> List.last |> fst 
        else
            error(Error(FSComp.SR.tastValueDoesNotHaveSetterType(), v.Range))
    | SynMemberKind.PropertyGet ->
        let numEnclosingTypars = CountEnclosingTyparsOfActualParentOfVal v
        let _, _, _, rty, _ = GetMemberTypeInMemberForm g membInfo.MemberFlags topValInfo numEnclosingTypars v.Type v.Range
        GetFSharpViewOfReturnType g rty
    | _ -> error(InternalError("ReturnTypeOfPropertyVal", v.Range))


/// Get the property arguments for an F# value that represents a getter or setter
/// of an object model property.
let ArgInfosOfPropertyVal g (v: Val) = 
    let membInfo, topValInfo = checkMemberVal v.MemberInfo v.ValReprInfo v.Range
    match membInfo.MemberFlags.MemberKind with 
    | SynMemberKind.PropertyGet ->
        ArgInfosOfMemberVal g v |> List.concat
    | SynMemberKind.PropertySet ->
        let numEnclosingTypars = CountEnclosingTyparsOfActualParentOfVal v
        let _, _, arginfos, _, _ = GetMemberTypeInMemberForm g membInfo.MemberFlags topValInfo numEnclosingTypars v.Type v.Range
        if not arginfos.IsEmpty && not arginfos.Head.IsEmpty then
            arginfos.Head |> List.frontAndBack |> fst 
        else
            error(Error(FSComp.SR.tastValueDoesNotHaveSetterType(), v.Range))
    | _ -> 
        error(InternalError("ArgInfosOfPropertyVal", v.Range))

//---------------------------------------------------------------------------
// Generalize type constructors to types
//---------------------------------------------------------------------------

let generalTyconRefInst (tcref: TyconRef) = 
    generalizeTypars tcref.TyparsNoRange

let generalizeTyconRef (g: TcGlobals) tcref = 
    let tinst = generalTyconRefInst tcref
    tinst, TType_app(tcref, tinst, g.knownWithoutNull)

let generalizedTyconRef (g: TcGlobals) tcref = 
    let tinst = generalTyconRefInst tcref
    TType_app(tcref, tinst, g.knownWithoutNull)

let isTTyparSupportsStaticMethod tpc = 
    match tpc with 
    | TyparConstraint.MayResolveMember _ -> true
    | _ -> false

let isTTyparCoercesToType tpc = 
    match tpc with 
    | TyparConstraint.CoercesTo _  -> true
    | _ -> false

//--------------------------------------------------------------------------
// Print Signatures/Types - prelude
//-------------------------------------------------------------------------- 

let prefixOfStaticReq s =
    match s with 
    | TyparStaticReq.None -> "'"
    | TyparStaticReq.HeadType -> " ^"

let prefixOfRigidTypar (typar: Typar) =  
  if (typar.Rigidity <> TyparRigidity.Rigid) then "_" else ""

//---------------------------------------------------------------------------
// Prettify: PrettyTyparNames/PrettifyTypes - make typar names human friendly
//---------------------------------------------------------------------------

type TyparConstraintsWithTypars = (Typar * TyparConstraint) list

module PrettyTypes =
    let newPrettyTypar (tp: Typar) nm = 
        Construct.NewTypar (tp.Kind, tp.Rigidity, SynTypar(ident(nm, tp.Range), tp.StaticReq, false), false, TyparDynamicReq.Yes, [], false, false)

    let NewPrettyTypars renaming tps names = 
        let niceTypars = List.map2 newPrettyTypar tps names
        let tl, _tt = mkTyparToTyparRenaming tps niceTypars in
        let renaming = renaming @ tl
        (tps, niceTypars) ||> List.iter2 (fun tp tpnice -> tpnice.SetConstraints (instTyparConstraints renaming tp.Constraints)) 
        niceTypars, renaming

    // We choose names for type parameters from 'a'..'t'
    // We choose names for unit-of-measure from 'u'..'z'
    // If we run off the end of these ranges, we use 'aX' for positive integer X or 'uX' for positive integer X
    // Finally, we skip any names already in use
    let NeedsPrettyTyparName (tp: Typar) = 
        tp.IsCompilerGenerated && 
        tp.ILName.IsNone && 
        (tp.typar_id.idText = unassignedTyparName) 

    let PrettyTyparNames pred alreadyInUse tps = 
        let rec choose (tps: Typar list) (typeIndex, measureIndex) acc = 
            match tps with
            | [] -> List.rev acc
            | tp :: tps ->
            

                // Use a particular name, possibly after incrementing indexes
                let useThisName (nm, typeIndex, measureIndex) = 
                    choose tps (typeIndex, measureIndex) (nm :: acc)

                // Give up, try again with incremented indexes
                let tryAgain (typeIndex, measureIndex) = 
                    choose (tp :: tps) (typeIndex, measureIndex) acc

                let tryName (nm, typeIndex, measureIndex) f = 
                    if List.contains nm alreadyInUse then 
                        f()
                    else
                        useThisName (nm, typeIndex, measureIndex)

                if pred tp then 
                    if NeedsPrettyTyparName tp then 
                        let typeIndex, measureIndex, baseName, letters, i = 
                          match tp.Kind with 
                          | TyparKind.Type -> (typeIndex+1, measureIndex, 'a', 20, typeIndex) 
                          | TyparKind.Measure -> (typeIndex, measureIndex+1, 'u', 6, measureIndex)
                        let nm = 
                           if i < letters then String.make 1 (char(int baseName + i)) 
                           else String.make 1 baseName + string (i-letters+1)
                        tryName (nm, typeIndex, measureIndex) (fun () -> 
                            tryAgain (typeIndex, measureIndex))

                    else
                        tryName (tp.Name, typeIndex, measureIndex) (fun () -> 
                            // Use the next index and append it to the natural name
                            let typeIndex, measureIndex, nm = 
                              match tp.Kind with 
                              | TyparKind.Type -> (typeIndex+1, measureIndex, tp.Name+ string typeIndex) 
                              | TyparKind.Measure -> (typeIndex, measureIndex+1, tp.Name+ string measureIndex)
                            tryName (nm, typeIndex, measureIndex) (fun () -> 
                                tryAgain (typeIndex, measureIndex)))
                else
                    useThisName (tp.Name, typeIndex, measureIndex)
                          
        choose tps (0, 0) []

    let PrettifyThings g foldTys mapTys things = 
        let ftps = foldTys (accFreeInTypeLeftToRight g true false) emptyFreeTyparsLeftToRight things
        let ftps = List.rev ftps
        let rec computeKeep (keep: Typars) change (tps: Typars) = 
            match tps with 
            | [] -> List.rev keep, List.rev change 
            | tp :: rest -> 
                if not (NeedsPrettyTyparName tp) && (not (keep |> List.exists (fun tp2 -> tp.Name = tp2.Name))) then
                    computeKeep (tp :: keep) change rest
                else 
                    computeKeep keep (tp :: change) rest
        let keep, change = computeKeep [] [] ftps
        
        let alreadyInUse = keep |> List.map (fun x -> x.Name)
        let names = PrettyTyparNames (fun x -> List.memq x change) alreadyInUse ftps

        let niceTypars, renaming = NewPrettyTypars [] ftps names 
        
        // strip universal types for printing
        let getTauStayTau t = 
            match t with
            | TType_forall (_, tau) -> tau
            | _ -> t
        let tauThings = mapTys getTauStayTau things
                        
        let prettyThings = mapTys (instType renaming) tauThings
        let tpconstraints = niceTypars |> List.collect (fun tpnice -> List.map (fun tpc -> tpnice, tpc) tpnice.Constraints)

        prettyThings, tpconstraints

    let PrettifyType g x = PrettifyThings g id id x
    let PrettifyTypePair g x = PrettifyThings g (fun f -> foldPair (f, f)) (fun f -> mapPair (f, f)) x
    let PrettifyTypes g x = PrettifyThings g List.fold List.map x
    
    let PrettifyDiscriminantAndTypePairs g x = 
      let tys, cxs = (PrettifyThings g List.fold List.map (x |> List.map snd))
      List.zip (List.map fst x) tys, cxs
      
    let PrettifyCurriedTypes g x = PrettifyThings g (fun f -> List.fold (List.fold f)) List.mapSquared x
    let PrettifyCurriedSigTypes g x = PrettifyThings g (fun f -> foldPair (List.fold (List.fold f), f)) (fun f -> mapPair (List.mapSquared f, f)) x

    // Badly formed code may instantiate rigid declared typars to types.
    // Hence we double check here that the thing is really a type variable
    let safeDestAnyParTy orig g ty = match tryAnyParTy g ty with ValueNone -> orig | ValueSome x -> x
    let tee f x = f x x

    let foldUnurriedArgInfos f z (x: UncurriedArgInfos) = List.fold (fold1Of2 f) z x
    let mapUnurriedArgInfos f (x: UncurriedArgInfos) = List.map (map1Of2 f) x

    let foldTypar f z (x: Typar) = foldOn mkTyparTy f z x
    let mapTypar g f (x: Typar) : Typar = (mkTyparTy >> f >> safeDestAnyParTy x g) x

    let foldTypars f z (x: Typars) = List.fold (foldTypar f) z x
    let mapTypars g f (x: Typars) : Typars = List.map (mapTypar g f) x

    let foldTyparInst f z (x: TyparInst) = List.fold (foldPair (foldTypar f, f)) z x
    let mapTyparInst g f (x: TyparInst) : TyparInst = List.map (mapPair (mapTypar g f, f)) x

    let PrettifyInstAndTyparsAndType g x = 
        PrettifyThings g 
            (fun f -> foldTriple (foldTyparInst f, foldTypars f, f)) 
            (fun f-> mapTriple (mapTyparInst g f, mapTypars g f, f)) 
            x

    let PrettifyInstAndUncurriedSig g (x: TyparInst * UncurriedArgInfos * TType) = 
        PrettifyThings g 
            (fun f -> foldTriple (foldTyparInst f, foldUnurriedArgInfos f, f)) 
            (fun f -> mapTriple (mapTyparInst g f, List.map (map1Of2 f), f))
            x

    let PrettifyInstAndCurriedSig g (x: TyparInst * TTypes * CurriedArgInfos * TType) = 
        PrettifyThings g 
            (fun f -> foldQuadruple (foldTyparInst f, List.fold f, List.fold (List.fold (fold1Of2 f)), f)) 
            (fun f -> mapQuadruple (mapTyparInst g f, List.map f, List.mapSquared (map1Of2 f), f))
            x

    let PrettifyInstAndSig g x = 
        PrettifyThings g 
            (fun f -> foldTriple (foldTyparInst f, List.fold f, f))
            (fun f -> mapTriple (mapTyparInst g f, List.map f, f) )
            x

    let PrettifyInstAndTypes g x = 
        PrettifyThings g 
            (fun f -> foldPair (foldTyparInst f, List.fold f)) 
            (fun f -> mapPair (mapTyparInst g f, List.map f))
            x
 
    let PrettifyInstAndType g x = 
        PrettifyThings g 
            (fun f -> foldPair (foldTyparInst f, f)) 
            (fun f -> mapPair (mapTyparInst g f, f))
            x
 
    let PrettifyInst g x = 
        PrettifyThings g 
            (fun f -> foldTyparInst f) 
            (fun f -> mapTyparInst g f)
            x
 
module SimplifyTypes =

    // CAREFUL! This function does NOT walk constraints 
    let rec foldTypeButNotConstraints f z ty =
        let ty = stripTyparEqns ty 
        let z = f z ty
        match ty with
        | TType_forall (_, body) -> foldTypeButNotConstraints f z body
        | TType_app (_, tys, _)
        | TType_ucase (_, tys) 
        | TType_anon (_, tys) 
        | TType_tuple (_, tys) -> List.fold (foldTypeButNotConstraints f) z tys
        | TType_fun (s, t, _nullness) -> foldTypeButNotConstraints f (foldTypeButNotConstraints f z s) t
        | TType_var _ -> z
        | TType_measure _ -> z

    let incM x m =
        if Zmap.mem x m then Zmap.add x (1 + Zmap.find x m) m
        else Zmap.add x 1 m

    let accTyparCounts z ty =
        // Walk type to determine typars and their counts (for pprinting decisions) 
        foldTypeButNotConstraints (fun z ty -> match ty with | TType_var (tp, _nullness) when tp.Rigidity = TyparRigidity.Rigid  -> incM tp z | _ -> z) z ty

    let emptyTyparCounts = Zmap.empty typarOrder

    // print multiple fragments of the same type using consistent naming and formatting 
    let accTyparCountsMulti acc l = List.fold accTyparCounts acc l

    type TypeSimplificationInfo =
        { singletons: Typar Zset
          inplaceConstraints: Zmap<Typar, TType>
          postfixConstraints: (Typar * TyparConstraint) list }
          
    let typeSimplificationInfo0 = 
        { singletons = Zset.empty typarOrder
          inplaceConstraints = Zmap.empty typarOrder
          postfixConstraints = [] }

    let categorizeConstraints simplify m cxs =
        let singletons = if simplify then Zmap.chooseL (fun tp n -> if n = 1 then Some tp else None) m else []
        let singletons = Zset.addList singletons (Zset.empty typarOrder)
        // Here, singletons are typars that occur once in the type.
        // However, they may also occur in a type constraint.
        // If they do, they are really multiple occurrence - so we should remove them.
        let constraintTypars = (freeInTyparConstraints CollectTyparsNoCaching (List.map snd cxs)).FreeTypars
        let usedInTypeConstraint typar = Zset.contains typar constraintTypars
        let singletons = singletons |> Zset.filter (usedInTypeConstraint >> not) 
        // Here, singletons should really be used once 
        let inplace, postfix =
          cxs |> List.partition (fun (tp, tpc) -> 
            simplify &&
            isTTyparCoercesToType tpc && 
            Zset.contains tp singletons && 
            tp.Constraints.Length = 1)
        let inplace = inplace |> List.map (function tp, TyparConstraint.CoercesTo(ty, _) -> tp, ty | _ -> failwith "not isTTyparCoercesToType")
        
        { singletons = singletons
          inplaceConstraints = Zmap.ofList typarOrder inplace
          postfixConstraints = postfix }
    let CollectInfo simplify tys cxs = 
        categorizeConstraints simplify (accTyparCountsMulti emptyTyparCounts tys) cxs 

//--------------------------------------------------------------------------
// Print Signatures/Types
//-------------------------------------------------------------------------- 

type GenericParameterStyle =
    | Implicit
    | Prefix
    | Suffix

[<NoEquality; NoComparison>]
type DisplayEnv = 
    { includeStaticParametersInTypeNames: bool
      openTopPathsSorted: Lazy<string list list>
      openTopPathsRaw: string list list
      shortTypeNames: bool
      suppressNestedTypes: bool
      maxMembers: int option
      showObsoleteMembers: bool
      showHiddenMembers: bool
      showTyparBinding: bool 
      showImperativeTyparAnnotations: bool
      suppressInlineKeyword: bool
      suppressMutableKeyword: bool
      showMemberContainers: bool
      shortConstraints: bool
      useColonForReturnType: bool
      showAttributes: bool
      showOverrides: bool
      showConstraintTyparAnnotations: bool
      abbreviateAdditionalConstraints: bool
      showTyparDefaultConstraints: bool
      showDocumentation: bool
      shrinkOverloads: bool
      printVerboseSignatures: bool
      escapeKeywordNames: bool
      g: TcGlobals
      contextAccessibility: Accessibility
      generatedValueLayout : Val -> Layout option
      genericParameterStyle: GenericParameterStyle }

    member x.SetOpenPaths paths = 
        { x with 
             openTopPathsSorted = (lazy (paths |> List.sortWith (fun p1 p2 -> -(compare p1 p2))))
             openTopPathsRaw = paths 
        }

    static member Empty tcGlobals = 
      { includeStaticParametersInTypeNames = false
        openTopPathsRaw = []
        openTopPathsSorted = notlazy []
        shortTypeNames = false
        suppressNestedTypes = false
        maxMembers = None
        showObsoleteMembers = false
        showHiddenMembers = false
        showTyparBinding = false
        showImperativeTyparAnnotations = false
        suppressInlineKeyword = true
        suppressMutableKeyword = false
        showMemberContainers = false
        showAttributes = false
        showOverrides = true
        showConstraintTyparAnnotations = true
        showDocumentation = false
        abbreviateAdditionalConstraints = false
        showTyparDefaultConstraints = false
        shortConstraints = false
        useColonForReturnType = false
        shrinkOverloads = true
        printVerboseSignatures = false
        escapeKeywordNames = false
        g = tcGlobals
        contextAccessibility = taccessPublic
        generatedValueLayout = (fun _ -> None)
        genericParameterStyle = GenericParameterStyle.Implicit }


    member denv.AddOpenPath path = 
        denv.SetOpenPaths (path :: denv.openTopPathsRaw)

    member denv.AddOpenModuleOrNamespace (modref: ModuleOrNamespaceRef) = 
        denv.AddOpenPath (fullCompPathOfModuleOrNamespace modref.Deref).DemangledPath

    member denv.AddAccessibility access =
        { denv with contextAccessibility = combineAccess denv.contextAccessibility access }

    member denv.UseGenericParameterStyle style =
        { denv with genericParameterStyle = style }

    static member InitialForSigFileGeneration g =
        let denv =
            { DisplayEnv.Empty g with
               showImperativeTyparAnnotations = true
               showHiddenMembers = true
               showObsoleteMembers = true
               showAttributes = true
               suppressInlineKeyword = false
               showDocumentation = true
               shrinkOverloads = false
               escapeKeywordNames = true }
        denv.SetOpenPaths
            [ FSharpLib.RootPath
              FSharpLib.CorePath
              CollectionsPath
              ControlPath
              (splitNamespace ExtraTopLevelOperatorsName) ]

let (+.+) s1 s2 = if s1 = "" then s2 else s1+"."+s2

let layoutOfPath p =
    sepListL SepL.dot (List.map (tagNamespace >> wordL) p)

let fullNameOfParentOfPubPath pp = 
    match pp with 
    | PubPath([| _ |]) -> ValueNone 
    | pp -> ValueSome(textOfPath pp.EnclosingPath)

let fullNameOfParentOfPubPathAsLayout pp = 
    match pp with 
    | PubPath([| _ |]) -> ValueNone 
    | pp -> ValueSome(layoutOfPath (Array.toList pp.EnclosingPath))

let fullNameOfPubPath (PubPath p) = textOfPath p
let fullNameOfPubPathAsLayout (PubPath p) = layoutOfPath (Array.toList p)

let fullNameOfParentOfNonLocalEntityRef (nlr: NonLocalEntityRef) = 
    if nlr.Path.Length < 2 then ValueNone
    else ValueSome (textOfPath nlr.EnclosingMangledPath) 

let fullNameOfParentOfNonLocalEntityRefAsLayout (nlr: NonLocalEntityRef) = 
    if nlr.Path.Length < 2 then ValueNone
    else ValueSome (layoutOfPath (List.ofArray nlr.EnclosingMangledPath)) 

let fullNameOfParentOfEntityRef eref = 
    match eref with 
    | ERefLocal x ->
         match x.PublicPath with 
         | None -> ValueNone
         | Some ppath -> fullNameOfParentOfPubPath ppath
    | ERefNonLocal nlr -> fullNameOfParentOfNonLocalEntityRef nlr

let fullNameOfParentOfEntityRefAsLayout eref = 
    match eref with 
    | ERefLocal x ->
         match x.PublicPath with 
         | None -> ValueNone
         | Some ppath -> fullNameOfParentOfPubPathAsLayout ppath
    | ERefNonLocal nlr -> fullNameOfParentOfNonLocalEntityRefAsLayout nlr

let fullNameOfEntityRef nmF xref = 
    match fullNameOfParentOfEntityRef xref with 
    | ValueNone -> nmF xref 
    | ValueSome pathText -> pathText +.+ nmF xref

let tagEntityRefName (xref: EntityRef) name =
    if xref.IsNamespace then tagNamespace name
    elif xref.IsModule then tagModule name
    elif xref.IsTypeAbbrev then tagAlias name
    elif xref.IsFSharpDelegateTycon then tagDelegate name
    elif xref.IsILEnumTycon || xref.IsFSharpEnumTycon then tagEnum name
    elif xref.IsStructOrEnumTycon then tagStruct name
    elif isInterfaceTyconRef xref then tagInterface name
    elif xref.IsUnionTycon then tagUnion name
    elif xref.IsRecordTycon then tagRecord name
    else tagClass name

let fullDisplayTextOfTyconRef  r = 
    fullNameOfEntityRef (fun (tcref:TyconRef) -> tcref.DisplayNameWithStaticParametersAndUnderscoreTypars) r

let fullNameOfEntityRefAsLayout nmF (xref: EntityRef) =
    let navigableText = 
        tagEntityRefName xref (nmF xref)
        |> mkNav xref.DefinitionRange
        |> wordL
    match fullNameOfParentOfEntityRefAsLayout xref with 
    | ValueNone -> navigableText
    | ValueSome pathText -> pathText ^^ SepL.dot ^^ navigableText

let fullNameOfParentOfValRef vref = 
    match vref with 
    | VRefLocal x -> 
         match x.PublicPath with 
         | None -> ValueNone
         | Some (ValPubPath(pp, _)) -> ValueSome(fullNameOfPubPath pp)
    | VRefNonLocal nlr -> 
        ValueSome (fullNameOfEntityRef (fun (x: EntityRef) -> x.DemangledModuleOrNamespaceName) nlr.EnclosingEntity)

let fullNameOfParentOfValRefAsLayout vref = 
    match vref with 
    | VRefLocal x -> 
         match x.PublicPath with 
         | None -> ValueNone
         | Some (ValPubPath(pp, _)) -> ValueSome(fullNameOfPubPathAsLayout pp)
    | VRefNonLocal nlr -> 
        ValueSome (fullNameOfEntityRefAsLayout (fun (x: EntityRef) -> x.DemangledModuleOrNamespaceName) nlr.EnclosingEntity)


let fullDisplayTextOfParentOfModRef r = fullNameOfParentOfEntityRef r 

let fullDisplayTextOfModRef r =
<<<<<<< HEAD
    fullNameOfEntityRef (fun (x: EntityRef) -> x.DemangledModuleOrNamespaceName)  r

let fullDisplayTextOfTyconRefAsLayout r =
    fullNameOfEntityRefAsLayout (fun (tcref: TyconRef) -> tcref.DisplayNameWithStaticParametersAndUnderscoreTypars) r

let fullDisplayTextOfExnRef r =
    fullNameOfEntityRef (fun (tcref: TyconRef) -> tcref.DisplayNameWithStaticParametersAndUnderscoreTypars) r

let fullDisplayTextOfExnRefAsLayout r =
    fullNameOfEntityRefAsLayout (fun (tcref: TyconRef) -> tcref.DisplayNameWithStaticParametersAndUnderscoreTypars) r
=======
    fullNameOfEntityRef (fun (x: EntityRef) -> x.DemangledModuleOrNamespaceName) r

let fullDisplayTextOfTyconRefAsLayout r =
    fullNameOfEntityRefAsLayout (fun (tc: TyconRef) -> tc.DisplayNameWithStaticParametersAndUnderscoreTypars) r

let fullDisplayTextOfExnRef r =
    fullNameOfEntityRef (fun (tc: TyconRef) -> tc.DisplayNameWithStaticParametersAndUnderscoreTypars) r

let fullDisplayTextOfExnRefAsLayout r =
    fullNameOfEntityRefAsLayout (fun (tc: TyconRef) -> tc.DisplayNameWithStaticParametersAndUnderscoreTypars) r
>>>>>>> a9cb7dad

let fullDisplayTextOfUnionCaseRef (ucref: UnionCaseRef) =
    fullDisplayTextOfTyconRef ucref.TyconRef +.+ ucref.CaseName

let fullDisplayTextOfRecdFieldRef (rfref: RecdFieldRef) =
    fullDisplayTextOfTyconRef rfref.TyconRef +.+ rfref.FieldName

let fullDisplayTextOfValRef (vref: ValRef) = 
    match fullNameOfParentOfValRef vref with 
    | ValueNone -> vref.DisplayName 
    | ValueSome pathText -> pathText +.+ vref.DisplayName

let fullDisplayTextOfValRefAsLayout (vref: ValRef) = 
    let n =
        match vref.MemberInfo with
        | None -> 
            if vref.IsModuleBinding then tagModuleBinding vref.DisplayName
            else tagUnknownEntity vref.DisplayName
        | Some memberInfo ->
            match memberInfo.MemberFlags.MemberKind with
            | SynMemberKind.PropertyGet
            | SynMemberKind.PropertySet
            | SynMemberKind.PropertyGetSet -> tagProperty vref.DisplayName
            | SynMemberKind.ClassConstructor
            | SynMemberKind.Constructor -> tagMethod vref.DisplayName
            | SynMemberKind.Member -> tagMember vref.DisplayName
    match fullNameOfParentOfValRefAsLayout vref with 
    | ValueNone -> wordL n 
    | ValueSome pathText -> 
        pathText ^^ SepL.dot ^^ wordL n
        //pathText +.+ vref.DisplayName

let fullMangledPathToTyconRef (tcref:TyconRef) = 
    match tcref with 
    | ERefLocal _ -> (match tcref.PublicPath with None -> [| |] | Some pp -> pp.EnclosingPath)
    | ERefNonLocal nlr -> nlr.EnclosingMangledPath
    
/// generates a name like 'System.IComparable<System.Int32>.Get'
let tyconRefToFullName (tc:TyconRef) =
    let namespaceParts =
        // we need to ensure there are no collisions between (for example)
        // - ``IB<GlobalType>`` (non-generic)
        // - IB<'T> instantiated with 'T = GlobalType
        // This is only an issue for types inside the global namespace, because '.' is invalid even in a quoted identifier.
        // So if the type is in the global namespace, prepend 'global`', because '`' is also illegal -> there can be no quoted identifer with that name.
        match fullMangledPathToTyconRef tc with
        | [||] -> [| "global`" |]
        | ns -> ns
    seq { yield! namespaceParts; yield tc.DisplayName } |> String.concat "."

let rec qualifiedInterfaceImplementationNameAux g (x:TType) : string =
    match stripMeasuresFromTType g (stripTyEqnsAndErase true g x) with
    | TType_app (a,[],_) -> tyconRefToFullName a
    | TType_anon (a,b) ->
        let genericParameters = b |> Seq.map (qualifiedInterfaceImplementationNameAux g) |> String.concat ", "
        sprintf "%s<%s>" a.ILTypeRef.FullName genericParameters
    | TType_app (a,b,_) ->
        let genericParameters = b |> Seq.map (qualifiedInterfaceImplementationNameAux g) |> String.concat ", "
        sprintf "%s<%s>" (tyconRefToFullName a) genericParameters
    | TType_var (v,_) -> "'" + v.Name
    | _ -> failwithf "unexpected: expected TType_app but got %O" (x.GetType())

/// for types in the global namespace, `global is prepended (note the backtick)
let qualifiedInterfaceImplementationName g (tt:TType) memberName =
    let interfaceName = tt |> qualifiedInterfaceImplementationNameAux g
    sprintf "%s.%s" interfaceName memberName

let qualifiedMangledNameOfTyconRef tcref nm = 
    String.concat "-" (Array.toList (fullMangledPathToTyconRef tcref) @ [ tcref.LogicalName + "-" + nm ])

let rec firstEq p1 p2 = 
    match p1 with
    | [] -> true 
    | h1 :: t1 -> 
        match p2 with 
        | h2 :: t2 -> h1 = h2 && firstEq t1 t2
        | _ -> false 

let rec firstRem p1 p2 = 
   match p1 with [] -> p2 | _ :: t1 -> firstRem t1 (List.tail p2)

let trimPathByDisplayEnv denv path =
    let findOpenedNamespace openedPath = 
        if firstEq openedPath path then 
            let t2 = firstRem openedPath path
            if t2 <> [] then Some(textOfPath t2 + ".")
            else Some("")
        else None

    match List.tryPick findOpenedNamespace (denv.openTopPathsSorted.Force()) with
    | Some s -> s
    | None -> if isNil path then "" else textOfPath path + "."


let superOfTycon (g: TcGlobals) (tycon: Tycon) = 
    match tycon.TypeContents.tcaug_super with 
    | None -> g.obj_ty 
    | Some ty -> ty 

/// walk a TyconRef's inheritance tree, yielding any parent types as an array
let supersOfTyconRef (tcref: TyconRef) =
    tcref |> Array.unfold (fun (tcref: TyconRef) ->
         match tcref.TypeContents.tcaug_super with
         | Some (TType_app(sup, _, _)) -> Some(sup, sup)
         | _ -> None) 

//----------------------------------------------------------------------------
// Detect attributes
//----------------------------------------------------------------------------

// AbsIL view of attributes (we read these from .NET binaries) 
let isILAttribByName (tencl: string list, tname: string) (attr: ILAttribute) = 
    (attr.Method.DeclaringType.TypeSpec.Name = tname) &&
    (attr.Method.DeclaringType.TypeSpec.Enclosing = tencl)

// AbsIL view of attributes (we read these from .NET binaries). The comparison is done by name.
let isILAttrib (tref: ILTypeRef) (attr: ILAttribute) = 
    isILAttribByName (tref.Enclosing, tref.Name) attr

// REVIEW: consider supporting querying on Abstract IL custom attributes.
// These linear iterations cost us a fair bit when there are lots of attributes
// on imported types. However this is fairly rare and can also be solved by caching the
// results of attribute lookups in the TAST
let HasILAttribute tref (attrs: ILAttributes) = 
    attrs.AsArray() |> Array.exists (isILAttrib tref) 

let TryDecodeILAttribute tref (attrs: ILAttributes) = 
    attrs.AsArray() |> Array.tryPick (fun x -> if isILAttrib tref x then Some(decodeILAttribData x) else None)

// F# view of attributes (these get converted to AbsIL attributes in ilxgen) 
let IsMatchingFSharpAttribute g (AttribInfo(_, tcref)) (Attrib(tcref2, _, _, _, _, _, _)) = tyconRefEq g tcref tcref2
let HasFSharpAttribute g tref attrs = List.exists (IsMatchingFSharpAttribute g tref) attrs
let findAttrib g tref attrs = List.find (IsMatchingFSharpAttribute g tref) attrs
let TryFindFSharpAttribute g tref attrs = List.tryFind (IsMatchingFSharpAttribute g tref) attrs
let TryFindFSharpAttributeOpt g tref attrs = match tref with None -> None | Some tref -> List.tryFind (IsMatchingFSharpAttribute g tref) attrs

let HasFSharpAttributeOpt g trefOpt attrs = match trefOpt with Some tref -> List.exists (IsMatchingFSharpAttribute g tref) attrs | _ -> false
let IsMatchingFSharpAttributeOpt g attrOpt (Attrib(tcref2, _, _, _, _, _, _)) = match attrOpt with Some (AttribInfo(_, tcref)) -> tyconRefEq g tcref tcref2 | _ -> false

let (|ExtractAttribNamedArg|_|) nm args = 
    args |> List.tryPick (function AttribNamedArg(nm2, _, _, v) when nm = nm2 -> Some v | _ -> None) 

let (|StringExpr|_|) = function Expr.Const (Const.String n, _, _) -> Some n | _ -> None
let (|AttribInt32Arg|_|) = function AttribExpr(_, Expr.Const (Const.Int32 n, _, _)) -> Some n | _ -> None
let (|AttribInt16Arg|_|) = function AttribExpr(_, Expr.Const (Const.Int16 n, _, _)) -> Some n | _ -> None
let (|AttribBoolArg|_|) = function AttribExpr(_, Expr.Const (Const.Bool n, _, _)) -> Some n | _ -> None
let (|AttribStringArg|_|) = function AttribExpr(_, Expr.Const (Const.String n, _, _)) -> Some n | _ -> None

let TryFindFSharpBoolAttributeWithDefault dflt g nm attrs = 
    match TryFindFSharpAttribute g nm attrs with
    | Some(Attrib(_, _, [ ], _, _, _, _)) -> Some dflt
    | Some(Attrib(_, _, [ AttribBoolArg b ], _, _, _, _)) -> Some b
    | _ -> None

let TryFindFSharpBoolAttribute g nm attrs = TryFindFSharpBoolAttributeWithDefault true g nm attrs
let TryFindFSharpBoolAttributeAssumeFalse g nm attrs = TryFindFSharpBoolAttributeWithDefault false g nm attrs

let TryFindFSharpInt32Attribute g nm attrs = 
    match TryFindFSharpAttribute g nm attrs with
    | Some(Attrib(_, _, [ AttribInt32Arg b ], _, _, _, _)) -> Some b
    | _ -> None
    
let TryFindFSharpStringAttribute g nm attrs = 
    match TryFindFSharpAttribute g nm attrs with
    | Some(Attrib(_, _, [ AttribStringArg b ], _, _, _, _)) -> Some b
    | _ -> None
    
let TryFindILAttribute (AttribInfo (atref, _)) attrs = 
    HasILAttribute atref attrs

let TryFindILAttributeOpt attr attrs = 
    match attr with
    | Some (AttribInfo (atref, _)) -> HasILAttribute atref attrs
    | _ -> false

/// Analyze three cases for attributes declared on type definitions: IL-declared attributes, F#-declared attributes and
/// provided attributes.
//
// This is used for AttributeUsageAttribute, DefaultMemberAttribute and ConditionalAttribute (on attribute types)
let TryBindTyconRefAttribute g (m: range) (AttribInfo (atref, _) as args) (tcref: TyconRef) f1 f2 (f3: obj option list * (string * obj option) list -> 'a option) : 'a option = 
    ignore m; ignore f3
    match metadataOfTycon tcref.Deref with 
#if !NO_EXTENSIONTYPING
    | ProvidedTypeMetadata info -> 
        let provAttribs = info.ProvidedType.PApply((fun a -> (a :> IProvidedCustomAttributeProvider)), m)
        match provAttribs.PUntaint((fun a -> a.GetAttributeConstructorArgs(provAttribs.TypeProvider.PUntaintNoFailure id, atref.FullName)), m) with
        | Some args -> f3 args
        | None -> None
#endif
    | ILTypeMetadata (TILObjectReprData(_, _, tdef)) -> 
        match TryDecodeILAttribute atref tdef.CustomAttrs with 
        | Some attr -> f1 attr
        | _ -> None
    | FSharpOrArrayOrByrefOrTupleOrExnTypeMetadata -> 
        match TryFindFSharpAttribute g args tcref.Attribs with 
        | Some attr -> f2 attr
        | _ -> None

let TryFindTyconRefBoolAttribute g m attribSpec tcref =
    TryBindTyconRefAttribute g m attribSpec tcref 
                (function 
                   | [ ], _ -> Some true
                   | [ILAttribElem.Bool v ], _ -> Some v 
                   | _ -> None)
                (function 
                   | Attrib(_, _, [ ], _, _, _, _) -> Some true
                   | Attrib(_, _, [ AttribBoolArg v ], _, _, _, _) -> Some v 
                   | _ -> None)
                (function 
                   | [ ], _ -> Some true
                   | [ Some (:? bool as v : obj) ], _ -> Some v 
                   | _ -> None)

/// Try to find the resolved attributeusage for an type by walking its inheritance tree and picking the correct attribute usage value
let TryFindAttributeUsageAttribute g m tcref =
    [| yield tcref
       yield! supersOfTyconRef tcref |]
    |> Array.tryPick (fun tcref ->
        TryBindTyconRefAttribute g m g.attrib_AttributeUsageAttribute tcref
                (fun (_, named) -> named |> List.tryPick (function "AllowMultiple", _, _, ILAttribElem.Bool res -> Some res | _ -> None))
                (fun (Attrib(_, _, _, named, _, _, _)) -> named |> List.tryPick (function AttribNamedArg("AllowMultiple", _, _, AttribBoolArg res ) -> Some res | _ -> None))
                (fun (_, named) -> named |> List.tryPick (function "AllowMultiple", Some (:? bool as res : obj) -> Some res | _ -> None))
    )

/// Try to find a specific attribute on a type definition, where the attribute accepts a string argument.
///
/// This is used to detect the 'DefaultMemberAttribute' and 'ConditionalAttribute' attributes (on type definitions)
let TryFindTyconRefStringAttribute g m attribSpec tcref =
    TryBindTyconRefAttribute g m attribSpec tcref 
                (function [ILAttribElem.String (Some msg) ], _ -> Some msg | _ -> None)
                (function Attrib(_, _, [ AttribStringArg msg ], _, _, _, _) -> Some msg | _ -> None)
                (function [ Some (:? string as msg : obj) ], _ -> Some msg | _ -> None)

/// Check if a type definition has a specific attribute
let TyconRefHasAttribute g m attribSpec tcref =
    TryBindTyconRefAttribute g m attribSpec tcref 
                    (fun _ -> Some ()) 
                    (fun _ -> Some ())
                    (fun _ -> Some ())
        |> Option.isSome

/// Check if a type definition has an attribute with a specific full name
let TyconRefHasAttributeByName (m: range) attrFullName (tcref: TyconRef) = 
    ignore m
    match metadataOfTycon tcref.Deref with 
#if !NO_EXTENSIONTYPING
    | ProvidedTypeMetadata info -> 
        let provAttribs = info.ProvidedType.PApply((fun a -> (a :> IProvidedCustomAttributeProvider)), m)
        provAttribs.PUntaint((fun a ->
            a.GetAttributeConstructorArgs(provAttribs.TypeProvider.PUntaintNoFailure id, attrFullName)), m).IsSome
#endif
    | ILTypeMetadata (TILObjectReprData(_, _, tdef)) ->
        tdef.CustomAttrs.AsArray()
        |> Array.exists (fun attr -> isILAttribByName ([], attrFullName) attr)
    | FSharpOrArrayOrByrefOrTupleOrExnTypeMetadata ->
        tcref.Attribs
        |> List.exists (fun attr ->
            match attr.TyconRef.CompiledRepresentation with
            | CompiledTypeRepr.ILAsmNamed(typeRef, _, _) ->
                typeRef.Enclosing.IsEmpty
                && typeRef.Name = attrFullName
            | CompiledTypeRepr.ILAsmOpen _ -> false)

let isByrefTyconRef (g: TcGlobals) (tcref: TyconRef) = 
    (g.byref_tcr.CanDeref && tyconRefEq g g.byref_tcr tcref) ||
    (g.byref2_tcr.CanDeref && tyconRefEq g g.byref2_tcr tcref) ||
    (g.inref_tcr.CanDeref && tyconRefEq g g.inref_tcr tcref) ||
    (g.outref_tcr.CanDeref && tyconRefEq g g.outref_tcr tcref) ||
    tyconRefEqOpt g g.system_TypedReference_tcref tcref ||
    tyconRefEqOpt g g.system_ArgIterator_tcref tcref ||
    tyconRefEqOpt g g.system_RuntimeArgumentHandle_tcref tcref

// See RFC FS-1053.md
let isByrefLikeTyconRef (g: TcGlobals) m (tcref: TyconRef) = 
    tcref.CanDeref &&
    match tcref.TryIsByRefLike with 
    | ValueSome res -> res
    | _ -> 
       let res = 
           isByrefTyconRef g tcref ||
           (isStructTyconRef tcref && TyconRefHasAttributeByName m tname_IsByRefLikeAttribute tcref)
       tcref.SetIsByRefLike res
       res

let isSpanLikeTyconRef g m tcref =
    isByrefLikeTyconRef g m tcref &&
    not (isByrefTyconRef g tcref)

let isByrefLikeTy g m ty = 
    ty |> stripTyEqns g |> (function TType_app(tcref, _, _) -> isByrefLikeTyconRef g m tcref          | _ -> false) 

let isSpanLikeTy g m ty =
    isByrefLikeTy g m ty && 
    not (isByrefTy g ty)

let isSpanTyconRef g m tcref =
    isByrefLikeTyconRef g m tcref &&
    tcref.CompiledRepresentationForNamedType.BasicQualifiedName = "System.Span`1"

let isSpanTy g m ty =
    ty |> stripTyEqns g |> (function TType_app(tcref, _, _) -> isSpanTyconRef g m tcref | _ -> false)

let rec tryDestSpanTy g m ty =
    match tryAppTy g ty with
    | ValueSome(tcref, [ty]) when isSpanTyconRef g m tcref -> ValueSome(struct(tcref, ty))
    | _ -> ValueNone

let destSpanTy g m ty =
    match tryDestSpanTy g m ty with
    | ValueSome(struct(tcref, ty)) -> struct(tcref, ty)
    | _ -> failwith "destSpanTy"

let isReadOnlySpanTyconRef g m tcref =
    isByrefLikeTyconRef g m tcref &&
    tcref.CompiledRepresentationForNamedType.BasicQualifiedName = "System.ReadOnlySpan`1"

let isReadOnlySpanTy g m ty =
    ty |> stripTyEqns g |> (function TType_app(tcref, _, _) -> isReadOnlySpanTyconRef g m tcref | _ -> false)

let tryDestReadOnlySpanTy g m ty =
    match tryAppTy g ty with
    | ValueSome(tcref, [ty]) when isReadOnlySpanTyconRef g m tcref -> ValueSome(struct(tcref, ty))
    | _ -> ValueNone

let destReadOnlySpanTy g m ty =
    match tryDestReadOnlySpanTy g m ty with
    | ValueSome(struct(tcref, ty)) -> struct(tcref, ty)
    | _ -> failwith "destReadOnlySpanTy"    

//-------------------------------------------------------------------------
// List and reference types...
//------------------------------------------------------------------------- 

let destByrefTy g ty = 
    match ty |> stripTyEqns g with
    | TType_app(tcref, [x; _], _) when g.byref2_tcr.CanDeref && tyconRefEq g g.byref2_tcr tcref -> x // Check sufficient FSharp.Core
    | TType_app(tcref, [x], _) when tyconRefEq g g.byref_tcr tcref -> x // all others
    | _ -> failwith "destByrefTy: not a byref type"

let (|ByrefTy|_|) g ty = 
    // Because of byref = byref2<ty,tags> it is better to write this using is/dest
    if isByrefTy g ty then Some (destByrefTy g ty) else None

let destNativePtrTy g ty =
    match ty |> stripTyEqns g with
    | TType_app(tcref, [x], _) when tyconRefEq g g.nativeptr_tcr tcref -> x
    | _ -> failwith "destNativePtrTy: not a native ptr type"

let isRefCellTy g ty = 
    match tryTcrefOfAppTy g ty with 
    | ValueNone -> false
    | ValueSome tcref -> tyconRefEq g g.refcell_tcr_canon tcref

let destRefCellTy g ty = 
    match ty |> stripTyEqns g with
    | TType_app(tcref, [x], _) when tyconRefEq g g.refcell_tcr_canon tcref -> x
    | _ -> failwith "destRefCellTy: not a ref type"

let StripSelfRefCell(g: TcGlobals, baseOrThisInfo: ValBaseOrThisInfo, tau: TType) : TType =
    if baseOrThisInfo = CtorThisVal && isRefCellTy g tau 
        then destRefCellTy g tau 
        else tau

let mkRefCellTy (g: TcGlobals) ty = TType_app(g.refcell_tcr_nice, [ty], g.knownWithoutNull)

let mkLazyTy (g: TcGlobals) ty = TType_app(g.lazy_tcr_nice, [ty], g.knownWithoutNull)

let mkPrintfFormatTy (g: TcGlobals) aty bty cty dty ety = TType_app(g.format_tcr, [aty;bty;cty;dty; ety], g.knownWithoutNull)

let mkOptionTy (g: TcGlobals) ty = TType_app (g.option_tcr_nice, [ty], g.knownWithoutNull)

let mkValueOptionTy (g: TcGlobals) ty = TType_app (g.valueoption_tcr_nice, [ty], g.knownWithoutNull)

let mkNullableTy (g: TcGlobals) ty = TType_app (g.system_Nullable_tcref, [ty], g.knownWithoutNull)

let mkListTy (g: TcGlobals) ty = TType_app (g.list_tcr_nice, [ty], g.knownWithoutNull)

let isValueOptionTy (g: TcGlobals) ty = 
    match tryTcrefOfAppTy g ty with 
    | ValueNone -> false
    | ValueSome tcref -> tyconRefEq g g.valueoption_tcr_canon tcref

let isOptionTy (g: TcGlobals) ty = 
    match tryTcrefOfAppTy g ty with 
    | ValueNone -> false
    | ValueSome tcref -> tyconRefEq g g.option_tcr_canon tcref

let tryDestOptionTy g ty = 
    match argsOfAppTy g ty with 
    | [ty1] when isOptionTy g ty -> ValueSome ty1
    | _ -> ValueNone

let tryDestValueOptionTy g ty = 
    match argsOfAppTy g ty with 
    | [ty1] when isValueOptionTy g ty -> ValueSome ty1
    | _ -> ValueNone

let destOptionTy g ty = 
    match tryDestOptionTy g ty with 
    | ValueSome ty -> ty
    | ValueNone -> failwith "destOptionTy: not an option type"

let destValueOptionTy g ty = 
    match tryDestValueOptionTy g ty with 
    | ValueSome ty -> ty
    | ValueNone -> failwith "destValueOptionTy: not a value option type"

let isNullableTy (g: TcGlobals) ty = 
    match tryTcrefOfAppTy g ty with 
    | ValueNone -> false
    | ValueSome tcref -> tyconRefEq g g.system_Nullable_tcref tcref

let tryDestNullableTy g ty = 
    match argsOfAppTy g ty with 
    | [ty1] when isNullableTy g ty -> ValueSome ty1
    | _ -> ValueNone

let destNullableTy g ty = 
    match tryDestNullableTy g ty with 
    | ValueSome ty -> ty
    | ValueNone -> failwith "destNullableTy: not a Nullable type"

let (|NullableTy|_|) g ty =
    match tryAppTy g ty with 
    | ValueSome (tcref, [tyarg]) when tyconRefEq g tcref g.system_Nullable_tcref -> Some tyarg
    | _ -> None

let (|StripNullableTy|) g ty = 
    match tryDestNullableTy g ty with 
    | ValueSome tyarg -> tyarg
    | _ -> ty

let isLinqExpressionTy g ty = 
    match tryTcrefOfAppTy g ty with 
    | ValueNone -> false
    | ValueSome tcref -> tyconRefEq g g.system_LinqExpression_tcref tcref

let tryDestLinqExpressionTy g ty = 
    match argsOfAppTy g ty with 
    | [ty1] when isLinqExpressionTy g ty -> Some ty1
    | _ -> None

let destLinqExpressionTy g ty = 
    match tryDestLinqExpressionTy g ty with 
    | Some ty -> ty
    | None -> failwith "destLinqExpressionTy: not an expression type"

let mkNoneCase (g: TcGlobals) = mkUnionCaseRef g.option_tcr_canon "None"

let mkSomeCase (g: TcGlobals) = mkUnionCaseRef g.option_tcr_canon "Some"

let mkSome g ty arg m = mkUnionCaseExpr(mkSomeCase g, [ty], [arg], m)

let mkNone g ty m = mkUnionCaseExpr(mkNoneCase g, [ty], [], m)

let mkValueSomeCase (g: TcGlobals) = mkUnionCaseRef g.valueoption_tcr_canon "ValueSome"

let mkAnySomeCase g isStruct = (if isStruct then mkValueSomeCase g else mkSomeCase g)

type ValRef with 
    member vref.IsDispatchSlot = 
        match vref.MemberInfo with 
        | Some membInfo -> membInfo.MemberFlags.IsDispatchSlot 
        | None -> false

let (|UnopExpr|_|) _g expr = 
    match expr with 
    | Expr.App (Expr.Val (vref, _, _), _, _, [arg1], _) -> Some (vref, arg1)
    | _ -> None

let (|BinopExpr|_|) _g expr = 
    match expr with 
    | Expr.App (Expr.Val (vref, _, _), _, _, [arg1;arg2], _) -> Some (vref, arg1, arg2)
    | _ -> None

let (|SpecificUnopExpr|_|) g vrefReqd expr = 
    match expr with 
    | UnopExpr g (vref, arg1) when valRefEq g vref vrefReqd -> Some arg1
    | _ -> None

let (|SpecificBinopExpr|_|) g vrefReqd expr = 
    match expr with 
    | BinopExpr g (vref, arg1, arg2) when valRefEq g vref vrefReqd -> Some (arg1, arg2)
    | _ -> None

let (|EnumExpr|_|) g expr = 
    match (|SpecificUnopExpr|_|) g g.enum_vref expr with
    | None -> (|SpecificUnopExpr|_|) g g.enumOfValue_vref expr
    | x -> x

let (|BitwiseOrExpr|_|) g expr = (|SpecificBinopExpr|_|) g g.bitwise_or_vref expr

let (|AttribBitwiseOrExpr|_|) g expr = 
    match expr with 
    | BitwiseOrExpr g (arg1, arg2) -> Some(arg1, arg2)
    // Special workaround, only used when compiling FSharp.Core.dll. Uses of 'a ||| b' occur before the '|||' bitwise or operator
    // is defined. These get through type checking because enums implicitly support the '|||' operator through
    // the automatic resolution of undefined operators (see tc.fs, Item.ImplicitOp). This then compiles as an 
    // application of a lambda to two arguments. We recognize this pattern here
    | Expr.App (Expr.Lambda _, _, _, [arg1;arg2], _) when g.compilingFslib -> 
        Some(arg1, arg2)
    | _ -> None

let isUncheckedDefaultOfValRef g vref = 
    valRefEq g vref g.unchecked_defaultof_vref 
    // There is an internal version of typeof defined in prim-types.fs that needs to be detected
    || (g.compilingFslib && vref.LogicalName = "defaultof") 

let isTypeOfValRef g vref = 
    valRefEq g vref g.typeof_vref 
    // There is an internal version of typeof defined in prim-types.fs that needs to be detected
    || (g.compilingFslib && vref.LogicalName = "typeof") 

let isSizeOfValRef g vref = 
    valRefEq g vref g.sizeof_vref 
    // There is an internal version of typeof defined in prim-types.fs that needs to be detected
    || (g.compilingFslib && vref.LogicalName = "sizeof") 

let isNameOfValRef g vref =
    valRefEq g vref g.nameof_vref
    // There is an internal version of nameof defined in prim-types.fs that needs to be detected
    || (g.compilingFslib && vref.LogicalName = "nameof")

let isTypeDefOfValRef g vref = 
    valRefEq g vref g.typedefof_vref 
    // There is an internal version of typedefof defined in prim-types.fs that needs to be detected
    || (g.compilingFslib && vref.LogicalName = "typedefof") 

let (|UncheckedDefaultOfExpr|_|) g expr = 
    match expr with 
    | Expr.App (Expr.Val (vref, _, _), _, [ty], [], _) when isUncheckedDefaultOfValRef g vref -> Some ty
    | _ -> None

let (|TypeOfExpr|_|) g expr = 
    match expr with 
    | Expr.App (Expr.Val (vref, _, _), _, [ty], [], _) when isTypeOfValRef g vref -> Some ty
    | _ -> None

let (|SizeOfExpr|_|) g expr = 
    match expr with 
    | Expr.App (Expr.Val (vref, _, _), _, [ty], [], _) when isSizeOfValRef g vref -> Some ty
    | _ -> None

let (|TypeDefOfExpr|_|) g expr = 
    match expr with 
    | Expr.App (Expr.Val (vref, _, _), _, [ty], [], _) when isTypeDefOfValRef g vref -> Some ty
    | _ -> None

let (|NameOfExpr|_|) g expr = 
    match expr with 
    | Expr.App(Expr.Val(vref,_,_),_,[ty],[],_) when isNameOfValRef g vref  -> Some ty
    | _ -> None

let (|SeqExpr|_|) g expr = 
    match expr with 
    | Expr.App(Expr.Val(vref,_,_),_,_,_,_) when valRefEq g vref g.seq_vref -> Some()
    | _ -> None

//--------------------------------------------------------------------------
// DEBUG layout
//---------------------------------------------------------------------------
module DebugPrint = 
    let layoutRanges = ref false

    let squareAngleL x = LeftL.leftBracketAngle ^^ x ^^ RightL.rightBracketAngle

    let angleL x = sepL leftAngle ^^ x ^^ rightL rightAngle

    let braceL x = leftL leftBrace ^^ x ^^ rightL rightBrace

    let braceBarL x = leftL leftBraceBar ^^ x ^^ rightL rightBraceBar

    let boolL = function true -> WordL.keywordTrue | false -> WordL.keywordFalse

    let intL (n: int) = wordL (tagNumericLiteral (string n ))

    let int64L (n: int64) = wordL (tagNumericLiteral (string n ))

    let jlistL xL xmap = QueueList.foldBack (fun x z -> z @@ xL x) xmap emptyL

    let bracketIfL x lyt = if x then bracketL lyt else lyt

    let lvalopL x = 
        match x with 
        | LAddrOf readonly -> wordL (tagText (sprintf "LAddrOf(%b)" readonly))
        | LByrefGet -> wordL (tagText "LByrefGet")
        | LSet -> wordL (tagText "LSet")
        | LByrefSet -> wordL (tagText "LByrefSet")

    let angleBracketL l = leftL (tagText "<") ^^ l ^^ rightL (tagText ">")

    let angleBracketListL l = angleBracketL (sepListL (sepL (tagText ",")) l)

    let layoutMemberFlags (memFlags: SynMemberFlags) = 
        let stat = 
            if memFlags.IsInstance || (memFlags.MemberKind = SynMemberKind.Constructor) then emptyL 
            else wordL (tagText "static")
        let stat =
            if memFlags.IsDispatchSlot then stat ++ wordL (tagText "abstract")
            elif memFlags.IsOverrideOrExplicitImpl then stat ++ wordL (tagText "override")
            else stat
        stat

    let stampL _n w = 
        w

    let layoutTyconRef (tcref: TyconRef) =
        wordL (tagText tcref.DisplayNameWithStaticParameters) |> stampL tcref.Stamp

    let rec auxTypeL env ty = auxTypeWrapL env false ty

    and auxTypeAtomL env ty = auxTypeWrapL env true ty

    and auxTyparsL env tcL prefix tinst = 
       match tinst with 
       | [] -> tcL
       | [t] -> 
         let tL = auxTypeAtomL env t
         if prefix then tcL ^^ angleBracketL tL 
         else tL ^^ tcL 
       | _ -> 
         let tinstL = List.map (auxTypeL env) tinst
         if prefix then
             tcL ^^ angleBracketListL tinstL
         else
             tupleL tinstL ^^ tcL
            
    and auxAddNullness coreL (nullness: Nullness) = 
        match nullness.Evaluate() with
        | NullnessInfo.WithNull -> coreL ^^ wordL (tagText "?")
        | NullnessInfo.WithoutNull -> coreL
        | NullnessInfo.AmbivalentToNull -> coreL //^^ wordL (tagText "%")

    and auxTypeWrapL env isAtomic ty = 
        let wrap x = bracketIfL isAtomic x in // wrap iff require atomic expr 
        match stripTyparEqns ty with
        | TType_forall (typars, rty) -> 
           (leftL (tagText "!") ^^ layoutTyparDecls typars --- auxTypeL env rty) |> wrap

<<<<<<< HEAD
        | TType_ucase (UnionCaseRef(tcref, _), tinst) ->
=======
        | TType_ucase (UnionCaseRef(tcref, _), tinst)

        | TType_app (tcref, tinst) -> 
>>>>>>> a9cb7dad
           let prefix = tcref.IsPrefixDisplay
           let tcL = layoutTyconRef tcref
           auxTyparsL env tcL prefix tinst

<<<<<<< HEAD
        | TType_app (tcref, tinst, nullness)   -> 
           let prefix = tcref.IsPrefixDisplay
           let tcL = layoutTyconRef tcref
           let coreL = auxTyparsL env tcL prefix tinst
           auxAddNullness coreL nullness

        | TType_tuple (_tupInfo, tys) -> 
            sepListL (wordL (tagText "*")) (List.map (auxTypeAtomL env) tys) |> wrap

        | TType_fun (f, x, nullness) -> 
           let coreL = ((auxTypeAtomL env f ^^ wordL (tagText "->")) --- auxTypeL env x)  |> wrap
           auxAddNullness coreL nullness

        | TType_var (typar, nullness) ->
           let coreL = auxTyparWrapL env isAtomic typar 
           auxAddNullness coreL nullness

        | TType_anon (anonInfo, tys) -> 
           braceBarL (sepListL (wordL (tagText ";")) (List.map2 (fun nm ty -> wordL (tagField nm) --- auxTypeAtomL env ty) (Array.toList anonInfo.SortedNames) tys))
=======
        | TType_tuple (_tupInfo, tys) ->
            sepListL (wordL (tagText "*")) (List.map (auxTypeAtomL env) tys) |> wrap

        | TType_fun (f, x) ->
            ((auxTypeAtomL env f ^^ wordL (tagText "->")) --- auxTypeL env x) |> wrap

        | TType_var typar ->
            auxTyparWrapL env isAtomic typar 

        | TType_anon (anonInfo, tys) ->
            braceBarL (sepListL (wordL (tagText ";")) (List.map2 (fun nm ty -> wordL (tagField nm) --- auxTypeAtomL env ty) (Array.toList anonInfo.SortedNames) tys))
>>>>>>> a9cb7dad

        | TType_measure unt -> 
#if DEBUG
          leftL (tagText "{") ^^
          (match global_g with
           | None -> wordL (tagText "<no global g>")
           | Some g -> 
             let sortVars (vs:(Typar * Rational) list) = vs |> List.sortBy (fun (v, _) -> v.DisplayName) 
             let sortCons (cs:(TyconRef * Rational) list) = cs |> List.sortBy (fun (c, _) -> c.DisplayName) 
             let negvs, posvs = ListMeasureVarOccsWithNonZeroExponents unt |> sortVars |> List.partition (fun (_, e) -> SignRational e < 0)
             let negcs, poscs = ListMeasureConOccsWithNonZeroExponents g false unt |> sortCons |> List.partition (fun (_, e) -> SignRational e < 0)
             let unparL (uv: Typar) = wordL (tagText ("'" + uv.DisplayName))
             let unconL tcref = layoutTyconRef tcref
             let rationalL e = wordL (tagText(RationalToString e))
             let measureToPowerL x e = if e = OneRational then x else x -- wordL (tagText "^") -- rationalL e
             let prefix =
                 spaceListL
                     (List.map (fun (v, e) -> measureToPowerL (unparL v) e) posvs @
                      List.map (fun (c, e) -> measureToPowerL (unconL c) e) poscs)
             let postfix =
                 spaceListL 
                     (List.map (fun (v, e) -> measureToPowerL (unparL v) (NegRational e)) negvs @
                      List.map (fun (c, e) -> measureToPowerL (unconL c) (NegRational e)) negcs)
             match (negvs, negcs) with 
             | [], [] -> prefix 
             | _ -> prefix ^^ sepL (tagText "/") ^^ postfix) ^^
          rightL (tagText "}")
#else
          unt |> ignore
          wordL(tagText "<measure>")
#endif

    and auxTyparWrapL (env: SimplifyTypes.TypeSimplificationInfo) isAtomic (typar: Typar) =
          let wrap x = bracketIfL isAtomic x in // wrap iff require atomic expr 
          // There are several cases for pprinting of typar.
          // 
          //   'a - is multiple occurrence.
          //   #Type - inplace coercion constraint and singleton
          //   ('a :> Type) - inplace coercion constraint not singleton
          //   ('a.opM: S->T) - inplace operator constraint
          let tpL =
            wordL (tagText (prefixOfStaticReq typar.StaticReq
                   + prefixOfRigidTypar typar
                   + typar.DisplayName))
          let varL = tpL |> stampL typar.Stamp 

          match Zmap.tryFind typar env.inplaceConstraints with
          | Some typarConstraintTy ->
              if Zset.contains typar env.singletons then
                leftL (tagText "#") ^^ auxTyparConstraintTypL env typarConstraintTy
              else
                (varL ^^ sepL (tagText ":>") ^^ auxTyparConstraintTypL env typarConstraintTy) |> wrap
          | _ -> varL

    and auxTypar2L env typar = auxTyparWrapL env false typar

    and auxTyparAtomL env typar = auxTyparWrapL env true typar

    and auxTyparConstraintTypL env ty = auxTypeL env ty

    and auxTraitL env (ttrait: TraitConstraintInfo) =
#if DEBUG
        let (TTrait(tys, nm, memFlags, argtys, rty, _)) = ttrait 
        match global_g with
        | None -> wordL (tagText "<no global g>")
        | Some g -> 
            let rty = GetFSharpViewOfReturnType g rty
            let stat = layoutMemberFlags memFlags
            let argsL = sepListL (wordL (tagText "*")) (List.map (auxTypeAtomL env) argtys)
            let resL = auxTypeL env rty
            let methodTypeL = (argsL ^^ wordL (tagText "->")) ++ resL
            bracketL (stat ++ bracketL (sepListL (wordL (tagText "or")) (List.map (auxTypeAtomL env) tys)) ++ wordL (tagText "member") --- (wordL (tagText nm) ^^ wordL (tagText ":") -- methodTypeL))
#else
        ignore (env, ttrait)
        wordL(tagText "trait")
#endif

    and auxTyparConstraintL env (tp, tpc) = 
        let constraintPrefix l = auxTypar2L env tp ^^ wordL (tagText ":") ^^ l
        match tpc with
        | TyparConstraint.CoercesTo(typarConstraintTy, _) ->
            auxTypar2L env tp ^^ wordL (tagText ":>") --- auxTyparConstraintTypL env typarConstraintTy
        | TyparConstraint.MayResolveMember(traitInfo, _) ->
            auxTypar2L env tp ^^ wordL (tagText ":") --- auxTraitL env traitInfo
        | TyparConstraint.DefaultsTo(_, ty, _) ->
            wordL (tagText "default") ^^ auxTypar2L env tp ^^ wordL (tagText ":") ^^ auxTypeL env ty
        | TyparConstraint.IsEnum(ty, _) ->
            auxTyparsL env (wordL (tagText "enum")) true [ty] |> constraintPrefix
        | TyparConstraint.IsDelegate(aty, bty, _) ->
            auxTyparsL env (wordL (tagText "delegate")) true [aty; bty] |> constraintPrefix
        | TyparConstraint.SupportsNull _ ->
            wordL (tagText "null") |> constraintPrefix
        | TyparConstraint.SupportsComparison _ ->
            wordL (tagText "comparison") |> constraintPrefix
        | TyparConstraint.SupportsEquality _ ->
            wordL (tagText "equality") |> constraintPrefix
        | TyparConstraint.IsNonNullableStruct _ ->
            wordL (tagText "struct") |> constraintPrefix
        | TyparConstraint.IsReferenceType _ ->
            wordL (tagText "not struct") |> constraintPrefix
        | TyparConstraint.NotSupportsNull _ ->
            wordL (tagText "not null") |> constraintPrefix
        | TyparConstraint.IsUnmanaged _ ->
            wordL (tagText "unmanaged") |> constraintPrefix
        | TyparConstraint.SimpleChoice(tys, _) ->
            bracketL (sepListL (sepL (tagText "|")) (List.map (auxTypeL env) tys)) |> constraintPrefix
        | TyparConstraint.RequiresDefaultConstructor _ ->
            bracketL (wordL (tagText "new : unit -> ") ^^ (auxTypar2L env tp)) |> constraintPrefix

    and auxTyparConstraintsL env x = 
        match x with 
        | [] -> emptyL
        | cxs -> wordL (tagText "when") --- aboveListL (List.map (auxTyparConstraintL env) cxs)

    and typarL tp = auxTypar2L SimplifyTypes.typeSimplificationInfo0 tp 

    and typarAtomL tp = auxTyparAtomL SimplifyTypes.typeSimplificationInfo0 tp

    and typeAtomL tau =
        let tau, cxs = tau, []
        let env = SimplifyTypes.CollectInfo false [tau] cxs
        match env.postfixConstraints with
        | [] -> auxTypeAtomL env tau
        | _ -> bracketL (auxTypeL env tau --- auxTyparConstraintsL env env.postfixConstraints)
          
    and typeL tau =
        let tau, cxs = tau, []
        let env = SimplifyTypes.CollectInfo false [tau] cxs
        match env.postfixConstraints with
        | [] -> auxTypeL env tau 
        | _ -> (auxTypeL env tau --- auxTyparConstraintsL env env.postfixConstraints) 

    and typarDeclL tp =
        let tau, cxs = mkTyparTy tp, (List.map (fun x -> (tp, x)) tp.Constraints)
        let env = SimplifyTypes.CollectInfo false [tau] cxs
        match env.postfixConstraints with
        | [] -> auxTypeL env tau 
        | _ -> (auxTypeL env tau --- auxTyparConstraintsL env env.postfixConstraints) 
    and layoutTyparDecls tps = angleBracketListL (List.map typarDeclL tps) 

    let rangeL m = wordL (tagText (stringOfRange m))

    let instL tyL tys =
        match tys with
        | [] -> emptyL
        | tys -> sepL (tagText "@[") ^^ commaListL (List.map tyL tys) ^^ rightL (tagText "]")

    let valRefL (vr: ValRef) = 
        wordL (tagText vr.LogicalName) |> stampL vr.Stamp 

    let layoutAttrib (Attrib(_, k, _, _, _, _, _)) = 
        leftL (tagText "[<") ^^ 
        (match k with 
         | ILAttrib ilmeth -> wordL (tagText ilmeth.Name)
         | FSAttrib vref -> valRefL vref) ^^
        rightL (tagText ">]")

    let layoutAttribs attribs = aboveListL (List.map layoutAttrib attribs)

    let arityInfoL (ValReprInfo (tpNames, _, _) as tvd) = 
        let ns = tvd.AritiesOfArgs in 
        leftL (tagText "arity<") ^^ intL tpNames.Length ^^ sepL (tagText ">[") ^^ commaListL (List.map intL ns) ^^ rightL (tagText "]")

    let valL (v: Val) =
        let vsL = wordL (tagText (DecompileOpName v.LogicalName)) |> stampL v.Stamp
        let vsL = vsL -- layoutAttribs v.Attribs
        vsL

    let typeOfValL (v: Val) =
        (valL v
          ^^ (if v.MustInline then wordL (tagText "inline ") else emptyL) 
          ^^ (if v.IsMutable then wordL(tagText "mutable ") else emptyL)
          ^^ wordL (tagText ":")) -- typeL v.Type

    let tslotparamL (TSlotParam(nmOpt, ty, inFlag, outFlag, _, _)) =
        (optionL (tagText >> wordL) nmOpt) ^^ 
         wordL(tagText ":") ^^ 
         typeL ty ^^ 
         (if inFlag then wordL(tagText "[in]") else emptyL) ^^ 
         (if outFlag then wordL(tagText "[out]") else emptyL) ^^ 
         (if inFlag then wordL(tagText "[opt]") else emptyL)

    let slotSigL (slotsig: SlotSig) =
#if DEBUG
        let (TSlotSig(nm, ty, tps1, tps2, pms, rty)) = slotsig 
        match global_g with
        | None -> wordL(tagText "<no global g>")
        | Some g -> 
            let rty = GetFSharpViewOfReturnType g rty
            (wordL(tagText "slot") --- (wordL (tagText nm)) ^^ wordL(tagText "@") ^^ typeL ty) --
              (wordL(tagText "LAM") --- spaceListL (List.map typarL tps1) ^^ rightL(tagText ".")) ---
              (wordL(tagText "LAM") --- spaceListL (List.map typarL tps2) ^^ rightL(tagText ".")) ---
              (commaListL (List.map (List.map tslotparamL >> tupleL) pms)) ^^ (wordL(tagText "-> ")) --- (typeL rty) 
#else
        ignore slotsig
        wordL(tagText "slotsig")
#endif

    let rec memberL (g:TcGlobals) (v: Val) (membInfo: ValMemberInfo) = 
        aboveListL 
            [ wordL(tagText "compiled_name! = ") ^^ wordL (tagText (v.CompiledName g.CompilerGlobalState))
              wordL(tagText "membInfo-slotsig! = ") ^^ listL slotSigL membInfo.ImplementedSlotSigs ]

    and valAtBindL g v =
        let vL = valL v
        let mutL = (if v.IsMutable then wordL(tagText "mutable") ++ vL else vL)
        mutL --- 
            aboveListL 
                [ yield wordL(tagText ":") ^^ typeL v.Type
                  match v.MemberInfo with None -> () | Some mem_info -> yield wordL(tagText "!") ^^ memberL g v mem_info
                  match v.ValReprInfo with None -> () | Some arity_info -> yield wordL(tagText "#") ^^ arityInfoL arity_info]

    let unionCaseRefL (ucr: UnionCaseRef) = wordL (tagText ucr.CaseName)

    let recdFieldRefL (rfref: RecdFieldRef) = wordL (tagText rfref.FieldName)

    let identL (id: Ident) = wordL (tagText id.idText)

    // Note: We need nice printing of constants in order to print literals and attributes 
    let constL c =
        let str = 
            match c with
            | Const.Bool x -> if x then "true" else "false"
            | Const.SByte x -> (x |> string)+"y"
            | Const.Byte x -> (x |> string)+"uy"
            | Const.Int16 x -> (x |> string)+"s"
            | Const.UInt16 x -> (x |> string)+"us"
            | Const.Int32 x -> (x |> string)
            | Const.UInt32 x -> (x |> string)+"u"
            | Const.Int64 x -> (x |> string)+"L"
            | Const.UInt64 x -> (x |> string)+"UL"
            | Const.IntPtr x -> (x |> string)+"n"
            | Const.UIntPtr x -> (x |> string)+"un"
            | Const.Single d -> 
                (let s = d.ToString("g12", System.Globalization.CultureInfo.InvariantCulture)
                 if String.forall (fun c -> System.Char.IsDigit c || c = '-') s 
                 then s + ".0" 
                 else s) + "f"
            | Const.Double d -> 
                let s = d.ToString("g12", System.Globalization.CultureInfo.InvariantCulture)
                if String.forall (fun c -> System.Char.IsDigit c || c = '-') s 
                then s + ".0" 
                else s
            | Const.Char c -> "'" + c.ToString() + "'" 
            | Const.String bs -> "\"" + bs + "\"" 
            | Const.Unit -> "()" 
            | Const.Decimal bs -> string bs + "M" 
            | Const.Zero -> "default"
        wordL (tagText str)

    let rec tyconL g (tycon: Tycon) =
        if tycon.IsModuleOrNamespace then entityL g tycon else

        let lhsL = wordL (tagText (match tycon.TypeOrMeasureKind with TyparKind.Measure -> "[<Measure>] type" | TyparKind.Type -> "type")) ^^ wordL (tagText tycon.DisplayName) ^^ layoutTyparDecls tycon.TyparsNoRange
        let lhsL = lhsL --- layoutAttribs tycon.Attribs
        let memberLs = 
            let adhoc = 
                tycon.MembersOfFSharpTyconSorted 
                    |> List.filter (fun v -> not v.IsDispatchSlot)
                    |> List.filter (fun v -> not v.Deref.IsClassConstructor) 
                    // Don't print individual methods forming interface implementations - these are currently never exported 
                    |> List.filter (fun v -> isNil (Option.get v.MemberInfo).ImplementedSlotSigs)
            let iimpls = 
                match tycon.TypeReprInfo with 
                | TFSharpObjectRepr r when (match r.fsobjmodel_kind with TFSharpInterface -> true | _ -> false) -> []
                | _ -> tycon.ImmediateInterfacesOfFSharpTycon
            let iimpls = iimpls |> List.filter (fun (_, compgen, _) -> not compgen)
            // if TFSharpInterface, the iimpls should be printed as inherited interfaces 
            if isNil adhoc && isNil iimpls then 
                emptyL 
            else 
                let iimplsLs = iimpls |> List.map (fun (ty, _, _) -> wordL(tagText "interface") --- typeL ty)
                let adhocLs = adhoc |> List.map (fun vref -> valAtBindL g vref.Deref)
                (wordL(tagText "with") @@-- aboveListL (iimplsLs @ adhocLs)) @@ wordL(tagText "end")

        let layoutUnionCaseArgTypes argtys = sepListL (wordL(tagText "*")) (List.map typeL argtys)

        let ucaseL prefixL (ucase: UnionCase) =
            let nmL = wordL (tagText ucase.DisplayName)
            match ucase.RecdFields |> List.map (fun rfld -> rfld.FormalType) with
            | [] -> (prefixL ^^ nmL)
            | argtys -> (prefixL ^^ nmL ^^ wordL(tagText "of")) --- layoutUnionCaseArgTypes argtys

        let layoutUnionCases ucases =
            let prefixL = if not (isNilOrSingleton ucases) then wordL(tagText "|") else emptyL
            List.map (ucaseL prefixL) ucases
            
        let layoutRecdField (fld: RecdField) =
            let lhs = wordL (tagText fld.LogicalName)
            let lhs = if fld.IsMutable then wordL(tagText "mutable") --- lhs else lhs
            (lhs ^^ rightL(tagText ":")) --- typeL fld.FormalType

        let tyconReprL (repr, tycon: Tycon) = 
            match repr with 
            | TFSharpRecdRepr _ ->
                tycon.TrueFieldsAsList |> List.map (fun fld -> layoutRecdField fld ^^ rightL(tagText ";")) |> aboveListL
            | TFSharpObjectRepr r -> 
                match r.fsobjmodel_kind with 
                | TFSharpDelegate _ ->
                    wordL(tagText "delegate ...")
                | _ ->
                    let start = 
                        match r.fsobjmodel_kind with
                        | TFSharpClass -> "class" 
                        | TFSharpInterface -> "interface" 
                        | TFSharpStruct -> "struct" 
                        | TFSharpEnum -> "enum" 
                        | _ -> failwith "???"
                    let inherits = 
                       match r.fsobjmodel_kind, tycon.TypeContents.tcaug_super with
                       | TFSharpClass, Some super -> [wordL(tagText "inherit") ^^ (typeL super)] 
                       | TFSharpInterface, _ -> 
                         tycon.ImmediateInterfacesOfFSharpTycon
                           |> List.filter (fun (_, compgen, _) -> not compgen)
                           |> List.map (fun (ity, _, _) -> wordL(tagText "inherit") ^^ (typeL ity))
                       | _ -> []
                    let vsprs = 
                        tycon.MembersOfFSharpTyconSorted 
                            |> List.filter (fun v -> v.IsDispatchSlot) 
                            |> List.map (fun vref -> valAtBindL g vref.Deref)
                    let vals = tycon.TrueFieldsAsList |> List.map (fun f -> (if f.IsStatic then wordL(tagText "static") else emptyL) ^^ wordL(tagText "val") ^^ layoutRecdField f)
                    let alldecls = inherits @ vsprs @ vals
                    let emptyMeasure = match tycon.TypeOrMeasureKind with TyparKind.Measure -> isNil alldecls | _ -> false
                    if emptyMeasure then emptyL else (wordL (tagText start) @@-- aboveListL alldecls) @@ wordL(tagText "end")
            | TFSharpUnionRepr _ -> tycon.UnionCasesAsList |> layoutUnionCases |> aboveListL 
            | TAsmRepr _ -> wordL(tagText "(# ... #)")
            | TMeasureableRepr ty -> typeL ty
            | TILObjectRepr (TILObjectReprData(_, _, td)) -> wordL (tagText td.Name)
            | _ -> failwith "unreachable"

        let reprL = 
            match tycon.TypeReprInfo with 
#if !NO_EXTENSIONTYPING
            | TProvidedTypeRepr _
            | TProvidedNamespaceRepr _
#endif
            | TNoRepr -> 
                match tycon.TypeAbbrev with
                | None -> lhsL @@-- memberLs
                | Some a -> (lhsL ^^ wordL(tagText "=")) --- (typeL a @@ memberLs)
            | a -> 
                let rhsL = tyconReprL (a, tycon) @@ memberLs
                (lhsL ^^ wordL(tagText "=")) @@-- rhsL
        reprL

    and bindingL g (TBind(v, repr, _)) =
        (valAtBindL g v ^^ wordL(tagText "=")) @@-- exprL g repr

    and exprL g expr = exprWrapL g false expr

    and atomL g expr = exprWrapL g true expr // true means bracket if needed to be atomic expr 

    and letRecL g binds bodyL = 
        let eqnsL = 
            binds
               |> List.mapHeadTail (fun bind -> wordL(tagText "rec") ^^ bindingL g bind ^^ wordL(tagText "in"))
                              (fun bind -> wordL(tagText "and") ^^ bindingL g bind ^^ wordL(tagText "in")) 
        (aboveListL eqnsL @@ bodyL) 

    and letL g bind bodyL = 
        let eqnL = wordL(tagText "let") ^^ bindingL g bind
        (eqnL @@ bodyL) 

    and exprWrapL g isAtomic expr =
        let atomL args = atomL g args
        let exprL expr = exprL g expr
        let valAtBindL v = valAtBindL g v
        let targetL targets = targetL g targets
        let wrap = bracketIfL isAtomic // wrap iff require atomic expr 
        let lay =
            match expr with
            | Expr.Const (c, _, _) -> constL c
            | Expr.Val (v, flags, _) -> 
                 let xL = valL v.Deref 
                 let xL =
                     match flags with
                       | PossibleConstrainedCall _ -> xL ^^ rightL(tagText "<constrained>")
                       | CtorValUsedAsSelfInit -> xL ^^ rightL(tagText "<selfinit>")
                       | CtorValUsedAsSuperInit -> xL ^^ rightL(tagText "<superinit>")
                       | VSlotDirectCall -> xL ^^ rightL(tagText "<vdirect>")
                       | NormalValUse -> xL 
                 xL
            | Expr.Sequential (expr1, expr2, flag, _) -> 
                let flag = 
                    match flag with
                    | NormalSeq -> ";"
                    | ThenDoSeq -> "; ThenDo" 
                ((exprL expr1 ^^ rightL (tagText flag)) @@ exprL expr2) |> wrap
            | Expr.Lambda (_, _, baseValOpt, argvs, body, _, _) -> 
                let formalsL = spaceListL (List.map valAtBindL argvs) in
                let bindingL = 
                    match baseValOpt with
                    | None -> wordL(tagText "lam") ^^ formalsL ^^ rightL(tagText ".")
                    | Some basev -> wordL(tagText "lam") ^^ (leftL(tagText "base=") ^^ valAtBindL basev) --- formalsL ^^ rightL(tagText ".") in
                (bindingL ++ exprL body) |> wrap
            | Expr.TyLambda (_, argtyvs, body, _, _) -> 
                ((wordL(tagText "LAM") ^^ spaceListL (List.map typarL argtyvs) ^^ rightL(tagText ".")) ++ exprL body) |> wrap
            | Expr.TyChoose (argtyvs, body, _) -> 
                ((wordL(tagText "CHOOSE") ^^ spaceListL (List.map typarL argtyvs) ^^ rightL(tagText ".")) ++ exprL body) |> wrap
            | Expr.App (f, _, tys, argtys, _) -> 
                let flayout = atomL f
                appL g flayout tys argtys |> wrap
            | Expr.LetRec (binds, body, _, _) -> 
                letRecL g binds (exprL body) |> wrap
            | Expr.Let (bind, body, _, _) -> 
                letL g bind (exprL body) |> wrap
            | Expr.Link rX -> 
                (wordL(tagText "RecLink") --- atomL rX.Value) |> wrap
            | Expr.DebugPoint (_, rX) -> 
                (wordL(tagText "DebugPoint") --- atomL rX) |> wrap
            | Expr.Match (_, _, dtree, targets, _, _) -> 
                leftL(tagText "[") ^^ (decisionTreeL g dtree @@ aboveListL (List.mapi targetL (targets |> Array.toList)) ^^ rightL(tagText "]"))
            | Expr.Op (TOp.UnionCase c, _, args, _) -> 
                (unionCaseRefL c ++ spaceListL (List.map atomL args)) |> wrap
            | Expr.Op (TOp.ExnConstr ecref, _, args, _) -> 
                wordL (tagText ecref.LogicalName) ^^ bracketL (commaListL (List.map atomL args))
            | Expr.Op (TOp.Tuple _, _, xs, _) -> 
                tupleL (List.map exprL xs)
            | Expr.Op (TOp.Recd (ctor, tcref), _, xs, _) -> 
                let fields = tcref.TrueInstanceFieldsAsList
                let lay fs x = (wordL (tagText fs.rfield_id.idText) ^^ sepL(tagText "=")) --- (exprL x)
                let ctorL = 
                    match ctor with
                    | RecdExpr -> emptyL
                    | RecdExprIsObjInit-> wordL(tagText "(new)")
                leftL(tagText "{") ^^ semiListL (List.map2 lay fields xs) ^^ rightL(tagText "}") ^^ ctorL
            | Expr.Op (TOp.ValFieldSet rf, _, [rx;x], _) -> 
                (atomL rx --- wordL(tagText ".")) ^^ (recdFieldRefL rf ^^ wordL(tagText "<-") --- exprL x)
            | Expr.Op (TOp.ValFieldSet rf, _, [x], _) -> 
                (recdFieldRefL rf ^^ wordL(tagText "<-") --- exprL x)
            | Expr.Op (TOp.ValFieldGet rf, _, [rx], _) -> 
                (atomL rx ^^ rightL(tagText ".#") ^^ recdFieldRefL rf)
            | Expr.Op (TOp.ValFieldGet rf, _, [], _) -> 
                recdFieldRefL rf
            | Expr.Op (TOp.ValFieldGetAddr (rf, _), _, [rx], _) -> 
                leftL(tagText "&") ^^ bracketL (atomL rx ^^ rightL(tagText ".!") ^^ recdFieldRefL rf)
            | Expr.Op (TOp.ValFieldGetAddr (rf, _), _, [], _) -> 
                leftL(tagText "&") ^^ (recdFieldRefL rf)
            | Expr.Op (TOp.UnionCaseTagGet tycr, _, [x], _) -> 
                wordL (tagText ("#" + tycr.LogicalName + ".tag")) ^^ atomL x
            | Expr.Op (TOp.UnionCaseProof c, _, [x], _) -> 
                wordL (tagText ("#" + c.CaseName + ".cast")) ^^ atomL x
            | Expr.Op (TOp.UnionCaseFieldGet (c, i), _, [x], _) -> 
                wordL (tagText ("#" + c.CaseName + "." + string i)) --- atomL x
            | Expr.Op (TOp.UnionCaseFieldSet (c, i), _, [x;y], _) -> 
                ((atomL x --- (rightL (tagText ("#" + c.CaseName + "." + string i)))) ^^ wordL(tagText ":=")) --- exprL y
            | Expr.Op (TOp.TupleFieldGet (_, i), _, [x], _) -> 
                wordL (tagText ("#" + string i)) --- atomL x
            | Expr.Op (TOp.Coerce, [ty;_], [x], _) -> 
                atomL x --- (wordL(tagText ":>") ^^ typeL ty) 
            | Expr.Op (TOp.Reraise, [_], [], _) -> 
                wordL(tagText "Rethrow!")
            | Expr.Op (TOp.ILAsm (instrs, retTypes), tyargs, args, _) -> 
                let instrs = instrs |> List.map (sprintf "%+A" >> tagText >> wordL) |> spaceListL // %+A has + since instrs are from an "internal" type  
                let instrs = leftL(tagText "(#") ^^ instrs ^^ rightL(tagText "#)")
                (appL g instrs tyargs args ---
                    wordL(tagText ":") ^^ spaceListL (List.map typeAtomL retTypes)) |> wrap
            | Expr.Op (TOp.LValueOp (lvop, vr), _, args, _) -> 
                (lvalopL lvop ^^ valRefL vr --- bracketL (commaListL (List.map atomL args))) |> wrap
            | Expr.Op (TOp.ILCall (_, _, _, _, _, _, _, ilMethRef, enclTypeInst, methInst, _), tyargs, args, _) ->
                let meth = ilMethRef.Name
                wordL(tagText "ILCall") ^^
                   aboveListL 
                      [ yield wordL (tagText ilMethRef.DeclaringTypeRef.FullName) ^^ sepL(tagText ".") ^^ wordL (tagText meth)
                        if not enclTypeInst.IsEmpty then yield wordL(tagText "tinst ") --- listL typeL enclTypeInst
                        if not methInst.IsEmpty then yield wordL (tagText "minst ") --- listL typeL methInst
                        if not tyargs.IsEmpty then yield wordL (tagText "tyargs") --- listL typeL tyargs
                        if not args.IsEmpty then yield listL exprL args ] 
                    |> wrap
            | Expr.Op (TOp.Array, [_], xs, _) -> 
                leftL(tagText "[|") ^^ commaListL (List.map exprL xs) ^^ rightL(tagText "|]")
            | Expr.Op (TOp.While _, [], [Expr.Lambda (_, _, _, [_], x1, _, _);Expr.Lambda (_, _, _, [_], x2, _, _)], _) -> 
                (wordL(tagText "while") ^^ exprL x1 ^^ wordL(tagText "do")) @@-- exprL x2
            | Expr.Op (TOp.IntegerForLoop _, [], [Expr.Lambda (_, _, _, [_], x1, _, _);Expr.Lambda (_, _, _, [_], x2, _, _);Expr.Lambda (_, _, _, [_], x3, _, _)], _) -> 
                wordL(tagText "for") ^^ aboveListL [(exprL x1 ^^ wordL(tagText "to") ^^ exprL x2 ^^ wordL(tagText "do")); exprL x3 ] ^^ rightL(tagText "done")
            | Expr.Op (TOp.TryWith _, [_], [Expr.Lambda (_, _, _, [_], x1, _, _);Expr.Lambda (_, _, _, [_], xf, _, _);Expr.Lambda (_, _, _, [_], xh, _, _)], _) ->
                (wordL (tagText "try") @@-- exprL x1) @@ (wordL(tagText "with-filter") @@-- exprL xf) @@ (wordL(tagText "with") @@-- exprL xh)
            | Expr.Op (TOp.TryFinally _, [_], [Expr.Lambda (_, _, _, [_], x1, _, _);Expr.Lambda (_, _, _, [_], x2, _, _)], _) -> 
                (wordL (tagText "try") @@-- exprL x1) @@ (wordL(tagText "finally") @@-- exprL x2)
            | Expr.Op (TOp.Bytes _, _, _, _) -> 
                wordL(tagText "bytes++")
            | Expr.Op (TOp.UInt16s _, _, _, _) -> wordL(tagText "uint16++")
            | Expr.Op (TOp.RefAddrGet _, _tyargs, _args, _) -> wordL(tagText "GetRefLVal...")
            | Expr.Op (TOp.TraitCall _, _tyargs, _args, _) -> wordL(tagText "traitcall...")
            | Expr.Op (TOp.ExnFieldGet _, _tyargs, _args, _) -> wordL(tagText "TOp.ExnFieldGet...")
            | Expr.Op (TOp.ExnFieldSet _, _tyargs, _args, _) -> wordL(tagText "TOp.ExnFieldSet...")
            | Expr.Op (TOp.TryFinally _, _tyargs, _args, _) -> wordL(tagText "TOp.TryFinally...")
            | Expr.Op (TOp.TryWith _, _tyargs, _args, _) -> wordL(tagText "TOp.TryWith...")
            | Expr.Op (TOp.Goto l, _tys, args, _) -> wordL(tagText ("Expr.Goto " + string l)) ^^ bracketL (commaListL (List.map atomL args)) 
            | Expr.Op (TOp.Label l, _tys, args, _) -> wordL(tagText ("Expr.Label " + string l)) ^^ bracketL (commaListL (List.map atomL args)) 
            | Expr.Op (_, _tys, args, _) -> wordL(tagText "Expr.Op ...") ^^ bracketL (commaListL (List.map atomL args)) 
            | Expr.Quote (a, _, _, _, _) -> leftL(tagText "<@") ^^ atomL a ^^ rightL(tagText "@>")
            | Expr.Obj (_lambdaId, ty, basev, ccall, overrides, iimpls, _) -> 
                (leftL (tagText "{") 
                 @@--
                  ((wordL(tagText "new ") ++ typeL ty) 
                   @@-- 
                   aboveListL [exprL ccall
                               optionL valAtBindL basev
                               aboveListL (List.map (tmethodL g) overrides)
                               aboveListL (List.map (iimplL g) iimpls)]))
                @@
                rightL (tagText "}")

            | Expr.WitnessArg _ -> wordL (tagText "<witnessarg>")
            | Expr.StaticOptimization (_tcs, csx, x, _) -> 
                (wordL(tagText "opt") @@- (exprL x)) @@--
                   (wordL(tagText "|") ^^ exprL csx --- (wordL(tagText "when...") ))
           
        // For tracking ranges through expr rewrites 
        if layoutRanges.Value then
            leftL(tagText "{") ^^ (rangeL expr.Range ^^ rightL(tagText ":")) ++ lay ^^ rightL(tagText "}")
        else
            lay

    and implFilesL g implFiles =
        aboveListL (List.map (implFileL g) implFiles)

    and appL g flayout tys args =
        let z = flayout
        let z = if isNil tys then z else z ^^ instL typeL tys
        let z = if isNil args then z else z --- spaceListL (List.map (atomL g) args)
        z

    and implFileL g (TImplFile (implExprWithSig=mexpr)) =
        aboveListL [(wordL(tagText "top implementation ")) @@-- mexprL g mexpr]

    and mexprL g x =
        match x with 
        | ModuleOrNamespaceExprWithSig(mtyp, defs, _) -> mdefL g defs @@- (wordL(tagText ":") @@- entityTypeL g mtyp)

    and mdefsL  g defs =
        wordL(tagText "Module Defs") @@-- aboveListL(List.map (mdefL g) defs)

    and mdefL g x =
        match x with
        | TMDefRec(_, _, tycons, mbinds, _) -> aboveListL ((tycons |> List.map (tyconL g)) @ (mbinds |> List.map (mbindL g)))
        | TMDefLet(bind, _) -> letL g bind emptyL
        | TMDefDo(e, _) -> exprL g e
        | TMDefOpens _ -> wordL (tagText "open ... ")
        | TMDefs defs -> mdefsL g defs
        | TMAbstract mexpr -> mexprL g mexpr

    and mbindL g x =
       match x with
       | ModuleOrNamespaceBinding.Binding bind -> letL g bind emptyL
       | ModuleOrNamespaceBinding.Module(mspec, rhs) ->
        (wordL (tagText (if mspec.IsNamespace then "namespace" else "module")) ^^ (wordL (tagText mspec.DemangledModuleOrNamespaceName) |> stampL mspec.Stamp)) @@-- mdefL g rhs

    and entityTypeL g (mtyp: ModuleOrNamespaceType) =
        aboveListL [jlistL typeOfValL mtyp.AllValsAndMembers
                    jlistL (tyconL g) mtyp.AllEntities]

    and entityL g (ms: ModuleOrNamespace) =
        let header = wordL(tagText "module") ^^ (wordL (tagText ms.DemangledModuleOrNamespaceName) |> stampL ms.Stamp) ^^ wordL(tagText ":")
        let footer = wordL(tagText "end")
        let body = entityTypeL g ms.ModuleOrNamespaceType
        (header @@-- body) @@ footer

    and ccuL g (ccu: CcuThunk) = entityL g ccu.Contents

    and decisionTreeL g x =
        match x with 
        | TDBind (bind, body) -> 
            let bind = wordL(tagText "let") ^^ bindingL g bind
            (bind @@ decisionTreeL g body) 
        | TDSuccess (args, n) -> 
            wordL(tagText "Success") ^^ leftL(tagText "T") ^^ intL n ^^ tupleL (args |> List.map (exprL g))
        | TDSwitch (test, dcases, dflt, _) ->
            (wordL(tagText "Switch") --- exprL g test) @@--
            (aboveListL (List.map (dcaseL g) dcases) @@
             match dflt with
             | None -> emptyL
             | Some dtree -> wordL(tagText "dflt:") --- decisionTreeL g dtree)

    and dcaseL g (TCase (test, dtree)) = (dtestL g test ^^ wordL(tagText "//")) --- decisionTreeL g dtree

    and dtestL g x = 
        match x with 
        | DecisionTreeTest.UnionCase (c, tinst) -> wordL(tagText "is") ^^ unionCaseRefL c ^^ instL typeL tinst
        | DecisionTreeTest.ArrayLength (n, ty) -> wordL(tagText "length") ^^ intL n ^^ typeL ty
        | DecisionTreeTest.Const c -> wordL(tagText "is") ^^ constL c
        | DecisionTreeTest.IsNull -> wordL(tagText "isnull")
        | DecisionTreeTest.IsInst (_, ty) -> wordL(tagText "isinst") ^^ typeL ty
        | DecisionTreeTest.ActivePatternCase (exp, _, _, _, _, _) -> wordL(tagText "query") ^^ exprL g exp
        | DecisionTreeTest.Error _ -> wordL (tagText "error recovery")
 
    and targetL g i (TTarget (argvs, body, _)) =
        leftL(tagText "T") ^^ intL i ^^ tupleL (flatValsL argvs) ^^ rightL(tagText ":") --- exprL g body

    and flatValsL vs = vs |> List.map valL

    and tmethodL g (TObjExprMethod(TSlotSig(nm, _, _, _, _, _), _, tps, vs, e, _)) =
        ((wordL(tagText "TObjExprMethod") --- (wordL (tagText nm)) ^^ wordL(tagText "=")) --
         (angleBracketListL (List.map typarL tps) ^^ rightL(tagText ".")) ---
         (tupleL (List.map (List.map (valAtBindL g) >> tupleL) vs) ^^ rightL(tagText ".")))
        @@--
          (atomL g e) 

    and iimplL g (ty, tmeths) = wordL(tagText "impl") ^^ aboveListL (typeL ty :: List.map (tmethodL g) tmeths) 

    let showType x = showL (typeL x)

    let showExpr g x = showL (exprL g x)

    let traitL x = auxTraitL SimplifyTypes.typeSimplificationInfo0 x

    let typarsL x = layoutTyparDecls x

//--------------------------------------------------------------------------
// Helpers related to type checking modules & namespaces
//--------------------------------------------------------------------------

let wrapModuleOrNamespaceType id cpath mtyp = 
    Construct.NewModuleOrNamespace (Some cpath) taccessPublic id XmlDoc.Empty [] (MaybeLazy.Strict mtyp)

let wrapModuleOrNamespaceTypeInNamespace id cpath mtyp = 
    let mspec = wrapModuleOrNamespaceType id cpath mtyp
    Construct.NewModuleOrNamespaceType Namespace [ mspec ] [], mspec

let wrapModuleOrNamespaceExprInNamespace (id: Ident) cpath mexpr = 
    let mspec = wrapModuleOrNamespaceType id cpath (Construct.NewEmptyModuleOrNamespaceType Namespace)
    TMDefRec (false, [], [], [ModuleOrNamespaceBinding.Module(mspec, mexpr)], id.idRange)

// cleanup: make this a property
let SigTypeOfImplFile (TImplFile (implExprWithSig=mexpr)) = mexpr.Type 

//--------------------------------------------------------------------------
// Data structures representing what gets hidden and what gets remapped (i.e. renamed or alpha-converted)
// when a module signature is applied to a module.
//--------------------------------------------------------------------------

type SignatureRepackageInfo = 
    { RepackagedVals: (ValRef * ValRef) list
      RepackagedEntities: (TyconRef * TyconRef) list }
    
    member remapInfo.ImplToSigMapping = { TypeEquivEnv.Empty with EquivTycons = TyconRefMap.OfList remapInfo.RepackagedEntities }
    static member Empty = { RepackagedVals = []; RepackagedEntities= [] } 

type SignatureHidingInfo = 
    { HiddenTycons: Zset<Tycon>
      HiddenTyconReprs: Zset<Tycon>
      HiddenVals: Zset<Val>
      HiddenRecdFields: Zset<RecdFieldRef>
      HiddenUnionCases: Zset<UnionCaseRef> }

    static member Empty = 
        { HiddenTycons = Zset.empty tyconOrder
          HiddenTyconReprs = Zset.empty tyconOrder
          HiddenVals = Zset.empty valOrder
          HiddenRecdFields = Zset.empty recdFieldRefOrder
          HiddenUnionCases = Zset.empty unionCaseRefOrder }

let addValRemap v vNew tmenv = 
    { tmenv with valRemap= tmenv.valRemap.Add v (mkLocalValRef vNew) }

let mkRepackageRemapping mrpi = 
    { valRemap = ValMap.OfList (mrpi.RepackagedVals |> List.map (fun (vref, x) -> vref.Deref, x))
      tpinst = emptyTyparInst
      tyconRefRemap = TyconRefMap.OfList mrpi.RepackagedEntities
      removeTraitSolutions = false }

//--------------------------------------------------------------------------
// Compute instances of the above for mty -> mty
//--------------------------------------------------------------------------

let accEntityRemap (msigty: ModuleOrNamespaceType) (entity: Entity) (mrpi, mhi) =
    let sigtyconOpt = (NameMap.tryFind entity.LogicalName msigty.AllEntitiesByCompiledAndLogicalMangledNames)
    match sigtyconOpt with 
    | None -> 
        // The type constructor is not present in the signature. Hence it is hidden. 
        let mhi = { mhi with HiddenTycons = Zset.add entity mhi.HiddenTycons }
        (mrpi, mhi) 
    | Some sigtycon -> 
        // The type constructor is in the signature. Hence record the repackage entry 
        let sigtcref = mkLocalTyconRef sigtycon
        let tcref = mkLocalTyconRef entity
        let mrpi = { mrpi with RepackagedEntities = ((tcref, sigtcref) :: mrpi.RepackagedEntities) }
        // OK, now look for hidden things 
        let mhi = 
            if (match entity.TypeReprInfo with TNoRepr -> false | _ -> true) && (match sigtycon.TypeReprInfo with TNoRepr -> true | _ -> false) then 
                // The type representation is absent in the signature, hence it is hidden 
                { mhi with HiddenTyconReprs = Zset.add entity mhi.HiddenTyconReprs } 
            else 
                // The type representation is present in the signature. 
                // Find the fields that have been hidden or which were non-public anyway. 
                let mhi = 
                    (entity.AllFieldsArray, mhi) ||> Array.foldBack (fun rfield mhi ->
                        match sigtycon.GetFieldByName(rfield.LogicalName) with 
                        | Some _ -> 
                            // The field is in the signature. Hence it is not hidden. 
                            mhi
                        | _ -> 
                            // The field is not in the signature. Hence it is regarded as hidden. 
                            let rfref = tcref.MakeNestedRecdFieldRef rfield
                            { mhi with HiddenRecdFields = Zset.add rfref mhi.HiddenRecdFields })
                        
                let mhi = 
                    (entity.UnionCasesAsList, mhi) ||> List.foldBack (fun ucase mhi ->
                        match sigtycon.GetUnionCaseByName ucase.LogicalName with 
                        | Some _ -> 
                            // The constructor is in the signature. Hence it is not hidden. 
                            mhi
                        | _ -> 
                            // The constructor is not in the signature. Hence it is regarded as hidden. 
                            let ucref = tcref.MakeNestedUnionCaseRef ucase
                            { mhi with HiddenUnionCases = Zset.add ucref mhi.HiddenUnionCases })
                mhi
        (mrpi, mhi) 

let accSubEntityRemap (msigty: ModuleOrNamespaceType) (entity: Entity) (mrpi, mhi) =
    let sigtyconOpt = (NameMap.tryFind entity.LogicalName msigty.AllEntitiesByCompiledAndLogicalMangledNames)
    match sigtyconOpt with 
    | None -> 
        // The type constructor is not present in the signature. Hence it is hidden. 
        let mhi = { mhi with HiddenTycons = Zset.add entity mhi.HiddenTycons }
        (mrpi, mhi) 
    | Some sigtycon -> 
        // The type constructor is in the signature. Hence record the repackage entry 
        let sigtcref = mkLocalTyconRef sigtycon
        let tcref = mkLocalTyconRef entity
        let mrpi = { mrpi with RepackagedEntities = ((tcref, sigtcref) :: mrpi.RepackagedEntities) }
        (mrpi, mhi) 

let valLinkageAEquiv g aenv (v1: Val) (v2: Val) = 
    (v1.GetLinkagePartialKey() = v2.GetLinkagePartialKey()) &&
    (if v1.IsMember && v2.IsMember then typeAEquivAux EraseAll g aenv v1.Type v2.Type else true)
    
let accValRemap g aenv (msigty: ModuleOrNamespaceType) (implVal: Val) (mrpi, mhi) =
    let implValKey = implVal.GetLinkagePartialKey()
    let sigValOpt = 
        msigty.AllValsAndMembersByPartialLinkageKey 
          |> MultiMap.find implValKey
          |> List.tryFind (fun sigVal -> valLinkageAEquiv g aenv implVal sigVal)
          
    let vref = mkLocalValRef implVal
    match sigValOpt with 
    | None -> 
        let mhi = { mhi with HiddenVals = Zset.add implVal mhi.HiddenVals }
        (mrpi, mhi) 
    | Some (sigVal: Val) -> 
        // The value is in the signature. Add the repackage entry. 
        let mrpi = { mrpi with RepackagedVals = (vref, mkLocalValRef sigVal) :: mrpi.RepackagedVals }
        (mrpi, mhi) 

let getCorrespondingSigTy nm (msigty: ModuleOrNamespaceType) = 
    match NameMap.tryFind nm msigty.AllEntitiesByCompiledAndLogicalMangledNames with 
    | None -> Construct.NewEmptyModuleOrNamespaceType ModuleOrType 
    | Some sigsubmodul -> sigsubmodul.ModuleOrNamespaceType

let rec accEntityRemapFromModuleOrNamespaceType (mty: ModuleOrNamespaceType) (msigty: ModuleOrNamespaceType) acc = 
    let acc = (mty.AllEntities, acc) ||> QueueList.foldBack (fun e acc -> accEntityRemapFromModuleOrNamespaceType e.ModuleOrNamespaceType (getCorrespondingSigTy e.LogicalName msigty) acc) 
    let acc = (mty.AllEntities, acc) ||> QueueList.foldBack (accEntityRemap msigty) 
    acc 

let rec accValRemapFromModuleOrNamespaceType g aenv (mty: ModuleOrNamespaceType) msigty acc = 
    let acc = (mty.AllEntities, acc) ||> QueueList.foldBack (fun e acc -> accValRemapFromModuleOrNamespaceType g aenv e.ModuleOrNamespaceType (getCorrespondingSigTy e.LogicalName msigty) acc) 
    let acc = (mty.AllValsAndMembers, acc) ||> QueueList.foldBack (accValRemap g aenv msigty) 
    acc 

let ComputeRemappingFromInferredSignatureToExplicitSignature g mty msigty = 
    let mrpi, _ as entityRemap = accEntityRemapFromModuleOrNamespaceType mty msigty (SignatureRepackageInfo.Empty, SignatureHidingInfo.Empty)  
    let aenv = mrpi.ImplToSigMapping
    let valAndEntityRemap = accValRemapFromModuleOrNamespaceType g aenv mty msigty entityRemap
    valAndEntityRemap 

//--------------------------------------------------------------------------
// Compute instances of the above for mexpr -> mty
//--------------------------------------------------------------------------

/// At TMDefRec nodes abstract (virtual) vslots are effectively binders, even 
/// though they are tucked away inside the tycon. This helper function extracts the
/// virtual slots to aid with finding this babies.
let abstractSlotValRefsOfTycons (tycons: Tycon list) =  
    tycons 
    |> List.collect (fun tycon -> if tycon.IsFSharpObjectModelTycon then tycon.FSharpObjectModelTypeInfo.fsobjmodel_vslots else []) 

let abstractSlotValsOfTycons (tycons: Tycon list) =  
    abstractSlotValRefsOfTycons tycons 
    |> List.map (fun v -> v.Deref)

let rec accEntityRemapFromModuleOrNamespace msigty x acc = 
    match x with 
    | TMDefRec(_, _, tycons, mbinds, _) -> 
         let acc = (mbinds, acc) ||> List.foldBack (accEntityRemapFromModuleOrNamespaceBind msigty)
         let acc = (tycons, acc) ||> List.foldBack (accEntityRemap msigty) 
         let acc = (tycons, acc) ||> List.foldBack (fun e acc -> accEntityRemapFromModuleOrNamespaceType e.ModuleOrNamespaceType (getCorrespondingSigTy e.LogicalName msigty) acc) 
         acc
    | TMDefLet _ -> acc
    | TMDefOpens _ -> acc
    | TMDefDo _ -> acc
    | TMDefs defs -> accEntityRemapFromModuleOrNamespaceDefs msigty defs acc
    | TMAbstract mexpr -> accEntityRemapFromModuleOrNamespaceType mexpr.Type msigty acc

and accEntityRemapFromModuleOrNamespaceDefs msigty mdefs acc = 
    List.foldBack (accEntityRemapFromModuleOrNamespace msigty) mdefs acc

and accEntityRemapFromModuleOrNamespaceBind msigty x acc = 
    match x with 
    | ModuleOrNamespaceBinding.Binding _ -> acc
    | ModuleOrNamespaceBinding.Module(mspec, def) ->
    accSubEntityRemap msigty mspec (accEntityRemapFromModuleOrNamespace (getCorrespondingSigTy mspec.LogicalName msigty) def acc)

let rec accValRemapFromModuleOrNamespace g aenv msigty x acc = 
    match x with 
    | TMDefRec(_, _, tycons, mbinds, _) -> 
         let acc = (mbinds, acc) ||> List.foldBack (accValRemapFromModuleOrNamespaceBind g aenv msigty)
         //  Abstract (virtual) vslots in the tycons at TMDefRec nodes are binders. They also need to be added to the remapping. 
         let vslotvs = abstractSlotValsOfTycons tycons
         let acc = (vslotvs, acc) ||> List.foldBack (accValRemap g aenv msigty)  
         acc
    | TMDefLet(bind, _) -> accValRemap g aenv msigty bind.Var acc
    | TMDefOpens _ -> acc
    | TMDefDo _ -> acc
    | TMDefs defs -> accValRemapFromModuleOrNamespaceDefs g aenv msigty defs acc
    | TMAbstract mexpr -> accValRemapFromModuleOrNamespaceType g aenv mexpr.Type msigty acc

and accValRemapFromModuleOrNamespaceBind g aenv msigty x acc = 
    match x with 
    | ModuleOrNamespaceBinding.Binding bind -> accValRemap g aenv msigty bind.Var acc
    | ModuleOrNamespaceBinding.Module(mspec, def) ->
    accSubEntityRemap msigty mspec (accValRemapFromModuleOrNamespace g aenv (getCorrespondingSigTy mspec.LogicalName msigty) def acc)

and accValRemapFromModuleOrNamespaceDefs g aenv msigty mdefs acc = List.foldBack (accValRemapFromModuleOrNamespace g aenv msigty) mdefs acc

let ComputeRemappingFromImplementationToSignature g mdef msigty =  
    let mrpi, _ as entityRemap = accEntityRemapFromModuleOrNamespace msigty mdef (SignatureRepackageInfo.Empty, SignatureHidingInfo.Empty) 
    let aenv = mrpi.ImplToSigMapping
    
    let valAndEntityRemap = accValRemapFromModuleOrNamespace g aenv msigty mdef entityRemap
    valAndEntityRemap

//--------------------------------------------------------------------------
// Compute instances of the above for the assembly boundary
//--------------------------------------------------------------------------

let accTyconHidingInfoAtAssemblyBoundary (tycon: Tycon) mhi =
    if not (canAccessFromEverywhere tycon.Accessibility) then 
        // The type constructor is not public, hence hidden at the assembly boundary. 
        { mhi with HiddenTycons = Zset.add tycon mhi.HiddenTycons } 
    elif not (canAccessFromEverywhere tycon.TypeReprAccessibility) then 
        { mhi with HiddenTyconReprs = Zset.add tycon mhi.HiddenTyconReprs } 
    else 
        let mhi = 
            (tycon.AllFieldsArray, mhi) ||> Array.foldBack (fun rfield mhi ->
                if not (canAccessFromEverywhere rfield.Accessibility) then 
                    let tcref = mkLocalTyconRef tycon
                    let rfref = tcref.MakeNestedRecdFieldRef rfield
                    { mhi with HiddenRecdFields = Zset.add rfref mhi.HiddenRecdFields } 
                else mhi)
        let mhi = 
            (tycon.UnionCasesAsList, mhi) ||> List.foldBack (fun ucase mhi ->
                if not (canAccessFromEverywhere ucase.Accessibility) then 
                    let tcref = mkLocalTyconRef tycon
                    let ucref = tcref.MakeNestedUnionCaseRef ucase
                    { mhi with HiddenUnionCases = Zset.add ucref mhi.HiddenUnionCases } 
                else mhi)
        mhi

// Collect up the values hidden at the assembly boundary. This is used by IsHiddenVal to 
// determine if something is considered hidden. This is used in turn to eliminate optimization
// information at the assembly boundary and to decide to label things as "internal".
let accValHidingInfoAtAssemblyBoundary (vspec: Val) mhi =
    if // anything labelled "internal" or more restrictive is considered to be hidden at the assembly boundary
       not (canAccessFromEverywhere vspec.Accessibility) || 
       // compiler generated members for class function 'let' bindings are considered to be hidden at the assembly boundary
       vspec.IsIncrClassGeneratedMember ||                     
       // anything that's not a module or member binding gets assembly visibility
       not vspec.IsMemberOrModuleBinding then 
        // The value is not public, hence hidden at the assembly boundary. 
        { mhi with HiddenVals = Zset.add vspec mhi.HiddenVals } 
    else 
        mhi

let rec accModuleOrNamespaceHidingInfoAtAssemblyBoundary mty acc = 
    let acc = QueueList.foldBack (fun (e: Entity) acc -> accModuleOrNamespaceHidingInfoAtAssemblyBoundary e.ModuleOrNamespaceType acc) mty.AllEntities acc
    let acc = QueueList.foldBack accTyconHidingInfoAtAssemblyBoundary mty.AllEntities acc
    let acc = QueueList.foldBack accValHidingInfoAtAssemblyBoundary mty.AllValsAndMembers acc
    acc 

let ComputeSignatureHidingInfoAtAssemblyBoundary mty acc = 
    accModuleOrNamespaceHidingInfoAtAssemblyBoundary mty acc

let rec accImplHidingInfoAtAssemblyBoundary mdef acc = 
    match mdef with 
    | TMDefRec(_isRec, _opens, tycons, mbinds, _m) -> 
        let acc = List.foldBack accTyconHidingInfoAtAssemblyBoundary tycons acc
        let acc =
            (mbinds, acc) ||> List.foldBack (fun mbind acc ->
                match mbind with
                | ModuleOrNamespaceBinding.Binding bind -> 
                    accValHidingInfoAtAssemblyBoundary bind.Var acc
                | ModuleOrNamespaceBinding.Module(_mspec, def) -> 
                    accImplHidingInfoAtAssemblyBoundary def acc)
        acc

    | TMAbstract mexpr -> 
        accModuleOrNamespaceHidingInfoAtAssemblyBoundary mexpr.Type acc

    | TMDefOpens _openDecls ->  acc

    | TMDefLet(bind, _m) -> accValHidingInfoAtAssemblyBoundary bind.Var acc

    | TMDefDo _ -> acc

    | TMDefs defs -> List.foldBack accImplHidingInfoAtAssemblyBoundary defs acc

let ComputeImplementationHidingInfoAtAssemblyBoundary mty acc = 
    accImplHidingInfoAtAssemblyBoundary mty acc

//--------------------------------------------------------------------------
// Compute instances of the above for mexpr -> mty
//--------------------------------------------------------------------------

let IsHidden setF accessF remapF = 
    let rec check mrmi x = 
            // Internal/private? 
        not (canAccessFromEverywhere (accessF x)) || 
        (match mrmi with 
         | [] -> false // Ah! we escaped to freedom! 
         | (rpi, mhi) :: rest -> 
            // Explicitly hidden? 
            Zset.contains x (setF mhi) || 
            // Recurse... 
            check rest (remapF rpi x))
    fun mrmi x -> 
        check mrmi x

let IsHiddenTycon mrmi x = IsHidden (fun mhi -> mhi.HiddenTycons) (fun tc -> tc.Accessibility) (fun rpi x -> (remapTyconRef rpi.tyconRefRemap (mkLocalTyconRef x)).Deref) mrmi x

let IsHiddenTyconRepr mrmi x = IsHidden (fun mhi -> mhi.HiddenTyconReprs) (fun v -> v.TypeReprAccessibility) (fun rpi x -> (remapTyconRef rpi.tyconRefRemap (mkLocalTyconRef x)).Deref) mrmi x

let IsHiddenVal mrmi x = IsHidden (fun mhi -> mhi.HiddenVals) (fun v -> v.Accessibility) (fun rpi x -> (remapValRef rpi (mkLocalValRef x)).Deref) mrmi x 

let IsHiddenRecdField mrmi x = IsHidden (fun mhi -> mhi.HiddenRecdFields) (fun rfref -> rfref.RecdField.Accessibility) (fun rpi x -> remapRecdFieldRef rpi.tyconRefRemap x) mrmi x 

//--------------------------------------------------------------------------
// Generic operations on module types
//--------------------------------------------------------------------------

let foldModuleOrNamespaceTy ft fv mty acc = 
    let rec go mty acc = 
        let acc = QueueList.foldBack (fun (e: Entity) acc -> go e.ModuleOrNamespaceType acc) mty.AllEntities acc
        let acc = QueueList.foldBack ft mty.AllEntities acc
        let acc = QueueList.foldBack fv mty.AllValsAndMembers acc
        acc
    go mty acc

let allValsOfModuleOrNamespaceTy m = foldModuleOrNamespaceTy (fun _ acc -> acc) (fun v acc -> v :: acc) m []
let allEntitiesOfModuleOrNamespaceTy m = foldModuleOrNamespaceTy (fun ft acc -> ft :: acc) (fun _ acc -> acc) m []

//---------------------------------------------------------------------------
// Free variables in terms. Are all constructs public accessible?
//---------------------------------------------------------------------------
 
let isPublicVal (lv: Val) = (lv.Accessibility = taccessPublic)
let isPublicUnionCase (ucr: UnionCaseRef) = (ucr.UnionCase.Accessibility = taccessPublic)
let isPublicRecdField (rfr: RecdFieldRef) = (rfr.RecdField.Accessibility = taccessPublic)
let isPublicTycon (tcref: Tycon) = (tcref.Accessibility = taccessPublic)

let freeVarsAllPublic fvs = 
    // Are any non-public items used in the expr (which corresponded to the fvs)?
    // Recall, taccess occurs in:
    //      EntityData has ReprAccessibility and Accessibility
    //      UnionCase has Accessibility
    //      RecdField has Accessibility
    //      ValData has Accessibility
    // The freevars and FreeTyvars collect local constructs.
    // Here, we test that all those constructs are public.
    //
    // CODE REVIEW:
    // What about non-local vals. This fix assumes non-local vals must be public. OK?
    Zset.forall isPublicVal fvs.FreeLocals &&
    Zset.forall isPublicUnionCase fvs.FreeUnionCases &&
    Zset.forall isPublicRecdField fvs.FreeRecdFields &&
    Zset.forall isPublicTycon fvs.FreeTyvars.FreeTycons

let freeTyvarsAllPublic tyvars = 
    Zset.forall isPublicTycon tyvars.FreeTycons

/// Detect the subset of match expressions we process in a linear way (i.e. using tailcalls, rather than
/// unbounded stack)
///   -- if then else
///   -- match e with pat[vs] -> e1[vs] | _ -> e2

let (|LinearMatchExpr|_|) expr = 
    match expr with 
    | Expr.Match (sp, m, dtree, [|tg1;(TTarget([], e2, _))|], m2, ty) -> Some(sp, m, dtree, tg1, e2, m2, ty)
    | _ -> None
    
let rebuildLinearMatchExpr (sp, m, dtree, tg1, e2, m2, ty) = 
    primMkMatch (sp, m, dtree, [|tg1;(TTarget([], e2, None))|], m2, ty)

/// Detect a subset of 'Expr.Op' expressions we process in a linear way (i.e. using tailcalls, rather than
/// unbounded stack). Only covers Cons(args,Cons(args,Cons(args,Cons(args,...._)))).
let (|LinearOpExpr|_|) expr = 
    match expr with 
    | Expr.Op (TOp.UnionCase _ as op, tinst, args, m) when not args.IsEmpty -> 
        let argsFront, argLast = List.frontAndBack args
        Some (op, tinst, argsFront, argLast, m)
    | _ -> None
    
let rebuildLinearOpExpr (op, tinst, argsFront, argLast, m) = 
    Expr.Op (op, tinst, argsFront@[argLast], m)

//---------------------------------------------------------------------------
// Free variables in terms. All binders are distinct.
//---------------------------------------------------------------------------

let emptyFreeVars =  
  { UsesMethodLocalConstructs=false
    UsesUnboundRethrow=false
    FreeLocalTyconReprs=emptyFreeTycons
    FreeLocals=emptyFreeLocals
    FreeTyvars=emptyFreeTyvars
    FreeRecdFields = emptyFreeRecdFields
    FreeUnionCases = emptyFreeUnionCases}

let unionFreeVars fvs1 fvs2 = 
  if fvs1 === emptyFreeVars then fvs2 else 
  if fvs2 === emptyFreeVars then fvs1 else
  { FreeLocals = unionFreeLocals fvs1.FreeLocals fvs2.FreeLocals
    FreeTyvars = unionFreeTyvars fvs1.FreeTyvars fvs2.FreeTyvars
    UsesMethodLocalConstructs = fvs1.UsesMethodLocalConstructs || fvs2.UsesMethodLocalConstructs
    UsesUnboundRethrow = fvs1.UsesUnboundRethrow || fvs2.UsesUnboundRethrow
    FreeLocalTyconReprs = unionFreeTycons fvs1.FreeLocalTyconReprs fvs2.FreeLocalTyconReprs
    FreeRecdFields = unionFreeRecdFields fvs1.FreeRecdFields fvs2.FreeRecdFields
    FreeUnionCases = unionFreeUnionCases fvs1.FreeUnionCases fvs2.FreeUnionCases }

let inline accFreeTyvars (opts: FreeVarOptions) f v acc =
    if not opts.collectInTypes then acc else
    let ftyvs = acc.FreeTyvars
    let ftyvs' = f opts v ftyvs
    if ftyvs === ftyvs' then acc else 
    { acc with FreeTyvars = ftyvs' }

let accFreeVarsInTy opts ty acc = accFreeTyvars opts accFreeInType ty acc
let accFreeVarsInTys opts tys acc = if isNil tys then acc else accFreeTyvars opts accFreeInTypes tys acc
let accFreevarsInTycon opts tcref acc = accFreeTyvars opts accFreeTycon tcref acc
let accFreevarsInVal opts v acc = accFreeTyvars opts accFreeInVal v acc
    
let accFreeVarsInTraitSln opts tys acc = accFreeTyvars opts accFreeInTraitSln tys acc 

let accFreeVarsInTraitInfo opts tys acc = accFreeTyvars opts accFreeInTrait tys acc 

let boundLocalVal opts v fvs =
    if not opts.includeLocals then fvs else
    let fvs = accFreevarsInVal opts v fvs
    if not (Zset.contains v fvs.FreeLocals) then fvs
    else {fvs with FreeLocals= Zset.remove v fvs.FreeLocals} 

let boundProtect fvs =
    if fvs.UsesMethodLocalConstructs then {fvs with UsesMethodLocalConstructs = false} else fvs

let accUsesFunctionLocalConstructs flg fvs = 
    if flg && not fvs.UsesMethodLocalConstructs then {fvs with UsesMethodLocalConstructs = true} 
    else fvs 

let bound_rethrow fvs =
    if fvs.UsesUnboundRethrow then {fvs with UsesUnboundRethrow = false} else fvs  

let accUsesRethrow flg fvs = 
    if flg && not fvs.UsesUnboundRethrow then {fvs with UsesUnboundRethrow = true} 
    else fvs 

let boundLocalVals opts vs fvs = List.foldBack (boundLocalVal opts) vs fvs

let bindLhs opts (bind: Binding) fvs = boundLocalVal opts bind.Var fvs

let freeVarsCacheCompute opts cache f = if opts.canCache then cached cache f else f()

let tryGetFreeVarsCacheValue opts cache =
    if opts.canCache then tryGetCacheValue cache
    else ValueNone

let rec accBindRhs opts (TBind(_, repr, _)) acc = accFreeInExpr opts repr acc
          
and accFreeInSwitchCases opts csl dflt (acc: FreeVars) =
    Option.foldBack (accFreeInDecisionTree opts) dflt (List.foldBack (accFreeInSwitchCase opts) csl acc)
 
and accFreeInSwitchCase opts (TCase(discrim, dtree)) acc = 
    accFreeInDecisionTree opts dtree (accFreeInTest opts discrim acc)

and accFreeInTest (opts: FreeVarOptions) discrim acc = 
    match discrim with 
    | DecisionTreeTest.UnionCase(ucref, tinst) -> accFreeUnionCaseRef opts ucref (accFreeVarsInTys opts tinst acc)
    | DecisionTreeTest.ArrayLength(_, ty) -> accFreeVarsInTy opts ty acc
    | DecisionTreeTest.Const _
    | DecisionTreeTest.IsNull -> acc
    | DecisionTreeTest.IsInst (srcty, tgty) -> accFreeVarsInTy opts srcty (accFreeVarsInTy opts tgty acc)
    | DecisionTreeTest.ActivePatternCase (exp, tys, _, activePatIdentity, _, _) -> 
        accFreeInExpr opts exp 
            (accFreeVarsInTys opts tys 
                (Option.foldBack (fun (vref, tinst) acc -> accFreeValRef opts vref (accFreeVarsInTys opts tinst acc)) activePatIdentity acc))
    | DecisionTreeTest.Error _ -> acc

and accFreeInDecisionTree opts x (acc: FreeVars) =
    match x with 
    | TDSwitch(e1, csl, dflt, _) -> accFreeInExpr opts e1 (accFreeInSwitchCases opts csl dflt acc)
    | TDSuccess (es, _) -> accFreeInFlatExprs opts es acc
    | TDBind (bind, body) -> unionFreeVars (bindLhs opts bind (accBindRhs opts bind (freeInDecisionTree opts body))) acc
  
and accFreeInValFlags opts flag acc =
    let isMethLocal = 
        match flag with 
        | VSlotDirectCall 
        | CtorValUsedAsSelfInit 
        | CtorValUsedAsSuperInit -> true 
        | PossibleConstrainedCall _
        | NormalValUse -> false
    let acc = accUsesFunctionLocalConstructs isMethLocal acc
    match flag with 
    | PossibleConstrainedCall ty -> accFreeTyvars opts accFreeInType ty acc
    | _ -> acc

and accFreeLocalVal opts v fvs =
    if not opts.includeLocals then fvs else
    if Zset.contains v fvs.FreeLocals then fvs 
    else 
        let fvs = accFreevarsInVal opts v fvs
        {fvs with FreeLocals=Zset.add v fvs.FreeLocals}
  
and accLocalTyconRepr opts b fvs = 
    if not opts.includeLocalTyconReprs then fvs else
    if Zset.contains b fvs.FreeLocalTyconReprs then fvs
    else { fvs with FreeLocalTyconReprs = Zset.add b fvs.FreeLocalTyconReprs } 

and accUsedRecdOrUnionTyconRepr opts (tc: Tycon) fvs = 
    if match tc.TypeReprInfo with TFSharpObjectRepr _ | TFSharpRecdRepr _ | TFSharpUnionRepr _ -> true | _ -> false
    then accLocalTyconRepr opts tc fvs
    else fvs

and accFreeUnionCaseRef opts ucref fvs =   
    if not opts.includeUnionCases then fvs else
    if Zset.contains ucref fvs.FreeUnionCases then fvs 
    else
        let fvs = fvs |> accUsedRecdOrUnionTyconRepr opts ucref.Tycon
        let fvs = fvs |> accFreevarsInTycon opts ucref.TyconRef
        { fvs with FreeUnionCases = Zset.add ucref fvs.FreeUnionCases } 

and accFreeRecdFieldRef opts rfref fvs = 
    if not opts.includeRecdFields then fvs else
    if Zset.contains rfref fvs.FreeRecdFields then fvs 
    else 
        let fvs = fvs |> accUsedRecdOrUnionTyconRepr opts rfref.Tycon
        let fvs = fvs |> accFreevarsInTycon opts rfref.TyconRef 
        { fvs with FreeRecdFields = Zset.add rfref fvs.FreeRecdFields } 
  
and accFreeExnRef _exnc fvs = fvs // Note: this exnc (TyconRef) should be collected the surround types, e.g. tinst of Expr.Op 
and accFreeValRef opts (vref: ValRef) fvs = 
    match vref.IsLocalRef with 
    | true -> accFreeLocalVal opts vref.ResolvedTarget fvs
    // non-local values do not contain free variables 
    | _ -> fvs

and accFreeInMethod opts (TObjExprMethod(slotsig, _attribs, tps, tmvs, e, _)) acc =
    accFreeInSlotSig opts slotsig
     (unionFreeVars (accFreeTyvars opts boundTypars tps (List.foldBack (boundLocalVals opts) tmvs (freeInExpr opts e))) acc)

and accFreeInMethods opts methods acc = 
    List.foldBack (accFreeInMethod opts) methods acc

and accFreeInInterfaceImpl opts (ty, overrides) acc = 
    accFreeVarsInTy opts ty (accFreeInMethods opts overrides acc)

and accFreeInExpr (opts: FreeVarOptions) x acc = 
    match x with
    | Expr.Let _ -> accFreeInExprLinear opts x acc (fun e -> e)
    | _ -> accFreeInExprNonLinear opts x acc
      
and accFreeInExprLinear (opts: FreeVarOptions) x acc contf =   
    // for nested let-bindings, we need to continue after the whole let-binding is processed 
    match x with
    | Expr.Let (bind, e, _, cache) ->
        match tryGetFreeVarsCacheValue opts cache with
        | ValueSome free -> contf (unionFreeVars free acc)
        | _ ->
            accFreeInExprLinear opts e emptyFreeVars (contf << (fun free ->
              unionFreeVars (freeVarsCacheCompute opts cache (fun () -> bindLhs opts bind (accBindRhs opts bind free))) acc
            ))
    | _ -> 
        // No longer linear expr
        contf (accFreeInExpr opts x acc)
    
and accFreeInExprNonLinear opts x acc =
    
    match opts.stackGuard with
    | None -> accFreeInExprNonLinearImpl opts x acc
    | Some stackGuard -> stackGuard.Guard (fun () -> accFreeInExprNonLinearImpl opts x acc)

and accFreeInExprNonLinearImpl opts x acc =

    match x with
    // BINDING CONSTRUCTS
    | Expr.Lambda (_, ctorThisValOpt, baseValOpt, vs, bodyExpr, _, rty) -> 
        unionFreeVars 
                (Option.foldBack (boundLocalVal opts) ctorThisValOpt 
                   (Option.foldBack (boundLocalVal opts) baseValOpt 
                     (boundLocalVals opts vs 
                         (accFreeVarsInTy opts rty 
                             (freeInExpr opts bodyExpr)))))
            acc

    | Expr.TyLambda (_, vs, bodyExpr, _, rty) ->
        unionFreeVars (accFreeTyvars opts boundTypars vs (accFreeVarsInTy opts rty (freeInExpr opts bodyExpr))) acc

    | Expr.TyChoose (vs, bodyExpr, _) ->
        unionFreeVars (accFreeTyvars opts boundTypars vs (freeInExpr opts bodyExpr)) acc

    | Expr.LetRec (binds, bodyExpr, _, cache) ->
        unionFreeVars (freeVarsCacheCompute opts cache (fun () -> List.foldBack (bindLhs opts) binds (List.foldBack (accBindRhs opts) binds (freeInExpr opts bodyExpr)))) acc

    | Expr.Let _ -> 
        failwith "unreachable - linear expr"

    | Expr.Obj (_, ty, basev, basecall, overrides, iimpls, _) ->  
        unionFreeVars 
           (boundProtect
              (Option.foldBack (boundLocalVal opts) basev
                (accFreeVarsInTy opts ty
                   (accFreeInExpr opts basecall
                      (accFreeInMethods opts overrides 
                         (List.foldBack (accFreeInInterfaceImpl opts) iimpls emptyFreeVars))))))
           acc  

    // NON-BINDING CONSTRUCTS 
    | Expr.Const _ -> acc

    | Expr.Val (lvr, flags, _) ->  
        accFreeInValFlags opts flags (accFreeValRef opts lvr acc)

    | Expr.Quote (ast, dataCell, _, _, ty) ->  
        match dataCell.Value with 
        | Some (_, (_, argTypes, argExprs, _data)) ->
            accFreeInExpr opts ast 
                (accFreeInExprs opts argExprs
                   (accFreeVarsInTys opts argTypes
                      (accFreeVarsInTy opts ty acc))) 

        | None ->
            accFreeInExpr opts ast (accFreeVarsInTy opts ty acc)

    | Expr.App (f0, f0ty, tyargs, args, _) -> 
        accFreeVarsInTy opts f0ty
          (accFreeInExpr opts f0
             (accFreeVarsInTys opts tyargs
                (accFreeInExprs opts args acc)))

    | Expr.Link eref ->
        accFreeInExpr opts eref.Value acc

    | Expr.Sequential (expr1, expr2, _, _) -> 
        let acc = accFreeInExpr opts expr1 acc
        // tail-call - linear expression
        accFreeInExpr opts expr2 acc 

    | Expr.StaticOptimization (_, expr2, expr3, _) -> 
        accFreeInExpr opts expr2 (accFreeInExpr opts expr3 acc)

    | Expr.Match (_, _, dtree, targets, _, _) -> 
        match x with 
        // Handle if-then-else
        | LinearMatchExpr(_, _, dtree, target, bodyExpr, _, _) ->
            let acc = accFreeInDecisionTree opts dtree acc
            let acc = accFreeInTarget opts target acc
            accFreeInExpr opts bodyExpr acc  // tailcall

        | _ -> 
            let acc = accFreeInDecisionTree opts dtree acc
            accFreeInTargets opts targets acc
            
    | Expr.Op (TOp.TryWith _, tinst, [expr1; expr2; expr3], _) ->
        unionFreeVars 
          (accFreeVarsInTys opts tinst
            (accFreeInExprs opts [expr1; expr2] acc))
          (bound_rethrow (accFreeInExpr opts expr3 emptyFreeVars))

    | Expr.Op (op, tinst, args, _) -> 
         let acc = accFreeInOp opts op acc
         let acc = accFreeVarsInTys opts tinst acc
         accFreeInExprs opts args acc

    | Expr.WitnessArg (traitInfo, _) ->
         accFreeVarsInTraitInfo opts traitInfo acc

    | Expr.DebugPoint (_, innerExpr) ->
         accFreeInExpr opts innerExpr acc

and accFreeInOp opts op acc =
    match op with

    // Things containing no references
    | TOp.Bytes _ 
    | TOp.UInt16s _ 
    | TOp.TryWith _
    | TOp.TryFinally _ 
    | TOp.IntegerForLoop _ 
    | TOp.Coerce 
    | TOp.RefAddrGet _
    | TOp.Array 
    | TOp.While _
    | TOp.Goto _ | TOp.Label _ | TOp.Return 
    | TOp.TupleFieldGet _ -> acc

    | TOp.Tuple tupInfo -> 
        accFreeTyvars opts accFreeInTupInfo tupInfo acc

    | TOp.AnonRecd anonInfo 
    | TOp.AnonRecdGet (anonInfo, _) -> 
        accFreeTyvars opts accFreeInTupInfo anonInfo.TupInfo acc
    
    | TOp.UnionCaseTagGet tcref -> 
        accUsedRecdOrUnionTyconRepr opts tcref.Deref acc
    
    // Things containing just a union case reference
    | TOp.UnionCaseProof ucref 
    | TOp.UnionCase ucref 
    | TOp.UnionCaseFieldGetAddr (ucref, _, _) 
    | TOp.UnionCaseFieldGet (ucref, _) 
    | TOp.UnionCaseFieldSet (ucref, _) -> 
        accFreeUnionCaseRef opts ucref acc

    // Things containing just an exception reference
    | TOp.ExnConstr ecref 
    | TOp.ExnFieldGet (ecref, _) 
    | TOp.ExnFieldSet (ecref, _) -> 
        accFreeExnRef ecref acc

    | TOp.ValFieldGet fref 
    | TOp.ValFieldGetAddr (fref, _) 
    | TOp.ValFieldSet fref -> 
        accFreeRecdFieldRef opts fref acc

    | TOp.Recd (kind, tcref) -> 
        let acc = accUsesFunctionLocalConstructs (kind = RecdExprIsObjInit) acc
        (accUsedRecdOrUnionTyconRepr opts tcref.Deref (accFreeTyvars opts accFreeTycon tcref acc)) 

    | TOp.ILAsm (_, retTypes) ->  
        accFreeVarsInTys opts retTypes acc
    
    | TOp.Reraise -> 
        accUsesRethrow true acc

    | TOp.TraitCall (TTrait(tys, _, _, argtys, rty, sln)) -> 
        Option.foldBack (accFreeVarsInTraitSln opts) sln.Value
           (accFreeVarsInTys opts tys 
             (accFreeVarsInTys opts argtys 
               (Option.foldBack (accFreeVarsInTy opts) rty acc)))

    | TOp.LValueOp (_, vref) -> 
        accFreeValRef opts vref acc

    | TOp.ILCall (_, isProtected, _, _, valUseFlag, _, _, _, enclTypeInst, methInst, retTypes) ->
       accFreeVarsInTys opts enclTypeInst 
         (accFreeVarsInTys opts methInst  
           (accFreeInValFlags opts valUseFlag
             (accFreeVarsInTys opts retTypes 
               (accUsesFunctionLocalConstructs isProtected acc))))

and accFreeInTargets opts targets acc = 
    Array.foldBack (accFreeInTarget opts) targets acc

and accFreeInTarget opts (TTarget(vs, expr, flags)) acc = 
    match flags with 
    | None -> List.foldBack (boundLocalVal opts) vs (accFreeInExpr opts expr acc)
    | Some xs -> List.foldBack2 (fun v isStateVar acc -> if isStateVar then acc else boundLocalVal opts v acc) vs xs (accFreeInExpr opts expr acc)

and accFreeInFlatExprs opts (exprs: Exprs) acc = List.foldBack (accFreeInExpr opts) exprs acc

and accFreeInExprs opts (exprs: Exprs) acc = 
    match exprs with 
    | [] -> acc 
    | [h]-> 
        // tailcall - e.g. Cons(x, Cons(x2, .......Cons(x1000000, Nil))) and [| x1; .... ; x1000000 |]
        accFreeInExpr opts h acc
    | h :: t -> 
        let acc = accFreeInExpr opts h acc
        accFreeInExprs opts t acc

and accFreeInSlotSig opts (TSlotSig(_, ty, _, _, _, _)) acc = 
    accFreeVarsInTy opts ty acc
 
and freeInDecisionTree opts dtree = 
    accFreeInDecisionTree opts dtree emptyFreeVars

and freeInExpr opts expr = 
    accFreeInExpr opts expr emptyFreeVars

// Note: these are only an approximation - they are currently used only by the optimizer  
let rec accFreeInModuleOrNamespace opts mexpr acc = 
    match mexpr with 
    | TMDefRec(_, _, _, mbinds, _) -> List.foldBack (accFreeInModuleOrNamespaceBind opts) mbinds acc
    | TMDefLet(bind, _) -> accBindRhs opts bind acc
    | TMDefDo(e, _) -> accFreeInExpr opts e acc
    | TMDefOpens _ -> acc
    | TMDefs defs -> accFreeInModuleOrNamespaces opts defs acc
    | TMAbstract(ModuleOrNamespaceExprWithSig(_, mdef, _)) -> accFreeInModuleOrNamespace opts mdef acc // not really right, but sufficient for how this is used in optimization 

and accFreeInModuleOrNamespaceBind opts mbind acc = 
    match mbind with 
    | ModuleOrNamespaceBinding.Binding bind -> accBindRhs opts bind acc
    | ModuleOrNamespaceBinding.Module (_, def) -> accFreeInModuleOrNamespace opts def acc

and accFreeInModuleOrNamespaces opts mexprs acc = 
    List.foldBack (accFreeInModuleOrNamespace opts) mexprs acc

let freeInBindingRhs opts bind = 
    accBindRhs opts bind emptyFreeVars

let freeInModuleOrNamespace opts mdef = 
    accFreeInModuleOrNamespace opts mdef emptyFreeVars

//---------------------------------------------------------------------------
// Destruct - rarely needed
//---------------------------------------------------------------------------

let rec stripLambda (expr, ty) = 
    match expr with 
    | Expr.Lambda (_, ctorThisValOpt, baseValOpt, v, bodyExpr, _, rty) -> 
        if Option.isSome ctorThisValOpt then errorR(InternalError("skipping ctorThisValOpt", expr.Range))
        if Option.isSome baseValOpt then errorR(InternalError("skipping baseValOpt", expr.Range))
        let vs', bodyExpr', rty' = stripLambda (bodyExpr, rty)
        (v :: vs', bodyExpr', rty') 
    | _ -> ([], expr, ty)

let rec stripLambdaN n expr = 
    assert (n >= 0)
    match expr with 
    | Expr.Lambda (_, ctorThisValOpt, baseValOpt, v, bodyExpr, _, _) when n > 0 -> 
        if Option.isSome ctorThisValOpt then errorR(InternalError("skipping ctorThisValOpt", expr.Range))
        if Option.isSome baseValOpt then errorR(InternalError("skipping baseValOpt", expr.Range))
        let vs, bodyExpr', remaining = stripLambdaN (n-1) bodyExpr
        (v :: vs, bodyExpr', remaining) 
    | _ -> ([], expr, n)

let tryStripLambdaN n expr = 
    match expr with
    | Expr.Lambda (_, None, None, _, _, _, _) -> 
        let argvsl, bodyExpr, remaining = stripLambdaN n expr
        if remaining = 0 then Some (argvsl, bodyExpr)
        else None
    | _ -> None

let stripTopLambda (expr, ty) =
    let tps, taue, tauty = match expr with Expr.TyLambda (_, tps, b, _, rty) -> tps, b, rty | _ -> [], expr, ty
    let vs, body, rty = stripLambda (taue, tauty)
    tps, vs, body, rty

[<RequireQualifiedAccess>]
type AllowTypeDirectedDetupling = Yes | No

// This is used to infer arities of expressions 
// i.e. base the chosen arity on the syntactic expression shape and type of arguments 
let InferArityOfExpr g allowTypeDirectedDetupling ty partialArgAttribsL retAttribs expr = 
    let rec stripLambda_notypes e = 
        match stripDebugPoints e with 
        | Expr.Lambda (_, _, _, vs, b, _, _) -> 
            let vs', b' = stripLambda_notypes b
            (vs :: vs', b') 
        | Expr.TyChoose (_, b, _) ->
            stripLambda_notypes b 
        | _ -> ([], e)

    let stripTopLambdaNoTypes e =
        let tps, taue =
            match stripDebugPoints e with
            | Expr.TyLambda (_, tps, b, _, _) -> tps, b
            | _ -> [], e
        let vs, body = stripLambda_notypes taue
        tps, vs, body

    let tps, vsl, _ = stripTopLambdaNoTypes expr
    let fun_arity = vsl.Length
    let dtys, _ = stripFunTyN g fun_arity (snd (tryDestForallTy g ty))
    let partialArgAttribsL = Array.ofList partialArgAttribsL
    assert (List.length vsl = List.length dtys)
        
    let curriedArgInfos =
        (vsl, dtys) ||> List.mapi2 (fun i vs ty ->
            let partialAttribs = if i < partialArgAttribsL.Length then partialArgAttribsL.[i] else []
            let tys = 
                match allowTypeDirectedDetupling with
                | AllowTypeDirectedDetupling.No -> [ty] 
                | AllowTypeDirectedDetupling.Yes -> 
                    if (i = 0 && isUnitTy g ty) then [] 
                    else tryDestRefTupleTy g ty
            let ids = 
                if vs.Length = tys.Length then vs |> List.map (fun v -> Some v.Id)
                else tys |> List.map (fun _ -> None)
            let attribs = 
                if partialAttribs.Length = tys.Length then partialAttribs 
                else tys |> List.map (fun _ -> [])
            (ids, attribs) ||> List.map2 (fun id attribs -> { Name = id; Attribs = attribs }: ArgReprInfo ))

    let retInfo: ArgReprInfo = { Attribs = retAttribs; Name = None }
    ValReprInfo (ValReprInfo.InferTyparInfo tps, curriedArgInfos, retInfo)

let InferArityOfExprBinding g allowTypeDirectedDetupling (v: Val) expr = 
    match v.ValReprInfo with
    | Some info -> info
    | None -> InferArityOfExpr g allowTypeDirectedDetupling v.Type [] [] expr

//-------------------------------------------------------------------------
// Check if constraints are satisfied that allow us to use more optimized
// implementations
//------------------------------------------------------------------------- 

let underlyingTypeOfEnumTy (g: TcGlobals) ty = 
    assert(isEnumTy g ty)
    match metadataOfTy g ty with 
#if !NO_EXTENSIONTYPING
    | ProvidedTypeMetadata info -> info.UnderlyingTypeOfEnum()
#endif
    | ILTypeMetadata (TILObjectReprData(_, _, tdef)) -> 

        let info = computeILEnumInfo (tdef.Name, tdef.Fields)
        let ilTy = getTyOfILEnumInfo info
        match ilTy.TypeSpec.Name with 
        | "System.Byte" -> g.byte_ty
        | "System.SByte" -> g.sbyte_ty
        | "System.Int16" -> g.int16_ty
        | "System.Int32" -> g.int32_ty
        | "System.Int64" -> g.int64_ty
        | "System.UInt16" -> g.uint16_ty
        | "System.UInt32" -> g.uint32_ty
        | "System.UInt64" -> g.uint64_ty
        | "System.Single" -> g.float32_ty
        | "System.Double" -> g.float_ty
        | "System.Char" -> g.char_ty
        | "System.Boolean" -> g.bool_ty
        | _ -> g.int32_ty
    | FSharpOrArrayOrByrefOrTupleOrExnTypeMetadata ->
        let tycon = (tcrefOfAppTy g ty).Deref
        match tycon.GetFieldByName "value__" with 
        | Some rf -> rf.FormalType
        | None -> error(InternalError("no 'value__' field found for enumeration type " + tycon.LogicalName, tycon.Range))

// CLEANUP NOTE: Get rid of this mutation. 
let setValHasNoArity (f: Val) = 
    f.SetValReprInfo None; f

//--------------------------------------------------------------------------
// Resolve static optimization constraints
//--------------------------------------------------------------------------

let normalizeEnumTy g ty = (if isEnumTy g ty then underlyingTypeOfEnumTy g ty else ty) 

type StaticOptimizationAnswer = 
    | Yes = 1y
    | No = -1y
    | Unknown = 0y

let decideStaticOptimizationConstraint g c haveWitnesses = 
    match c with 
    // When witnesses are available in generic code during codegen, "when ^T : ^T" resolves StaticOptimizationAnswer.Yes
    // This doesn't apply to "when 'T : 'T" use for "FastGenericEqualityComparer" and others.
    | TTyconEqualsTycon (a, b) when haveWitnesses && typeEquiv g a b && (match tryDestTyparTy g a with ValueSome tp -> tp.StaticReq = TyparStaticReq.HeadType | _ -> false) ->
         StaticOptimizationAnswer.Yes
    | TTyconEqualsTycon (a, b) ->
        // Both types must be nominal for a definite result
       let rec checkTypes a b =
           let a = normalizeEnumTy g (stripTyEqnsAndMeasureEqns g a)
           match a with
           | AppTy g (tcref1, _) ->
               let b = normalizeEnumTy g (stripTyEqnsAndMeasureEqns g b)
               match b with 
               | AppTy g (tcref2, _) -> 
                if tyconRefEq g tcref1 tcref2 then StaticOptimizationAnswer.Yes else StaticOptimizationAnswer.No
               | RefTupleTy g _ | FunTy g _ -> StaticOptimizationAnswer.No
               | _ -> StaticOptimizationAnswer.Unknown

           | FunTy g _ ->
               let b = normalizeEnumTy g (stripTyEqnsAndMeasureEqns g b)
               match b with 
               | FunTy g _ -> StaticOptimizationAnswer.Yes
               | AppTy g _ | RefTupleTy g _ -> StaticOptimizationAnswer.No
               | _ -> StaticOptimizationAnswer.Unknown
           | RefTupleTy g ts1 -> 
               let b = normalizeEnumTy g (stripTyEqnsAndMeasureEqns g b)
               match b with 
               | RefTupleTy g ts2 ->
                if ts1.Length = ts2.Length then StaticOptimizationAnswer.Yes
                else StaticOptimizationAnswer.No
               | AppTy g _ | FunTy g _ -> StaticOptimizationAnswer.No
               | _ -> StaticOptimizationAnswer.Unknown
           | _ -> StaticOptimizationAnswer.Unknown
       checkTypes a b
    | TTyconIsStruct a -> 
       let a = normalizeEnumTy g (stripTyEqnsAndMeasureEqns g a)
       match tryTcrefOfAppTy g a with 
       | ValueSome tcref1 -> if tcref1.IsStructOrEnumTycon then StaticOptimizationAnswer.Yes else StaticOptimizationAnswer.No
       | ValueNone -> StaticOptimizationAnswer.Unknown
            
let rec DecideStaticOptimizations g cs haveWitnesses = 
    match cs with 
    | [] -> StaticOptimizationAnswer.Yes
    | h :: t -> 
        let d = decideStaticOptimizationConstraint g h haveWitnesses
        if d = StaticOptimizationAnswer.No then StaticOptimizationAnswer.No 
        elif d = StaticOptimizationAnswer.Yes then DecideStaticOptimizations g t haveWitnesses
        else StaticOptimizationAnswer.Unknown

let mkStaticOptimizationExpr g (cs, e1, e2, m) = 
    let d = DecideStaticOptimizations g cs false
    if d = StaticOptimizationAnswer.No then e2
    elif d = StaticOptimizationAnswer.Yes then e1
    else Expr.StaticOptimization (cs, e1, e2, m)

//--------------------------------------------------------------------------
// Copy expressions, including new names for locally bound values.
// Used to inline expressions.
//--------------------------------------------------------------------------

type ValCopyFlag = 
    | CloneAll
    | CloneAllAndMarkExprValsAsCompilerGenerated
    | OnlyCloneExprVals

// for quotations we do no want to avoid marking values as compiler generated since this may affect the shape of quotation (compiler generated values can be inlined)
let fixValCopyFlagForQuotations = function CloneAllAndMarkExprValsAsCompilerGenerated -> CloneAll | x -> x
    
let markAsCompGen compgen d = 
    let compgen = 
        match compgen with 
        | CloneAllAndMarkExprValsAsCompilerGenerated -> true
        | _ -> false
    { d with val_flags= d.val_flags.WithIsCompilerGenerated(d.val_flags.IsCompilerGenerated || compgen) }

let bindLocalVal (v: Val) (v': Val) tmenv = 
    { tmenv with valRemap=tmenv.valRemap.Add v (mkLocalValRef v') }

let bindLocalVals vs vs' tmenv = 
    { tmenv with valRemap= (vs, vs', tmenv.valRemap) |||> List.foldBack2 (fun v v' acc -> acc.Add v (mkLocalValRef v') ) }

let bindTycon (tc: Tycon) (tc': Tycon) tyenv = 
    { tyenv with tyconRefRemap=tyenv.tyconRefRemap.Add (mkLocalTyconRef tc) (mkLocalTyconRef tc') }

let bindTycons tcs tcs' tyenv =  
    { tyenv with tyconRefRemap= (tcs, tcs', tyenv.tyconRefRemap) |||> List.foldBack2 (fun tc tc' acc -> acc.Add (mkLocalTyconRef tc) (mkLocalTyconRef tc')) }

let remapAttribKind tmenv k =  
    match k with 
    | ILAttrib _ as x -> x
    | FSAttrib vref -> FSAttrib(remapValRef tmenv vref)

let tmenvCopyRemapAndBindTypars remapAttrib tmenv tps = 
    let tps', tyenvinner = copyAndRemapAndBindTyparsFull remapAttrib tmenv tps
    let tmenvinner = tyenvinner 
    tps', tmenvinner

type RemapContext =
    { g: TcGlobals
      stackGuard: StackGuard }

let rec remapAttribImpl ctxt tmenv (Attrib (tcref, kind, args, props, isGetOrSetAttr, targets, m)) = 
    Attrib(remapTyconRef tmenv.tyconRefRemap tcref, 
           remapAttribKind tmenv kind, 
           args |> List.map (remapAttribExpr ctxt tmenv), 
           props |> List.map (fun (AttribNamedArg(nm, ty, flg, expr)) -> AttribNamedArg(nm, remapType tmenv ty, flg, remapAttribExpr ctxt tmenv expr)), 
           isGetOrSetAttr, 
           targets, 
           m)

and remapAttribExpr ctxt tmenv (AttribExpr(e1, e2)) = 
    AttribExpr(remapExprImpl ctxt CloneAll tmenv e1, remapExprImpl ctxt CloneAll tmenv e2)
    
and remapAttribs ctxt tmenv xs =
    List.map (remapAttribImpl ctxt tmenv) xs

and remapPossibleForallTyImpl ctxt tmenv ty =
    remapTypeFull (remapAttribs ctxt tmenv) tmenv ty

and remapArgData ctxt tmenv (argInfo: ArgReprInfo) : ArgReprInfo =
    { Attribs = remapAttribs ctxt tmenv argInfo.Attribs; Name = argInfo.Name }

and remapValReprInfo ctxt tmenv (ValReprInfo(tpNames, arginfosl, retInfo)) =
    ValReprInfo(tpNames, List.mapSquared (remapArgData ctxt tmenv) arginfosl, remapArgData ctxt tmenv retInfo)

and remapValData ctxt tmenv (d: ValData) =
    let ty = d.val_type
    let topValInfo = d.ValReprInfo
    let tyR = ty |> remapPossibleForallTyImpl ctxt tmenv
    let declaringEntityR = d.DeclaringEntity |> remapParentRef tmenv
    let reprInfoR = d.ValReprInfo |> Option.map (remapValReprInfo ctxt tmenv)
    let memberInfoR = d.MemberInfo |> Option.map (remapMemberInfo ctxt d.val_range topValInfo ty tyR tmenv)
    let attribsR = d.Attribs |> remapAttribs ctxt tmenv
    { d with 
        val_type = tyR
        val_opt_data =
            match d.val_opt_data with
            | Some dd ->
                Some { dd with 
                         val_declaring_entity = declaringEntityR
                         val_repr_info = reprInfoR
                         val_member_info = memberInfoR
                         val_attribs = attribsR }
            | None -> None }

and remapParentRef tyenv p =
    match p with 
    | ParentNone -> ParentNone
    | Parent x -> Parent (x |> remapTyconRef tyenv.tyconRefRemap)

and mapImmediateValsAndTycons ft fv (x: ModuleOrNamespaceType) = 
    let vals = x.AllValsAndMembers |> QueueList.map fv
    let tycons = x.AllEntities |> QueueList.map ft
    ModuleOrNamespaceType(x.ModuleOrNamespaceKind, vals, tycons)
    
and copyVal compgen (v: Val) = 
    match compgen with 
    | OnlyCloneExprVals when v.IsMemberOrModuleBinding -> v
    | _ -> v |> Construct.NewModifiedVal id

and fixupValData ctxt compgen tmenv (v2: Val) =
    // only fixup if we copy the value
    match compgen with 
    | OnlyCloneExprVals when v2.IsMemberOrModuleBinding -> ()
    | _ ->  
        let newData = remapValData ctxt tmenv v2 |> markAsCompGen compgen
        // uses the same stamp
        v2.SetData newData
    
and copyAndRemapAndBindVals ctxt compgen tmenv vs = 
    let vs2 = vs |> List.map (copyVal compgen)
    let tmenvinner = bindLocalVals vs vs2 tmenv
    vs2 |> List.iter (fixupValData ctxt compgen tmenvinner)
    vs2, tmenvinner

and copyAndRemapAndBindVal ctxt compgen tmenv v = 
    let v2 = v |> copyVal compgen
    let tmenvinner = bindLocalVal v v2 tmenv
    fixupValData ctxt compgen tmenvinner v2
    v2, tmenvinner
    
and remapExprImpl (ctxt: RemapContext) (compgen: ValCopyFlag) (tmenv: Remap) expr =

    // Guard against stack overflow, moving to a whole new stack if necessary
    ctxt.stackGuard.Guard <| fun () ->

    match expr with

    // Handle the linear cases for arbitrary-sized inputs 
    | LinearOpExpr _ 
    | LinearMatchExpr _ 
    | Expr.Sequential _  
    | Expr.Let _ 
    | Expr.DebugPoint _ ->
        remapLinearExpr ctxt compgen tmenv expr (fun x -> x)

    // Binding constructs - see also dtrees below 
    | Expr.Lambda (_, ctorThisValOpt, baseValOpt, vs, b, m, rty) -> 
        remapLambaExpr ctxt compgen tmenv (ctorThisValOpt, baseValOpt, vs, b, m, rty)

    | Expr.TyLambda (_, tps, b, m, rty) ->
        let tps', tmenvinner = tmenvCopyRemapAndBindTypars (remapAttribs ctxt tmenv) tmenv tps
        mkTypeLambda m tps' (remapExprImpl ctxt compgen tmenvinner b, remapType tmenvinner rty)

    | Expr.TyChoose (tps, b, m) ->
        let tps', tmenvinner = tmenvCopyRemapAndBindTypars (remapAttribs ctxt tmenv) tmenv tps
        Expr.TyChoose (tps', remapExprImpl ctxt compgen tmenvinner b, m)

    | Expr.LetRec (binds, e, m, _) ->  
        let binds', tmenvinner = copyAndRemapAndBindBindings ctxt compgen tmenv binds 
        Expr.LetRec (binds', remapExprImpl ctxt compgen tmenvinner e, m, Construct.NewFreeVarsCache())

    | Expr.Match (spBind, exprm, pt, targets, m, ty) ->
        primMkMatch (spBind, exprm, remapDecisionTree ctxt compgen tmenv pt, 
                     targets |> Array.map (remapTarget ctxt compgen tmenv), 
                     m, remapType tmenv ty)

    | Expr.Val (vr, vf, m) -> 
        let vr' = remapValRef tmenv vr 
        let vf' = remapValFlags tmenv vf
        if vr === vr' && vf === vf' then expr 
        else Expr.Val (vr', vf', m)

    | Expr.Quote (a, dataCell, isFromQueryExpression, m, ty) ->  
        remapQuoteExpr ctxt compgen tmenv (a, dataCell, isFromQueryExpression, m, ty)

    | Expr.Obj (_, ty, basev, basecall, overrides, iimpls, m) -> 
        let basev', tmenvinner = Option.mapFold (copyAndRemapAndBindVal ctxt compgen) tmenv basev 
        mkObjExpr (remapType tmenv ty, basev', 
                   remapExprImpl ctxt compgen tmenv basecall, 
                   List.map (remapMethod ctxt compgen tmenvinner) overrides, 
                   List.map (remapInterfaceImpl ctxt compgen tmenvinner) iimpls, m) 

    // Addresses of immutable field may "leak" across assembly boundaries - see CanTakeAddressOfRecdFieldRef below.
    // This is "ok", in the sense that it is always valid to fix these up to be uses
    // of a temporary local, e.g.
    //       &(E.RF) --> let mutable v = E.RF in &v
    
    | Expr.Op (TOp.ValFieldGetAddr (rfref, readonly), tinst, [arg], m) when 
          not rfref.RecdField.IsMutable && 
          not (entityRefInThisAssembly ctxt.g.compilingFslib rfref.TyconRef) -> 

        let tinst = remapTypes tmenv tinst 
        let arg = remapExprImpl ctxt compgen tmenv arg 
        let tmp, _ = mkMutableCompGenLocal m "copyOfStruct" (actualTyOfRecdFieldRef rfref tinst)
        mkCompGenLet m tmp (mkRecdFieldGetViaExprAddr (arg, rfref, tinst, m)) (mkValAddr m readonly (mkLocalValRef tmp))

    | Expr.Op (TOp.UnionCaseFieldGetAddr (uref, cidx, readonly), tinst, [arg], m) when 
          not (uref.FieldByIndex(cidx).IsMutable) && 
          not (entityRefInThisAssembly ctxt.g.compilingFslib uref.TyconRef) -> 

        let tinst = remapTypes tmenv tinst 
        let arg = remapExprImpl ctxt compgen tmenv arg 
        let tmp, _ = mkMutableCompGenLocal m "copyOfStruct" (actualTyOfUnionFieldRef uref cidx tinst)
        mkCompGenLet m tmp (mkUnionCaseFieldGetProvenViaExprAddr (arg, uref, tinst, cidx, m)) (mkValAddr m readonly (mkLocalValRef tmp))

    | Expr.Op (op, tinst, args, m) -> 
        remapOpExpr ctxt compgen tmenv (op, tinst, args, m) expr

    | Expr.App (e1, e1ty, tyargs, args, m) -> 
        remapAppExpr ctxt compgen tmenv (e1, e1ty, tyargs, args, m) expr

    | Expr.Link eref -> 
        remapExprImpl ctxt compgen tmenv eref.Value

    | Expr.StaticOptimization (cs, e2, e3, m) -> 
       // note that type instantiation typically resolve the static constraints here 
       mkStaticOptimizationExpr ctxt.g (List.map (remapConstraint tmenv) cs, remapExprImpl ctxt compgen tmenv e2, remapExprImpl ctxt compgen tmenv e3, m)

    | Expr.Const (c, m, ty) -> 
        let ty' = remapType tmenv ty 
        if ty === ty' then expr else Expr.Const (c, m, ty')

    | Expr.WitnessArg (traitInfo, m) ->
        let traitInfoR = remapTraitInfo tmenv traitInfo
        Expr.WitnessArg (traitInfoR, m)

and remapLambaExpr (ctxt: RemapContext) (compgen: ValCopyFlag) (tmenv: Remap) (ctorThisValOpt, baseValOpt, vs, b, m, rty) =
    let ctorThisValOpt, tmenv = Option.mapFold (copyAndRemapAndBindVal ctxt compgen) tmenv ctorThisValOpt
    let baseValOpt, tmenv = Option.mapFold (copyAndRemapAndBindVal ctxt compgen) tmenv baseValOpt
    let vs, tmenv = copyAndRemapAndBindVals ctxt compgen tmenv vs
    let b = remapExprImpl ctxt compgen tmenv b
    let rty = remapType tmenv rty
    Expr.Lambda (newUnique(), ctorThisValOpt, baseValOpt, vs, b, m, rty)

and remapQuoteExpr (ctxt: RemapContext) (compgen: ValCopyFlag) (tmenv: Remap) (a, dataCell, isFromQueryExpression, m, ty) =
    let doData (typeDefs, argTypes, argExprs, res) = (typeDefs, remapTypesAux tmenv argTypes, remapExprs ctxt compgen tmenv argExprs, res)
    let data' =
        match dataCell.Value with 
        | None -> None
        | Some (data1, data2) -> Some (doData data1, doData data2)
        // fix value of compgen for both original expression and pickled AST
    let compgen = fixValCopyFlagForQuotations compgen
    Expr.Quote (remapExprImpl ctxt compgen tmenv a, ref data', isFromQueryExpression, m, remapType tmenv ty)

and remapOpExpr (ctxt: RemapContext) (compgen: ValCopyFlag) (tmenv: Remap) (op, tinst, args, m) origExpr =
    let op' = remapOp tmenv op 
    let tinst' = remapTypes tmenv tinst 
    let args' = remapExprs ctxt compgen tmenv args 
    if op === op' && tinst === tinst' && args === args' then origExpr 
    else Expr.Op (op', tinst', args', m)

and remapAppExpr (ctxt: RemapContext) (compgen: ValCopyFlag) (tmenv: Remap) (e1, e1ty, tyargs, args, m) origExpr =
    let e1' = remapExprImpl ctxt compgen tmenv e1 
    let e1ty' = remapPossibleForallTyImpl ctxt tmenv e1ty 
    let tyargs' = remapTypes tmenv tyargs 
    let args' = remapExprs ctxt compgen tmenv args 
    if e1 === e1' && e1ty === e1ty' && tyargs === tyargs' && args === args' then origExpr 
    else Expr.App (e1', e1ty', tyargs', args', m)

and remapTarget ctxt compgen tmenv (TTarget(vs, e, flags)) = 
    let vs', tmenvinner = copyAndRemapAndBindVals ctxt compgen tmenv vs 
    TTarget(vs', remapExprImpl ctxt compgen tmenvinner e, flags)

and remapLinearExpr ctxt compgen tmenv expr contf =

    match expr with 

    | Expr.Let (bind, bodyExpr, m, _) ->  
        let bind', tmenvinner = copyAndRemapAndBindBinding ctxt compgen tmenv bind
        // tailcall for the linear position
        remapLinearExpr ctxt compgen tmenvinner bodyExpr (contf << mkLetBind m bind')

    | Expr.Sequential (expr1, expr2, dir, m) -> 
        let expr1' = remapExprImpl ctxt compgen tmenv expr1 
        // tailcall for the linear position
        remapLinearExpr ctxt compgen tmenv expr2 (contf << (fun expr2' -> 
            if expr1 === expr1' && expr2 === expr2' then expr 
            else Expr.Sequential (expr1', expr2', dir, m)))

    | LinearMatchExpr (spBind, exprm, dtree, tg1, expr2, m2, ty) ->
        let dtree' = remapDecisionTree ctxt compgen tmenv dtree
        let tg1' = remapTarget ctxt compgen tmenv tg1
        let ty' = remapType tmenv ty
        // tailcall for the linear position
        remapLinearExpr ctxt compgen tmenv expr2 (contf << (fun expr2' -> 
            rebuildLinearMatchExpr (spBind, exprm, dtree', tg1', expr2', m2, ty')))

    | LinearOpExpr (op, tyargs, argsFront, argLast, m) -> 
        let op' = remapOp tmenv op 
        let tinst' = remapTypes tmenv tyargs 
        let argsFront' = remapExprs ctxt compgen tmenv argsFront 
        // tailcall for the linear position
        remapLinearExpr ctxt compgen tmenv argLast (contf << (fun argLast' -> 
            if op === op' && tyargs === tinst' && argsFront === argsFront' && argLast === argLast' then expr 
            else rebuildLinearOpExpr (op', tinst', argsFront', argLast', m)))

    | Expr.DebugPoint (dpm, innerExpr) -> 
        remapLinearExpr ctxt compgen tmenv innerExpr (contf << (fun innerExprR ->
            Expr.DebugPoint (dpm, innerExprR)))

    | _ -> 
        contf (remapExprImpl ctxt compgen tmenv expr) 

and remapConstraint tyenv c = 
    match c with 
    | TTyconEqualsTycon(ty1, ty2) -> TTyconEqualsTycon(remapType tyenv ty1, remapType tyenv ty2)
    | TTyconIsStruct ty1 -> TTyconIsStruct(remapType tyenv ty1)

and remapOp tmenv op = 
    match op with 
    | TOp.Recd (ctor, tcref) -> TOp.Recd (ctor, remapTyconRef tmenv.tyconRefRemap tcref)
    | TOp.UnionCaseTagGet tcref -> TOp.UnionCaseTagGet (remapTyconRef tmenv.tyconRefRemap tcref)
    | TOp.UnionCase ucref -> TOp.UnionCase (remapUnionCaseRef tmenv.tyconRefRemap ucref)
    | TOp.UnionCaseProof ucref -> TOp.UnionCaseProof (remapUnionCaseRef tmenv.tyconRefRemap ucref)
    | TOp.ExnConstr ec -> TOp.ExnConstr (remapTyconRef tmenv.tyconRefRemap ec)
    | TOp.ExnFieldGet (ec, n) -> TOp.ExnFieldGet (remapTyconRef tmenv.tyconRefRemap ec, n)
    | TOp.ExnFieldSet (ec, n) -> TOp.ExnFieldSet (remapTyconRef tmenv.tyconRefRemap ec, n)
    | TOp.ValFieldSet rfref -> TOp.ValFieldSet (remapRecdFieldRef tmenv.tyconRefRemap rfref)
    | TOp.ValFieldGet rfref -> TOp.ValFieldGet (remapRecdFieldRef tmenv.tyconRefRemap rfref)
    | TOp.ValFieldGetAddr (rfref, readonly) -> TOp.ValFieldGetAddr (remapRecdFieldRef tmenv.tyconRefRemap rfref, readonly)
    | TOp.UnionCaseFieldGet (ucref, n) -> TOp.UnionCaseFieldGet (remapUnionCaseRef tmenv.tyconRefRemap ucref, n)
    | TOp.UnionCaseFieldGetAddr (ucref, n, readonly) -> TOp.UnionCaseFieldGetAddr (remapUnionCaseRef tmenv.tyconRefRemap ucref, n, readonly)
    | TOp.UnionCaseFieldSet (ucref, n) -> TOp.UnionCaseFieldSet (remapUnionCaseRef tmenv.tyconRefRemap ucref, n)
    | TOp.ILAsm (instrs, retTypes) -> 
        let retTypes2 = remapTypes tmenv retTypes
        if retTypes === retTypes2 then op else
        TOp.ILAsm (instrs, retTypes2)
    | TOp.TraitCall traitInfo -> TOp.TraitCall (remapTraitInfo tmenv traitInfo)
    | TOp.LValueOp (kind, lvr) -> TOp.LValueOp (kind, remapValRef tmenv lvr)
    | TOp.ILCall (isVirtual, isProtected, isStruct, isCtor, valUseFlag, isProperty, noTailCall, ilMethRef, enclTypeInst, methInst, retTypes) -> 
       TOp.ILCall (isVirtual, isProtected, isStruct, isCtor, remapValFlags tmenv valUseFlag, 
                   isProperty, noTailCall, ilMethRef, remapTypes tmenv enclTypeInst, 
                   remapTypes tmenv methInst, remapTypes tmenv retTypes)
    | _ -> op
    
and remapValFlags tmenv x =
    match x with 
    | PossibleConstrainedCall ty -> PossibleConstrainedCall (remapType tmenv ty)
    | _ -> x

and remapExprs ctxt compgen tmenv es = List.mapq (remapExprImpl ctxt compgen tmenv) es

and remapFlatExprs ctxt compgen tmenv es = List.mapq (remapExprImpl ctxt compgen tmenv) es

and remapDecisionTree ctxt compgen tmenv x =
    match x with 
    | TDSwitch(e1, cases, dflt, m) -> 
        let e1R = remapExprImpl ctxt compgen tmenv e1
        let casesR =
            cases |> List.map (fun (TCase(test, subTree)) -> 
                let testR = 
                    match test with 
                    | DecisionTreeTest.UnionCase (uc, tinst) -> DecisionTreeTest.UnionCase(remapUnionCaseRef tmenv.tyconRefRemap uc, remapTypes tmenv tinst)
                    | DecisionTreeTest.ArrayLength (n, ty) -> DecisionTreeTest.ArrayLength(n, remapType tmenv ty)
                    | DecisionTreeTest.Const _ -> test
                    | DecisionTreeTest.IsInst (srcty, tgty) -> DecisionTreeTest.IsInst (remapType tmenv srcty, remapType tmenv tgty) 
                    | DecisionTreeTest.IsNull -> DecisionTreeTest.IsNull 
                    | DecisionTreeTest.ActivePatternCase _ -> failwith "DecisionTreeTest.ActivePatternCase should only be used during pattern match compilation"
                    | DecisionTreeTest.Error(m) -> DecisionTreeTest.Error(m)
                let subTreeR = remapDecisionTree ctxt compgen tmenv subTree
                TCase(testR, subTreeR))
        let dfltR = Option.map (remapDecisionTree ctxt compgen tmenv) dflt
        TDSwitch(e1R, casesR, dfltR, m)

    | TDSuccess (es, n) -> 
        TDSuccess (remapFlatExprs ctxt compgen tmenv es, n)

    | TDBind (bind, rest) -> 
        let bind', tmenvinner = copyAndRemapAndBindBinding ctxt compgen tmenv bind
        TDBind (bind', remapDecisionTree ctxt compgen tmenvinner rest)
        
and copyAndRemapAndBindBinding ctxt compgen tmenv (bind: Binding) =
    let v = bind.Var
    let v', tmenv = copyAndRemapAndBindVal ctxt compgen tmenv v
    remapAndRenameBind ctxt compgen tmenv bind v', tmenv

and copyAndRemapAndBindBindings ctxt compgen tmenv binds = 
    let vs', tmenvinner = copyAndRemapAndBindVals ctxt compgen tmenv (valsOfBinds binds)
    remapAndRenameBinds ctxt compgen tmenvinner binds vs', tmenvinner

and remapAndRenameBinds ctxt compgen tmenvinner binds vs' = List.map2 (remapAndRenameBind ctxt compgen tmenvinner) binds vs'
and remapAndRenameBind ctxt compgen tmenvinner (TBind(_, repr, letSeqPtOpt)) v' = TBind(v', remapExprImpl ctxt compgen tmenvinner repr, letSeqPtOpt)

and remapMethod ctxt compgen tmenv (TObjExprMethod(slotsig, attribs, tps, vs, e, m)) =
    let attribs2 = attribs |> remapAttribs ctxt tmenv
    let slotsig2 = remapSlotSig (remapAttribs ctxt tmenv) tmenv slotsig
    let tps2, tmenvinner = tmenvCopyRemapAndBindTypars (remapAttribs ctxt tmenv) tmenv tps
    let vs2, tmenvinner2 = List.mapFold (copyAndRemapAndBindVals ctxt compgen) tmenvinner vs
    let e2 = remapExprImpl ctxt compgen tmenvinner2 e
    TObjExprMethod(slotsig2, attribs2, tps2, vs2, e2, m)

and remapInterfaceImpl ctxt compgen tmenv (ty, overrides) =
    (remapType tmenv ty, List.map (remapMethod ctxt compgen tmenv) overrides)

and remapRecdField ctxt tmenv x = 
    { x with 
          rfield_type = x.rfield_type |> remapPossibleForallTyImpl ctxt tmenv
          rfield_pattribs = x.rfield_pattribs |> remapAttribs ctxt tmenv
          rfield_fattribs = x.rfield_fattribs |> remapAttribs ctxt tmenv } 

and remapRecdFields ctxt tmenv (x: TyconRecdFields) =
    x.AllFieldsAsList |> List.map (remapRecdField ctxt tmenv) |> Construct.MakeRecdFieldsTable 

and remapUnionCase ctxt tmenv (x: UnionCase) = 
    { x with 
          FieldTable = x.FieldTable |> remapRecdFields ctxt tmenv
          ReturnType = x.ReturnType |> remapType tmenv
          Attribs = x.Attribs |> remapAttribs ctxt tmenv } 

and remapUnionCases ctxt tmenv (x: TyconUnionData) =
    x.UnionCasesAsList |> List.map (remapUnionCase ctxt tmenv) |> Construct.MakeUnionCases 

and remapFsObjData ctxt tmenv x = 
    { x with 
          fsobjmodel_kind = 
             (match x.fsobjmodel_kind with 
              | TFSharpDelegate slotsig -> TFSharpDelegate (remapSlotSig (remapAttribs ctxt tmenv) tmenv slotsig)
              | TFSharpClass | TFSharpInterface | TFSharpStruct | TFSharpEnum -> x.fsobjmodel_kind)
          fsobjmodel_vslots = x.fsobjmodel_vslots |> List.map (remapValRef tmenv)
          fsobjmodel_rfields = x.fsobjmodel_rfields |> remapRecdFields ctxt tmenv } 


and remapTyconRepr ctxt tmenv repr = 
    match repr with 
    | TFSharpObjectRepr x -> TFSharpObjectRepr (remapFsObjData ctxt tmenv x)
    | TFSharpRecdRepr x -> TFSharpRecdRepr (remapRecdFields ctxt tmenv x)
    | TFSharpUnionRepr x -> TFSharpUnionRepr (remapUnionCases ctxt tmenv x)
    | TILObjectRepr _ -> failwith "cannot remap IL type definitions"
#if !NO_EXTENSIONTYPING
    | TProvidedNamespaceRepr _ -> repr
    | TProvidedTypeRepr info -> 
       TProvidedTypeRepr 
            { info with 
                 LazyBaseType = info.LazyBaseType.Force (range0, ctxt.g.obj_ty) |> remapType tmenv |> LazyWithContext.NotLazy
                 // The load context for the provided type contains TyconRef objects. We must remap these.
                 // This is actually done on-demand (see the implementation of ProvidedTypeContext)
                 ProvidedType = 
                     info.ProvidedType.PApplyNoFailure (fun st -> 
                         let ctxt = st.Context.RemapTyconRefs(unbox >> remapTyconRef tmenv.tyconRefRemap >> box) 
                         ProvidedType.ApplyContext (st, ctxt)) }
#endif
    | TNoRepr _ -> repr
    | TAsmRepr _ -> repr
    | TMeasureableRepr x -> TMeasureableRepr (remapType tmenv x)

and remapTyconAug tmenv (x: TyconAugmentation) = 
    { x with 
          tcaug_equals = x.tcaug_equals |> Option.map (mapPair (remapValRef tmenv, remapValRef tmenv))
          tcaug_compare = x.tcaug_compare |> Option.map (mapPair (remapValRef tmenv, remapValRef tmenv))
          tcaug_compare_withc = x.tcaug_compare_withc |> Option.map(remapValRef tmenv)
          tcaug_hash_and_equals_withc = x.tcaug_hash_and_equals_withc |> Option.map (mapTriple (remapValRef tmenv, remapValRef tmenv, remapValRef tmenv))
          tcaug_adhoc = x.tcaug_adhoc |> NameMap.map (List.map (remapValRef tmenv))
          tcaug_adhoc_list = x.tcaug_adhoc_list |> ResizeArray.map (fun (flag, vref) -> (flag, remapValRef tmenv vref))
          tcaug_super = x.tcaug_super |> Option.map (remapType tmenv)
          tcaug_interfaces = x.tcaug_interfaces |> List.map (map1Of3 (remapType tmenv)) } 

and remapTyconExnInfo ctxt tmenv inp =
    match inp with 
    | TExnAbbrevRepr x -> TExnAbbrevRepr (remapTyconRef tmenv.tyconRefRemap x)
    | TExnFresh x -> TExnFresh (remapRecdFields ctxt tmenv x)
    | TExnAsmRepr _ | TExnNone -> inp 

and remapMemberInfo ctxt m topValInfo ty ty' tmenv x = 
    // The slotsig in the ImplementedSlotSigs is w.r.t. the type variables in the value's type. 
    // REVIEW: this is a bit gross. It would be nice if the slotsig was standalone 
    assert (Option.isSome topValInfo)
    let tpsOrig, _, _, _ = GetMemberTypeInFSharpForm ctxt.g x.MemberFlags (Option.get topValInfo) ty m
    let tps, _, _, _ = GetMemberTypeInFSharpForm ctxt.g x.MemberFlags (Option.get topValInfo) ty' m
    let renaming, _ = mkTyparToTyparRenaming tpsOrig tps 
    let tmenv = { tmenv with tpinst = tmenv.tpinst @ renaming } 
    { x with 
        ApparentEnclosingEntity = x.ApparentEnclosingEntity |> remapTyconRef tmenv.tyconRefRemap 
        ImplementedSlotSigs = x.ImplementedSlotSigs |> List.map (remapSlotSig (remapAttribs ctxt tmenv) tmenv)
    } 

and copyAndRemapAndBindModTy ctxt compgen tmenv mty = 
    let tycons = allEntitiesOfModuleOrNamespaceTy mty
    let vs = allValsOfModuleOrNamespaceTy mty
    let _, _, tmenvinner = copyAndRemapAndBindTyconsAndVals ctxt compgen tmenv tycons vs
    remapModTy ctxt compgen tmenvinner mty, tmenvinner

and remapModTy ctxt _compgen tmenv mty = 
    mapImmediateValsAndTycons (renameTycon ctxt.g tmenv) (renameVal tmenv) mty 

and renameTycon g tyenv x = 
    let tcref = 
        try
            let res = tyenv.tyconRefRemap.[mkLocalTyconRef x]
            res
        with :? KeyNotFoundException -> 
            errorR(InternalError("couldn't remap internal tycon " + showL(DebugPrint.tyconL g x), x.Range))
            mkLocalTyconRef x 
    tcref.Deref

and renameVal tmenv x = 
    match tmenv.valRemap.TryFind x with 
    | Some v -> v.Deref
    | None -> x

and copyTycon compgen (tycon: Tycon) = 
    match compgen with 
    | OnlyCloneExprVals -> tycon
    | _ -> Construct.NewClonedTycon tycon

/// This operates over a whole nested collection of tycons and vals simultaneously *)
and copyAndRemapAndBindTyconsAndVals ctxt compgen tmenv tycons vs = 
    let tycons' = tycons |> List.map (copyTycon compgen)

    let tmenvinner = bindTycons tycons tycons' tmenv
    
    // Values need to be copied and renamed. 
    let vs', tmenvinner = copyAndRemapAndBindVals ctxt compgen tmenvinner vs

    // "if a type constructor is hidden then all its inner values and inner type constructors must also be hidden" 
    // Hence we can just lookup the inner tycon/value mappings in the tables. 

    let lookupVal (v: Val) = 
        let vref = 
            try  
               let res = tmenvinner.valRemap.[v]
               res 
            with :? KeyNotFoundException -> 
                errorR(InternalError(sprintf "couldn't remap internal value '%s'" v.LogicalName, v.Range))
                mkLocalValRef v
        vref.Deref
        
    let lookupTycon g tycon = 
        let tcref = 
            try 
                let res = tmenvinner.tyconRefRemap.[mkLocalTyconRef tycon]
                res
            with :? KeyNotFoundException -> 
                errorR(InternalError("couldn't remap internal tycon " + showL(DebugPrint.tyconL g tycon), tycon.Range))
                mkLocalTyconRef tycon
        tcref.Deref
    (tycons, tycons') ||> List.iter2 (fun tcd tcd' ->
        let lookupTycon tycon = lookupTycon ctxt.g tycon
        let tps', tmenvinner2 = tmenvCopyRemapAndBindTypars (remapAttribs ctxt tmenvinner) tmenvinner (tcd.entity_typars.Force(tcd.entity_range))
        tcd'.entity_typars <- LazyWithContext.NotLazy tps'
        tcd'.entity_attribs <- tcd.entity_attribs |> remapAttribs ctxt tmenvinner2
        tcd'.entity_tycon_repr <- tcd.entity_tycon_repr |> remapTyconRepr ctxt tmenvinner2
        let typeAbbrevR = tcd.TypeAbbrev |> Option.map (remapType tmenvinner2)
        tcd'.entity_tycon_tcaug <- tcd.entity_tycon_tcaug |> remapTyconAug tmenvinner2
        tcd'.entity_modul_contents <- MaybeLazy.Strict (tcd.entity_modul_contents.Value 
                                                        |> mapImmediateValsAndTycons lookupTycon lookupVal)
        let exnInfoR = tcd.ExceptionInfo |> remapTyconExnInfo ctxt tmenvinner2
        match tcd'.entity_opt_data with
        | Some optData -> tcd'.entity_opt_data <- Some { optData with entity_tycon_abbrev = typeAbbrevR; entity_exn_info = exnInfoR }
        | _ -> 
            tcd'.SetTypeAbbrev typeAbbrevR
            tcd'.SetExceptionInfo exnInfoR)
    tycons', vs', tmenvinner


and allTyconsOfTycon (tycon: Tycon) =
    seq { yield tycon
          for nestedTycon in tycon.ModuleOrNamespaceType.AllEntities do
              yield! allTyconsOfTycon nestedTycon }

and allEntitiesOfModDef mdef =
    seq { match mdef with 
          | TMDefRec(_, _, tycons, mbinds, _) -> 
              for tycon in tycons do 
                  yield! allTyconsOfTycon tycon
              for mbind in mbinds do 
                match mbind with 
                | ModuleOrNamespaceBinding.Binding _ -> ()
                | ModuleOrNamespaceBinding.Module(mspec, def) -> 
                  yield mspec
                  yield! allEntitiesOfModDef def
          | TMDefLet _ -> ()
          | TMDefDo _ -> ()
          | TMDefOpens _ -> ()
          | TMDefs defs -> 
              for def in defs do 
                  yield! allEntitiesOfModDef def
          | TMAbstract(ModuleOrNamespaceExprWithSig(mty, _, _)) -> 
              yield! allEntitiesOfModuleOrNamespaceTy mty }

and allValsOfModDef mdef = 
    seq { match mdef with 
          | TMDefRec(_, _, tycons, mbinds, _) -> 
              yield! abstractSlotValsOfTycons tycons 
              for mbind in mbinds do 
                match mbind with 
                | ModuleOrNamespaceBinding.Binding bind -> yield bind.Var
                | ModuleOrNamespaceBinding.Module(_, def) -> yield! allValsOfModDef def
          | TMDefLet(bind, _) -> 
              yield bind.Var
          | TMDefDo _ -> ()
          | TMDefOpens _ -> ()
          | TMDefs defs -> 
              for def in defs do 
                  yield! allValsOfModDef def
          | TMAbstract(ModuleOrNamespaceExprWithSig(mty, _, _)) -> 
              yield! allValsOfModuleOrNamespaceTy mty }

and remapAndBindModuleOrNamespaceExprWithSig ctxt compgen tmenv (ModuleOrNamespaceExprWithSig(mty, mdef, m)) =
    let mdef = copyAndRemapModDef ctxt compgen tmenv mdef
    let mty, tmenv = copyAndRemapAndBindModTy ctxt compgen tmenv mty
    ModuleOrNamespaceExprWithSig(mty, mdef, m), tmenv

and remapModuleOrNamespaceExprWithSig ctxt compgen tmenv (ModuleOrNamespaceExprWithSig(mty, mdef, m)) =
    let mdef = copyAndRemapModDef ctxt compgen tmenv mdef 
    let mty = remapModTy ctxt compgen tmenv mty 
    ModuleOrNamespaceExprWithSig(mty, mdef, m)

and copyAndRemapModDef ctxt compgen tmenv mdef =
    let tycons = allEntitiesOfModDef mdef |> List.ofSeq
    let vs = allValsOfModDef mdef |> List.ofSeq
    let _, _, tmenvinner = copyAndRemapAndBindTyconsAndVals ctxt compgen tmenv tycons vs
    remapAndRenameModDef ctxt compgen tmenvinner mdef

and remapAndRenameModDefs ctxt compgen tmenv x = 
    List.map (remapAndRenameModDef ctxt compgen tmenv) x 

and remapOpenDeclarations tmenv opens =
    opens |> List.map (fun od -> 
        { od with 
                Modules = od.Modules |> List.map (remapTyconRef tmenv.tyconRefRemap)
                Types = od.Types |> List.map (remapType tmenv)
        })

and remapAndRenameModDef ctxt compgen tmenv mdef =
    match mdef with 
    | TMDefRec(isRec, opens, tycons, mbinds, m) -> 
        // Abstract (virtual) vslots in the tycons at TMDefRec nodes are binders. They also need to be copied and renamed. 
        let opensR = remapOpenDeclarations tmenv opens
        let tyconsR = tycons |> List.map (renameTycon ctxt.g tmenv)
        let mbindsR = mbinds |> List.map (remapAndRenameModBind ctxt compgen tmenv)
        TMDefRec(isRec, opensR, tyconsR, mbindsR, m)
    | TMDefLet(bind, m) ->
        let v = bind.Var
        let bind = remapAndRenameBind ctxt compgen tmenv bind (renameVal tmenv v)
        TMDefLet(bind, m)
    | TMDefDo(e, m) ->
        let e = remapExprImpl ctxt compgen tmenv e
        TMDefDo(e, m)
    | TMDefOpens opens ->
        let opens = remapOpenDeclarations tmenv opens
        TMDefOpens opens
    | TMDefs defs -> 
        let defs = remapAndRenameModDefs ctxt compgen tmenv defs
        TMDefs defs
    | TMAbstract mexpr -> 
        let mexpr = remapModuleOrNamespaceExprWithSig ctxt compgen tmenv mexpr
        TMAbstract mexpr

and remapAndRenameModBind ctxt compgen tmenv x = 
    match x with 
    | ModuleOrNamespaceBinding.Binding bind -> 
        let v2 = bind |> valOfBind |> renameVal tmenv
        let bind2 = remapAndRenameBind ctxt compgen tmenv bind v2
        ModuleOrNamespaceBinding.Binding bind2
    | ModuleOrNamespaceBinding.Module(mspec, def) ->
        let mspec = renameTycon ctxt.g tmenv mspec
        let def = remapAndRenameModDef ctxt compgen tmenv def
        ModuleOrNamespaceBinding.Module(mspec, def)

and remapImplFile ctxt compgen tmenv mv = 
    mapAccImplFile (remapAndBindModuleOrNamespaceExprWithSig ctxt compgen) tmenv mv

// Entry points

let remapAttrib g tmenv attrib = 
    let ctxt = { g = g; stackGuard = StackGuard(RemapExprStackGuardDepth) }
    remapAttribImpl ctxt tmenv attrib

let remapExpr g (compgen: ValCopyFlag) (tmenv: Remap) expr =
    let ctxt = { g = g; stackGuard = StackGuard(RemapExprStackGuardDepth) }
    remapExprImpl ctxt compgen tmenv expr

let remapPossibleForallTy g tmenv ty =
    let ctxt = { g = g; stackGuard = StackGuard(RemapExprStackGuardDepth) }
    remapPossibleForallTyImpl ctxt tmenv ty

let copyModuleOrNamespaceType g compgen mtyp =
    let ctxt = { g = g; stackGuard = StackGuard(RemapExprStackGuardDepth) }
    copyAndRemapAndBindModTy ctxt compgen Remap.Empty mtyp |> fst

let copyExpr g compgen e =
    let ctxt = { g = g; stackGuard = StackGuard(RemapExprStackGuardDepth) }
    remapExprImpl ctxt compgen Remap.Empty e    

let copyImplFile g compgen e =
    let ctxt = { g = g; stackGuard = StackGuard(RemapExprStackGuardDepth) }
    remapImplFile ctxt compgen Remap.Empty e |> fst

let instExpr g tpinst e =
    let ctxt = { g = g; stackGuard = StackGuard(RemapExprStackGuardDepth) }
    remapExprImpl ctxt CloneAll (mkInstRemap tpinst) e

//--------------------------------------------------------------------------
// Replace Marks - adjust debugging marks when a lambda gets
// eliminated (i.e. an expression gets inlined)
//--------------------------------------------------------------------------

let rec remarkExpr (m: range) x =
    match x with
    | Expr.Lambda (uniq, ctorThisValOpt, baseValOpt, vs, b, _, rty) ->
        Expr.Lambda (uniq, ctorThisValOpt, baseValOpt, vs, remarkExpr m b, m, rty)  

    | Expr.TyLambda (uniq, tps, b, _, rty) ->
        Expr.TyLambda (uniq, tps, remarkExpr m b, m, rty)

    | Expr.TyChoose (tps, b, _) ->
        Expr.TyChoose (tps, remarkExpr m b, m)

    | Expr.LetRec (binds, e, _, fvs) ->
        Expr.LetRec (remarkBinds m binds, remarkExpr m e, m, fvs)

    | Expr.Let (bind, e, _, fvs) ->
        Expr.Let (remarkBind m bind, remarkExpr m e, m, fvs)

    | Expr.Match (_, _, pt, targets, _, ty) ->
        let targetsR = targets |> Array.map (fun (TTarget(vs, e, flags)) -> TTarget(vs, remarkExpr m e, flags))
        primMkMatch (DebugPointAtBinding.NoneAtInvisible, m, remarkDecisionTree m pt, targetsR, m, ty)

    | Expr.Val (x, valUseFlags, _) ->
        Expr.Val (x, valUseFlags, m)

    | Expr.Quote (a, conv, isFromQueryExpression, _, ty) ->
        Expr.Quote (remarkExpr m a, conv, isFromQueryExpression, m, ty)

    | Expr.Obj (n, ty, basev, basecall, overrides, iimpls, _) -> 
        Expr.Obj (n, ty, basev, remarkExpr m basecall, 
                  List.map (remarkObjExprMethod m) overrides, 
                  List.map (remarkInterfaceImpl m) iimpls, m)

    | Expr.Op (op, tinst, args, _) -> 

        // This code allows a feature where if a 'while'/'for' etc in a computation expression is
        // implemented using code inlining and is ultimately implemented by a corresponding construct somewhere
        // in the remark'd code then aat least one debug point is recovered, based on the noted debug point for the original construct.
        //
        // However it is imperfect, since only one debug point is recovered
        let op = 
            match op with 
            | TOp.IntegerForLoop (_, _, style) -> TOp.IntegerForLoop(DebugPointAtFor.No, DebugPointAtInOrTo.No, style)
            | TOp.While (_, marker) -> TOp.While(DebugPointAtWhile.No, marker)
            | TOp.TryFinally _ -> TOp.TryFinally (DebugPointAtTry.No, DebugPointAtFinally.No)
            | TOp.TryWith _ -> TOp.TryWith (DebugPointAtTry.No, DebugPointAtWith.No)
            | _ -> op
        Expr.Op (op, tinst, remarkExprs m args, m)

    | Expr.Link eref -> 
        // Preserve identity of fixup nodes during remarkExpr
        eref.Value <- remarkExpr m eref.Value
        x

    | Expr.App (e1, e1ty, tyargs, args, _) ->
        Expr.App (remarkExpr m e1, e1ty, tyargs, remarkExprs m args, m)

    | Expr.Sequential (e1, e2, dir, _) ->
        let e1R = remarkExpr m e1
        let e2R = remarkExpr m e2
        Expr.Sequential (e1R, e2R, dir, m)

    | Expr.StaticOptimization (eqns, e2, e3, _) ->
        Expr.StaticOptimization (eqns, remarkExpr m e2, remarkExpr m e3, m)

    | Expr.Const (c, _, ty) ->
        Expr.Const (c, m, ty)
  
    | Expr.WitnessArg (witnessInfo, _) ->
        Expr.WitnessArg (witnessInfo, m)

    | Expr.DebugPoint (_, innerExpr) ->
        remarkExpr m innerExpr

and remarkObjExprMethod m (TObjExprMethod(slotsig, attribs, tps, vs, e, _)) = 
    TObjExprMethod(slotsig, attribs, tps, vs, remarkExpr m e, m)

and remarkInterfaceImpl m (ty, overrides) = 
    (ty, List.map (remarkObjExprMethod m) overrides)

and remarkExprs m es = es |> List.map (remarkExpr m) 

and remarkDecisionTree m x =
    match x with 
    | TDSwitch(e1, cases, dflt, _) ->
        let e1R = remarkExpr m e1
        let casesR = cases |> List.map (fun (TCase(test, y)) -> TCase(test, remarkDecisionTree m y))
        let dfltR = Option.map (remarkDecisionTree m) dflt
        TDSwitch(e1R, casesR, dfltR, m)
    | TDSuccess (es, n) ->
        TDSuccess (remarkExprs m es, n)
    | TDBind (bind, rest) ->
        TDBind(remarkBind m bind, remarkDecisionTree m rest)

and remarkBinds m binds = List.map (remarkBind m) binds

// This very deliberately drops the sequence points since this is used when adjusting the marks for inlined expressions 
and remarkBind m (TBind(v, repr, _)) = 
    TBind(v, remarkExpr m repr, DebugPointAtBinding.NoneAtSticky)

//--------------------------------------------------------------------------
// Mutability analysis
//--------------------------------------------------------------------------

let isRecdOrStructFieldDefinitelyMutable (f: RecdField) = not f.IsStatic && f.IsMutable

let isUnionCaseDefinitelyMutable (uc: UnionCase) = uc.FieldTable.FieldsByIndex |> Array.exists isRecdOrStructFieldDefinitelyMutable

let isUnionCaseRefDefinitelyMutable (uc: UnionCaseRef) = uc.UnionCase |> isUnionCaseDefinitelyMutable
  
/// This is an incomplete check for .NET struct types. Returning 'false' doesn't mean the thing is immutable.
let isRecdOrUnionOrStructTyconRefDefinitelyMutable (tcref: TyconRef) = 
    let tycon = tcref.Deref
    if tycon.IsUnionTycon then 
        tycon.UnionCasesArray |> Array.exists isUnionCaseDefinitelyMutable
    elif tycon.IsRecordTycon || tycon.IsStructOrEnumTycon then 
        // Note: This only looks at the F# fields, causing oddities.
        // See https://github.com/Microsoft/visualfsharp/pull/4576
        tycon.AllFieldsArray |> Array.exists isRecdOrStructFieldDefinitelyMutable
    else
        false
  
// Although from the pure F# perspective exception values cannot be changed, the .NET 
// implementation of exception objects attaches a whole bunch of stack information to 
// each raised object. Hence we treat exception objects as if they have identity 
let isExnDefinitelyMutable (_ecref: TyconRef) = true 

// Some of the implementations of library functions on lists use mutation on the tail 
// of the cons cell. These cells are always private, i.e. not accessible by any other 
// code until the construction of the entire return list has been completed. 
// However, within the implementation code reads of the tail cell must in theory be treated 
// with caution. Hence we are conservative and within FSharp.Core we don't treat list 
// reads as if they were pure. 
let isUnionCaseFieldMutable (g: TcGlobals) (ucref: UnionCaseRef) n = 
    (g.compilingFslib && tyconRefEq g ucref.TyconRef g.list_tcr_canon && n = 1) ||
    (ucref.FieldByIndex n).IsMutable
  
let isExnFieldMutable ecref n = 
    if n < 0 || n >= List.length (recdFieldsOfExnDefRef ecref) then errorR(InternalError(sprintf "isExnFieldMutable, exnc = %s, n = %d" ecref.LogicalName n, ecref.Range))
    (recdFieldOfExnDefRefByIdx ecref n).IsMutable

let useGenuineField (tycon: Tycon) (f: RecdField) = 
    Option.isSome f.LiteralValue || tycon.IsEnumTycon || f.rfield_secret || (not f.IsStatic && f.rfield_mutable && not tycon.IsRecordTycon)

let ComputeFieldName tycon f = 
    if useGenuineField tycon f then f.rfield_id.idText
    else CompilerGeneratedName f.rfield_id.idText 

//-------------------------------------------------------------------------
// Helpers for building code contained in the initial environment
//------------------------------------------------------------------------- 

let isQuotedExprTy g ty = match tryAppTy g ty with ValueSome (tcref, _) -> tyconRefEq g tcref g.expr_tcr | _ -> false

let destQuotedExprTy g ty = match tryAppTy g ty with ValueSome (_, [ty]) -> ty | _ -> failwith "destQuotedExprTy"

let mkQuotedExprTy (g: TcGlobals) ty =  TType_app(g.expr_tcr, [ty], g.knownWithoutNull)

let mkRawQuotedExprTy (g: TcGlobals) =  TType_app(g.raw_expr_tcr, [], g.knownWithoutNull)

let mkAnyTupledTy (g: TcGlobals) tupInfo tys = 
    match tys with 
    | [] -> g.unit_ty 
    | [h] -> h
    | _ -> TType_tuple(tupInfo, tys)

let mkAnyAnonRecdTy (_g: TcGlobals) anonInfo tys = 
    TType_anon(anonInfo, tys)

let mkRefTupledTy g tys = mkAnyTupledTy g tupInfoRef tys

let mkRefTupledVarsTy g vs = mkRefTupledTy g (typesOfVals vs)

let mkMethodTy g argtys rty = mkIteratedFunTy g (List.map (mkRefTupledTy g) argtys) rty 

let mkArrayType (g: TcGlobals) ty = TType_app (g.array_tcr_nice, [ty], g.knownWithoutNull)

let mkByteArrayTy (g: TcGlobals) = mkArrayType g g.byte_ty

//---------------------------------------------------------------------------
// Witnesses
//---------------------------------------------------------------------------

let GenWitnessArgTys (g: TcGlobals) (traitInfo: TraitWitnessInfo) =
    let (TraitWitnessInfo(_tys, _nm, _memFlags, argtys, _rty)) = traitInfo
    let argtys = if argtys.IsEmpty then [g.unit_ty] else argtys
    let argtysl = List.map List.singleton argtys
    argtysl

let GenWitnessTy (g: TcGlobals) (traitInfo: TraitWitnessInfo) =
    let rty = match traitInfo.ReturnType with None -> g.unit_ty | Some ty -> ty
    let argtysl = GenWitnessArgTys g traitInfo
    mkMethodTy g argtysl rty 

let GenWitnessTys (g: TcGlobals) (cxs: TraitWitnessInfos) =
    if g.generateWitnesses then 
        cxs |> List.map (GenWitnessTy g)
    else
        []

//--------------------------------------------------------------------------
// tyOfExpr
//--------------------------------------------------------------------------
 
let rec tyOfExpr g expr = 
    match expr with 
    | Expr.App (_, fty, tyargs, args, _) -> applyTys g fty (tyargs, args)
    | Expr.Obj (_, ty, _, _, _, _, _)  
    | Expr.Match (_, _, _, _, _, ty) 
    | Expr.Quote (_, _, _, _, ty) 
    | Expr.Const (_, _, ty) -> ty
    | Expr.Val (vref, _, _) -> vref.Type
    | Expr.Sequential (a, b, k, _) -> tyOfExpr g (match k with NormalSeq -> b | ThenDoSeq -> a)
    | Expr.Lambda (_, _, _, vs, _, _, rty) -> mkFunTy g (mkRefTupledVarsTy g vs) rty
    | Expr.TyLambda (_, tyvs, _, _, rty) -> (tyvs +-> rty)
    | Expr.Let (_, e, _, _) 
    | Expr.TyChoose (_, e, _)
    | Expr.Link { contents=e}
    | Expr.DebugPoint (_, e)
    | Expr.StaticOptimization (_, _, e, _) 
    | Expr.LetRec (_, e, _, _) -> tyOfExpr g e
    | Expr.Op (op, tinst, _, _) -> 
        match op with 
        | TOp.Coerce -> (match tinst with [to_ty;_fromTy] -> to_ty | _ -> failwith "bad TOp.Coerce node")
        | TOp.ILCall (_, _, _, _, _, _, _, _, _, _, retTypes) | TOp.ILAsm (_, retTypes) -> (match retTypes with [h] -> h | _ -> g.unit_ty)
        | TOp.UnionCase uc -> actualResultTyOfUnionCase tinst uc 
        | TOp.UnionCaseProof uc -> mkProvenUnionCaseTy uc tinst  
        | TOp.Recd (_, tcref) -> mkAppTy tcref tinst
        | TOp.ExnConstr _ -> g.exn_ty
        | TOp.Bytes _ -> mkByteArrayTy g
        | TOp.UInt16s _ -> mkArrayType g g.uint16_ty
        | TOp.AnonRecdGet (_, i) -> List.item i tinst
        | TOp.TupleFieldGet (_, i) -> List.item i tinst
        | TOp.Tuple tupInfo -> mkAnyTupledTy g tupInfo tinst
        | TOp.AnonRecd anonInfo -> mkAnyAnonRecdTy g anonInfo tinst
        | TOp.IntegerForLoop _ | TOp.While _ -> g.unit_ty
        | TOp.Array -> (match tinst with [ty] -> mkArrayType g ty | _ -> failwith "bad TOp.Array node")
        | TOp.TryWith _ | TOp.TryFinally _ -> (match tinst with [ty] -> ty | _ -> failwith "bad TOp_try node")
        | TOp.ValFieldGetAddr (fref, readonly) -> mkByrefTyWithFlag g readonly (actualTyOfRecdFieldRef fref tinst)
        | TOp.ValFieldGet fref -> actualTyOfRecdFieldRef fref tinst
        | TOp.ValFieldSet _ | TOp.UnionCaseFieldSet _ | TOp.ExnFieldSet _ | TOp.LValueOp ((LSet | LByrefSet), _) ->g.unit_ty
        | TOp.UnionCaseTagGet _ -> g.int_ty
        | TOp.UnionCaseFieldGetAddr (cref, j, readonly) -> mkByrefTyWithFlag g readonly (actualTyOfRecdField (mkTyconRefInst cref.TyconRef tinst) (cref.FieldByIndex j))
        | TOp.UnionCaseFieldGet (cref, j) -> actualTyOfRecdField (mkTyconRefInst cref.TyconRef tinst) (cref.FieldByIndex j)
        | TOp.ExnFieldGet (ecref, j) -> recdFieldTyOfExnDefRefByIdx ecref j
        | TOp.LValueOp (LByrefGet, v) -> destByrefTy g v.Type
        | TOp.LValueOp (LAddrOf readonly, v) -> mkByrefTyWithFlag g readonly v.Type
        | TOp.RefAddrGet readonly -> (match tinst with [ty] -> mkByrefTyWithFlag g readonly ty | _ -> failwith "bad TOp.RefAddrGet node")      
        | TOp.TraitCall traitInfo -> GetFSharpViewOfReturnType g traitInfo.ReturnType
        | TOp.Reraise -> (match tinst with [rtn_ty] -> rtn_ty | _ -> failwith "bad TOp.Reraise node")
        | TOp.Goto _ | TOp.Label _ | TOp.Return -> 
            //assert false
            //errorR(InternalError("unexpected goto/label/return in tyOfExpr", m))
            // It doesn't matter what type we return here. This is only used in free variable analysis in the code generator
            g.unit_ty
    | Expr.WitnessArg (traitInfo, _m) -> GenWitnessTy g traitInfo.TraitKey

//--------------------------------------------------------------------------
// Make applications
//---------------------------------------------------------------------------

let primMkApp (f, fty) tyargs argsl m = 
  Expr.App (f, fty, tyargs, argsl, m)

// Check for the funky where a generic type instantiation at function type causes a generic function
// to appear to accept more arguments than it really does, e.g. "id id 1", where the first "id" is 
// instantiated with "int -> int".
//
// In this case, apply the arguments one at a time.
let isExpansiveUnderInstantiation g fty0 tyargs pargs argsl =
    isForallTy g fty0 && 
    let fty1 = formalApplyTys g fty0 (tyargs, pargs)
    (not (isFunTy g fty1) ||
     let rec loop fty xs = 
         match xs with 
         | [] -> false
         | _ :: t -> not (isFunTy g fty) || loop (rangeOfFunTy g fty) t
     loop fty1 argsl)
    
let rec mkExprAppAux g f fty argsl m =
    match argsl with 
    | [] -> f
    | _ -> 
        // Always combine the term application with a type application
        //
        // Combine the term application with a term application, but only when f' is an under-applied value of known arity
        match f with 
        | Expr.App (f0, fty0, tyargs, pargs, m2) 
             when
                 (isNil pargs ||
                  (match stripExpr f0 with 
                   | Expr.Val (v, _, _) -> 
                       match v.ValReprInfo with 
                       | Some info -> info.NumCurriedArgs > pargs.Length
                       | None -> false
                   | _ -> false)) &&
                 not (isExpansiveUnderInstantiation g fty0 tyargs pargs argsl) ->
            primMkApp (f0, fty0) tyargs (pargs@argsl) (unionRanges m2 m)

        | _ -> 
            // Don't combine. 'f' is not an application
            if not (isFunTy g fty) then error(InternalError("expected a function type", m))
            primMkApp (f, fty) [] argsl m

let rec mkAppsAux g f fty tyargsl argsl m =
  match tyargsl with 
  | tyargs :: rest -> 
      match tyargs with 
      | [] -> mkAppsAux g f fty rest argsl m
      | _ -> 
        let arfty = applyForallTy g fty tyargs
        mkAppsAux g (primMkApp (f, fty) tyargs [] m) arfty rest argsl m
  | [] -> 
      mkExprAppAux g f fty argsl m
      
let mkApps g ((f, fty), tyargsl, argl, m) = mkAppsAux g f fty tyargsl argl m

let mkTyAppExpr m (f, fty) tyargs = match tyargs with [] -> f | _ -> primMkApp (f, fty) tyargs [] m 

//--------------------------------------------------------------------------
// Decision tree reduction
//--------------------------------------------------------------------------

let rec accTargetsOfDecisionTree tree acc =
    match tree with 
    | TDSwitch (_, cases, dflt, _) -> 
        List.foldBack (fun (c: DecisionTreeCase) -> accTargetsOfDecisionTree c.CaseTree) cases 
            (Option.foldBack accTargetsOfDecisionTree dflt acc)
    | TDSuccess (_, i) -> i :: acc
    | TDBind (_, rest) -> accTargetsOfDecisionTree rest acc

let rec mapTargetsOfDecisionTree f tree =
    match tree with 
    | TDSwitch (e, cases, dflt, m) ->
        let casesR = cases |> List.map (mapTargetsOfDecisionTreeCase f) 
        let dfltR = Option.map (mapTargetsOfDecisionTree f) dflt
        TDSwitch (e, casesR, dfltR, m)
    | TDSuccess (es, i) -> TDSuccess(es, f i) 
    | TDBind (bind, rest) -> TDBind(bind, mapTargetsOfDecisionTree f rest)

and mapTargetsOfDecisionTreeCase f (TCase(x, t)) = 
    TCase(x, mapTargetsOfDecisionTree f t)

// Dead target elimination 
let eliminateDeadTargetsFromMatch tree (targets:_[]) =
    let used = accTargetsOfDecisionTree tree [] |> ListSet.setify (=) |> Array.ofList
    if used.Length < targets.Length then
        Array.sortInPlace used
        let ntargets = targets.Length
        let tree' = 
            let remap = Array.create ntargets -1
            Array.iteri (fun i tgn -> remap.[tgn] <- i) used
            tree |> mapTargetsOfDecisionTree (fun tgn -> 
                 if remap.[tgn] = -1 then failwith "eliminateDeadTargetsFromMatch: failure while eliminating unused targets"
                 remap.[tgn]) 
        let targets' = Array.map (Array.get targets) used
        tree', targets'
    else 
        tree, targets
    
let rec targetOfSuccessDecisionTree tree =
    match tree with 
    | TDSwitch _ -> None
    | TDSuccess (_, i) -> Some i
    | TDBind(_, t) -> targetOfSuccessDecisionTree t

/// Check a decision tree only has bindings that immediately cover a 'Success'
let rec decisionTreeHasNonTrivialBindings tree =
    match tree with 
    | TDSwitch (_, cases, dflt, _) -> 
        cases |> List.exists (fun c -> decisionTreeHasNonTrivialBindings c.CaseTree) || 
        dflt |> Option.exists decisionTreeHasNonTrivialBindings 
    | TDSuccess _ -> false
    | TDBind (_, t) -> Option.isNone (targetOfSuccessDecisionTree t)

// If a target has assignments and can only be reached through one 
// branch (i.e. is "linear"), then transfer the assignments to the r.h.s. to be a "let". 
let foldLinearBindingTargetsOfMatch tree (targets: _[]) =

    // Don't do this when there are any bindings in the tree except where those bindings immediately cover a success node
    // since the variables would be extruded from their scope. 
    if decisionTreeHasNonTrivialBindings tree then 
        tree, targets 

    else
        let branchesToTargets = Array.create targets.Length []
        // Build a map showing how each target might be reached
        let rec accumulateTipsOfDecisionTree accBinds tree =
            match tree with 
            | TDSwitch (_, cases, dflt, _) -> 
                assert (isNil accBinds)  // No switches under bindings
                for edge in cases do
                    accumulateTipsOfDecisionTree accBinds edge.CaseTree
                match dflt with 
                | None -> ()
                | Some tree -> accumulateTipsOfDecisionTree accBinds tree
            | TDSuccess (es, i) -> 
                branchesToTargets.[i] <- (List.rev accBinds, es) :: branchesToTargets.[i]
            | TDBind (bind, rest) -> 
                accumulateTipsOfDecisionTree (bind :: accBinds) rest 

        // Compute the targets that can only be reached one way
        accumulateTipsOfDecisionTree [] tree 
        let isLinearTarget bs = match bs with [_] -> true | _ -> false
        let isLinearTgtIdx i = isLinearTarget branchesToTargets.[i] 
        let getLinearTgtIdx i = branchesToTargets.[i].Head
        let hasLinearTgtIdx = branchesToTargets |> Array.exists isLinearTarget

        if not hasLinearTgtIdx then 

            tree, targets

        else
            
            /// rebuild the decision tree, replacing 'bind-then-success' decision trees by TDSuccess nodes that just go to the target
            let rec rebuildDecisionTree tree =
                
                // Check if this is a bind-then-success tree
                match targetOfSuccessDecisionTree tree with
                | Some i when isLinearTgtIdx i -> TDSuccess([], i)
                | _ -> 
                    match tree with 
                    | TDSwitch (e, cases, dflt, m) ->
                        let casesR = List.map rebuildDecisionTreeEdge cases
                        let dfltR = Option.map rebuildDecisionTree dflt
                        TDSwitch (e, casesR, dfltR, m)
                    | TDSuccess _ -> tree
                    | TDBind _ -> tree

            and rebuildDecisionTreeEdge (TCase(x, t)) =  
                TCase(x, rebuildDecisionTree t)

            let tree' = rebuildDecisionTree tree

            /// rebuild the targets, replacing linear targets by ones that include all the 'let' bindings from the source
            let targets' = 
                targets |> Array.mapi (fun i (TTarget(vs, exprTarget, _) as tg) -> 
                    if isLinearTgtIdx i then
                        let binds, es = getLinearTgtIdx i
                        // The value bindings are moved to become part of the target.
                        // Hence the expressions in the value bindings can be remarked with the range of the target.
                        let mTarget = exprTarget.Range
                        let es = es |> List.map (remarkExpr mTarget)
                        // These are non-sticky - any sequence point for 'exprTarget' goes on 'exprTarget' _after_ the bindings have been evaluated
                        TTarget(List.empty, mkLetsBind mTarget binds (mkInvisibleLetsFromBindings mTarget vs es exprTarget), None)
                    else tg )
     
            tree', targets'

// Simplify a little as we go, including dead target elimination 
let rec simplifyTrivialMatch spBind exprm matchm ty tree (targets : _[]) = 
    match tree with 
    | TDSuccess(es, n) -> 
        if n >= targets.Length then failwith "simplifyTrivialMatch: target out of range"
        let (TTarget(vs, rhs, _)) = targets.[n]
        if vs.Length <> es.Length then failwith ("simplifyTrivialMatch: invalid argument, n = " + string n + ", #targets = " + string targets.Length)

        // These are non-sticky - any sequence point for 'rhs' goes on 'rhs' _after_ the bindings have been made
        let res = mkInvisibleLetsFromBindings rhs.Range vs es rhs

        // Incorporate spBind as a note if present
        let res =
            match spBind with 
            | DebugPointAtBinding.Yes dp -> Expr.DebugPoint(DebugPointAtLeafExpr.Yes dp, res)
            | _ -> res
        res
    | _ -> 
        primMkMatch (spBind, exprm, tree, targets, matchm, ty)
 
// Simplify a little as we go, including dead target elimination 
let mkAndSimplifyMatch spBind exprm matchm ty tree targets = 
    let targets = Array.ofList targets
    match tree with 
    | TDSuccess _ -> 
        simplifyTrivialMatch spBind exprm matchm ty tree targets
    | _ -> 
        let tree, targets = eliminateDeadTargetsFromMatch tree targets
        let tree, targets = foldLinearBindingTargetsOfMatch tree targets
        simplifyTrivialMatch spBind exprm matchm ty tree targets

//-------------------------------------------------------------------------
// mkExprAddrOfExprAux
//------------------------------------------------------------------------- 

type Mutates = AddressOfOp | DefinitelyMutates | PossiblyMutates | NeverMutates
exception DefensiveCopyWarning of string * range

let isRecdOrStructTyconRefAssumedImmutable (g: TcGlobals) (tcref: TyconRef) =
    (tcref.CanDeref && not (isRecdOrUnionOrStructTyconRefDefinitelyMutable tcref)) ||
    tyconRefEq g tcref g.decimal_tcr || 
    tyconRefEq g tcref g.date_tcr

let isTyconRefReadOnly g m (tcref: TyconRef) =
    tcref.CanDeref &&
    if
        match tcref.TryIsReadOnly with 
        | ValueSome res -> res
        | _ ->
            let res = TyconRefHasAttribute g m g.attrib_IsReadOnlyAttribute tcref
            tcref.SetIsReadOnly res
            res 
    then true
    else tcref.IsEnumTycon

let isTyconRefAssumedReadOnly g (tcref: TyconRef) =
    tcref.CanDeref &&
    match tcref.TryIsAssumedReadOnly with 
    | ValueSome res -> res
    | _ -> 
        let res = isRecdOrStructTyconRefAssumedImmutable g tcref
        tcref.SetIsAssumedReadOnly res
        res

let isRecdOrStructTyconRefReadOnlyAux g m isInref (tcref: TyconRef) =
    if isInref && tcref.IsILStructOrEnumTycon then
        isTyconRefReadOnly g m tcref
    else
        isTyconRefReadOnly g m tcref || isTyconRefAssumedReadOnly g tcref

let isRecdOrStructTyconRefReadOnly g m tcref =
    isRecdOrStructTyconRefReadOnlyAux g m false tcref

let isRecdOrStructTyReadOnlyAux (g: TcGlobals) m isInref ty =
    match tryTcrefOfAppTy g ty with 
    | ValueNone -> false
    | ValueSome tcref -> isRecdOrStructTyconRefReadOnlyAux g m isInref tcref

let isRecdOrStructTyReadOnly g m ty =
    isRecdOrStructTyReadOnlyAux g m false ty

let CanTakeAddressOf g m isInref ty mut =
    match mut with 
    | NeverMutates -> true 
    | PossiblyMutates -> isRecdOrStructTyReadOnlyAux g m isInref ty
    | DefinitelyMutates -> false
    | AddressOfOp -> true // you can take the address but you might get a (readonly) inref<T> as a result

// We can take the address of values of struct type even if the value is immutable
// under certain conditions
//   - all instances of the type are known to be immutable; OR
//   - the operation is known not to mutate
//
// Note this may be taking the address of a closure field, i.e. a copy
// of the original struct, e.g. for
//    let f () = 
//        let g1 = A.G(1)
//        (fun () -> g1.x1)
//
// Note: isRecdOrStructTyReadOnly implies PossiblyMutates or NeverMutates
//
// We only do this for true local or closure fields because we can't take addresses of immutable static 
// fields across assemblies.
let CanTakeAddressOfImmutableVal (g: TcGlobals) m (vref: ValRef) mut =
    // We can take the address of values of struct type if the operation doesn't mutate 
    // and the value is a true local or closure field. 
    not vref.IsMutable &&
    not vref.IsMemberOrModuleBinding &&
    // Note: We can't add this:
    //    || valRefInThisAssembly g.compilingFslib vref
    // This is because we don't actually guarantee to generate static backing fields for all values like these, e.g. simple constants "let x = 1".  
    // We always generate a static property but there is no field to take an address of
    CanTakeAddressOf g m false vref.Type mut

let MustTakeAddressOfVal (g: TcGlobals) (vref: ValRef) = 
    vref.IsMutable &&
    // We can only take the address of mutable values in the same assembly
    valRefInThisAssembly g.compilingFslib vref

let MustTakeAddressOfByrefGet (g: TcGlobals) (vref: ValRef) = 
    isByrefTy g vref.Type && not (isInByrefTy g vref.Type)

let CanTakeAddressOfByrefGet (g: TcGlobals) (vref: ValRef) mut = 
    isInByrefTy g vref.Type &&
    CanTakeAddressOf g vref.Range true (destByrefTy g vref.Type) mut

let MustTakeAddressOfRecdField (rfref: RecdField) = 
    // Static mutable fields must be private, hence we don't have to take their address
    not rfref.IsStatic && 
    rfref.IsMutable

let MustTakeAddressOfRecdFieldRef (rfref: RecdFieldRef) = MustTakeAddressOfRecdField rfref.RecdField

let CanTakeAddressOfRecdFieldRef (g: TcGlobals) m (rfref: RecdFieldRef) tinst mut =
    // We only do this if the field is defined in this assembly because we can't take addresses across assemblies for immutable fields
    entityRefInThisAssembly g.compilingFslib rfref.TyconRef &&
    not rfref.RecdField.IsMutable &&
    CanTakeAddressOf g m false (actualTyOfRecdFieldRef rfref tinst) mut

let CanTakeAddressOfUnionFieldRef (g: TcGlobals) m (uref: UnionCaseRef) cidx tinst mut =
    // We only do this if the field is defined in this assembly because we can't take addresses across assemblies for immutable fields
    entityRefInThisAssembly g.compilingFslib uref.TyconRef &&
    let rfref = uref.FieldByIndex cidx
    not rfref.IsMutable &&
    CanTakeAddressOf g m false (actualTyOfUnionFieldRef uref cidx tinst) mut

let mkDerefAddrExpr mAddrGet expr mExpr exprTy =
    let v, _ = mkCompGenLocal mAddrGet "byrefReturn" exprTy
    mkCompGenLet mExpr v expr (mkAddrGet mAddrGet (mkLocalValRef v))

/// Make the address-of expression and return a wrapper that adds any allocated locals at an appropriate scope.
/// Also return a flag that indicates if the resulting pointer is a not a pointer where writing is allowed and will 
/// have intended effect (i.e. is a readonly pointer and/or a defensive copy).
let rec mkExprAddrOfExprAux g mustTakeAddress useReadonlyForGenericArrayAddress mut expr addrExprVal m =
    if mustTakeAddress then 
        let isNativePtr = 
            match addrExprVal with
            | Some vf -> valRefEq g vf g.addrof2_vref
            | _ -> false

        // If we are taking the native address using "&&" to get a nativeptr, disallow if it's readonly.
        let checkTakeNativeAddress readonly =
            if isNativePtr && readonly then
                error(Error(FSComp.SR.tastValueMustBeMutable(), m))

        match expr with 
        // LVALUE of "*x" where "x" is byref is just the byref itself
        | Expr.Op (TOp.LValueOp (LByrefGet, vref), _, [], m) when MustTakeAddressOfByrefGet g vref || CanTakeAddressOfByrefGet g vref mut -> 
            let readonly = not (MustTakeAddressOfByrefGet g vref)
            let writeonly = isOutByrefTy g vref.Type
            None, exprForValRef m vref, readonly, writeonly

        // LVALUE of "x" where "x" is mutable local, mutable intra-assembly module/static binding, or operation doesn't mutate.
        // Note: we can always take the address of mutable intra-assembly values
        | Expr.Val (vref, _, m) when MustTakeAddressOfVal g vref || CanTakeAddressOfImmutableVal g m vref mut ->
            let readonly = not (MustTakeAddressOfVal g vref)
            let writeonly = false
            checkTakeNativeAddress readonly
            None, mkValAddr m readonly vref, readonly, writeonly

        // LVALUE of "e.f" where "f" is an instance F# field or record field. 
        | Expr.Op (TOp.ValFieldGet rfref, tinst, [objExpr], m) when MustTakeAddressOfRecdFieldRef rfref || CanTakeAddressOfRecdFieldRef g m rfref tinst mut ->
            let objTy = tyOfExpr g objExpr
            let takeAddrOfObjExpr = isStructTy g objTy // It seems this will always be false - the address will already have been taken
            let wrap, expra, readonly, writeonly = mkExprAddrOfExprAux g takeAddrOfObjExpr false mut objExpr None m
            let readonly = readonly || isInByrefTy g objTy || not (MustTakeAddressOfRecdFieldRef rfref)
            let writeonly = writeonly || isOutByrefTy g objTy
            wrap, mkRecdFieldGetAddrViaExprAddr(readonly, expra, rfref, tinst, m), readonly, writeonly

        // LVALUE of "f" where "f" is a static F# field. 
        | Expr.Op (TOp.ValFieldGet rfref, tinst, [], m) when MustTakeAddressOfRecdFieldRef rfref || CanTakeAddressOfRecdFieldRef g m rfref tinst mut ->
            let readonly = not (MustTakeAddressOfRecdFieldRef rfref)
            let writeonly = false
            None, mkStaticRecdFieldGetAddr(readonly, rfref, tinst, m), readonly, writeonly

        // LVALUE of "e.f" where "f" is an F# union field. 
        | Expr.Op (TOp.UnionCaseFieldGet (uref, cidx), tinst, [objExpr], m) when MustTakeAddressOfRecdField (uref.FieldByIndex cidx) || CanTakeAddressOfUnionFieldRef g m uref cidx tinst mut ->
            let objTy = tyOfExpr g objExpr
            let takeAddrOfObjExpr = isStructTy g objTy // It seems this will always be false - the address will already have been taken
            let wrap, expra, readonly, writeonly = mkExprAddrOfExprAux g takeAddrOfObjExpr false mut objExpr None m
            let readonly = readonly || isInByrefTy g objTy || not (MustTakeAddressOfRecdField (uref.FieldByIndex cidx))
            let writeonly = writeonly || isOutByrefTy g objTy
            wrap, mkUnionCaseFieldGetAddrProvenViaExprAddr(readonly, expra, uref, tinst, cidx, m), readonly, writeonly

        // LVALUE of "f" where "f" is a .NET static field. 
        | Expr.Op (TOp.ILAsm ([I_ldsfld(_vol, fspec)], [ty2]), tinst, [], m) -> 
            let readonly = false // we never consider taking the address of a .NET static field to give an inref pointer
            let writeonly = false
            None, Expr.Op (TOp.ILAsm ([I_ldsflda fspec], [mkByrefTy g ty2]), tinst, [], m), readonly, writeonly

        // LVALUE of "e.f" where "f" is a .NET instance field. 
        | Expr.Op (TOp.ILAsm ([I_ldfld (_align, _vol, fspec)], [ty2]), tinst, [objExpr], m) -> 
            let objTy = tyOfExpr g objExpr
            let takeAddrOfObjExpr = isStructTy g objTy // It seems this will always be false - the address will already have been taken
            // we never consider taking the address of an .NET instance field to give an inref pointer, unless the object pointer is an inref pointer
            let wrap, expra, readonly, writeonly = mkExprAddrOfExprAux g takeAddrOfObjExpr false mut objExpr None m
            let readonly = readonly || isInByrefTy g objTy
            let writeonly = writeonly || isOutByrefTy g objTy
            wrap, Expr.Op (TOp.ILAsm ([I_ldflda fspec], [mkByrefTyWithFlag g readonly ty2]), tinst, [expra], m), readonly, writeonly

        // LVALUE of "e.[n]" where e is an array of structs 
        | Expr.App (Expr.Val (vf, _, _), _, [elemTy], [aexpr;nexpr], _) when (valRefEq g vf g.array_get_vref) -> 
      
            let readonly = false // array address is never forced to be readonly
            let writeonly = false
            let shape = ILArrayShape.SingleDimensional
            let ilInstrReadOnlyAnnotation = if isTyparTy g elemTy && useReadonlyForGenericArrayAddress then ReadonlyAddress else NormalAddress
            None, mkArrayElemAddress g (readonly, ilInstrReadOnlyAnnotation, isNativePtr, shape, elemTy, [aexpr; nexpr], m), readonly, writeonly

        // LVALUE of "e.[n1, n2]", "e.[n1, n2, n3]", "e.[n1, n2, n3, n4]" where e is an array of structs 
        | Expr.App (Expr.Val (vref, _, _), _, [elemTy], aexpr :: args, _) 
             when (valRefEq g vref g.array2D_get_vref || valRefEq g vref g.array3D_get_vref || valRefEq g vref g.array4D_get_vref) -> 
        
            let readonly = false // array address is never forced to be readonly
            let writeonly = false
            let shape = ILArrayShape.FromRank args.Length
            let ilInstrReadOnlyAnnotation = if isTyparTy g elemTy && useReadonlyForGenericArrayAddress then ReadonlyAddress else NormalAddress
            None, mkArrayElemAddress g (readonly, ilInstrReadOnlyAnnotation, isNativePtr, shape, elemTy, (aexpr :: args), m), readonly, writeonly

        // LVALUE: "&meth(args)" where meth has a byref or inref return. Includes "&span.[idx]".
        | Expr.Let (TBind(vref, e, _), Expr.Op (TOp.LValueOp (LByrefGet, vref2), _, _, _), _, _)  
             when (valRefEq g (mkLocalValRef vref) vref2) && 
                  (MustTakeAddressOfByrefGet g vref2 || CanTakeAddressOfByrefGet g vref2 mut) -> 
            let ty = tyOfExpr g e
            let readonly = isInByrefTy g ty
            let writeonly = isOutByrefTy g ty
            None, e, readonly, writeonly
        
        // Give a nice error message for address-of-byref
        | Expr.Val (vref, _, m) when isByrefTy g vref.Type -> 
            error(Error(FSComp.SR.tastUnexpectedByRef(), m))

        // Give a nice error message for DefinitelyMutates of address-of on mutable values in other assemblies
        | Expr.Val (vref, _, m) when (mut = DefinitelyMutates || mut = AddressOfOp) && vref.IsMutable -> 
            error(Error(FSComp.SR.tastInvalidAddressOfMutableAcrossAssemblyBoundary(), m))

        // Give a nice error message for AddressOfOp on immutable values
        | Expr.Val _ when mut = AddressOfOp -> 
            error(Error(FSComp.SR.tastValueMustBeLocal(), m))
         
        // Give a nice error message for mutating a value we can't take the address of
        | Expr.Val _ when mut = DefinitelyMutates -> 
            error(Error(FSComp.SR.tastValueMustBeMutable(), m))
         
        | _ -> 
            let ty = tyOfExpr g expr
            if isStructTy g ty then 
                match mut with 
                | NeverMutates
                | AddressOfOp -> ()
                | DefinitelyMutates -> 
                    // Give a nice error message for mutating something we can't take the address of
                    errorR(Error(FSComp.SR.tastInvalidMutationOfConstant(), m))
                | PossiblyMutates -> 
                    // Warn on defensive copy of something we can't take the address of
                    warning(DefensiveCopyWarning(FSComp.SR.tastValueHasBeenCopied(), m))

            match mut with
            | NeverMutates
            | DefinitelyMutates
            | PossiblyMutates -> ()
            | AddressOfOp -> 
                // we get an inref
                errorR(Error(FSComp.SR.tastCantTakeAddressOfExpression(), m))

            // Take a defensive copy
            let tmp, _ = 
                match mut with 
                | NeverMutates -> mkCompGenLocal m "copyOfStruct" ty
                | _ -> mkMutableCompGenLocal m "copyOfStruct" ty

            // This local is special in that it ignore byref scoping rules.
            tmp.SetIgnoresByrefScope()

            let readonly = true
            let writeonly = false
            Some (tmp, expr), (mkValAddr m readonly (mkLocalValRef tmp)), readonly, writeonly
    else
        None, expr, false, false

let mkExprAddrOfExpr g mustTakeAddress useReadonlyForGenericArrayAddress mut e addrExprVal m =
    let optBind, addre, readonly, writeonly = mkExprAddrOfExprAux g mustTakeAddress useReadonlyForGenericArrayAddress mut e addrExprVal m
    match optBind with 
    | None -> (fun x -> x), addre, readonly, writeonly
    | Some (tmp, rval) -> (fun x -> mkCompGenLet m tmp rval x), addre, readonly, writeonly

let mkTupleFieldGet g (tupInfo, e, tinst, i, m) = 
    let wrap, e', _readonly, _writeonly = mkExprAddrOfExpr g (evalTupInfoIsStruct tupInfo) false NeverMutates e None m
    wrap (mkTupleFieldGetViaExprAddr(tupInfo, e', tinst, i, m))

let mkAnonRecdFieldGet g (anonInfo: AnonRecdTypeInfo, e, tinst, i, m) = 
    let wrap, e', _readonly, _writeonly = mkExprAddrOfExpr g (evalAnonInfoIsStruct anonInfo) false NeverMutates e None m
    wrap (mkAnonRecdFieldGetViaExprAddr(anonInfo, e', tinst, i, m))

let mkRecdFieldGet g (e, fref: RecdFieldRef, tinst, m) = 
    assert (not (isByrefTy g (tyOfExpr g e)))
    let wrap, e', _readonly, _writeonly = mkExprAddrOfExpr g fref.Tycon.IsStructOrEnumTycon false NeverMutates e None m
    wrap (mkRecdFieldGetViaExprAddr (e', fref, tinst, m))

let mkUnionCaseFieldGetUnproven g (e, cref: UnionCaseRef, tinst, j, m) = 
    assert (not (isByrefTy g (tyOfExpr g e)))
    let wrap, e', _readonly, _writeonly = mkExprAddrOfExpr g cref.Tycon.IsStructOrEnumTycon false NeverMutates e None m
    wrap (mkUnionCaseFieldGetUnprovenViaExprAddr (e', cref, tinst, j, m))

let mkArray (argty, args, m) = Expr.Op (TOp.Array, [argty], args, m)

//---------------------------------------------------------------------------
// Compute fixups for letrec's.
//
// Generate an assignment expression that will fixup the recursion 
// amongst the vals on the r.h.s. of a letrec. The returned expressions 
// include disorderly constructs such as expressions/statements 
// to set closure environments and non-mutable fields. These are only ever 
// generated by the backend code-generator when processing a "letrec"
// construct.
//
// [self] is the top level value that is being fixed
// [exprToFix] is the r.h.s. expression
// [rvs] is the set of recursive vals being bound. 
// [acc] accumulates the expression right-to-left. 
//
// Traversal of the r.h.s. term must happen back-to-front to get the
// uniq's for the lambdas correct in the very rare case where the same lambda
// somehow appears twice on the right.
//---------------------------------------------------------------------------

let rec IterateRecursiveFixups g (selfv: Val option) rvs (access: Expr, set) exprToFix = 
    let exprToFix = stripExpr exprToFix
    match exprToFix with 
    | Expr.Const _ -> ()
    | Expr.Op (TOp.Tuple tupInfo, argtys, args, m) when not (evalTupInfoIsStruct tupInfo) ->
      args |> List.iteri (fun n -> 
          IterateRecursiveFixups g None rvs 
            (mkTupleFieldGet g (tupInfo, access, argtys, n, m), 
            (fun e -> 
              // NICE: it would be better to do this check in the type checker 
              errorR(Error(FSComp.SR.tastRecursiveValuesMayNotBeInConstructionOfTuple(), m))
              e)))

    | Expr.Op (TOp.UnionCase c, tinst, args, m) ->
      args |> List.iteri (fun n -> 
          IterateRecursiveFixups g None rvs 
            (mkUnionCaseFieldGetUnprovenViaExprAddr (access, c, tinst, n, m), 
             (fun e -> 
               // NICE: it would be better to do this check in the type checker 
               let tcref = c.TyconRef
               if not (c.FieldByIndex n).IsMutable && not (entityRefInThisAssembly g.compilingFslib tcref) then
                 errorR(Error(FSComp.SR.tastRecursiveValuesMayNotAppearInConstructionOfType(tcref.LogicalName), m))
               mkUnionCaseFieldSet (access, c, tinst, n, e, m))))

    | Expr.Op (TOp.Recd (_, tcref), tinst, args, m) -> 
      (tcref.TrueInstanceFieldsAsRefList, args) ||> List.iter2 (fun fref arg -> 
          let fspec = fref.RecdField
          IterateRecursiveFixups g None rvs 
            (mkRecdFieldGetViaExprAddr (access, fref, tinst, m), 
             (fun e -> 
               // NICE: it would be better to do this check in the type checker 
               if not fspec.IsMutable && not (entityRefInThisAssembly g.compilingFslib tcref) then
                 errorR(Error(FSComp.SR.tastRecursiveValuesMayNotBeAssignedToNonMutableField(fspec.rfield_id.idText, tcref.LogicalName), m))
               mkRecdFieldSetViaExprAddr (access, fref, tinst, e, m))) arg )
    | Expr.Val _
    | Expr.Lambda _
    | Expr.Obj _
    | Expr.TyChoose _
    | Expr.TyLambda _ -> 
        rvs selfv access set exprToFix
    | _ -> ()

//--------------------------------------------------------------------------
// computations on constraints
//-------------------------------------------------------------------------- 

let JoinTyparStaticReq r1 r2 = 
  match r1, r2 with
  | TyparStaticReq.None, r | r, TyparStaticReq.None -> r 
  | TyparStaticReq.HeadType, r | r, TyparStaticReq.HeadType -> r
  
//-------------------------------------------------------------------------
// ExprFolder - fold steps
//-------------------------------------------------------------------------

type ExprFolder<'State> = 
    { exprIntercept : (* recurseF *) ('State -> Expr -> 'State) -> (* noInterceptF *) ('State -> Expr -> 'State) -> 'State -> Expr -> 'State
      // the bool is 'bound in dtree' 
      valBindingSiteIntercept : 'State -> bool * Val -> 'State               
      // these values are always bound to these expressions. bool indicates 'recursively' 
      nonRecBindingsIntercept : 'State -> Binding -> 'State   
      recBindingsIntercept : 'State -> Bindings -> 'State        
      dtreeIntercept : 'State -> DecisionTree -> 'State                    
      targetIntercept : (* recurseF *) ('State -> Expr -> 'State) -> 'State -> DecisionTreeTarget -> 'State option 
      tmethodIntercept : (* recurseF *) ('State -> Expr -> 'State) -> 'State -> ObjExprMethod -> 'State option
    }

let ExprFolder0 =
    { exprIntercept = (fun _recurseF noInterceptF z x -> noInterceptF z x)
      valBindingSiteIntercept = (fun z _b -> z)
      nonRecBindingsIntercept = (fun z _bs -> z)
      recBindingsIntercept = (fun z _bs -> z)
      dtreeIntercept = (fun z _dt -> z)
      targetIntercept = (fun _exprF _z _x -> None)
      tmethodIntercept = (fun _exprF _z _x -> None) }

//-------------------------------------------------------------------------
// FoldExpr
//-------------------------------------------------------------------------

/// Adapted from usage info folding.
/// Collecting from exprs at moment.
/// To collect ids etc some additional folding needed, over formals etc.
type ExprFolders<'State> (folders: ExprFolder<'State>) =
    let mutable exprFClosure = Unchecked.defaultof<'State -> Expr -> 'State> // prevent reallocation of closure
    let mutable exprNoInterceptFClosure = Unchecked.defaultof<'State -> Expr -> 'State> // prevent reallocation of closure
    let stackGuard = StackGuard(FoldExprStackGuardDepth)

    let rec exprsF z xs = 
        List.fold exprFClosure z xs

    and exprF (z: 'State) (x: Expr) =
        stackGuard.Guard <| fun () ->
        folders.exprIntercept exprFClosure exprNoInterceptFClosure z x 

    and exprNoInterceptF (z: 'State) (x: Expr) = 
        match x with
        
        | Expr.Const _ -> z

        | Expr.Val _ -> z

        | LinearOpExpr (_op, _tyargs, argsHead, argLast, _m) ->
            let z = exprsF z argsHead
            // tailcall 
            exprF z argLast
        
        | Expr.Op (_c, _tyargs, args, _) -> 
            exprsF z args

        | Expr.Sequential (x0, x1, _dir, _) -> 
            let z = exprF z x0
            exprF z x1

        | Expr.Lambda (_lambdaId, _ctorThisValOpt, _baseValOpt, _argvs, body, _m, _rty) -> 
            exprF z body

        | Expr.TyLambda (_lambdaId, _argtyvs, body, _m, _rty) -> 
            exprF z body

        | Expr.TyChoose (_, body, _) -> 
            exprF z body

        | Expr.App (f, _fty, _tys, argtys, _) -> 
            let z = exprF z f
            exprsF z argtys
                
        | Expr.LetRec (binds, body, _, _) -> 
            let z = valBindsF false z binds
            exprF z body
                
        | Expr.Let (bind, body, _, _) -> 
            let z = valBindF false z bind
            exprF z body
                
        | Expr.Link rX -> exprF z rX.Value

        | Expr.DebugPoint (_, innerExpr) -> exprF z innerExpr

        | Expr.Match (_spBind, _exprm, dtree, targets, _m, _ty) -> 
            let z = dtreeF z dtree
            let z = Array.fold targetF z targets.[0..targets.Length - 2]
            // tailcall
            targetF z targets.[targets.Length - 1]
                
        | Expr.Quote (e, dataCell, _, _, _) -> 
            let z = exprF z e
            match dataCell.Value with 
            | None -> z
            | Some ((_typeDefs, _argTypes, argExprs, _), _) -> exprsF z argExprs

        | Expr.Obj (_n, _typ, _basev, basecall, overrides, iimpls, _m) -> 
            let z = exprF z basecall
            let z = List.fold tmethodF z overrides
            List.fold (foldOn snd (List.fold tmethodF)) z iimpls

        | Expr.StaticOptimization (_tcs, csx, x, _) -> 
            exprsF z [csx;x]

        | Expr.WitnessArg (_witnessInfo, _m) ->
            z

    and valBindF dtree z bind =
        let z = folders.nonRecBindingsIntercept z bind
        bindF dtree z bind 

    and valBindsF dtree z binds =
        let z = folders.recBindingsIntercept z binds
        List.fold (bindF dtree) z binds 

    and bindF dtree z (bind: Binding) =
        let z = folders.valBindingSiteIntercept z (dtree, bind.Var)
        exprF z bind.Expr

    and dtreeF z dtree =
        let z = folders.dtreeIntercept z dtree
        match dtree with
        | TDBind (bind, rest) -> 
            let z = valBindF true z bind
            dtreeF z rest
        | TDSuccess (args, _) -> exprsF z args
        | TDSwitch (test, dcases, dflt, _) -> 
            let z = exprF z test
            let z = List.fold dcaseF z dcases
            let z = Option.fold dtreeF z dflt
            z

    and dcaseF z = function
        TCase (_, dtree) -> dtreeF z dtree (* not collecting from test *)

    and targetF z x =
        match folders.targetIntercept exprFClosure z x with 
        | Some z -> z // intercepted 
        | None ->     // structurally recurse 
            let (TTarget (_, body, _)) = x
            exprF z body
              
    and tmethodF z x =
        match folders.tmethodIntercept exprFClosure z x with 
        | Some z -> z // intercepted 
        | None ->     // structurally recurse 
            let (TObjExprMethod(_, _, _, _, e, _)) = x
            exprF z e

    and mexprF z x =
        match x with 
        | ModuleOrNamespaceExprWithSig(_, def, _) -> mdefF z def

    and mdefF z x = 
        match x with
        | TMDefRec(_, _, _, mbinds, _) -> 
            // REVIEW: also iterate the abstract slot vspecs hidden in the _vslots field in the tycons
            let z = List.fold mbindF z mbinds
            z
        | TMDefLet(bind, _) -> valBindF false z bind
        | TMDefOpens _ -> z
        | TMDefDo(e, _) -> exprF z e
        | TMDefs defs -> List.fold mdefF z defs 
        | TMAbstract x -> mexprF z x

    and mbindF z x = 
        match x with 
        | ModuleOrNamespaceBinding.Binding b -> valBindF false z b
        | ModuleOrNamespaceBinding.Module(_, def) -> mdefF z def

    and implF z x = foldTImplFile mexprF z x

    do exprFClosure <- exprF // allocate one instance of this closure
    do exprNoInterceptFClosure <- exprNoInterceptF // allocate one instance of this closure

    member x.FoldExpr = exprF

    member x.FoldImplFile = implF

let FoldExpr folders state expr = ExprFolders(folders).FoldExpr state expr

let FoldImplFile folders state implFile = ExprFolders(folders).FoldImplFile state implFile 

#if DEBUG
//-------------------------------------------------------------------------
// ExprStats
//-------------------------------------------------------------------------

let ExprStats x =
  let mutable count = 0
  let folders = {ExprFolder0 with exprIntercept = (fun _ noInterceptF z x -> (count <- count + 1; noInterceptF z x))}
  let () = FoldExpr folders () x
  string count + " TExpr nodes"
#endif
    
//-------------------------------------------------------------------------
// Make expressions
//------------------------------------------------------------------------- 

let mkString (g: TcGlobals) m n = Expr.Const (Const.String n, m, g.string_ty)

let mkByte (g: TcGlobals) m b = Expr.Const (Const.Byte b, m, g.byte_ty)

let mkUInt16 (g: TcGlobals) m b = Expr.Const (Const.UInt16 b, m, g.uint16_ty)

let mkUnit (g: TcGlobals) m = Expr.Const (Const.Unit, m, g.unit_ty)

let mkInt32 (g: TcGlobals) m n = Expr.Const (Const.Int32 n, m, g.int32_ty)

let mkInt g m n = mkInt32 g m n

let mkZero g m = mkInt g m 0

let mkOne g m = mkInt g m 1

let mkTwo g m = mkInt g m 2

let mkMinusOne g m = mkInt g m -1

let destInt32 = function Expr.Const (Const.Int32 n, _, _) -> Some n | _ -> None

let isIDelegateEventType g ty =
    match tryTcrefOfAppTy g ty with
    | ValueSome tcref -> tyconRefEq g g.fslib_IDelegateEvent_tcr tcref
    | _ -> false

let destIDelegateEventType g ty = 
    if isIDelegateEventType g ty then 
        match argsOfAppTy g ty with 
        | [ty1] -> ty1
        | _ -> failwith "destIDelegateEventType: internal error"
    else failwith "destIDelegateEventType: not an IDelegateEvent type"

let mkIEventType (g: TcGlobals) ty1 ty2 = TType_app (g.fslib_IEvent2_tcr, [ty1;ty2], g.knownWithoutNull)

let mkIObservableType (g: TcGlobals) ty1 = TType_app (g.tcref_IObservable, [ty1], g.knownWithoutNull)

let mkIObserverType (g: TcGlobals) ty1 = TType_app (g.tcref_IObserver, [ty1], g.knownWithoutNull)

let mkRefCellContentsRef (g: TcGlobals) = mkRecdFieldRef g.refcell_tcr_canon "contents"

let mkSequential m e1 e2 = Expr.Sequential (e1, e2, NormalSeq, m)

let mkCompGenSequential m stmt expr = mkSequential m stmt expr

let mkThenDoSequential m expr stmt = Expr.Sequential (expr, stmt, ThenDoSeq, m)

let mkCompGenThenDoSequential m expr stmt = mkThenDoSequential m expr stmt

let rec mkSequentials g m es = 
    match es with 
    | [e] -> e 
    | e :: es -> mkSequential m e (mkSequentials g m es) 
    | [] -> mkUnit g m

let mkGetArg0 m ty = mkAsmExpr ( [ mkLdarg0 ], [], [], [ty], m) 

//-------------------------------------------------------------------------
// Tuples...
//------------------------------------------------------------------------- 
 
let mkAnyTupled g m tupInfo es tys = 
    match es with 
    | [] -> mkUnit g m 
    | [e] -> e
    | _ -> Expr.Op (TOp.Tuple tupInfo, tys, es, m)

let mkRefTupled g m es tys = mkAnyTupled g m tupInfoRef es tys

let mkRefTupledNoTypes g m args = mkRefTupled g m args (List.map (tyOfExpr g) args)

let mkRefTupledVars g m vs = mkRefTupled g m (List.map (exprForVal m) vs) (typesOfVals vs)

//--------------------------------------------------------------------------
// Permute expressions
//--------------------------------------------------------------------------
    
let inversePerm (sigma: int array) =
    let n = sigma.Length
    let invSigma = Array.create n -1
    for i = 0 to n-1 do
        let sigma_i = sigma.[i]
        // assert( invSigma.[sigma_i] = -1 )
        invSigma.[sigma_i] <- i
    invSigma
  
let permute (sigma: int[]) (data:'T[]) = 
    let n = sigma.Length
    let invSigma = inversePerm sigma
    Array.init n (fun i -> data.[invSigma.[i]])
  
let rec existsR a b pred = if a<=b then pred a || existsR (a+1) b pred else false

// Given a permutation for record fields, work out the highest entry that we must lift out
// of a record initialization. Lift out xi if xi goes to position that will be preceded by an expr with an effect 
// that originally followed xi. If one entry gets lifted then everything before it also gets lifted.
let liftAllBefore sigma = 
    let invSigma = inversePerm sigma

    let lifted = 
        [ for i in 0 .. sigma.Length - 1 do 
            let i' = sigma.[i]
            if existsR 0 (i' - 1) (fun j' -> invSigma.[j'] > i) then 
                    yield i ]

    if lifted.IsEmpty then 0 else List.max lifted + 1


///  Put record field assignments in order.
//
let permuteExprList (sigma: int[]) (exprs: Expr list) (ty: TType list) (names: string list) =
    let ty, names = (Array.ofList ty, Array.ofList names)

    let liftLim = liftAllBefore sigma 

    let rewrite rbinds (i, expri: Expr) =
        if i < liftLim then
            let tmpvi, tmpei = mkCompGenLocal expri.Range names.[i] ty.[i]
            let bindi = mkCompGenBind tmpvi expri
            tmpei, bindi :: rbinds
        else
            expri, rbinds
 
    let newExprs, reversedBinds = List.mapFold rewrite [] (exprs |> List.indexed)
    let binds = List.rev reversedBinds
    let reorderedExprs = permute sigma (Array.ofList newExprs)
    binds, Array.toList reorderedExprs
    
/// Evaluate the expressions in the original order, but build a record with the results in field order 
/// Note some fields may be static. If this were not the case we could just use 
///     let sigma = Array.map #Index ()  
/// However the presence of static fields means .Index may index into a non-compact set of instance field indexes. 
/// We still need to sort by index. 
let mkRecordExpr g (lnk, tcref, tinst, unsortedRecdFields: RecdFieldRef list, unsortedFieldExprs, m) =  
    // Remove any abbreviations 
    let tcref, tinst = destAppTy g (mkAppTy tcref tinst)
    
    let sortedRecdFields = unsortedRecdFields |> List.indexed |> Array.ofList |> Array.sortBy (fun (_, r) -> r.Index)
    let sigma = Array.create sortedRecdFields.Length -1
    sortedRecdFields |> Array.iteri (fun sortedIdx (unsortedIdx, _) -> 
        if sigma.[unsortedIdx] <> -1 then error(InternalError("bad permutation", m))
        sigma.[unsortedIdx] <- sortedIdx) 
    
    let unsortedArgTys = unsortedRecdFields |> List.map (fun rfref -> actualTyOfRecdFieldRef rfref tinst)
    let unsortedArgNames = unsortedRecdFields |> List.map (fun rfref -> rfref.FieldName)
    let unsortedArgBinds, sortedArgExprs = permuteExprList sigma unsortedFieldExprs unsortedArgTys unsortedArgNames
    let core = Expr.Op (TOp.Recd (lnk, tcref), tinst, sortedArgExprs, m)
    mkLetsBind m unsortedArgBinds core

let mkAnonRecd (_g: TcGlobals) m (anonInfo: AnonRecdTypeInfo) (unsortedIds: Ident[]) (unsortedFieldExprs: Expr list) unsortedArgTys =
    let sortedRecdFields = unsortedFieldExprs |> List.indexed |> Array.ofList |> Array.sortBy (fun (i,_) -> unsortedIds.[i].idText)
    let sortedArgTys = unsortedArgTys |> List.indexed |> List.sortBy (fun (i,_) -> unsortedIds.[i].idText) |> List.map snd

    let sigma = Array.create sortedRecdFields.Length -1
    sortedRecdFields |> Array.iteri (fun sortedIdx (unsortedIdx, _) -> 
        if sigma.[unsortedIdx] <> -1 then error(InternalError("bad permutation", m))
        sigma.[unsortedIdx] <- sortedIdx) 
    
    let unsortedArgNames = unsortedIds |> Array.toList |> List.map (fun id -> id.idText)
    let unsortedArgBinds, sortedArgExprs = permuteExprList sigma unsortedFieldExprs unsortedArgTys unsortedArgNames
    let core = Expr.Op (TOp.AnonRecd anonInfo, sortedArgTys, sortedArgExprs, m)
    mkLetsBind m unsortedArgBinds core
  
//-------------------------------------------------------------------------
// List builders
//------------------------------------------------------------------------- 
 
let mkRefCell g m ty e = mkRecordExpr g (RecdExpr, g.refcell_tcr_canon, [ty], [mkRefCellContentsRef g], [e], m)

let mkRefCellGet g m ty e = mkRecdFieldGetViaExprAddr (e, mkRefCellContentsRef g, [ty], m)

let mkRefCellSet g m ty e1 e2 = mkRecdFieldSetViaExprAddr (e1, mkRefCellContentsRef g, [ty], e2, m)

let mkNil (g: TcGlobals) m ty = mkUnionCaseExpr (g.nil_ucref, [ty], [], m)

let mkCons (g: TcGlobals) ty h t = mkUnionCaseExpr (g.cons_ucref, [ty], [h;t], unionRanges h.Range t.Range)

let mkCompGenLocalAndInvisibleBind g nm m e = 
    let locv, loce = mkCompGenLocal m nm (tyOfExpr g e)
    locv, loce, mkInvisibleBind locv e 

//----------------------------------------------------------------------------
// Make some fragments of code
//----------------------------------------------------------------------------

let box = I_box (mkILTyvarTy 0us)

let isinst = I_isinst (mkILTyvarTy 0us)

let unbox = I_unbox_any (mkILTyvarTy 0us)

let mkUnbox ty e m = mkAsmExpr ([ unbox ], [ty], [e], [ ty ], m)

let mkBox ty e m = mkAsmExpr ([box], [], [e], [ty], m)

let mkIsInst ty e m = mkAsmExpr ([ isinst ], [ty], [e], [ ty ], m)

let mspec_Type_GetTypeFromHandle (g: TcGlobals) = mkILNonGenericStaticMethSpecInTy(g.ilg.typ_Type, "GetTypeFromHandle", [g.iltyp_RuntimeTypeHandle], g.ilg.typ_Type)

let mspec_String_Length (g: TcGlobals) = mkILNonGenericInstanceMethSpecInTy (g.ilg.typ_String, "get_Length", [], g.ilg.typ_Int32)

let mspec_String_Concat2 (g: TcGlobals) = 
    mkILNonGenericStaticMethSpecInTy (g.ilg.typ_String, "Concat", [ g.ilg.typ_String; g.ilg.typ_String ], g.ilg.typ_String)

let mspec_String_Concat3 (g: TcGlobals) = 
    mkILNonGenericStaticMethSpecInTy (g.ilg.typ_String, "Concat", [ g.ilg.typ_String; g.ilg.typ_String; g.ilg.typ_String ], g.ilg.typ_String)

let mspec_String_Concat4 (g: TcGlobals) = 
    mkILNonGenericStaticMethSpecInTy (g.ilg.typ_String, "Concat", [ g.ilg.typ_String; g.ilg.typ_String; g.ilg.typ_String; g.ilg.typ_String ], g.ilg.typ_String)

let mspec_String_Concat_Array (g: TcGlobals) = 
    mkILNonGenericStaticMethSpecInTy (g.ilg.typ_String, "Concat", [ mkILArr1DTy g.ilg.typ_String ], g.ilg.typ_String)

let fspec_Missing_Value (g: TcGlobals) = mkILFieldSpecInTy(g.iltyp_Missing, "Value", g.iltyp_Missing)

let mkInitializeArrayMethSpec (g: TcGlobals) = 
  let tref = g.FindSysILTypeRef "System.Runtime.CompilerServices.RuntimeHelpers"
  mkILNonGenericStaticMethSpecInTy(mkILNonGenericBoxedTy tref, "InitializeArray", [g.ilg.typ_Array;g.iltyp_RuntimeFieldHandle], ILType.Void)

let mkInvalidCastExnNewobj (g: TcGlobals) = 
  mkNormalNewobj (mkILCtorMethSpecForTy (mkILNonGenericBoxedTy (g.FindSysILTypeRef "System.InvalidCastException"), []))

let typedExprForIntrinsic _g m (IntrinsicValRef(_, _, _, ty, _) as i) =
    let vref = ValRefForIntrinsic i
    exprForValRef m vref, ty

let mkCallGetGenericComparer (g: TcGlobals) m = typedExprForIntrinsic g m g.get_generic_comparer_info |> fst

let mkCallGetGenericEREqualityComparer (g: TcGlobals) m = typedExprForIntrinsic g m g.get_generic_er_equality_comparer_info |> fst

let mkCallGetGenericPEREqualityComparer (g: TcGlobals) m = typedExprForIntrinsic g m g.get_generic_per_equality_comparer_info |> fst

let mkCallUnbox (g: TcGlobals) m ty e1 = mkApps g (typedExprForIntrinsic g m g.unbox_info, [[ty]], [ e1 ], m)

let mkCallUnboxFast (g: TcGlobals) m ty e1 = mkApps g (typedExprForIntrinsic g m g.unbox_fast_info, [[ty]], [ e1 ], m)

let mkCallTypeTest (g: TcGlobals) m ty e1 = mkApps g (typedExprForIntrinsic g m g.istype_info, [[ty]], [ e1 ], m)

let mkCallTypeOf (g: TcGlobals) m ty = mkApps g (typedExprForIntrinsic g m g.typeof_info, [[ty]], [ ], m)

let mkCallTypeDefOf (g: TcGlobals) m ty = mkApps g (typedExprForIntrinsic g m g.typedefof_info, [[ty]], [ ], m)
 
let mkCallDispose (g: TcGlobals) m ty e1 = mkApps g (typedExprForIntrinsic g m g.dispose_info, [[ty]], [ e1 ], m)

let mkCallSeq (g: TcGlobals) m ty e1 = mkApps g (typedExprForIntrinsic g m g.seq_info, [[ty]], [ e1 ], m)

let mkCallCreateInstance (g: TcGlobals) m ty = mkApps g (typedExprForIntrinsic g m g.create_instance_info, [[ty]], [ mkUnit g m ], m)

let mkCallGetQuerySourceAsEnumerable (g: TcGlobals) m ty1 ty2 e1 = mkApps g (typedExprForIntrinsic g m g.query_source_as_enum_info, [[ty1;ty2]], [ e1; mkUnit g m ], m)

let mkCallNewQuerySource (g: TcGlobals) m ty1 ty2 e1 = mkApps g (typedExprForIntrinsic g m g.new_query_source_info, [[ty1;ty2]], [ e1 ], m)

let mkCallCreateEvent (g: TcGlobals) m ty1 ty2 e1 e2 e3 = mkApps g (typedExprForIntrinsic g m g.create_event_info, [[ty1;ty2]], [ e1;e2;e3 ], m)

let mkCallGenericComparisonWithComparerOuter (g: TcGlobals) m ty comp e1 e2 = mkApps g (typedExprForIntrinsic g m g.generic_comparison_withc_outer_info, [[ty]], [ comp;e1;e2 ], m)

let mkCallGenericEqualityEROuter (g: TcGlobals) m ty e1 e2 = mkApps g (typedExprForIntrinsic g m g.generic_equality_er_outer_info, [[ty]], [ e1;e2 ], m)

let mkCallGenericEqualityWithComparerOuter (g: TcGlobals) m ty comp e1 e2 = mkApps g (typedExprForIntrinsic g m g.generic_equality_withc_outer_info, [[ty]], [comp;e1;e2], m)

let mkCallGenericHashWithComparerOuter (g: TcGlobals) m ty comp e1 = mkApps g (typedExprForIntrinsic g m g.generic_hash_withc_outer_info, [[ty]], [comp;e1], m)

let mkCallEqualsOperator (g: TcGlobals) m ty e1 e2 = mkApps g (typedExprForIntrinsic g m g.equals_operator_info, [[ty]], [ e1;e2 ], m)

let mkCallNotEqualsOperator (g: TcGlobals) m ty e1 e2 = mkApps g (typedExprForIntrinsic g m g.not_equals_operator, [[ty]], [ e1;e2 ], m)

let mkCallLessThanOperator (g: TcGlobals) m ty e1 e2 = mkApps g (typedExprForIntrinsic g m g.less_than_operator, [[ty]], [ e1;e2 ], m)

let mkCallLessThanOrEqualsOperator (g: TcGlobals) m ty e1 e2 = mkApps g (typedExprForIntrinsic g m g.less_than_or_equals_operator, [[ty]], [ e1;e2 ], m)

let mkCallGreaterThanOperator (g: TcGlobals) m ty e1 e2 = mkApps g (typedExprForIntrinsic g m g.greater_than_operator, [[ty]], [ e1;e2 ], m)

let mkCallGreaterThanOrEqualsOperator (g: TcGlobals) m ty e1 e2 = mkApps g (typedExprForIntrinsic g m g.greater_than_or_equals_operator, [[ty]], [ e1;e2 ], m)

let mkCallAdditionOperator (g: TcGlobals) m ty e1 e2 = mkApps g (typedExprForIntrinsic g m g.unchecked_addition_info, [[ty; ty; ty]], [e1;e2], m)

let mkCallSubtractionOperator (g: TcGlobals) m ty e1 e2 = mkApps g (typedExprForIntrinsic g m g.unchecked_subtraction_info, [[ty; ty; ty]], [e1;e2], m)

let mkCallMultiplyOperator (g: TcGlobals) m ty1 ty2 rty e1 e2 = mkApps g (typedExprForIntrinsic g m g.unchecked_multiply_info, [[ty1; ty2; rty]], [e1;e2], m)

let mkCallDivisionOperator (g: TcGlobals) m ty1 ty2 rty e1 e2 = mkApps g (typedExprForIntrinsic g m g.unchecked_division_info, [[ty1; ty2; rty]], [e1;e2], m)

let mkCallModulusOperator (g: TcGlobals) m ty e1 e2 = mkApps g (typedExprForIntrinsic g m g.unchecked_modulus_info, [[ty; ty; ty]], [e1;e2], m)

let mkCallDefaultOf (g: TcGlobals) m ty = mkApps g (typedExprForIntrinsic g m g.unchecked_defaultof_info, [[ty]], [], m)

let mkCallBitwiseAndOperator (g: TcGlobals) m ty e1 e2 = mkApps g (typedExprForIntrinsic g m g.bitwise_and_info, [[ty]], [e1;e2], m)

let mkCallBitwiseOrOperator (g: TcGlobals) m ty e1 e2 = mkApps g (typedExprForIntrinsic g m g.bitwise_or_info, [[ty]], [e1;e2], m)

let mkCallBitwiseXorOperator (g: TcGlobals) m ty e1 e2 = mkApps g (typedExprForIntrinsic g m g.bitwise_xor_info, [[ty]], [e1;e2], m)

let mkCallShiftLeftOperator (g: TcGlobals) m ty e1 e2 = mkApps g (typedExprForIntrinsic g m g.bitwise_shift_left_info, [[ty]], [e1;e2], m)

let mkCallShiftRightOperator (g: TcGlobals) m ty e1 e2 = mkApps g (typedExprForIntrinsic g m g.bitwise_shift_right_info, [[ty]], [e1;e2], m)

let mkCallUnaryNegOperator (g: TcGlobals) m ty e1 = mkApps g (typedExprForIntrinsic g m g.unchecked_unary_minus_info, [[ty]], [e1], m)

let mkCallUnaryNotOperator (g: TcGlobals) m ty e1 = mkApps g (typedExprForIntrinsic g m g.bitwise_unary_not_info, [[ty]], [e1], m)

let mkCallAdditionChecked (g: TcGlobals) m ty e1 e2 = mkApps g (typedExprForIntrinsic g m g.checked_addition_info, [[ty; ty; ty]], [e1;e2], m)

let mkCallSubtractionChecked (g: TcGlobals) m ty e1 e2 = mkApps g (typedExprForIntrinsic g m g.checked_subtraction_info, [[ty; ty; ty]], [e1;e2], m)

let mkCallMultiplyChecked (g: TcGlobals) m ty1 ty2 rty e1 e2 = mkApps g (typedExprForIntrinsic g m g.checked_multiply_info, [[ty1; ty2; rty]], [e1;e2], m)

let mkCallUnaryNegChecked (g: TcGlobals) m ty e1 = mkApps g (typedExprForIntrinsic g m g.checked_unary_minus_info, [[ty]], [e1], m)

let mkCallToByteChecked (g: TcGlobals) m ty e1 = mkApps g (typedExprForIntrinsic g m g.byte_checked_info, [[ty]], [e1], m)

let mkCallToSByteChecked (g: TcGlobals) m ty e1 = mkApps g (typedExprForIntrinsic g m g.sbyte_checked_info, [[ty]], [e1], m)

let mkCallToInt16Checked (g: TcGlobals) m ty e1 = mkApps g (typedExprForIntrinsic g m g.int16_checked_info, [[ty]], [e1], m)

let mkCallToUInt16Checked (g: TcGlobals) m ty e1 = mkApps g (typedExprForIntrinsic g m g.uint16_checked_info, [[ty]], [e1], m)

let mkCallToIntChecked (g: TcGlobals) m ty e1 = mkApps g (typedExprForIntrinsic g m g.int_checked_info, [[ty]], [e1], m)

let mkCallToInt32Checked (g: TcGlobals) m ty e1 = mkApps g (typedExprForIntrinsic g m g.int32_checked_info, [[ty]], [e1], m)

let mkCallToUInt32Checked (g: TcGlobals) m ty e1 = mkApps g (typedExprForIntrinsic g m g.uint32_checked_info, [[ty]], [e1], m)

let mkCallToInt64Checked (g: TcGlobals) m ty e1 = mkApps g (typedExprForIntrinsic g m g.int64_checked_info, [[ty]], [e1], m)

let mkCallToUInt64Checked (g: TcGlobals) m ty e1 = mkApps g (typedExprForIntrinsic g m g.uint64_checked_info, [[ty]], [e1], m)

let mkCallToIntPtrChecked (g: TcGlobals) m ty e1 = mkApps g (typedExprForIntrinsic g m g.nativeint_checked_info, [[ty]], [e1], m)

let mkCallToUIntPtrChecked (g: TcGlobals) m ty e1 = mkApps g (typedExprForIntrinsic g m g.unativeint_checked_info, [[ty]], [e1], m)

let mkCallToByteOperator (g: TcGlobals) m ty e1 = mkApps g (typedExprForIntrinsic g m g.byte_operator_info, [[ty]], [e1], m)

let mkCallToSByteOperator (g: TcGlobals) m ty e1 = mkApps g (typedExprForIntrinsic g m g.sbyte_operator_info, [[ty]], [e1], m)

let mkCallToInt16Operator (g: TcGlobals) m ty e1 = mkApps g (typedExprForIntrinsic g m g.int16_operator_info, [[ty]], [e1], m)

let mkCallToUInt16Operator (g: TcGlobals) m ty e1 = mkApps g (typedExprForIntrinsic g m g.uint16_operator_info, [[ty]], [e1], m)

let mkCallToIntOperator (g: TcGlobals) m ty e1 = mkApps g (typedExprForIntrinsic g m g.int_operator_info, [[ty]], [e1], m)

let mkCallToInt32Operator (g: TcGlobals) m ty e1 = mkApps g (typedExprForIntrinsic g m g.int32_operator_info, [[ty]], [e1], m)

let mkCallToUInt32Operator (g: TcGlobals) m ty e1 = mkApps g (typedExprForIntrinsic g m g.uint32_operator_info, [[ty]], [e1], m)

let mkCallToInt64Operator (g: TcGlobals) m ty e1 = mkApps g (typedExprForIntrinsic g m g.int64_operator_info, [[ty]], [e1], m)

let mkCallToUInt64Operator (g: TcGlobals) m ty e1 = mkApps g (typedExprForIntrinsic g m g.uint64_operator_info, [[ty]], [e1], m)

let mkCallToSingleOperator (g: TcGlobals) m ty e1 = mkApps g (typedExprForIntrinsic g m g.float32_operator_info, [[ty]], [e1], m)

let mkCallToDoubleOperator (g: TcGlobals) m ty e1 = mkApps g (typedExprForIntrinsic g m g.float_operator_info, [[ty]], [e1], m)

let mkCallToIntPtrOperator (g: TcGlobals) m ty e1 = mkApps g (typedExprForIntrinsic g m g.nativeint_operator_info, [[ty]], [e1], m)

let mkCallToUIntPtrOperator (g: TcGlobals) m ty e1 = mkApps g (typedExprForIntrinsic g m g.unativeint_operator_info, [[ty]], [e1], m)

let mkCallToCharOperator (g: TcGlobals) m ty e1 = mkApps g (typedExprForIntrinsic g m g.char_operator_info, [[ty]], [e1], m)

let mkCallToEnumOperator (g: TcGlobals) m ty e1 = mkApps g (typedExprForIntrinsic g m g.enum_operator_info, [[ty]], [e1], m)

let mkCallArrayLength (g: TcGlobals) m ty e1 = mkApps g (typedExprForIntrinsic g m g.array_length_info, [[ty]], [e1], m)

let mkCallArrayGet (g: TcGlobals) m ty e1 idx1 = mkApps g (typedExprForIntrinsic g m g.array_get_info, [[ty]], [ e1 ; idx1 ], m)

let mkCallArray2DGet (g: TcGlobals) m ty e1 idx1 idx2 = mkApps g (typedExprForIntrinsic g m g.array2D_get_info, [[ty]], [ e1 ; idx1; idx2 ], m)

let mkCallArray3DGet (g: TcGlobals) m ty e1 idx1 idx2 idx3 = mkApps g (typedExprForIntrinsic g m g.array3D_get_info, [[ty]], [ e1 ; idx1; idx2; idx3 ], m)

let mkCallArray4DGet (g: TcGlobals) m ty e1 idx1 idx2 idx3 idx4 = mkApps g (typedExprForIntrinsic g m g.array4D_get_info, [[ty]], [ e1 ; idx1; idx2; idx3; idx4 ], m)

let mkCallArraySet (g: TcGlobals) m ty e1 idx1 v = mkApps g (typedExprForIntrinsic g m g.array_set_info, [[ty]], [ e1 ; idx1; v ], m)

let mkCallArray2DSet (g: TcGlobals) m ty e1 idx1 idx2 v = mkApps g (typedExprForIntrinsic g m g.array2D_set_info, [[ty]], [ e1 ; idx1; idx2; v ], m)

let mkCallArray3DSet (g: TcGlobals) m ty e1 idx1 idx2 idx3 v = mkApps g (typedExprForIntrinsic g m g.array3D_set_info, [[ty]], [ e1 ; idx1; idx2; idx3; v ], m)

let mkCallArray4DSet (g: TcGlobals) m ty e1 idx1 idx2 idx3 idx4 v = mkApps g (typedExprForIntrinsic g m g.array4D_set_info, [[ty]], [ e1 ; idx1; idx2; idx3; idx4; v ], m)

let mkCallHash (g: TcGlobals) m ty e1 = mkApps g (typedExprForIntrinsic g m g.hash_info, [[ty]], [ e1 ], m)

let mkCallBox (g: TcGlobals) m ty e1 = mkApps g (typedExprForIntrinsic g m g.box_info, [[ty]], [ e1 ], m)

let mkCallIsNull (g: TcGlobals) m ty e1 = mkApps g (typedExprForIntrinsic g m g.isnull_info, [[ty]], [ e1 ], m)

let mkCallRaise (g: TcGlobals) m ty e1 = mkApps g (typedExprForIntrinsic g m g.raise_info, [[ty]], [ e1 ], m)

let mkCallNewDecimal (g: TcGlobals) m (e1, e2, e3, e4, e5) = mkApps g (typedExprForIntrinsic g m g.new_decimal_info, [], [ e1;e2;e3;e4;e5 ], m)

let mkCallNewFormat (g: TcGlobals) m aty bty cty dty ety formatStringExpr =
    mkApps g (typedExprForIntrinsic g m g.new_format_info, [[aty;bty;cty;dty;ety]], [ formatStringExpr ], m)

let tryMkCallBuiltInWitness (g: TcGlobals) traitInfo argExprs m =
    let info, tinst = g.MakeBuiltInWitnessInfo traitInfo
    let vref = ValRefForIntrinsic info
    match vref.TryDeref with
    | ValueSome v -> 
        let f = exprForValRef m vref
        mkApps g ((f, v.Type), [tinst], argExprs, m) |> Some
    | ValueNone -> 
        None

let tryMkCallCoreFunctionAsBuiltInWitness (g: TcGlobals) info tyargs argExprs m =
    let vref = ValRefForIntrinsic info
    match vref.TryDeref with
    | ValueSome v -> 
        let f = exprForValRef m vref
        mkApps g ((f, v.Type), [tyargs], argExprs, m) |> Some
    | ValueNone -> 
        None

let TryEliminateDesugaredConstants g m c = 
    match c with 
    | Const.Decimal d -> 
        match System.Decimal.GetBits d with 
        | [| lo;med;hi; signExp |] -> 
            let scale = (min (((signExp &&& 0xFF0000) >>> 16) &&& 0xFF) 28) |> byte
            let isNegative = (signExp &&& 0x80000000) <> 0
            Some(mkCallNewDecimal g m (mkInt g m lo, mkInt g m med, mkInt g m hi, mkBool g m isNegative, mkByte g m scale) )
        | _ -> failwith "unreachable"
    | _ -> 
        None

let mkSeqTy (g: TcGlobals) ty = mkAppTy g.seq_tcr [ty] 

let mkIEnumeratorTy (g: TcGlobals) ty = mkAppTy g.tcref_System_Collections_Generic_IEnumerator [ty] 

let mkCallSeqCollect g m alphaTy betaTy arg1 arg2 = 
    let enumty2 = try rangeOfFunTy g (tyOfExpr g arg1) with _ -> (* defensive programming *) (mkSeqTy g betaTy)
    mkApps g (typedExprForIntrinsic g m g.seq_collect_info, [[alphaTy;enumty2;betaTy]], [ arg1; arg2 ], m) 
                  
let mkCallSeqUsing g m resourceTy elemTy arg1 arg2 = 
    // We're instantiating val using : 'a -> ('a -> 'sb) -> seq<'b> when 'sb :> seq<'b> and 'a :> IDisposable 
    // We set 'sb -> range(typeof(arg2)) 
    let enumty = try rangeOfFunTy g (tyOfExpr g arg2) with _ -> (* defensive programming *) (mkSeqTy g elemTy)
    mkApps g (typedExprForIntrinsic g m g.seq_using_info, [[resourceTy;enumty;elemTy]], [ arg1; arg2 ], m) 
                  
let mkCallSeqDelay g m elemTy arg1 = 
    mkApps g (typedExprForIntrinsic g m g.seq_delay_info, [[elemTy]], [ arg1 ], m) 
                  
let mkCallSeqAppend g m elemTy arg1 arg2 = 
    mkApps g (typedExprForIntrinsic g m g.seq_append_info, [[elemTy]], [ arg1; arg2 ], m) 

let mkCallSeqGenerated g m elemTy arg1 arg2 = 
    mkApps g (typedExprForIntrinsic g m g.seq_generated_info, [[elemTy]], [ arg1; arg2 ], m) 
                       
let mkCallSeqFinally g m elemTy arg1 arg2 = 
    mkApps g (typedExprForIntrinsic g m g.seq_finally_info, [[elemTy]], [ arg1; arg2 ], m) 
                       
let mkCallSeqOfFunctions g m ty1 ty2 arg1 arg2 arg3 = 
    mkApps g (typedExprForIntrinsic g m g.seq_of_functions_info, [[ty1;ty2]], [ arg1; arg2; arg3 ], m) 
                  
let mkCallSeqToArray g m elemTy arg1 =  
    mkApps g (typedExprForIntrinsic g m g.seq_to_array_info, [[elemTy]], [ arg1 ], m) 
                  
let mkCallSeqToList g m elemTy arg1 = 
    mkApps g (typedExprForIntrinsic g m g.seq_to_list_info, [[elemTy]], [ arg1 ], m) 
                  
let mkCallSeqMap g m inpElemTy genElemTy arg1 arg2 = 
    mkApps g (typedExprForIntrinsic g m g.seq_map_info, [[inpElemTy;genElemTy]], [ arg1; arg2 ], m) 
                  
let mkCallSeqSingleton g m ty1 arg1 = 
    mkApps g (typedExprForIntrinsic g m g.seq_singleton_info, [[ty1]], [ arg1 ], m) 
                  
let mkCallSeqEmpty g m ty1 = 
    mkApps g (typedExprForIntrinsic g m g.seq_empty_info, [[ty1]], [ ], m) 
                 
let mkCall_sprintf (g: TcGlobals) m funcTy fmtExpr fillExprs = 
    mkApps g (typedExprForIntrinsic g m g.sprintf_info, [[funcTy]], fmtExpr::fillExprs , m) 
                 
let mkCallDeserializeQuotationFSharp20Plus g m e1 e2 e3 e4 = 
    let args = [ e1; e2; e3; e4 ]
    mkApps g (typedExprForIntrinsic g m g.deserialize_quoted_FSharp_20_plus_info, [], [ mkRefTupledNoTypes g m args ], m)

let mkCallDeserializeQuotationFSharp40Plus g m e1 e2 e3 e4 e5 = 
    let args = [ e1; e2; e3; e4; e5 ]
    mkApps g (typedExprForIntrinsic g m g.deserialize_quoted_FSharp_40_plus_info, [], [ mkRefTupledNoTypes g m args ], m)

let mkCallCastQuotation g m ty e1 = 
    mkApps g (typedExprForIntrinsic g m g.cast_quotation_info, [[ty]], [ e1 ], m)

let mkCallLiftValue (g: TcGlobals) m ty e1 = 
    mkApps g (typedExprForIntrinsic g m g.lift_value_info, [[ty]], [e1], m)

let mkCallLiftValueWithName (g: TcGlobals) m ty nm e1 = 
    let vref = ValRefForIntrinsic g.lift_value_with_name_info 
    // Use "Expr.ValueWithName" if it exists in FSharp.Core
    match vref.TryDeref with
    | ValueSome _ ->
        mkApps g (typedExprForIntrinsic g m g.lift_value_with_name_info, [[ty]], [mkRefTupledNoTypes g m [e1; mkString g m nm]], m)
    | ValueNone ->
        mkCallLiftValue g m ty e1

let mkCallLiftValueWithDefn g m qty e1 = 
    assert isQuotedExprTy g qty
    let ty = destQuotedExprTy g qty
    let vref = ValRefForIntrinsic g.lift_value_with_defn_info 
    // Use "Expr.WithValue" if it exists in FSharp.Core
    match vref.TryDeref with
    | ValueSome _ ->
        let copyOfExpr = copyExpr g ValCopyFlag.CloneAll e1
        let quoteOfCopyOfExpr = Expr.Quote (copyOfExpr, ref None, false, m, qty)
        mkApps g (typedExprForIntrinsic g m g.lift_value_with_defn_info, [[ty]], [mkRefTupledNoTypes g m [e1; quoteOfCopyOfExpr]], m)
    | ValueNone ->
        Expr.Quote (e1, ref None, false, m, qty)

let mkCallCheckThis g m ty e1 = 
    mkApps g (typedExprForIntrinsic g m g.check_this_info, [[ty]], [e1], m)

let mkCallFailInit g m = 
    mkApps g (typedExprForIntrinsic g m g.fail_init_info, [], [mkUnit g m], m)

let mkCallFailStaticInit g m = 
    mkApps g (typedExprForIntrinsic g m g.fail_static_init_info, [], [mkUnit g m], m)

let mkCallQuoteToLinqLambdaExpression g m ty e1 = 
    mkApps g (typedExprForIntrinsic g m g.quote_to_linq_lambda_info, [[ty]], [e1], m)

let mkOptionToNullable g m ty e1 = 
    mkApps g (typedExprForIntrinsic g m g.option_toNullable_info, [[ty]], [e1], m)

let mkOptionDefaultValue g m ty e1 e2 = 
    mkApps g (typedExprForIntrinsic g m g.option_defaultValue_info, [[ty]], [e1; e2], m)

let mkLazyDelayed g m ty f = mkApps g (typedExprForIntrinsic g m g.lazy_create_info, [[ty]], [ f ], m) 

let mkLazyForce g m ty e = mkApps g (typedExprForIntrinsic g m g.lazy_force_info, [[ty]], [ e; mkUnit g m ], m) 

let mkGetString g m e1 e2 = mkApps g (typedExprForIntrinsic g m g.getstring_info, [], [e1;e2], m)

let mkGetStringChar = mkGetString

let mkGetStringLength g m e =
    let mspec = mspec_String_Length g
    Expr.Op (TOp.ILCall (false, false, false, false, ValUseFlag.NormalValUse, true, false, mspec.MethodRef, [], [], [g.int32_ty]), [], [e], m)

let mkStaticCall_String_Concat2 g m arg1 arg2 =
    let mspec = mspec_String_Concat2 g
    Expr.Op (TOp.ILCall (false, false, false, false, ValUseFlag.NormalValUse, false, false, mspec.MethodRef, [], [], [g.string_ty]), [], [arg1; arg2], m)

let mkStaticCall_String_Concat3 g m arg1 arg2 arg3 =
    let mspec = mspec_String_Concat3 g
    Expr.Op (TOp.ILCall (false, false, false, false, ValUseFlag.NormalValUse, false, false, mspec.MethodRef, [], [], [g.string_ty]), [], [arg1; arg2; arg3], m)

let mkStaticCall_String_Concat4 g m arg1 arg2 arg3 arg4 =
    let mspec = mspec_String_Concat4 g
    Expr.Op (TOp.ILCall (false, false, false, false, ValUseFlag.NormalValUse, false, false, mspec.MethodRef, [], [], [g.string_ty]), [], [arg1; arg2; arg3; arg4], m)

let mkStaticCall_String_Concat_Array g m arg =
    let mspec = mspec_String_Concat_Array g
    Expr.Op (TOp.ILCall (false, false, false, false, ValUseFlag.NormalValUse, false, false, mspec.MethodRef, [], [], [g.string_ty]), [], [arg], m)

// Quotations can't contain any IL.
// As a result, we aim to get rid of all IL generation in the typechecker and pattern match
// compiler, or else train the quotation generator to understand the generated IL. 
// Hence each of the following are marked with places where they are generated.

// Generated by the optimizer and the encoding of 'for' loops     
let mkDecr (g: TcGlobals) m e = mkAsmExpr ([ AI_sub ], [], [e; mkOne g m], [g.int_ty], m)

let mkIncr (g: TcGlobals) m e = mkAsmExpr ([ AI_add ], [], [mkOne g m; e], [g.int_ty], m)

// Generated by the pattern match compiler and the optimizer for
//    1. array patterns
//    2. optimizations associated with getting 'for' loops into the shape expected by the JIT.
// 
// NOTE: The conv.i4 assumes that int_ty is int32. Note: ldlen returns native UNSIGNED int 
let mkLdlen (g: TcGlobals) m arre = mkAsmExpr ([ I_ldlen; (AI_conv DT_I4) ], [], [ arre ], [ g.int_ty ], m)

let mkLdelem (_g: TcGlobals) m ty arre idxe = mkAsmExpr ([ I_ldelem_any (ILArrayShape.SingleDimensional, mkILTyvarTy 0us) ], [ty], [ arre;idxe ], [ ty ], m)

// This is generated in equality/compare/hash augmentations and in the pattern match compiler.
// It is understood by the quotation processor and turned into "Equality" nodes.
//
// Note: this is IL assembly code, don't go inserting this in expressions which will be exposed via quotations
let mkILAsmCeq (g: TcGlobals) m e1 e2 = mkAsmExpr ([ AI_ceq ], [], [e1; e2], [g.bool_ty], m)

let mkILAsmClt (g: TcGlobals) m e1 e2 = mkAsmExpr ([ AI_clt ], [], [e1; e2], [g.bool_ty], m)

// This is generated in the initialization of the "ctorv" field in the typechecker's compilation of
// an implicit class construction.
let mkNull m ty = Expr.Const (Const.Zero, m, ty)

let mkThrow m ty e = mkAsmExpr ([ I_throw ], [], [e], [ty], m)

let destThrow = function
    | Expr.Op (TOp.ILAsm ([I_throw], [ty2]), [], [e], m) -> Some (m, ty2, e)
    | _ -> None

let isThrow x = Option.isSome (destThrow x)

// reraise - parsed as library call - internally represented as op form.
let mkReraiseLibCall (g: TcGlobals) ty m =
    let ve, vt = typedExprForIntrinsic g m g.reraise_info
    Expr.App (ve, vt, [ty], [mkUnit g m], m)

let mkReraise m returnTy = Expr.Op (TOp.Reraise, [returnTy], [], m) (* could suppress unitArg *)

//----------------------------------------------------------------------------
// CompilationMappingAttribute, SourceConstructFlags
//----------------------------------------------------------------------------

let tnameCompilationSourceNameAttr = FSharpLib.Core + ".CompilationSourceNameAttribute"
let tnameCompilationArgumentCountsAttr = FSharpLib.Core + ".CompilationArgumentCountsAttribute"
let tnameCompilationMappingAttr = FSharpLib.Core + ".CompilationMappingAttribute"
let tnameSourceConstructFlags = FSharpLib.Core + ".SourceConstructFlags"

let tref_CompilationArgumentCountsAttr (g: TcGlobals) = mkILTyRef (g.fslibCcu.ILScopeRef, tnameCompilationArgumentCountsAttr)
let tref_CompilationMappingAttr (g: TcGlobals) = mkILTyRef (g.fslibCcu.ILScopeRef, tnameCompilationMappingAttr)
let tref_CompilationSourceNameAttr (g: TcGlobals) = mkILTyRef (g.fslibCcu.ILScopeRef, tnameCompilationSourceNameAttr)
let tref_SourceConstructFlags (g: TcGlobals) = mkILTyRef (g.fslibCcu.ILScopeRef, tnameSourceConstructFlags)

let mkCompilationMappingAttrPrim (g: TcGlobals) k nums = 
    mkILCustomAttribute (tref_CompilationMappingAttr g, 
                               ((mkILNonGenericValueTy (tref_SourceConstructFlags g)) :: (nums |> List.map (fun _ -> g.ilg.typ_Int32))), 
                               ((k :: nums) |> List.map (fun n -> ILAttribElem.Int32 n)), 
                               [])

let mkCompilationMappingAttr g kind = mkCompilationMappingAttrPrim g kind []

let mkCompilationMappingAttrWithSeqNum g kind seqNum = mkCompilationMappingAttrPrim g kind [seqNum]

let mkCompilationMappingAttrWithVariantNumAndSeqNum g kind varNum seqNum = mkCompilationMappingAttrPrim g kind [varNum;seqNum]

let mkCompilationArgumentCountsAttr (g: TcGlobals) nums = 
    mkILCustomAttribute (tref_CompilationArgumentCountsAttr g, [ mkILArr1DTy g.ilg.typ_Int32 ], 
                               [ILAttribElem.Array (g.ilg.typ_Int32, List.map (fun n -> ILAttribElem.Int32 n) nums)], 
                               [])

let mkCompilationSourceNameAttr (g: TcGlobals) n = 
    mkILCustomAttribute (tref_CompilationSourceNameAttr g, [ g.ilg.typ_String ], 
                               [ILAttribElem.String(Some n)], 
                               [])

let mkCompilationMappingAttrForQuotationResource (g: TcGlobals) (nm, tys: ILTypeRef list) = 
    mkILCustomAttribute (tref_CompilationMappingAttr g, 
                               [ g.ilg.typ_String; mkILArr1DTy g.ilg.typ_Type ], 
                               [ ILAttribElem.String (Some nm); ILAttribElem.Array (g.ilg.typ_Type, [ for ty in tys -> ILAttribElem.TypeRef (Some ty) ]) ], 
                               [])

//----------------------------------------------------------------------------
// Decode extensible typing attributes
//----------------------------------------------------------------------------

#if !NO_EXTENSIONTYPING

let isTypeProviderAssemblyAttr (cattr: ILAttribute) = 
    cattr.Method.DeclaringType.BasicQualifiedName = typeof<Microsoft.FSharp.Core.CompilerServices.TypeProviderAssemblyAttribute>.FullName

let TryDecodeTypeProviderAssemblyAttr (cattr: ILAttribute) : string MaybeNull option = 
    if isTypeProviderAssemblyAttr cattr then 
        let parms, _args = decodeILAttribData cattr 
        match parms with // The first parameter to the attribute is the name of the assembly with the compiler extensions.
        | ILAttribElem.String (Some assemblyName) :: _ -> Some assemblyName
        | ILAttribElem.String None :: _ -> Some null
        | [] -> Some null
        | _ -> None
    else
        None

#endif

//----------------------------------------------------------------------------
// FSharpInterfaceDataVersionAttribute
//----------------------------------------------------------------------------

let tname_SignatureDataVersionAttr = FSharpLib.Core + ".FSharpInterfaceDataVersionAttribute"

let tnames_SignatureDataVersionAttr = splitILTypeName tname_SignatureDataVersionAttr

let tref_SignatureDataVersionAttr fsharpCoreAssemblyScopeRef = mkILTyRef(fsharpCoreAssemblyScopeRef, tname_SignatureDataVersionAttr)

let mkSignatureDataVersionAttr (g: TcGlobals) (version: ILVersionInfo)  = 
    mkILCustomAttribute
        (tref_SignatureDataVersionAttr g.ilg.fsharpCoreAssemblyScopeRef, 
         [g.ilg.typ_Int32;g.ilg.typ_Int32;g.ilg.typ_Int32], 
         [ILAttribElem.Int32 (int32 version.Major)
          ILAttribElem.Int32 (int32 version.Minor) 
          ILAttribElem.Int32 (int32 version.Build)], [])

let tname_AutoOpenAttr = FSharpLib.Core + ".AutoOpenAttribute"

let IsSignatureDataVersionAttr cattr = isILAttribByName ([], tname_SignatureDataVersionAttr) cattr

let TryFindAutoOpenAttr cattr = 
    if isILAttribByName ([], tname_AutoOpenAttr) cattr then 
        match decodeILAttribData cattr with 
        | [ILAttribElem.String s], _ -> s
        | [], _ -> None
        | _ -> 
            warning(Failure(FSComp.SR.tastUnexpectedDecodeOfAutoOpenAttribute()))
            None
    else
        None
        
let tname_InternalsVisibleToAttr = "System.Runtime.CompilerServices.InternalsVisibleToAttribute"

let TryFindInternalsVisibleToAttr cattr = 
    if isILAttribByName ([], tname_InternalsVisibleToAttr) cattr then 
        match decodeILAttribData cattr with 
        | [ILAttribElem.String s], _ -> s
        | [], _ -> None
        | _ -> 
            warning(Failure(FSComp.SR.tastUnexpectedDecodeOfInternalsVisibleToAttribute()))
            None
    else
        None

let IsMatchingSignatureDataVersionAttr (version: ILVersionInfo) cattr = 
    IsSignatureDataVersionAttr cattr &&
    match decodeILAttribData cattr with 
    |  [ILAttribElem.Int32 u1; ILAttribElem.Int32 u2;ILAttribElem.Int32 u3 ], _ -> 
        (version.Major = uint16 u1) && (version.Minor = uint16 u2) && (version.Build = uint16 u3)
    | _ -> 
        warning(Failure(FSComp.SR.tastUnexpectedDecodeOfInterfaceDataVersionAttribute()))
        false

let mkCompilerGeneratedAttr (g: TcGlobals) n = 
    mkILCustomAttribute (tref_CompilationMappingAttr g, [mkILNonGenericValueTy (tref_SourceConstructFlags g)], [ILAttribElem.Int32 n], [])

//--------------------------------------------------------------------------
// tupled lambda --> method/function with a given topValInfo specification.
//
// AdjustArityOfLambdaBody: "(vs, body)" represents a lambda "fun (vs) -> body". The
// aim is to produce a "static method" represented by a pair
// "(mvs, body)" where mvs has the List.length "arity".
//--------------------------------------------------------------------------

let untupledToRefTupled g vs =
    let untupledTys = typesOfVals vs
    let m = (List.head vs).Range
    let tupledv, tuplede = mkCompGenLocal m "tupledArg" (mkRefTupledTy g untupledTys)
    let untupling_es = List.mapi (fun i _ -> mkTupleFieldGet g (tupInfoRef, tuplede, untupledTys, i, m)) untupledTys
    // These are non-sticky - at the caller,any sequence point for 'body' goes on 'body' _after_ the binding has been made
    tupledv, mkInvisibleLets m vs untupling_es 
    
// The required tupled-arity (arity) can either be 1 
// or N, and likewise for the tuple-arity of the input lambda, i.e. either 1 or N 
// where the N's will be identical. 
let AdjustArityOfLambdaBody g arity (vs: Val list) body = 
    let nvs = vs.Length
    if not (nvs = arity || nvs = 1 || arity = 1) then failwith "lengths don't add up"
    if arity = 0 then 
        vs, body
    elif nvs = arity then 
        vs, body
    elif nvs = 1 then
        let v = vs.Head
        let untupledTys = destRefTupleTy g v.Type
        if (untupledTys.Length <> arity) then failwith "length untupledTys <> arity"
        let dummyvs, dummyes = 
            untupledTys 
            |> List.mapi (fun i ty -> mkCompGenLocal v.Range (v.LogicalName + "_" + string i) ty) 
            |> List.unzip 
        // These are non-sticky - any sequence point for 'body' goes on 'body' _after_ the binding has been made
        let body = mkInvisibleLet v.Range v (mkRefTupled g v.Range dummyes untupledTys) body
        dummyvs, body
    else 
        let tupledv, untupler = untupledToRefTupled g vs
        [tupledv], untupler body

let MultiLambdaToTupledLambda g vs body = 
    match vs with 
    | [] -> failwith "MultiLambdaToTupledLambda: expected some arguments"
    | [v] -> v, body 
    | vs -> 
        let tupledv, untupler = untupledToRefTupled g vs
        tupledv, untupler body 

let (|RefTuple|_|) expr = 
    match expr with
    | Expr.Op (TOp.Tuple (TupInfo.Const false), _, args, _) -> Some args
    | _ -> None

let MultiLambdaToTupledLambdaIfNeeded g (vs, arg) body = 
    match vs, arg with 
    | [], _ -> failwith "MultiLambdaToTupledLambda: expected some arguments"
    | [v], _ -> [(v, arg)], body 
    | vs, RefTuple args when args.Length = vs.Length -> List.zip vs args, body
    | vs, _ -> 
        let tupledv, untupler = untupledToRefTupled g vs
        [(tupledv, arg)], untupler body 

//--------------------------------------------------------------------------
// Beta reduction via let-bindings. Reduce immediate apps. of lambdas to let bindings. 
// Includes binding the immediate application of generic
// functions. Input type is the type of the function. Makes use of the invariant
// that any two expressions have distinct local variables (because we explicitly copy
// expressions).
//------------------------------------------------------------------------ 

let rec MakeApplicationAndBetaReduceAux g (f, fty, tyargsl: TType list list, argsl: Expr list, m) =
  match f with 
  | Expr.Let (bind, body, mlet, _) ->
      // Lift bindings out, i.e. (let x = e in f) y --> let x = e in f y 
      // This increases the scope of 'x', which I don't like as it mucks with debugging 
      // scopes of variables, but this is an important optimization, especially when the '|>' 
      // notation is used a lot. 
      mkLetBind mlet bind (MakeApplicationAndBetaReduceAux g (body, fty, tyargsl, argsl, m))
  | _ -> 
  match tyargsl with 
  | [] :: rest -> 
     MakeApplicationAndBetaReduceAux g (f, fty, rest, argsl, m)

  | tyargs :: rest -> 
      // Bind type parameters by immediate substitution 
      match f with 
      | Expr.TyLambda (_, tyvs, body, _, bodyty) when tyvs.Length = List.length tyargs -> 
          let tpenv = bindTypars tyvs tyargs emptyTyparInst
          let body = instExpr g tpenv body
          let bodyty' = instType tpenv bodyty
          MakeApplicationAndBetaReduceAux g (body, bodyty', rest, argsl, m) 

      | _ -> 
          let f = mkAppsAux g f fty [tyargs] [] m
          let fty = applyTyArgs g fty tyargs 
          MakeApplicationAndBetaReduceAux g (f, fty, rest, argsl, m)
  | [] -> 
      match argsl with
      | _ :: _ ->
          // Bind term parameters by "let" explicit substitutions 
          // 
          // Only do this if there are enough lambdas for the number of arguments supplied. This is because
          // all arguments get evaluated before application.
          //
          // VALID:
          //      (fun a b -> E[a, b]) t1 t2 ---> let a = t1 in let b = t2 in E[t1, t2]
          // INVALID:
          //      (fun a -> E[a]) t1 t2 ---> let a = t1 in E[a] t2 UNLESS: E[a] has no effects OR t2 has no effects
          
          match tryStripLambdaN argsl.Length f with 
          | Some (argvsl, body) -> 
               assert (argvsl.Length = argsl.Length)
               let pairs, body = List.mapFoldBack (MultiLambdaToTupledLambdaIfNeeded g) (List.zip argvsl argsl) body
               let argvs2, args2 = List.unzip (List.concat pairs)
               mkLetsBind m (mkCompGenBinds argvs2 args2) body
          | _ -> 
              mkExprAppAux g f fty argsl m 

      | [] -> 
          f
      
let MakeApplicationAndBetaReduce g (f, fty, tyargsl, argl, m) = 
  MakeApplicationAndBetaReduceAux g (f, fty, tyargsl, argl, m)

let (|NewDelegateExpr|_|) g expr =
    match expr with
    | Expr.Obj (lambdaId, ty, a, b, [TObjExprMethod(c, d, e, tmvs, body, f)], [], m) when isDelegateTy g ty ->
        Some (lambdaId, tmvs, body, m, (fun bodyR -> Expr.Obj (lambdaId, ty, a, b, [TObjExprMethod(c, d, e, tmvs, bodyR, f)], [], m)))
    | _ -> None

let (|DelegateInvokeExpr|_|) g expr =
    match expr with
    | Expr.App ((Expr.Val (invokeRef, _, _)) as iref, fty, tyargs, (f :: args), m) 
        when invokeRef.LogicalName = "Invoke" && isFSharpDelegateTy g (tyOfExpr g f) -> 
            Some(iref, fty, tyargs, f, args, m)
    | _ -> None

let (|OpPipeRight|_|) g expr =
    match expr with
    | Expr.App (Expr.Val (vref, _, _), _, [_; resType], [xExpr; fExpr], m) 
        when valRefEq g vref g.piperight_vref -> 
            Some(resType, xExpr, fExpr, m)
    | _ -> None

let (|OpPipeRight2|_|) g expr =
    match expr with
    | Expr.App (Expr.Val (vref, _, _), _, [_; _; resType], [Expr.Op (TOp.Tuple _, _, [arg1; arg2], _); fExpr], m) 
        when valRefEq g vref g.piperight2_vref -> 
            Some(resType, arg1, arg2, fExpr, m)
    | _ -> None

let (|OpPipeRight3|_|) g expr =
    match expr with
    | Expr.App (Expr.Val (vref, _, _), _, [_; _; _; resType], [Expr.Op (TOp.Tuple _, _, [arg1; arg2; arg3], _); fExpr], m) 
        when valRefEq g vref g.piperight3_vref -> 
            Some(resType, arg1, arg2, arg3, fExpr, m)
    | _ -> None

let rec MakeFSharpDelegateInvokeAndTryBetaReduce g (invokeRef, f, fty, tyargs, argsl: Expr list, m) =
    match f with 
    | Expr.Let (bind, body, mlet, _) ->
        mkLetBind mlet bind (MakeFSharpDelegateInvokeAndTryBetaReduce g (invokeRef, body, fty, tyargs, argsl, m))
    | _ -> 
        match f with
        | NewDelegateExpr g (_, argvsl, body, m, _) when argvsl.Length = argsl.Length -> 
            let pairs, body = List.mapFoldBack (MultiLambdaToTupledLambdaIfNeeded g) (List.zip argvsl argsl) body
            let argvs2, args2 = List.unzip (List.concat pairs)
            mkLetsBind m (mkCompGenBinds argvs2 args2) body
        | _ -> 
            // Remake the delegate invoke
            Expr.App (invokeRef, fty, tyargs, (f :: argsl), m) 
      
//---------------------------------------------------------------------------
// Adjust for expected usage
// Convert a use of a value to saturate to the given arity.
//--------------------------------------------------------------------------- 

let MakeArgsForTopArgs _g m argtysl tpenv =
    argtysl |> List.mapi (fun i argtys -> 
        argtys |> List.mapi (fun j (argty, argInfo: ArgReprInfo) -> 
            let ty = instType tpenv argty
            let nm = 
               match argInfo.Name with 
               | None -> CompilerGeneratedName ("arg" + string i + string j)
               | Some id -> id.idText
            fst (mkCompGenLocal m nm ty)))

let AdjustValForExpectedArity g m (vref: ValRef) flags topValInfo =

    let tps, argtysl, rty, _ = GetTopValTypeInFSharpForm g topValInfo vref.Type m
    let tps' = copyTypars tps
    let tyargs' = List.map mkTyparTy tps'
    let tpenv = bindTypars tps tyargs' emptyTyparInst
    let rty' = instType tpenv rty
    let vsl = MakeArgsForTopArgs g m argtysl tpenv
    let call = MakeApplicationAndBetaReduce g (Expr.Val (vref, flags, m), vref.Type, [tyargs'], (List.map (mkRefTupledVars g m) vsl), m)
    let tauexpr, tauty = 
        List.foldBack 
            (fun vs (e, ty) -> mkMultiLambda m vs (e, ty), (mkFunTy g (mkRefTupledVarsTy g vs) ty))
            vsl
            (call, rty')
    // Build a type-lambda expression for the toplevel value if needed... 
    mkTypeLambda m tps' (tauexpr, tauty), tps' +-> tauty

let IsSubsumptionExpr g expr =
    match expr with 
    | Expr.Op (TOp.Coerce, [inputTy;actualTy], [_], _) ->
        isFunTy g actualTy && isFunTy g inputTy   
    | _ -> 
        false

let stripTupledFunTy g ty = 
    let argTys, retTy = stripFunTy g ty
    let curriedArgTys = argTys |> List.map (tryDestRefTupleTy g)
    curriedArgTys, retTy

let (|ExprValWithPossibleTypeInst|_|) expr =
    match expr with 
    | Expr.App (Expr.Val (vref, flags, m), _fty, tyargs, [], _) ->
        Some (vref, flags, tyargs, m)
    | Expr.Val (vref, flags, m) ->
        Some (vref, flags, [], m)
    | _ -> 
        None

let mkCoerceIfNeeded g tgtTy srcTy expr =
    if typeEquiv g tgtTy srcTy then 
        expr
    else 
        mkCoerceExpr(expr, tgtTy, expr.Range, srcTy)

let mkCompGenLetIn m nm ty e f = 
    let v, ve = mkCompGenLocal m nm ty
    mkCompGenLet m v e (f (v, ve))

/// Take a node representing a coercion from one function type to another, e.g.
///    A -> A * A -> int 
/// to 
///    B -> B * A -> int 
/// and return an expression of the correct type that doesn't use a coercion type. For example
/// return   
///    (fun b1 b2 -> E (b1 :> A) (b2 :> A))
///
///    - Use good names for the closure arguments if available
///    - Create lambda variables if needed, or use the supplied arguments if available.
///
/// Return the new expression and any unused suffix of supplied arguments
///
/// If E is a value with TopInfo then use the arity to help create a better closure.
/// In particular we can create a closure like this:
///    (fun b1 b2 -> E (b1 :> A) (b2 :> A))
/// rather than 
///    (fun b1 -> let clo = E (b1 :> A) in (fun b2 -> clo (b2 :> A)))
/// The latter closures are needed to carefully preserve side effect order
///
/// Note that the results of this translation are visible to quotations

let AdjustPossibleSubsumptionExpr g (expr: Expr) (suppliedArgs: Expr list) : (Expr* Expr list) option =

    match expr with 
    | Expr.Op (TOp.Coerce, [inputTy;actualTy], [exprWithActualTy], m) when 
        isFunTy g actualTy && isFunTy g inputTy ->
        
        if typeEquiv g actualTy inputTy then 
            Some(exprWithActualTy, suppliedArgs)
        else
            
            let curriedActualArgTys, retTy = stripTupledFunTy g actualTy

            let curriedInputTys, _ = stripFunTy g inputTy

            assert (curriedActualArgTys.Length = curriedInputTys.Length)

            let argTys = (curriedInputTys, curriedActualArgTys) ||> List.mapi2 (fun i x y -> (i, x, y))


            // Use the nice names for a function of known arity and name. Note that 'nice' here also 
            // carries a semantic meaning. For a function with top-info, 
            //   let f (x: A) (y: A) (z: A) = ...
            // we know there are no side effects on the application of 'f' to 1, 2 args. This greatly simplifies
            // the closure built for 
            //   f b1 b2 
            // and indeed for 
            //   f b1 b2 b3
            // we don't build any closure at all, and just return
            //   f (b1 :> A) (b2 :> A) (b3 :> A)
            
            let curriedNiceNames = 
                match stripExpr exprWithActualTy with 
                | ExprValWithPossibleTypeInst(vref, _, _, _) when vref.ValReprInfo.IsSome -> 

                    let _, argtysl, _, _ = GetTopValTypeInFSharpForm g vref.ValReprInfo.Value vref.Type expr.Range
                    argtysl |> List.mapi (fun i argtys -> 
                        argtys |> List.mapi (fun j (_, argInfo) -> 
                             match argInfo.Name with 
                             | None -> CompilerGeneratedName ("arg" + string i + string j)
                             | Some id -> id.idText))
                | _ -> 
                    []
             
            let nCurriedNiceNames = curriedNiceNames.Length 
            assert (curriedActualArgTys.Length >= nCurriedNiceNames)

            let argTysWithNiceNames, argTysWithoutNiceNames =
                List.splitAt nCurriedNiceNames argTys

            /// Only consume 'suppliedArgs' up to at most the number of nice arguments
            let nSuppliedArgs = min suppliedArgs.Length nCurriedNiceNames
            let suppliedArgs, droppedSuppliedArgs =
                List.splitAt nSuppliedArgs suppliedArgs

            /// The relevant range for any expressions and applications includes the arguments 
            let appm = (m, suppliedArgs) ||> List.fold (fun m e -> unionRanges m e.Range) 

            // See if we have 'enough' suppliedArgs. If not, we have to build some lambdas, and, 
            // we have to 'let' bind all arguments that we consume, e.g.
            //   Seq.take (effect;4) : int list -> int list
            // is a classic case. Here we generate
            //   let tmp = (effect;4) in 
            //   (fun v -> Seq.take tmp (v :> seq<_>))
            let buildingLambdas = nSuppliedArgs <> nCurriedNiceNames

            /// Given a tuple of argument variables that has a tuple type that satisfies the input argument types, 
            /// coerce it to a tuple that satisfies the matching coerced argument type(s).
            let CoerceDetupled (argTys: TType list) (detupledArgs: Expr list) (actualTys: TType list) =
                assert (actualTys.Length = argTys.Length)
                assert (actualTys.Length = detupledArgs.Length)
                // Inject the coercions into the user-supplied explicit tuple
                let argm = List.reduce unionRanges (detupledArgs |> List.map (fun e -> e.Range))
                mkRefTupled g argm (List.map3 (mkCoerceIfNeeded g) actualTys argTys detupledArgs) actualTys

            /// Given an argument variable of tuple type that has been evaluated and stored in the 
            /// given variable, where the tuple type that satisfies the input argument types, 
            /// coerce it to a tuple that satisfies the matching coerced argument type(s).
            let CoerceBoundTuple tupleVar argTys (actualTys: TType list) =
                assert (actualTys.Length > 1)
            
                mkRefTupled g appm 
                   ((actualTys, argTys) ||> List.mapi2 (fun i actualTy dummyTy ->  
                       let argExprElement = mkTupleFieldGet g (tupInfoRef, tupleVar, argTys, i, appm)
                       mkCoerceIfNeeded g actualTy dummyTy argExprElement))
                   actualTys

            /// Given an argument that has a tuple type that satisfies the input argument types, 
            /// coerce it to a tuple that satisfies the matching coerced argument type. Try to detuple the argument if possible.
            let CoerceTupled niceNames (argExpr: Expr) (actualTys: TType list) =
                let argExprTy = (tyOfExpr g argExpr)

                let argTys = 
                    match actualTys with 
                    | [_] -> 
                        [tyOfExpr g argExpr]
                    | _ -> 
                        tryDestRefTupleTy g argExprTy 
                
                assert (actualTys.Length = argTys.Length)
                let nm = match niceNames with [nm] -> nm | _ -> "arg"
                if buildingLambdas then 
                    // Evaluate the user-supplied tuple-valued argument expression, inject the coercions and build an explicit tuple
                    // Assign the argument to make sure it is only run once
                    //     f ~~>: B -> int
                    //     f ~~> : (B * B) -> int
                    //
                    //  for 
                    //     let f a = 1
                    //     let f (a, a) = 1
                    let v, ve = mkCompGenLocal appm nm argExprTy
                    let binderBuilder = (fun tm -> mkCompGenLet appm v argExpr tm)
                    let expr = 
                        match actualTys, argTys with
                        | [actualTy], [argTy] -> mkCoerceIfNeeded g actualTy argTy ve 
                        | _ -> CoerceBoundTuple ve argTys actualTys

                    binderBuilder, expr
                else                
                    if typeEquiv g (mkRefTupledTy g actualTys) argExprTy then 
                        (fun tm -> tm), argExpr
                    else
                    
                        let detupledArgs, argTys = 
                            match actualTys with 
                            | [_actualType] -> 
                                [argExpr], [tyOfExpr g argExpr]
                            | _ -> 
                                tryDestRefTupleExpr argExpr, tryDestRefTupleTy g argExprTy 

                        // OK, the tuples match, or there is no de-tupling, 
                        //     f x
                        //     f (x, y)
                        //
                        //  for 
                        //     let f (x, y) = 1
                        // and we're not building lambdas, just coerce the arguments in place
                        if detupledArgs.Length = actualTys.Length then 
                            (fun tm -> tm), CoerceDetupled argTys detupledArgs actualTys
                        else 
                            // In this case there is a tuple mismatch.
                            //     f p
                            //
                            //
                            //  for 
                            //     let f (x, y) = 1
                            // Assign the argument to make sure it is only run once
                            let v, ve = mkCompGenLocal appm nm argExprTy
                            let binderBuilder = (fun tm -> mkCompGenLet appm v argExpr tm)
                            let expr = CoerceBoundTuple ve argTys actualTys
                            binderBuilder, expr
                        

            // This variable is really a dummy to make the code below more regular. 
            // In the i = N - 1 cases we skip the introduction of the 'let' for
            // this variable.
            let resVar, resVarAsExpr = mkCompGenLocal appm "result" retTy
            let N = argTys.Length
            let cloVar, exprForOtherArgs, _ = 
                List.foldBack 
                    (fun (i, inpArgTy, actualArgTys) (cloVar: Val, res, resTy) -> 

                        let inpArgTys = 
                            match actualArgTys with 
                            | [_] -> [inpArgTy]
                            | _ -> destRefTupleTy g inpArgTy

                        assert (inpArgTys.Length = actualArgTys.Length)
                        
                        let inpsAsVars, inpsAsExprs = inpArgTys |> List.mapi (fun j ty -> mkCompGenLocal appm ("arg" + string i + string j) ty) |> List.unzip
                        let inpsAsActualArg = CoerceDetupled inpArgTys inpsAsExprs actualArgTys
                        let inpCloVarType = mkFunTy g (mkRefTupledTy g actualArgTys) cloVar.Type
                        let newResTy = mkFunTy g inpArgTy resTy
                        let inpCloVar, inpCloVarAsExpr = mkCompGenLocal appm ("clo" + string i) inpCloVarType
                        let newRes = 
                            // For the final arg we can skip introducing the dummy variable
                            if i = N - 1 then 
                                mkMultiLambda appm inpsAsVars 
                                    (mkApps g ((inpCloVarAsExpr, inpCloVarType), [], [inpsAsActualArg], appm), resTy)
                            else
                                mkMultiLambda appm inpsAsVars 
                                    (mkCompGenLet appm cloVar 
                                       (mkApps g ((inpCloVarAsExpr, inpCloVarType), [], [inpsAsActualArg], appm)) 
                                       res, 
                                     resTy)
                            
                        inpCloVar, newRes, newResTy)
                    argTysWithoutNiceNames
                    (resVar, resVarAsExpr, retTy)

            let exprForAllArgs =
                if isNil argTysWithNiceNames then 
                    mkCompGenLet appm cloVar exprWithActualTy exprForOtherArgs
                else
                    // Mark the up as Some/None
                    let suppliedArgs = List.map Some suppliedArgs @ List.replicate (nCurriedNiceNames - nSuppliedArgs) None

                    assert (suppliedArgs.Length = nCurriedNiceNames)

                    let lambdaBuilders, binderBuilders, inpsAsArgs = 
                    
                        (argTysWithNiceNames, curriedNiceNames, suppliedArgs) |||> List.map3 (fun (_, inpArgTy, actualArgTys) niceNames suppliedArg -> 

                                let inpArgTys = 
                                    match actualArgTys with 
                                    | [_] -> [inpArgTy]
                                    | _ -> destRefTupleTy g inpArgTy


                                /// Note: there might not be enough nice names, and they might not match in arity
                                let niceNames = 
                                    match niceNames with 
                                    | nms when nms.Length = inpArgTys.Length -> nms
                                    | [nm] -> inpArgTys |> List.mapi (fun i _ -> (nm + string i))
                                    | nms -> nms
                                match suppliedArg with 
                                | Some arg -> 
                                    let binderBuilder, inpsAsActualArg = CoerceTupled niceNames arg actualArgTys
                                    let lambdaBuilder = (fun tm -> tm)
                                    lambdaBuilder, binderBuilder, inpsAsActualArg
                                | None -> 
                                    let inpsAsVars, inpsAsExprs = (niceNames, inpArgTys) ||> List.map2 (fun nm ty -> mkCompGenLocal appm nm ty) |> List.unzip
                                    let inpsAsActualArg = CoerceDetupled inpArgTys inpsAsExprs actualArgTys
                                    let lambdaBuilder = (fun tm -> mkMultiLambda appm inpsAsVars (tm, tyOfExpr g tm))
                                    let binderBuilder = (fun tm -> tm)
                                    lambdaBuilder, binderBuilder, inpsAsActualArg)
                        |> List.unzip3
                    
                    // If no trailing args then we can skip introducing the dummy variable
                    // This corresponds to 
                    //    let f (x: A) = 1      
                    //
                    //   f ~~> type B -> int
                    //
                    // giving
                    //   (fun b -> f (b :> A))
                    // rather than 
                    //   (fun b -> let clo = f (b :> A) in clo)   
                    let exprApp = 
                        if isNil argTysWithoutNiceNames then 
                            mkApps g ((exprWithActualTy, actualTy), [], inpsAsArgs, appm)
                        else
                            mkCompGenLet appm 
                                    cloVar (mkApps g ((exprWithActualTy, actualTy), [], inpsAsArgs, appm)) 
                                    exprForOtherArgs

                    List.foldBack (fun f acc -> f acc) binderBuilders 
                        (List.foldBack (fun f acc -> f acc) lambdaBuilders exprApp)

            Some(exprForAllArgs, droppedSuppliedArgs)
    | _ -> 
        None
  
/// Find and make all subsumption eliminations 
let NormalizeAndAdjustPossibleSubsumptionExprs g inputExpr = 
    let expr, args = 
        // AdjustPossibleSubsumptionExpr can take into account an application
        match stripExpr inputExpr with 
        | Expr.App (f, _fty, [], args, _) ->
             f, args

        | _ -> 
            inputExpr, []
    
    match AdjustPossibleSubsumptionExpr g expr args with 
    | None -> 
        inputExpr
    | Some (expr', []) -> 
        expr'
    | Some (expr', args') -> 
        //printfn "adjusted...." 
        Expr.App (expr', tyOfExpr g expr', [], args', inputExpr.Range)  
             
  
//---------------------------------------------------------------------------
// LinearizeTopMatch - when only one non-failing target, make linear. The full
// complexity of this is only used for spectacularly rare bindings such as 
//    type ('a, 'b) either = This of 'a | That of 'b
//    let this_f1 = This (fun x -> x)
//    let This fA | That fA = this_f1
// 
// Here a polymorphic top level binding "fA" is _computed_ by a pattern match!!!
// The TAST coming out of type checking must, however, define fA as a type function, 
// since it is marked with an arity that indicates it's r.h.s. is a type function]
// without side effects and so can be compiled as a generic method (for example).

// polymorphic things bound in complex matches at top level require eta expansion of the 
// type function to ensure the r.h.s. of the binding is indeed a type function 
let etaExpandTypeLambda g m tps (tm, ty) = 
    if isNil tps then tm else mkTypeLambda m tps (mkApps g ((tm, ty), [(List.map mkTyparTy tps)], [], m), ty)

let AdjustValToTopVal (tmp: Val) parent valData =
    tmp.SetValReprInfo (Some valData)
    tmp.SetDeclaringEntity parent
    tmp.SetIsMemberOrModuleBinding()

/// For match with only one non-failing target T0, the other targets, T1... failing (say, raise exception).
///   tree, T0(v0, .., vN) => rhs ; T1() => fail ; ...
/// Convert it to bind T0's variables, then continue with T0's rhs:
///   let tmp = switch tree, TO(fv0, ..., fvN) => Tup (fv0, ..., fvN) ; T1() => fail; ...
///   let v1 = #1 tmp in ...
///   and vN = #N tmp
///   rhs
/// Motivation:
/// - For top-level let bindings with possibly failing matches, 
///   this makes clear that subsequent bindings (if reached) are top-level ones.
let LinearizeTopMatchAux g parent (spBind, m, tree, targets, m2, ty) =
    let targetsL = Array.toList targets
    (* items* package up 0, 1, more items *)
    let itemsProj tys i x = 
        match tys with 
        | [] -> failwith "itemsProj: no items?"
        | [_] -> x (* no projection needed *)
        | tys -> Expr.Op (TOp.TupleFieldGet (tupInfoRef, i), tys, [x], m)
    let isThrowingTarget = function TTarget(_, x, _) -> isThrow x
    if 1 + List.count isThrowingTarget targetsL = targetsL.Length then
        // Have failing targets and ONE successful one, so linearize
        let (TTarget (vs, rhs, _)) = List.find (isThrowingTarget >> not) targetsL
        let fvs = vs |> List.map (fun v -> fst(mkLocal v.Range v.LogicalName v.Type)) (* fresh *)
        let vtys = vs |> List.map (fun v -> v.Type) 
        let tmpTy = mkRefTupledVarsTy g vs
        let tmp, tmpe = mkCompGenLocal m "matchResultHolder" tmpTy

        AdjustValToTopVal tmp parent ValReprInfo.emptyValData

        let newTg = TTarget (fvs, mkRefTupledVars g m fvs, None)
        let fixup (TTarget (tvs, tx, flags)) = 
           match destThrow tx with
           | Some (m, _, e) -> 
               let tx = mkThrow m tmpTy e
               TTarget(tvs, tx, flags) (* Throwing targets, recast it's "return type" *)
           | None -> newTg (* Non-throwing target, replaced [new/old] *)
       
        let targets = Array.map fixup targets
        let binds = 
            vs |> List.mapi (fun i v -> 
                let ty = v.Type
                let rhs = etaExpandTypeLambda g m v.Typars (itemsProj vtys i tmpe, ty)
                // update the arity of the value 
                v.SetValReprInfo (Some (InferArityOfExpr g AllowTypeDirectedDetupling.Yes ty [] [] rhs))
                // This binding is deliberately non-sticky - any sequence point for 'rhs' goes on 'rhs' _after_ the binding has been evaluated
                mkInvisibleBind v rhs) in (* vi = proj tmp *)
        mkCompGenLet m
          tmp (primMkMatch (spBind, m, tree, targets, m2, tmpTy)) (* note, probably retyped match, but note, result still has same type *)
          (mkLetsFromBindings m binds rhs)                             
    else
        (* no change *)
        primMkMatch (spBind, m, tree, targets, m2, ty)

let LinearizeTopMatch g parent = function
  | Expr.Match (spBind, m, tree, targets, m2, ty) -> LinearizeTopMatchAux g parent (spBind, m, tree, targets, m2, ty)
  | x -> x


//---------------------------------------------------------------------------
// XmlDoc signatures
//---------------------------------------------------------------------------

let commaEncs strs = String.concat "," strs
let angleEnc str = "{" + str + "}" 
let ticksAndArgCountTextOfTyconRef (tcref: TyconRef) =
     // Generic type names are (name + "`" + digits) where name does not contain "`".
     let path = Array.toList (fullMangledPathToTyconRef tcref) @ [tcref.CompiledName]
     textOfPath path
     
let typarEnc _g (gtpsType, gtpsMethod) typar =
    match List.tryFindIndex (typarEq typar) gtpsType with
    | Some idx -> "`" + string idx // single-tick-index for typar from type
    | None ->
        match List.tryFindIndex (typarEq typar) gtpsMethod with
        | Some idx ->
            "``" + string idx // double-tick-index for typar from method
        | None ->
            warning(InternalError("Typar not found during XmlDoc generation", typar.Range))
            "``0"

let rec typeEnc g (gtpsType, gtpsMethod) ty = 
    let stripped = stripTyEqnsAndMeasureEqns g ty
    match stripped with 
    | TType_forall _ -> 
        "Microsoft.FSharp.Core.FSharpTypeFunc"

    | _ when isByrefTy g ty -> 
        let ety = destByrefTy g ty
        typeEnc g (gtpsType, gtpsMethod) ety + "@"

    | _ when isNativePtrTy g ty -> 
        let ety = destNativePtrTy g ty
        typeEnc g (gtpsType, gtpsMethod) ety + "*"

    | _ when isArrayTy g ty -> 
        let tcref, tinst = destAppTy g ty
        let rank = rankOfArrayTyconRef g tcref
        let arraySuffix = "[" + String.concat ", " (List.replicate (rank-1) "0:") + "]"
        typeEnc g (gtpsType, gtpsMethod) (List.head tinst) + arraySuffix

    | TType_ucase (_, tinst)   
    | TType_app (_, tinst, _) -> 
        let tyName = 
            let ty = stripTyEqnsAndMeasureEqns g ty
            match ty with
            | TType_app (tcref, _tinst, _nullness) -> 
                // Generic type names are (name + "`" + digits) where name does not contain "`".
                // In XML doc, when used in type instances, these do not use the ticks.
                let path = Array.toList (fullMangledPathToTyconRef tcref) @ [tcref.CompiledName]
                textOfPath (List.map DemangleGenericTypeName path)
            | _ ->
                assert false
                failwith "impossible"
        tyName + tyargsEnc g (gtpsType, gtpsMethod) tinst

    | TType_anon (anonInfo, tinst) -> 
        sprintf "%s%s" anonInfo.ILTypeRef.FullName (tyargsEnc g (gtpsType, gtpsMethod) tinst)

    | TType_tuple (tupInfo, tys) -> 
        if evalTupInfoIsStruct tupInfo then 
            sprintf "System.ValueTuple%s"(tyargsEnc g (gtpsType, gtpsMethod) tys)
        else 
            sprintf "System.Tuple%s"(tyargsEnc g (gtpsType, gtpsMethod) tys)

    | TType_fun (f, x, _nullness) -> 
        "Microsoft.FSharp.Core.FSharpFunc" + tyargsEnc g (gtpsType, gtpsMethod) [f;x]

    | TType_var (typar, _nullness) -> 
        typarEnc g (gtpsType, gtpsMethod) typar

    | TType_measure _ -> "?"

and tyargsEnc g (gtpsType, gtpsMethod) args = 
     match args with     
     | [] -> ""
     | [a] when (match (stripTyEqns g a) with TType_measure _ -> true | _ -> false) -> ""  // float<m> should appear as just "float" in the generated .XML xmldoc file
     | _ -> angleEnc (commaEncs (List.map (typeEnc g (gtpsType, gtpsMethod)) args)) 

let XmlDocArgsEnc g (gtpsType, gtpsMethod) argTys =
  if isNil argTys then "" 
  else "(" + String.concat "," (List.map (typeEnc g (gtpsType, gtpsMethod)) argTys) + ")"

let buildAccessPath (cp: CompilationPath option) =
    match cp with
    | Some cp ->
        let ap = cp.AccessPath |> List.map fst |> List.toArray
        System.String.Join(".", ap)      
    | None -> "Extension Type"
let prependPath path name = if path = "" then name else path + "." + name

let XmlDocSigOfVal g full path (v: Val) =
  let parentTypars, methTypars, cxs, argInfos, rty, prefix, path, name = 

    // CLEANUP: this is one of several code paths that treat module values and members 
    // separately when really it would be cleaner to make sure GetTopValTypeInFSharpForm, GetMemberTypeInFSharpForm etc.
    // were lined up so code paths like this could be uniform
    
    match v.MemberInfo with 
    | Some membInfo when not v.IsExtensionMember -> 
        // Methods, Properties etc.
        let numEnclosingTypars = CountEnclosingTyparsOfActualParentOfVal v
        let tps, witnessInfos, argInfos, rty, _ = GetMemberTypeInMemberForm g membInfo.MemberFlags (Option.get v.ValReprInfo) numEnclosingTypars v.Type v.Range
        let prefix, name = 
          match membInfo.MemberFlags.MemberKind with 
          | SynMemberKind.ClassConstructor 
          | SynMemberKind.Constructor -> "M:", "#ctor"
          | SynMemberKind.Member -> "M:", v.CompiledName g.CompilerGlobalState
          | SynMemberKind.PropertyGetSet 
          | SynMemberKind.PropertySet
          | SynMemberKind.PropertyGet -> "P:", v.PropertyName
        let path = if v.HasDeclaringEntity then prependPath path v.TopValDeclaringEntity.CompiledName else path
        let parentTypars, methTypars = 
          match PartitionValTypars g v with
          | Some(_, memberParentTypars, memberMethodTypars, _, _) -> memberParentTypars, memberMethodTypars
          | None -> [], tps
        parentTypars, methTypars, witnessInfos, argInfos, rty, prefix, path, name
    | _ ->
        // Regular F# values and extension members 
        let w = arityOfVal v
        let numEnclosingTypars = CountEnclosingTyparsOfActualParentOfVal v
        let tps, witnessInfos, argInfos, rty, _ = GetTopValTypeInCompiledForm g w numEnclosingTypars v.Type v.Range
        let name = v.CompiledName g.CompilerGlobalState
        let prefix =
          if w.NumCurriedArgs = 0 && isNil tps then "P:"
          else "M:"
        [], tps, witnessInfos, argInfos, rty, prefix, path, name

  let witnessArgTys = GenWitnessTys g cxs
  let argTys = argInfos |> List.concat |> List.map fst
  let argTys = witnessArgTys @ argTys @ (match rty with Some t when full -> [t] | _ -> []) 
  let args = XmlDocArgsEnc g (parentTypars, methTypars) argTys
  let arity = List.length methTypars in (* C# XML doc adds ``<arity> to *generic* member names *)
  let genArity = if arity=0 then "" else sprintf "``%d" arity
  prefix + prependPath path name + genArity + args
  
let BuildXmlDocSig prefix paths = prefix + List.fold prependPath "" paths

let XmlDocSigOfUnionCase = BuildXmlDocSig "T:" // Would like to use "U:", but ParseMemberSignature only accepts C# signatures

let XmlDocSigOfField = BuildXmlDocSig "F:"

let XmlDocSigOfProperty = BuildXmlDocSig "P:"

let XmlDocSigOfTycon = BuildXmlDocSig "T:"

let XmlDocSigOfSubModul = BuildXmlDocSig "T:"

let XmlDocSigOfEntity (eref: EntityRef) =
    XmlDocSigOfTycon [(buildAccessPath eref.CompilationPathOpt); eref.Deref.CompiledName]

//--------------------------------------------------------------------------
// Some unions have null as representations 
//--------------------------------------------------------------------------


let enum_CompilationRepresentationAttribute_Static = 0b0000000000000001
let enum_CompilationRepresentationAttribute_Instance = 0b0000000000000010
let enum_CompilationRepresentationAttribute_StaticInstanceMask = 0b0000000000000011
let enum_CompilationRepresentationAttribute_ModuleSuffix = 0b0000000000000100
let enum_CompilationRepresentationAttribute_PermitNull = 0b0000000000001000

let HasUseNullAsTrueValueAttribute g attribs =
     match TryFindFSharpInt32Attribute g g.attrib_CompilationRepresentationAttribute attribs with
     | Some flags -> ((flags &&& enum_CompilationRepresentationAttribute_PermitNull) <> 0)
     | _ -> false 

let TyconHasUseNullAsTrueValueAttribute g (tycon: Tycon) = HasUseNullAsTrueValueAttribute g tycon.Attribs 

// WARNING: this must match optimizeAlternativeToNull in ilx/cu_erase.fs
let CanHaveUseNullAsTrueValueAttribute (_g: TcGlobals) (tycon: Tycon) =
  (tycon.IsUnionTycon && 
   let ucs = tycon.UnionCasesArray
   (ucs.Length = 0 ||
     (ucs |> Array.existsOne (fun uc -> uc.IsNullary) &&
      ucs |> Array.exists (fun uc -> not uc.IsNullary))))

// WARNING: this must match optimizeAlternativeToNull in ilx/cu_erase.fs
let IsUnionTypeWithNullAsTrueValue (g: TcGlobals) (tycon: Tycon) =
  (tycon.IsUnionTycon && 
   let ucs = tycon.UnionCasesArray
   (ucs.Length = 0 ||
     (TyconHasUseNullAsTrueValueAttribute g tycon &&
      ucs |> Array.existsOne (fun uc -> uc.IsNullary) &&
      ucs |> Array.exists (fun uc -> not uc.IsNullary))))

let TyconCompilesInstanceMembersAsStatic g tycon = IsUnionTypeWithNullAsTrueValue g tycon
let TcrefCompilesInstanceMembersAsStatic g (tcref: TyconRef) = TyconCompilesInstanceMembersAsStatic g tcref.Deref

// Note, isStructTy does not include type parameters with the ': struct' constraint
// This predicate is used to detect those type parameters.
let isNonNullableStructTyparTy g ty = 
    match tryDestTyparTy g ty with 
    | ValueSome tp -> 
        tp.Constraints |> List.exists (function TyparConstraint.IsNonNullableStruct _ -> true | _ -> false)
    | ValueNone ->
        false

// Note, isRefTy does not include type parameters with the ': not struct' constraint
// This predicate is used to detect those type parameters.
let isReferenceTyparTy g ty = 
    match tryDestTyparTy g ty with 
    | ValueSome tp -> 
        tp.Constraints |> List.exists (function TyparConstraint.IsReferenceType _ -> true | _ -> false)
    | ValueNone ->
        false

let TypeNullNever g ty = 
    let underlyingTy = stripTyEqnsAndMeasureEqns g ty
    isStructTy g underlyingTy ||
    isByrefTy g underlyingTy ||
    isNonNullableStructTyparTy g ty

let TyconRefNullIsExtraValue isNew g m (tcref: TyconRef) = 
    not tcref.IsStructOrEnumTycon &&
    not (isByrefLikeTyconRef g m tcref) && 
    (if tcref.IsILTycon then 
        // Putting AllowNullLiteralAttribute(false) on an IL or provided type means 'null' can't be used with that type
        (not isNew && TryFindTyconRefBoolAttribute g m g.attrib_AllowNullLiteralAttribute tcref <> Some false)
     else 
// Putting AllowNullLiteralAttribute(true) on an F# type means it always admits null even in the new model
        (TryFindTyconRefBoolAttribute g m g.attrib_AllowNullLiteralAttribute tcref = Some true))

let TyconRefNullIsExtraValueOld g m tcref = TyconRefNullIsExtraValue false g m tcref
let TyconRefNullIsExtraValueNew g m tcref = TyconRefNullIsExtraValue true g m tcref

/// The F# 4.5 logic about whether a type admits the use of 'null' as a value.
let TypeNullIsExtraValueOld g m ty = 
    if isILReferenceTy g ty || isDelegateTy g ty then
        match tryTcrefOfAppTy g ty with 
        | ValueSome tcref -> 
            // In F# 4.x, putting AllowNullLiteralAttribute(false) on an IL or provided 
            // type means 'null' can't be used with that type, otherwise it can
            TryFindTyconRefBoolAttribute g m g.attrib_AllowNullLiteralAttribute tcref <> Some false 
        | _ -> 
            // In F# 4.5, other IL reference types (e.g. arrays) always support null
            true
    elif TypeNullNever g ty then 
        false
    else 
        // In F# 4.x, putting AllowNullLiteralAttribute(true) on an F# type means 'null' can be used with that type
        match tryTcrefOfAppTy g ty with 
        | ValueSome tcref -> TryFindTyconRefBoolAttribute g m g.attrib_AllowNullLiteralAttribute tcref = Some true
        | ValueNone -> 

        // Consider type parameters
        if isReferenceTyparTy g ty then
            (destTyparTy g ty).Constraints |> List.exists (function TyparConstraint.SupportsNull _ -> true | _ -> false)
        else
            false

/// The F# 5.0 logic about whether a type admits the use of 'null' as a value.
let TypeNullIsExtraValueNew g m ty = 
    let sty = stripTyparEqns ty
    (match tryTcrefOfAppTy g sty with 
     | ValueSome tcref -> 
        not tcref.IsStructOrEnumTycon &&
        not (isByrefLikeTyconRef g m tcref) && 
        (TryFindTyconRefBoolAttribute g m g.attrib_AllowNullLiteralAttribute tcref = Some true)
     | _ -> false) 
    ||
    (match (nullnessOfTy g sty).Evaluate() with 
     | NullnessInfo.AmbivalentToNull -> false
     | NullnessInfo.WithoutNull -> false
     | NullnessInfo.WithNull -> true)

/// The F# 4.5 and 5.0 logic about whether a type uses 'null' as a true representation value
let TypeNullIsTrueValue g ty =
    (match tryTcrefOfAppTy g ty with
     | ValueSome tcref -> IsUnionTypeWithNullAsTrueValue g tcref.Deref
     | _ -> false) 
    || isUnitTy g ty

/// Indicates if unbox<T>(null) is actively rejected at runtime.   See nullability RFC.  This applies to types that don't have null
/// as a valid runtime representation under old compatiblity rules.
let TypeNullNotLiked g m ty = 
       not (TypeNullIsExtraValueOld g m ty) 
    && not (TypeNullIsTrueValue g ty) 
    && not (TypeNullNever g ty) 

let rec TypeHasDefaultValue isNew g m ty = 
    let ty = stripTyEqnsAndMeasureEqns g ty
    (if isNew then TypeNullIsExtraValueNew g m ty else TypeNullIsExtraValueOld g m ty)
    || (isStructTy g ty &&
        // Is it an F# struct type?
        (if isFSharpStructTy g ty then 
            let tcref, tinst = destAppTy g ty 
            let flds = 
                // Note this includes fields implied by the use of the implicit class construction syntax
                tcref.AllInstanceFieldsAsList
                  // We can ignore fields with the DefaultValue(false) attribute 
                  |> List.filter (fun fld -> not (TryFindFSharpBoolAttribute g g.attrib_DefaultValueAttribute fld.FieldAttribs = Some false))

            flds |> List.forall (actualTyOfRecdField (mkTyconRefInst tcref tinst) >> TypeHasDefaultValue isNew g m)

         // Struct tuple types have a DefaultValue if all their element types have a default value
         elif isStructTupleTy g ty then 
            destStructTupleTy g ty |> List.forall (TypeHasDefaultValue isNew g m)
         
         // Struct anonymous record types have a DefaultValue if all their element types have a default value
         elif isStructAnonRecdTy g ty then 
            match tryDestAnonRecdTy g ty with
            | ValueNone -> true
            | ValueSome (_, ptys) -> ptys |> List.forall (TypeHasDefaultValue isNew g m)
         else
            // All nominal struct types defined in other .NET languages have a DefaultValue regardless of their instantiation
            true))
    || 
      // Check for type variables with the ":struct" and "(new : unit -> 'T)" constraints
      (isNonNullableStructTyparTy g ty &&
        (destTyparTy g ty).Constraints |> List.exists (function TyparConstraint.RequiresDefaultConstructor _ -> true | _ -> false))

let TypeHasDefaultValueOld g m ty = TypeHasDefaultValue false g m ty  

let TypeHasDefaultValueNew g m ty = TypeHasDefaultValue true g m ty  

/// Determines types that are potentially known to satisfy the 'comparable' constraint and returns
/// a set of residual types that must also satisfy the constraint
let (|SpecialComparableHeadType|_|) g ty =           
    if isAnyTupleTy g ty then 
        let _tupInfo, elemTys = destAnyTupleTy g ty
        Some elemTys 
    elif isAnonRecdTy g ty then 
        match tryDestAnonRecdTy g ty with
        | ValueNone -> Some []
        | ValueSome (_anonInfo, elemTys) -> Some elemTys 
    else
        match tryAppTy g ty with
        | ValueSome (tcref, tinst) ->
            if isArrayTyconRef g tcref ||
               tyconRefEq g tcref g.system_UIntPtr_tcref ||
               tyconRefEq g tcref g.system_IntPtr_tcref then
                 Some tinst 
            else 
                None
        | _ ->
            None

let (|SpecialEquatableHeadType|_|) g ty = (|SpecialComparableHeadType|_|) g ty

let (|SpecialNotEquatableHeadType|_|) g ty = 
    if isFunTy g ty then Some() else None

// Can we use the fast helper for the 'LanguagePrimitives.IntrinsicFunctions.TypeTestGeneric'? 
let canUseTypeTestFast g ty = 
     not (isTyparTy g ty) && 
     not (TypeNullIsTrueValue g ty) && 
     not (TypeNullNever g ty)

// Can we use the fast helper for the 'LanguagePrimitives.IntrinsicFunctions.UnboxGeneric'? 
let canUseUnboxFast g m ty = 
     not (isTyparTy g ty) && 
     not (TypeNullNotLiked g m ty)
     
//--------------------------------------------------------------------------
// Nullness tests and pokes 
//--------------------------------------------------------------------------

// Generates the logical equivalent of
// match inp with :? ty as v -> e2[v] | _ -> e3 
//
// No sequence point is generated for this expression form as this function is only
// used for compiler-generated code.
let mkIsInstConditional g m tgty vinpe v e2 e3 = 
    
    if canUseTypeTestFast g tgty then 

        let mbuilder = MatchBuilder(DebugPointAtBinding.NoneAtInvisible, m)
        let tg2 = mbuilder.AddResultTarget(e2)
        let tg3 = mbuilder.AddResultTarget(e3)
        let dtree = TDSwitch(exprForVal m v, [TCase(DecisionTreeTest.IsNull, tg3)], Some tg2, m)
        let expr = mbuilder.Close(dtree, m, tyOfExpr g e2)
        mkCompGenLet m v (mkIsInst tgty vinpe m) expr

    else
        let mbuilder = MatchBuilder(DebugPointAtBinding.NoneAtInvisible, m)
        let tg2 = TDSuccess([mkCallUnbox g m tgty vinpe], mbuilder.AddTarget(TTarget([v], e2, None)))
        let tg3 = mbuilder.AddResultTarget(e3)
        let dtree = TDSwitch(vinpe, [TCase(DecisionTreeTest.IsInst(tyOfExpr g vinpe, tgty), tg2)], Some tg3, m)
        let expr = mbuilder.Close(dtree, m, tyOfExpr g e2)
        expr

// Called for when creating compiled form of 'let fixed ...'.
//
// No sequence point is generated for this expression form as this function is only
// used for compiler-generated code.
let mkNullTest g m e1 e2 e3 =
    let mbuilder = MatchBuilder(DebugPointAtBinding.NoneAtInvisible, m)
    let tg2 = mbuilder.AddResultTarget(e2)
    let tg3 = mbuilder.AddResultTarget(e3)            
    let dtree = TDSwitch(e1, [TCase(DecisionTreeTest.IsNull, tg3)], Some tg2, m)
    let expr = mbuilder.Close(dtree, m, tyOfExpr g e2)
    expr         

let mkNonNullTest (g: TcGlobals) m e =
    mkAsmExpr ([ AI_ldnull ; AI_cgt_un ], [], [e], [g.bool_ty], m)

// No sequence point is generated for this expression form as this function is only
// used for compiler-generated code.
let mkNonNullCond g m ty e1 e2 e3 =
    mkCond DebugPointAtBinding.NoneAtInvisible m ty (mkNonNullTest g m e1) e2 e3

// No sequence point is generated for this expression form as this function is only
// used for compiler-generated code.
let mkIfThen (g: TcGlobals) m e1 e2 =
    mkCond DebugPointAtBinding.NoneAtInvisible m g.unit_ty e1 e2 (mkUnit g m)

let ModuleNameIsMangled g attrs =
    match TryFindFSharpInt32Attribute g g.attrib_CompilationRepresentationAttribute attrs with
    | Some flags -> ((flags &&& enum_CompilationRepresentationAttribute_ModuleSuffix) <> 0)
    | _ -> false 

let CompileAsEvent g attrs = HasFSharpAttribute g g.attrib_CLIEventAttribute attrs 

let MemberIsCompiledAsInstance g parent isExtensionMember (membInfo: ValMemberInfo) attrs =
    // All extension members are compiled as static members
    if isExtensionMember then false
    // Anything implementing a dispatch slot is compiled as an instance member
    elif membInfo.MemberFlags.IsOverrideOrExplicitImpl then true
    elif not (isNil membInfo.ImplementedSlotSigs) then true
    else 
        // Otherwise check attributes to see if there is an explicit instance or explicit static flag
        let explicitInstance, explicitStatic = 
            match TryFindFSharpInt32Attribute g g.attrib_CompilationRepresentationAttribute attrs with
            | Some flags -> 
              ((flags &&& enum_CompilationRepresentationAttribute_Instance) <> 0), 
              ((flags &&& enum_CompilationRepresentationAttribute_Static) <> 0)
            | _ -> false, false
        explicitInstance ||
        (membInfo.MemberFlags.IsInstance &&
         not explicitStatic &&
         not (TcrefCompilesInstanceMembersAsStatic g parent))


let isSealedTy g ty =
    let ty = stripTyEqnsAndMeasureEqns g ty
    not (isRefTy g ty) ||
    isUnitTy g ty || 
    isArrayTy g ty || 

    match metadataOfTy g ty with 
#if !NO_EXTENSIONTYPING
    | ProvidedTypeMetadata st -> st.IsSealed
#endif
    | ILTypeMetadata (TILObjectReprData(_, _, td)) -> td.IsSealed
    | FSharpOrArrayOrByrefOrTupleOrExnTypeMetadata ->
       if (isFSharpInterfaceTy g ty || isFSharpClassTy g ty) then 
          let tcref = tcrefOfAppTy g ty
          TryFindFSharpBoolAttribute g g.attrib_SealedAttribute tcref.Attribs = Some true
       else 
          // All other F# types, array, byref, tuple types are sealed
          true
   
let isComInteropTy g ty =
    let tcref = tcrefOfAppTy g ty
    match g.attrib_ComImportAttribute with
    | None -> false
    | Some attr -> TryFindFSharpBoolAttribute g attr tcref.Attribs = Some true
  
let ValSpecIsCompiledAsInstance g (v: Val) =
    match v.MemberInfo with 
    | Some membInfo -> 
        // Note it doesn't matter if we pass 'v.TopValDeclaringEntity' or 'v.MemberApparentEntity' here. 
        // These only differ if the value is an extension member, and in that case MemberIsCompiledAsInstance always returns 
        // false anyway 
        MemberIsCompiledAsInstance g v.MemberApparentEntity v.IsExtensionMember membInfo v.Attribs  
    | _ -> false

let ValRefIsCompiledAsInstanceMember g (vref: ValRef) = ValSpecIsCompiledAsInstance g vref.Deref


//---------------------------------------------------------------------------
// Crack information about an F# object model call
//---------------------------------------------------------------------------

let GetMemberCallInfo g (vref: ValRef, vFlags) = 
    match vref.MemberInfo with 
    | Some membInfo when not vref.IsExtensionMember -> 
      let numEnclTypeArgs = vref.MemberApparentEntity.TyparsNoRange.Length
      let virtualCall = 
          (membInfo.MemberFlags.IsOverrideOrExplicitImpl || 
           membInfo.MemberFlags.IsDispatchSlot) && 
          not membInfo.MemberFlags.IsFinal && 
          (match vFlags with VSlotDirectCall -> false | _ -> true)
      let isNewObj = (membInfo.MemberFlags.MemberKind = SynMemberKind.Constructor) && (match vFlags with NormalValUse -> true | _ -> false)
      let isSuperInit = (membInfo.MemberFlags.MemberKind = SynMemberKind.Constructor) && (match vFlags with CtorValUsedAsSuperInit -> true | _ -> false) 
      let isSelfInit = (membInfo.MemberFlags.MemberKind = SynMemberKind.Constructor) && (match vFlags with CtorValUsedAsSelfInit -> true | _ -> false) 
      let isCompiledAsInstance = ValRefIsCompiledAsInstanceMember g vref
      let takesInstanceArg = isCompiledAsInstance && not isNewObj
      let isPropGet = (membInfo.MemberFlags.MemberKind = SynMemberKind.PropertyGet) && (membInfo.MemberFlags.IsInstance = isCompiledAsInstance)
      let isPropSet = (membInfo.MemberFlags.MemberKind = SynMemberKind.PropertySet) && (membInfo.MemberFlags.IsInstance = isCompiledAsInstance)
      numEnclTypeArgs, virtualCall, isNewObj, isSuperInit, isSelfInit, takesInstanceArg, isPropGet, isPropSet
    | _ -> 
      0, false, false, false, false, false, false, false

//---------------------------------------------------------------------------
// Active pattern name helpers
//---------------------------------------------------------------------------

let TryGetActivePatternInfo (vref: ValRef) =  
    // First is an optimization to prevent calls to string routines
    let logicalName = vref.LogicalName
    if logicalName.Length = 0 || logicalName.[0] <> '|' then 
       None 
    else 
       ActivePatternInfoOfValName vref.DisplayNameCoreMangled vref.Range

type ActivePatternElemRef with 
    member x.Name = 
        let (APElemRef(_, vref, n, _)) = x
        match TryGetActivePatternInfo vref with
        | None -> error(InternalError("not an active pattern name", vref.Range))
        | Some apinfo -> 
            let nms = apinfo.ActiveTags
            if n < 0 || n >= List.length nms then error(InternalError("name_of_apref: index out of range for active pattern reference", vref.Range))
            List.item n nms

let mkChoiceTyconRef (g: TcGlobals) m n = 
     match n with 
     | 0 | 1 -> error(InternalError("mkChoiceTyconRef", m))
     | 2 -> g.choice2_tcr
     | 3 -> g.choice3_tcr
     | 4 -> g.choice4_tcr
     | 5 -> g.choice5_tcr
     | 6 -> g.choice6_tcr
     | 7 -> g.choice7_tcr
     | _ -> error(Error(FSComp.SR.tastActivePatternsLimitedToSeven(), m))

let mkChoiceTy (g: TcGlobals) m tinst = 
     match List.length tinst with 
     | 0 -> g.unit_ty
     | 1 -> List.head tinst
     | length -> mkAppTy (mkChoiceTyconRef g m length) tinst

let mkChoiceCaseRef g m n i = 
     mkUnionCaseRef (mkChoiceTyconRef g m n) ("Choice"+string (i+1)+"Of"+string n)

type ActivePatternInfo with 
    member x.Names = x.ActiveTags

    member apinfo.ResultType g m rtys isStruct = 
        let choicety = mkChoiceTy g m rtys
        if apinfo.IsTotal then choicety 
        elif isStruct then mkValueOptionTy g choicety
        else mkOptionTy g choicety
    
    member apinfo.OverallType g m dty rtys isStruct = 
        mkFunTy g dty (apinfo.ResultType g m rtys isStruct)

//---------------------------------------------------------------------------
// Active pattern validation
//---------------------------------------------------------------------------
    
// check if an active pattern takes type parameters only bound by the return types, 
// not by their argument types.
let doesActivePatternHaveFreeTypars g (v: ValRef) =
    let vty = v.TauType
    let vtps = v.Typars |> Zset.ofList typarOrder
    if not (isFunTy g v.TauType) then
        errorR(Error(FSComp.SR.activePatternIdentIsNotFunctionTyped(v.LogicalName), v.Range))
    let argtys, resty = stripFunTy g vty
    let argtps, restps= (freeInTypes CollectTypars argtys).FreeTypars, (freeInType CollectTypars resty).FreeTypars        
    // Error if an active pattern is generic in type variables that only occur in the result Choice<_, ...>.
    // Note: The test restricts to v.Typars since typars from the closure are considered fixed.
    not (Zset.isEmpty (Zset.inter (Zset.diff restps argtps) vtps)) 

//---------------------------------------------------------------------------
// RewriteExpr: rewrite bottom up with interceptors 
//---------------------------------------------------------------------------

[<NoEquality; NoComparison>]
type ExprRewritingEnv = 
    { PreIntercept: ((Expr -> Expr) -> Expr -> Expr option) option
      PostTransform: Expr -> Expr option
      PreInterceptBinding: ((Expr -> Expr) -> Binding -> Binding option) option
      RewriteQuotations: bool
      StackGuard: StackGuard }    

let rec rewriteBind env bind = 
     match env.PreInterceptBinding with 
     | Some f -> 
         match f (RewriteExpr env) bind with 
         | Some res -> res
         | None -> rewriteBindStructure env bind
     | None -> rewriteBindStructure env bind
     
and rewriteBindStructure env (TBind(v, e, letSeqPtOpt)) = 
     TBind(v, RewriteExpr env e, letSeqPtOpt) 

and rewriteBinds env binds = List.map (rewriteBind env) binds

and RewriteExpr env expr =
    env.StackGuard.Guard <| fun () ->
    match expr with 
    | LinearOpExpr _ 
    | LinearMatchExpr _ 
    | Expr.Let _ 
    | Expr.Sequential _ 
    | Expr.DebugPoint _ ->
        rewriteLinearExpr env expr (fun e -> e)
    | _ -> 
        let expr = 
            match preRewriteExpr env expr with 
            | Some expr -> expr
            | None -> rewriteExprStructure env expr
        postRewriteExpr env expr 

and preRewriteExpr env expr = 
     match env.PreIntercept with 
     | Some f -> f (RewriteExpr env) expr
     | None -> None 

and postRewriteExpr env expr = 
     match env.PostTransform expr with 
     | None -> expr 
     | Some expr2 -> expr2

and rewriteExprStructure env expr =  
  match expr with
  | Expr.Const _ 
  | Expr.Val _ -> expr

  | Expr.App (f0, f0ty, tyargs, args, m) -> 
      let f0' = RewriteExpr env f0
      let args' = rewriteExprs env args
      if f0 === f0' && args === args' then expr
      else Expr.App (f0', f0ty, tyargs, args', m)

  | Expr.Quote (ast, dataCell, isFromQueryExpression, m, ty) -> 
      let data = 
          match dataCell.Value with
          | None -> None
          | Some (data1, data2) -> Some(map3Of4 (rewriteExprs env) data1, map3Of4 (rewriteExprs env) data2)
      Expr.Quote ((if env.RewriteQuotations then RewriteExpr env ast else ast), ref data, isFromQueryExpression, m, ty)

  | Expr.Obj (_, ty, basev, basecall, overrides, iimpls, m) -> 
      mkObjExpr(ty, basev, RewriteExpr env basecall, List.map (rewriteObjExprOverride env) overrides, 
                  List.map (rewriteObjExprInterfaceImpl env) iimpls, m)

  | Expr.Link eref -> 
      RewriteExpr env eref.Value

  | Expr.DebugPoint _ ->
      failwith "unreachable - linear debug point"

  | Expr.Op (c, tyargs, args, m) -> 
      let args' = rewriteExprs env args
      if args === args' then expr 
      else Expr.Op (c, tyargs, args', m)

  | Expr.Lambda (_lambdaId, ctorThisValOpt, baseValOpt, argvs, body, m, rty) -> 
      let body = RewriteExpr env body
      rebuildLambda m ctorThisValOpt baseValOpt argvs (body, rty)

  | Expr.TyLambda (_lambdaId, argtyvs, body, m, rty) -> 
      let body = RewriteExpr env body
      mkTypeLambda m argtyvs (body, rty)

  | Expr.Match (spBind, exprm, dtree, targets, m, ty) -> 
      let dtree' = RewriteDecisionTree env dtree
      let targets' = rewriteTargets env targets
      mkAndSimplifyMatch spBind exprm m ty dtree' targets'

  | Expr.LetRec (binds, e, m, _) ->
      let binds = rewriteBinds env binds
      let e' = RewriteExpr env e
      Expr.LetRec (binds, e', m, Construct.NewFreeVarsCache())

  | Expr.Let _ -> failwith "unreachable - linear let"

  | Expr.Sequential _ -> failwith "unreachable - linear seq"

  | Expr.StaticOptimization (constraints, e2, e3, m) ->
      let e2' = RewriteExpr env e2
      let e3' = RewriteExpr env e3
      Expr.StaticOptimization (constraints, e2', e3', m)

  | Expr.TyChoose (a, b, m) -> 
      Expr.TyChoose (a, RewriteExpr env b, m)

  | Expr.WitnessArg (witnessInfo, m) ->
      Expr.WitnessArg (witnessInfo, m)

and rewriteLinearExpr env expr contf =
    // schedule a rewrite on the way back up by adding to the continuation 
    let contf = contf << postRewriteExpr env
    match preRewriteExpr env expr with 
    | Some expr -> contf expr
    | None -> 
        match expr with 
        | Expr.Let (bind, bodyExpr, m, _) ->  
            let bind = rewriteBind env bind
            // tailcall
            rewriteLinearExpr env bodyExpr (contf << (fun bodyExpr' ->
                mkLetBind m bind bodyExpr'))
        
        | Expr.Sequential (expr1, expr2, dir, m) ->
            let expr1' = RewriteExpr env expr1
            // tailcall
            rewriteLinearExpr env expr2 (contf << (fun expr2' ->
                if expr1 === expr1' && expr2 === expr2' then expr 
                else Expr.Sequential (expr1', expr2', dir, m)))
        
        | LinearOpExpr (op, tyargs, argsFront, argLast, m) -> 
            let argsFront' = rewriteExprs env argsFront
            // tailcall
            rewriteLinearExpr env argLast (contf << (fun argLast' ->
                if argsFront === argsFront' && argLast === argLast' then expr 
                else rebuildLinearOpExpr (op, tyargs, argsFront', argLast', m)))

        | LinearMatchExpr (spBind, exprm, dtree, tg1, expr2, m2, ty) ->
            let dtree = RewriteDecisionTree env dtree
            let tg1' = rewriteTarget env tg1
            // tailcall
            rewriteLinearExpr env expr2 (contf << (fun expr2' ->
                rebuildLinearMatchExpr (spBind, exprm, dtree, tg1', expr2', m2, ty)))
      
        | Expr.DebugPoint (dpm, innerExpr) ->
            rewriteLinearExpr env innerExpr (contf << (fun innerExprR ->
                 Expr.DebugPoint (dpm, innerExprR)))

        | _ -> 
            // no longer linear, no tailcall
            contf (RewriteExpr env expr) 

and rewriteExprs env exprs = List.mapq (RewriteExpr env) exprs

and rewriteFlatExprs env exprs = List.mapq (RewriteExpr env) exprs

and RewriteDecisionTree env x =
  match x with 
  | TDSuccess (es, n) -> 
      let esR = rewriteFlatExprs env es
      if LanguagePrimitives.PhysicalEquality es esR then x 
      else TDSuccess(esR, n)

  | TDSwitch (e, cases, dflt, m) ->
      let eR = RewriteExpr env e
      let casesR = List.map (fun (TCase(discrim, e)) -> TCase(discrim, RewriteDecisionTree env e)) cases
      let dfltR = Option.map (RewriteDecisionTree env) dflt
      TDSwitch (eR, casesR, dfltR, m)

  | TDBind (bind, body) ->
      let bindR = rewriteBind env bind
      let bodyR = RewriteDecisionTree env body
      TDBind (bindR, bodyR)

and rewriteTarget env (TTarget(vs, e, flags)) =
    let eR = RewriteExpr env e
    TTarget(vs, eR, flags)

and rewriteTargets env targets =
    List.map (rewriteTarget env) (Array.toList targets)

and rewriteObjExprOverride env (TObjExprMethod(slotsig, attribs, tps, vs, e, m)) =
    TObjExprMethod(slotsig, attribs, tps, vs, RewriteExpr env e, m)

and rewriteObjExprInterfaceImpl env (ty, overrides) = 
    (ty, List.map (rewriteObjExprOverride env) overrides)
    
and rewriteModuleOrNamespaceExpr env x = 
    match x with  
    | ModuleOrNamespaceExprWithSig(mty, def, m) -> ModuleOrNamespaceExprWithSig(mty, rewriteModuleOrNamespaceDef env def, m)

and rewriteModuleOrNamespaceDefs env x = List.map (rewriteModuleOrNamespaceDef env) x
    
and rewriteModuleOrNamespaceDef env x = 
    match x with 
    | TMDefRec(isRec, opens, tycons, mbinds, m) -> TMDefRec(isRec, opens, tycons, rewriteModuleOrNamespaceBindings env mbinds, m)
    | TMDefLet(bind, m) -> TMDefLet(rewriteBind env bind, m)
    | TMDefDo(e, m) -> TMDefDo(RewriteExpr env e, m)
    | TMDefOpens _ -> x
    | TMDefs defs -> TMDefs(rewriteModuleOrNamespaceDefs env defs)
    | TMAbstract mexpr -> TMAbstract(rewriteModuleOrNamespaceExpr env mexpr)

and rewriteModuleOrNamespaceBinding env x = 
   match x with 
   | ModuleOrNamespaceBinding.Binding bind -> ModuleOrNamespaceBinding.Binding (rewriteBind env bind)
   | ModuleOrNamespaceBinding.Module(nm, rhs) -> ModuleOrNamespaceBinding.Module(nm, rewriteModuleOrNamespaceDef env rhs)

and rewriteModuleOrNamespaceBindings env mbinds = List.map (rewriteModuleOrNamespaceBinding env) mbinds

and RewriteImplFile env mv = mapTImplFile (rewriteModuleOrNamespaceExpr env) mv



//--------------------------------------------------------------------------
// Build a Remap that converts all "local" references to "public" things 
// accessed via non local references.
//--------------------------------------------------------------------------

let MakeExportRemapping viewedCcu (mspec: ModuleOrNamespace) = 

    let accEntityRemap (entity: Entity) acc = 
        match tryRescopeEntity viewedCcu entity with 
        | ValueSome eref -> 
            addTyconRefRemap (mkLocalTyconRef entity) eref acc
        | _ -> 
            if entity.IsNamespace then 
                acc
            else
                error(InternalError("Unexpected entity without a pubpath when remapping assembly data", entity.Range))

    let accValRemap (vspec: Val) acc = 
        // The acc contains the entity remappings
        match tryRescopeVal viewedCcu acc vspec with 
        | ValueSome vref -> 
            {acc with valRemap=acc.valRemap.Add vspec vref }
        | _ -> 
            error(InternalError("Unexpected value without a pubpath when remapping assembly data", vspec.Range))

    let mty = mspec.ModuleOrNamespaceType
    let entities = allEntitiesOfModuleOrNamespaceTy mty
    let vs = allValsOfModuleOrNamespaceTy mty
    // Remap the entities first so we can correctly remap the types in the signatures of the ValLinkageFullKey's in the value references
    let acc = List.foldBack accEntityRemap entities Remap.Empty
    let allRemap = List.foldBack accValRemap vs acc
    allRemap

//--------------------------------------------------------------------------
// Apply a "local to nonlocal" renaming to a module type. This can't use
// remap_mspec since the remapping we want isn't to newly created nodes
// but rather to remap to the nonlocal references. This is deliberately 
// "breaking" the binding structure implicit in the module type, which is
// the whole point - one things are rewritten to use non local references then
// the elements can be copied at will, e.g. when inlining during optimization.
//------------------------------------------------------------------------ 


let rec remapEntityDataToNonLocal ctxt tmenv (d: Entity) = 
    let tps', tmenvinner = tmenvCopyRemapAndBindTypars (remapAttribs ctxt tmenv) tmenv (d.entity_typars.Force(d.entity_range))
    let typarsR = LazyWithContext.NotLazy tps'
    let attribsR = d.entity_attribs |> remapAttribs ctxt tmenvinner
    let tyconReprR = d.entity_tycon_repr |> remapTyconRepr ctxt tmenvinner
    let tyconAbbrevR = d.TypeAbbrev |> Option.map (remapType tmenvinner)
    let tyconTcaugR = d.entity_tycon_tcaug |> remapTyconAug tmenvinner
    let modulContentsR = 
        MaybeLazy.Strict (d.entity_modul_contents.Value
                          |> mapImmediateValsAndTycons (remapTyconToNonLocal ctxt tmenv) (remapValToNonLocal ctxt tmenv))
    let exnInfoR = d.ExceptionInfo |> remapTyconExnInfo ctxt tmenvinner
    { d with 
          entity_typars = typarsR
          entity_attribs = attribsR
          entity_tycon_repr = tyconReprR
          entity_tycon_tcaug = tyconTcaugR
          entity_modul_contents = modulContentsR
          entity_opt_data =
            match d.entity_opt_data with
            | Some dd ->
                Some { dd with entity_tycon_abbrev = tyconAbbrevR; entity_exn_info = exnInfoR }
            | _ -> None }

and remapTyconToNonLocal ctxt tmenv x = 
    x |> Construct.NewModifiedTycon (remapEntityDataToNonLocal ctxt tmenv)  

and remapValToNonLocal ctxt tmenv inp = 
    // creates a new stamp
    inp |> Construct.NewModifiedVal (remapValData ctxt tmenv)

let ApplyExportRemappingToEntity g tmenv x =
    let ctxt = { g = g; stackGuard = StackGuard(RemapExprStackGuardDepth) }
    remapTyconToNonLocal ctxt tmenv x

(* Which constraints actually get compiled to .NET constraints? *)
let isCompiledOrWitnessPassingConstraint (g: TcGlobals) cx = 
    match cx with 
      | TyparConstraint.SupportsNull _ // this implies the 'class' constraint
      | TyparConstraint.IsReferenceType _  // this is the 'class' constraint
      | TyparConstraint.IsNonNullableStruct _ 
      | TyparConstraint.IsReferenceType _
      | TyparConstraint.RequiresDefaultConstructor _
      | TyparConstraint.CoercesTo _ -> true
      | TyparConstraint.MayResolveMember _ when g.langVersion.SupportsFeature LanguageFeature.WitnessPassing -> true
      | _ -> false
    
// Is a value a first-class polymorphic value with .NET constraints, or witness-passing constraints? 
// Used to turn off TLR and method splitting and do not compile to
// FSharpTypeFunc, but rather bake a "local type function" for each TyLambda abstraction.
let IsGenericValWithGenericConstraints g (v: Val) = 
    isForallTy g v.Type && 
    v.Type |> destForallTy g |> fst |> List.exists (fun tp -> List.exists (isCompiledOrWitnessPassingConstraint g) tp.Constraints)

// Does a type support a given interface? 
type Entity with 
    member tycon.HasInterface g ty = 
        tycon.TypeContents.tcaug_interfaces |> List.exists (fun (x, _, _) -> typeEquiv g ty x)  

    // Does a type have an override matching the given name and argument types? 
    // Used to detect the presence of 'Equals' and 'GetHashCode' in type checking 
    member tycon.HasOverride g nm argtys = 
        tycon.TypeContents.tcaug_adhoc 
        |> NameMultiMap.find nm
        |> List.exists (fun vref -> 
                          match vref.MemberInfo with 
                          | None -> false 
                          | Some membInfo -> 
                                         let argInfos = ArgInfosOfMember g vref 
                                         argInfos.Length = 1 && 
                                         List.lengthsEqAndForall2 (typeEquiv g) (List.map fst (List.head argInfos)) argtys &&  
                                         membInfo.MemberFlags.IsOverrideOrExplicitImpl) 
    
    member tycon.HasMember g nm argtys = 
        tycon.TypeContents.tcaug_adhoc 
        |> NameMultiMap.find nm
        |> List.exists (fun vref -> 
                          match vref.MemberInfo with 
                          | None -> false 
                          | _ -> let argInfos = ArgInfosOfMember g vref 
                                 argInfos.Length = 1 && 
                                 List.lengthsEqAndForall2 (typeEquiv g) (List.map fst (List.head argInfos)) argtys) 


type EntityRef with 
    member tcref.HasInterface g ty = tcref.Deref.HasInterface g ty
    member tcref.HasOverride g nm argtys = tcref.Deref.HasOverride g nm argtys
    member tcref.HasMember g nm argtys = tcref.Deref.HasMember g nm argtys

let mkFastForLoop g (spFor, spTo, m, idv: Val, start, dir, finish, body) =
    let dir = if dir then FSharpForLoopUp else FSharpForLoopDown 
    mkIntegerForLoop g (spFor, spTo, idv, start, dir, finish, body, m)

/// Accessing a binding of the form "let x = 1" or "let x = e" for any "e" satisfying the predicate
/// below does not cause an initialization trigger, i.e. does not get compiled as a static field.
let IsSimpleSyntacticConstantExpr g inputExpr = 
    let rec checkExpr (vrefs: Set<Stamp>) x = 
        match stripExpr x with 
        | Expr.Op (TOp.Coerce, _, [arg], _) 
             -> checkExpr vrefs arg
        | UnopExpr g (vref, arg) 
             when (valRefEq g vref g.unchecked_unary_minus_vref ||
                   valRefEq g vref g.unchecked_unary_plus_vref ||
                   valRefEq g vref g.unchecked_unary_not_vref ||
                   valRefEq g vref g.bitwise_unary_not_vref ||
                   valRefEq g vref g.enum_vref)
             -> checkExpr vrefs arg
        // compare, =, <>, +, -, <, >, <=, >=, <<<, >>>, &&&
        | BinopExpr g (vref, arg1, arg2) 
             when (valRefEq g vref g.equals_operator_vref ||
                   valRefEq g vref g.compare_operator_vref ||
                   valRefEq g vref g.unchecked_addition_vref ||
                   valRefEq g vref g.less_than_operator_vref ||
                   valRefEq g vref g.less_than_or_equals_operator_vref ||
                   valRefEq g vref g.greater_than_operator_vref ||
                   valRefEq g vref g.greater_than_or_equals_operator_vref ||
                   valRefEq g vref g.not_equals_operator_vref ||
                   valRefEq g vref g.unchecked_addition_vref ||
                   valRefEq g vref g.unchecked_multiply_vref ||
                   valRefEq g vref g.unchecked_subtraction_vref ||
        // Note: division and modulus can raise exceptions, so are not included
                   valRefEq g vref g.bitwise_shift_left_vref ||
                   valRefEq g vref g.bitwise_shift_right_vref ||
                   valRefEq g vref g.bitwise_xor_vref ||
                   valRefEq g vref g.bitwise_and_vref ||
                   valRefEq g vref g.bitwise_or_vref) &&
                   (not (typeEquiv g (tyOfExpr g arg1) g.string_ty) && not (typeEquiv g (tyOfExpr g arg1) g.decimal_ty) )
                -> checkExpr vrefs arg1 && checkExpr vrefs arg2 
        | Expr.Val (vref, _, _) -> vref.Deref.IsCompiledAsStaticPropertyWithoutField || vrefs.Contains vref.Stamp
        | Expr.Match (_, _, dtree, targets, _, _) -> checkDecisionTree vrefs dtree && targets |> Array.forall (checkDecisionTreeTarget vrefs)
        | Expr.Let (b, e, _, _) -> checkExpr vrefs b.Expr && checkExpr (vrefs.Add b.Var.Stamp) e
        | Expr.DebugPoint (_, b) -> checkExpr vrefs b
        | Expr.TyChoose (_, b, _) -> checkExpr vrefs b
        // Detect standard constants 
        | Expr.Const _ 
        | Expr.Op (TOp.UnionCase _, _, [], _)         // Nullary union cases
        | UncheckedDefaultOfExpr g _ 
        | SizeOfExpr g _ 
        | TypeOfExpr g _ -> true
        | NameOfExpr g _ when g.langVersion.SupportsFeature LanguageFeature.NameOf -> true
        // All others are not simple constant expressions
        | _ -> false

    and checkDecisionTree vrefs x = 
        match x with 
        | TDSuccess (es, _n) -> es |> List.forall (checkExpr vrefs)
        | TDSwitch (e, cases, dflt, _m) ->
            checkExpr vrefs e &&
            cases |> List.forall (checkDecisionTreeCase vrefs) &&
            dflt |> Option.forall (checkDecisionTree vrefs)
        | TDBind (bind, body) ->
            checkExpr vrefs bind.Expr &&
            checkDecisionTree (vrefs.Add bind.Var.Stamp) body

    and checkDecisionTreeCase vrefs (TCase(discrim, dtree)) = 
        (match discrim with
         | DecisionTreeTest.Const _c -> true
         | _ -> false) && 
        checkDecisionTree vrefs dtree

    and checkDecisionTreeTarget vrefs (TTarget(vs, e, _)) = 
        let vrefs = ((vrefs, vs) ||> List.fold (fun s v -> s.Add v.Stamp)) 
        checkExpr vrefs e

    checkExpr Set.empty inputExpr    
    
let EvalArithBinOp (opInt8, opInt16, opInt32, opInt64, opUInt8, opUInt16, opUInt32, opUInt64) (arg1: Expr) (arg2: Expr) = 
    // At compile-time we check arithmetic 
    let m = unionRanges arg1.Range arg2.Range
    try 
        match arg1, arg2 with 
        | Expr.Const (Const.Int32 x1, _, ty), Expr.Const (Const.Int32 x2, _, _) -> Expr.Const (Const.Int32 (opInt32 x1 x2), m, ty)
        | Expr.Const (Const.SByte x1, _, ty), Expr.Const (Const.SByte x2, _, _) -> Expr.Const (Const.SByte (opInt8 x1 x2), m, ty)
        | Expr.Const (Const.Int16 x1, _, ty), Expr.Const (Const.Int16 x2, _, _) -> Expr.Const (Const.Int16 (opInt16 x1 x2), m, ty)
        | Expr.Const (Const.Int64 x1, _, ty), Expr.Const (Const.Int64 x2, _, _) -> Expr.Const (Const.Int64 (opInt64 x1 x2), m, ty)
        | Expr.Const (Const.Byte x1, _, ty), Expr.Const (Const.Byte x2, _, _) -> Expr.Const (Const.Byte (opUInt8 x1 x2), m, ty)
        | Expr.Const (Const.UInt16 x1, _, ty), Expr.Const (Const.UInt16 x2, _, _) -> Expr.Const (Const.UInt16 (opUInt16 x1 x2), m, ty)
        | Expr.Const (Const.UInt32 x1, _, ty), Expr.Const (Const.UInt32 x2, _, _) -> Expr.Const (Const.UInt32 (opUInt32 x1 x2), m, ty)
        | Expr.Const (Const.UInt64 x1, _, ty), Expr.Const (Const.UInt64 x2, _, _) -> Expr.Const (Const.UInt64 (opUInt64 x1 x2), m, ty)
        | _ -> error (Error ( FSComp.SR.tastNotAConstantExpression(), m))
    with :? System.OverflowException -> error (Error ( FSComp.SR.tastConstantExpressionOverflow(), m))

// See also PostTypeCheckSemanticChecks.CheckAttribArgExpr, which must match this precisely
let rec EvalAttribArgExpr g x = 
    match x with 

    // Detect standard constants 
    | Expr.Const (c, m, _) -> 
        match c with 
        | Const.Bool _ 
        | Const.Int32 _ 
        | Const.SByte _
        | Const.Int16 _
        | Const.Int32 _
        | Const.Int64 _  
        | Const.Byte _
        | Const.UInt16 _
        | Const.UInt32 _
        | Const.UInt64 _
        | Const.Double _
        | Const.Single _
        | Const.Char _
        | Const.Zero _
        | Const.String _ -> 
            x
        | Const.Decimal _ | Const.IntPtr _ | Const.UIntPtr _ | Const.Unit _ ->
            errorR (Error ( FSComp.SR.tastNotAConstantExpression(), m))
            x

    | TypeOfExpr g _ -> x
    | TypeDefOfExpr g _ -> x
    | Expr.Op (TOp.Coerce, _, [arg], _) -> 
        EvalAttribArgExpr g arg
    | EnumExpr g arg1 -> 
        EvalAttribArgExpr g arg1
    // Detect bitwise or of attribute flags
    | AttribBitwiseOrExpr g (arg1, arg2) -> 
        EvalArithBinOp ((|||), (|||), (|||), (|||), (|||), (|||), (|||), (|||)) (EvalAttribArgExpr g arg1) (EvalAttribArgExpr g arg2) 
    | SpecificBinopExpr g g.unchecked_addition_vref (arg1, arg2) -> 
       // At compile-time we check arithmetic 
       let v1, v2 = EvalAttribArgExpr g arg1, EvalAttribArgExpr g arg2 
       match v1, v2 with 
       | Expr.Const (Const.String x1, m, ty), Expr.Const (Const.String x2, _, _) -> Expr.Const (Const.String (x1 + x2), m, ty)
       | _ -> 
#if ALLOW_ARITHMETIC_OPS_IN_LITERAL_EXPRESSIONS_AND_ATTRIBUTE_ARGS
           EvalArithBinOp (Checked.(+), Checked.(+), Checked.(+), Checked.(+), Checked.(+), Checked.(+), Checked.(+), Checked.(+)) g v1 v2
#else
           errorR (Error ( FSComp.SR.tastNotAConstantExpression(), x.Range))
           x
#endif
#if ALLOW_ARITHMETIC_OPS_IN_LITERAL_EXPRESSIONS_AND_ATTRIBUTE_ARGS
    | SpecificBinopExpr g g.unchecked_subtraction_vref (arg1, arg2) -> 
       EvalArithBinOp (Checked.(-), Checked.(-), Checked.(-), Checked.(-), Checked.(-), Checked.(-), Checked.(-), Checked.(-)) g (EvalAttribArgExpr g arg1) (EvalAttribArgExpr g arg2)
    | SpecificBinopExpr g g.unchecked_multiply_vref (arg1, arg2) -> 
       EvalArithBinOp (Checked.(*), Checked.(*), Checked.(*), Checked.(*), Checked.(*), Checked.(*), Checked.(*), Checked.(*)) g (EvalAttribArgExpr g arg1) (EvalAttribArgExpr g arg2)
#endif
    | _ -> 
        errorR (Error ( FSComp.SR.tastNotAConstantExpression(), x.Range))
        x


and EvaledAttribExprEquality g e1 e2 = 
    match e1, e2 with 
    | Expr.Const (c1, _, _), Expr.Const (c2, _, _) -> c1 = c2
    | TypeOfExpr g ty1, TypeOfExpr g ty2 -> typeEquiv g ty1 ty2
    | TypeDefOfExpr g ty1, TypeDefOfExpr g ty2 -> typeEquiv g ty1 ty2
    | _ -> false

let (|ConstToILFieldInit|_|) c =
    match c with 
    | Const.SByte n -> Some (ILFieldInit.Int8 n)
    | Const.Int16 n -> Some (ILFieldInit.Int16 n)
    | Const.Int32 n -> Some (ILFieldInit.Int32 n)
    | Const.Int64 n -> Some (ILFieldInit.Int64 n)
    | Const.Byte n -> Some (ILFieldInit.UInt8 n)
    | Const.UInt16 n -> Some (ILFieldInit.UInt16 n)
    | Const.UInt32 n -> Some (ILFieldInit.UInt32 n)
    | Const.UInt64 n -> Some (ILFieldInit.UInt64 n)
    | Const.Bool n -> Some (ILFieldInit.Bool n)
    | Const.Char n -> Some (ILFieldInit.Char (uint16 n))
    | Const.Single n -> Some (ILFieldInit.Single n)
    | Const.Double n -> Some (ILFieldInit.Double n)
    | Const.String s -> Some (ILFieldInit.String s)
    | Const.Zero -> Some ILFieldInit.Null
    | _ -> None

let EvalLiteralExprOrAttribArg g x = 
    match x with 
    | Expr.Op (TOp.Coerce, _, [Expr.Op (TOp.Array, [elemTy], args, m)], _)
    | Expr.Op (TOp.Array, [elemTy], args, m) ->
        let args = args |> List.map (EvalAttribArgExpr g) 
        Expr.Op (TOp.Array, [elemTy], args, m) 
    | _ -> 
        EvalAttribArgExpr g x

// Take into account the fact that some "instance" members are compiled as static
// members when using CompilationRepresentation.Static, or any non-virtual instance members
// in a type that supports "null" as a true value. This is all members
// where ValRefIsCompiledAsInstanceMember is false but membInfo.MemberFlags.IsInstance 
// is true.
//
// This is the right abstraction for viewing member types, but the implementation
// below is a little ugly.
let GetTypeOfIntrinsicMemberInCompiledForm g (vref: ValRef) =
    assert (not vref.IsExtensionMember)
    let membInfo, topValInfo = checkMemberValRef vref
    let tps, cxs, argInfos, rty, retInfo = GetTypeOfMemberInMemberForm g vref
    let argInfos = 
        // Check if the thing is really an instance member compiled as a static member
        // If so, the object argument counts as a normal argument in the compiled form
        if membInfo.MemberFlags.IsInstance && not (ValRefIsCompiledAsInstanceMember g vref) then 
            let _, origArgInfos, _, _ = GetTopValTypeInFSharpForm g topValInfo vref.Type vref.Range
            match origArgInfos with
            | [] -> 
                errorR(InternalError("value does not have a valid member type", vref.Range))
                argInfos
            | h :: _ -> h :: argInfos
        else argInfos
    tps, cxs, argInfos, rty, retInfo


//--------------------------------------------------------------------------
// Tuple compilation (expressions)
//------------------------------------------------------------------------ 


let rec mkCompiledTuple g isStruct (argtys, args, m) = 
    let n = List.length argtys 
    if n <= 0 then failwith "mkCompiledTuple"
    elif n < maxTuple then (mkCompiledTupleTyconRef g isStruct n, argtys, args, m)
    else
        let argtysA, argtysB = List.splitAfter goodTupleFields argtys
        let argsA, argsB = List.splitAfter goodTupleFields args
        let ty8, v8 = 
            match argtysB, argsB with 
            | [ty8], [arg8] -> 
                match ty8 with
                // if it's already been nested or ended, pass it through
                |  TType_app(tn, _, _)  when (isCompiledTupleTyconRef g tn) ->
                    ty8, arg8
                | _ ->
                    let ty8enc = TType_app((if isStruct then g.struct_tuple1_tcr else g.ref_tuple1_tcr), [ty8], g.knownWithoutNull)
                    let v8enc = Expr.Op (TOp.Tuple (mkTupInfo isStruct), [ty8], [arg8], m) 
                    ty8enc, v8enc
            | _ -> 
                let a, b, c, d = mkCompiledTuple g isStruct (argtysB, argsB, m)
                let ty8plus = TType_app (a, b, g.knownWithoutNull)
                let v8plus = Expr.Op (TOp.Tuple (mkTupInfo isStruct), b, c, d)
                ty8plus, v8plus
        let argtysAB = argtysA @ [ty8] 
        (mkCompiledTupleTyconRef g isStruct (List.length argtysAB), argtysAB, argsA @ [v8], m)

let mkILMethodSpecForTupleItem (_g: TcGlobals) (ty: ILType) n = 
    mkILNonGenericInstanceMethSpecInTy(ty, (if n < goodTupleFields then "get_Item"+(n+1).ToString() else "get_Rest"), [], mkILTyvarTy (uint16 n))

let mkILFieldSpecForTupleItem (ty: ILType) n = 
    mkILFieldSpecInTy (ty, (if n < goodTupleFields then "Item"+(n+1).ToString() else "Rest"), mkILTyvarTy (uint16 n))

let mkGetTupleItemN g m n (ty: ILType) isStruct te retty =
    if isStruct then
        mkAsmExpr ([mkNormalLdfld (mkILFieldSpecForTupleItem ty n) ], [], [te], [retty], m)
    else
        mkAsmExpr ([mkNormalCall(mkILMethodSpecForTupleItem g ty n)], [], [te], [retty], m)

/// Match an Int32 constant expression
let (|Int32Expr|_|) expr = 
    match expr with 
    | Expr.Const (Const.Int32 n, _, _) -> Some n
    | _ -> None 

/// Match a try-finally expression
let (|TryFinally|_|) expr = 
    match expr with 
    | Expr.Op (TOp.TryFinally _, [_resty], [Expr.Lambda (_, _, _, [_], e1, _, _); Expr.Lambda (_, _, _, [_], e2, _, _)], _) -> Some(e1, e2)
    | _ -> None
    
// detect ONLY the while loops that result from compiling 'for ... in ... do ...'
let (|WhileLoopForCompiledForEachExpr|_|) expr = 
    match expr with 
    | Expr.Op (TOp.While (spInWhile, WhileLoopForCompiledForEachExprMarker), _, [Expr.Lambda (_, _, _, [_], e1, _, _); Expr.Lambda (_, _, _, [_], e2, _, _)], m) ->
        Some(spInWhile, e1, e2, m)
    | _ -> None
    
let (|Let|_|) expr = 
    match expr with 
    | Expr.Let (TBind(v, e1, sp), e2, _, _) -> Some(v, e1, sp, e2)
    | _ -> None

let (|RangeInt32Step|_|) g expr = 
    match expr with 
    // detect 'n .. m' 
    | Expr.App (Expr.Val (vf, _, _), _, [tyarg], [startExpr;finishExpr], _)
         when valRefEq g vf g.range_op_vref && typeEquiv g tyarg g.int_ty -> Some(startExpr, 1, finishExpr)
    
    // detect (RangeInt32 startExpr N finishExpr), the inlined/compiled form of 'n .. m' and 'n .. N .. m'
    | Expr.App (Expr.Val (vf, _, _), _, [], [startExpr; Int32Expr n; finishExpr], _)
         when valRefEq g vf g.range_int32_op_vref -> Some(startExpr, n, finishExpr)

    | _ -> None

let (|GetEnumeratorCall|_|) expr =   
    match expr with   
    | Expr.Op (TOp.ILCall ( _, _, _, _, _, _, _, ilMethodRef, _, _, _), _, [Expr.Val (vref, _, _) | Expr.Op (_, _, [Expr.Val (vref, ValUseFlag.NormalValUse, _)], _) ], _) ->  
        if ilMethodRef.Name = "GetEnumerator" then Some vref  
        else None  
    | _ -> None  

// This code matches exactly the output of TcForEachExpr
let (|CompiledForEachExpr|_|) g expr =   
    match expr with
    | Let (enumerableVar, enumerableExpr, spFor, 
           Let (enumeratorVar, GetEnumeratorCall enumerableVar2, _enumeratorBind, 
              TryFinally (WhileLoopForCompiledForEachExpr (spInWhile, _, (Let (elemVar, _, _, bodyExpr) as elemLet), _), _))) 
                 // Apply correctness conditions to ensure this really is a compiled for-each expression.
                 when valRefEq g (mkLocalValRef enumerableVar) enumerableVar2 &&
                      enumerableVar.IsCompilerGenerated &&
                      enumeratorVar.IsCompilerGenerated &&
                      (let fvs = (freeInExpr CollectLocals bodyExpr)
                       not (Zset.contains enumerableVar fvs.FreeLocals) && 
                       not (Zset.contains enumeratorVar fvs.FreeLocals)) ->

        // Extract useful ranges
        let mBody = bodyExpr.Range
        let mWholeExpr = expr.Range
        let mIn = elemLet.Range

        let mFor = match spFor with DebugPointAtBinding.Yes mFor -> mFor | _ -> enumerableExpr.Range
        let spIn, mIn = match spInWhile with DebugPointAtWhile.Yes mIn -> DebugPointAtInOrTo.Yes mIn, mIn | _ -> DebugPointAtInOrTo.No, mIn
        let spInWhile = match spIn with DebugPointAtInOrTo.Yes m -> DebugPointAtWhile.Yes m | DebugPointAtInOrTo.No -> DebugPointAtWhile.No
        let enumerableTy = tyOfExpr g enumerableExpr

        Some (enumerableTy, enumerableExpr, elemVar, bodyExpr, (mBody, spFor, spIn, mFor, mIn, spInWhile, mWholeExpr))
    | _ -> None  
             

let (|CompiledInt32RangeForEachExpr|_|) g expr = 
    match expr with
    | CompiledForEachExpr g (_, RangeInt32Step g (startExpr, step, finishExpr), elemVar, bodyExpr, ranges) ->
        Some (startExpr, step, finishExpr, elemVar, bodyExpr, ranges)
        | _ -> None
    | _ -> None


let mkDebugPoint m expr = 
    Expr.DebugPoint(DebugPointAtLeafExpr.Yes m, expr)

type OptimizeForExpressionOptions =
    | OptimizeIntRangesOnly
    | OptimizeAllForExpressions

let DetectAndOptimizeForEachExpression g option expr =
    match option, expr with
    | _, CompiledInt32RangeForEachExpr g (startExpr, (1 | -1 as step), finishExpr, elemVar, bodyExpr, ranges) -> 

           let _mBody, spFor, spIn, _mFor, _mIn, _spInWhile, mWholeExpr = ranges
           let spFor = match spFor with DebugPointAtBinding.Yes mFor -> DebugPointAtFor.Yes mFor | _ -> DebugPointAtFor.No
           mkFastForLoop g (spFor, spIn, mWholeExpr, elemVar, startExpr, (step = 1), finishExpr, bodyExpr)

    | OptimizeAllForExpressions, CompiledForEachExpr g (enumerableTy, enumerableExpr, elemVar, bodyExpr, ranges) ->

         let mBody, spFor, spIn, mFor, mIn, spInWhile, mWholeExpr = ranges

         if isStringTy g enumerableTy then
            // type is string, optimize for expression as:
            //  let $str = enumerable
            //  for $idx = 0 to str.Length - 1 do
            //      let elem = str.[idx]
            //      body elem

            let strVar, strExpr = mkCompGenLocal mFor "str" enumerableTy
            let idxVar, idxExpr = mkCompGenLocal elemVar.Range "idx" g.int32_ty

            let lengthExpr = mkGetStringLength g mFor strExpr
            let charExpr = mkGetStringChar g mFor strExpr idxExpr

            let startExpr = mkZero g mFor
            let finishExpr = mkDecr g mFor lengthExpr
            // for compat reasons, loop item over string is sometimes object, not char
            let loopItemExpr = mkCoerceIfNeeded g elemVar.Type g.char_ty charExpr  
            let bodyExpr = mkInvisibleLet mIn elemVar loopItemExpr bodyExpr
            let forExpr = mkFastForLoop g (DebugPointAtFor.No, spIn, mWholeExpr, idxVar, startExpr, true, finishExpr, bodyExpr)
            let expr = mkLet spFor mFor strVar enumerableExpr forExpr

            expr

         elif isListTy g enumerableTy then
            // type is list, optimize for expression as:
            //  let mutable $currentVar = listExpr
            //  let mutable $nextVar = $tailOrNull
            //  while $guardExpr do
            //    let i = $headExpr
            //    bodyExpr ()
            //    $current <- $next
            //    $next <- $tailOrNull

            let IndexHead = 0
            let IndexTail = 1

            let currentVar, currentExpr = mkMutableCompGenLocal mIn "current" enumerableTy
            let nextVar, nextExpr = mkMutableCompGenLocal mIn "next" enumerableTy
            let elemTy = destListTy g enumerableTy

            let guardExpr = mkNonNullTest g mFor nextExpr
            let headOrDefaultExpr = mkUnionCaseFieldGetUnprovenViaExprAddr (currentExpr, g.cons_ucref, [elemTy], IndexHead, mIn)
            let tailOrNullExpr = mkUnionCaseFieldGetUnprovenViaExprAddr (currentExpr, g.cons_ucref, [elemTy], IndexTail, mIn)

            let bodyExpr =
                mkInvisibleLet mIn elemVar headOrDefaultExpr
                    (mkSequential mIn
                        bodyExpr
                        (mkSequential mIn
                            (mkValSet mIn (mkLocalValRef currentVar) nextExpr)
                            (mkValSet mIn (mkLocalValRef nextVar) tailOrNullExpr)))

            let expr =
                // let mutable current = enumerableExpr
                mkLet spFor mIn currentVar enumerableExpr
                    // let mutable next = current.TailOrNull
                    (mkInvisibleLet mFor nextVar tailOrNullExpr 
                        // while nonNull next do
                       (mkWhile g (spInWhile, WhileLoopForCompiledForEachExprMarker, guardExpr, bodyExpr, mBody)))

            expr

         else
            expr

    | _ -> expr

// Used to remove Expr.Link for inner expressions in pattern matches
let (|InnerExprPat|) expr = stripExpr expr

/// One of the transformations performed by the compiler
/// is to eliminate variables of static type "unit". These is a
/// utility function related to this.

let BindUnitVars g (mvs: Val list, paramInfos: ArgReprInfo list, body) = 
    match mvs, paramInfos with 
    | [v], [] -> 
        assert isUnitTy g v.Type
        [], mkLet DebugPointAtBinding.NoneAtInvisible v.Range v (mkUnit g v.Range) body 
    | _ -> mvs, body

let isThreadOrContextStatic g attrs = 
    HasFSharpAttributeOpt g g.attrib_ThreadStaticAttribute attrs ||
    HasFSharpAttributeOpt g g.attrib_ContextStaticAttribute attrs 

let mkUnitDelayLambda (g: TcGlobals) m e =
    let uv, _ = mkCompGenLocal m "unitVar" g.unit_ty
    mkLambda m uv (e, tyOfExpr g e) 


let (|ValApp|_|) g vref expr =
    match expr with
    | Expr.App (Expr.Val (vref2, _, _), _f0ty, tyargs, args, m) when valRefEq g vref vref2 ->  Some (tyargs, args, m)
    | _ -> None

let (|UseResumableStateMachinesExpr|_|) g expr =
    match expr with
    | ValApp g g.cgh__useResumableCode_vref (_, _, _m) -> Some ()
    | _ -> None

/// Match an if...then...else expression or the result of "a && b" or "a || b"
let (|IfThenElseExpr|_|) expr =
    match expr with
    | Expr.Match (_spBind, _exprm, TDSwitch(cond, [ TCase( DecisionTreeTest.Const (Const.Bool true), TDSuccess ([], 0) )], Some (TDSuccess ([], 1)), _),
                  [| TTarget([], thenExpr, _); TTarget([], elseExpr, _) |], _m, _ty) -> 
        Some (cond, thenExpr,  elseExpr)
    | _ -> None

/// if __useResumableCode then ... else ...
let (|IfUseResumableStateMachinesExpr|_|) g expr =
    match expr with
    | IfThenElseExpr(UseResumableStateMachinesExpr g (), thenExpr, elseExpr) -> Some (thenExpr, elseExpr)
    | _ -> None

/// Combine a list of ModuleOrNamespaceType's making up the description of a CCU. checking there are now
/// duplicate modules etc.
let CombineCcuContentFragments m l = 

    /// Combine module types when multiple namespace fragments contribute to the
    /// same namespace, making new module specs as we go.
    let rec CombineModuleOrNamespaceTypes path m (mty1: ModuleOrNamespaceType) (mty2: ModuleOrNamespaceType) = 
        match mty1.ModuleOrNamespaceKind, mty2.ModuleOrNamespaceKind with 
        | Namespace, Namespace -> 
            let kind = mty1.ModuleOrNamespaceKind
            let tab1 = mty1.AllEntitiesByLogicalMangledName
            let tab2 = mty2.AllEntitiesByLogicalMangledName
            let entities = 
                [ for e1 in mty1.AllEntities do 
                      match tab2.TryGetValue e1.LogicalName with
                      | true, e2 -> yield CombineEntities path e1 e2
                      | _ -> yield e1
                  for e2 in mty2.AllEntities do 
                      match tab1.TryGetValue e2.LogicalName with
                      | true, _ -> ()
                      | _ -> yield e2 ]

            let vals = QueueList.append mty1.AllValsAndMembers mty2.AllValsAndMembers

            ModuleOrNamespaceType(kind, vals, QueueList.ofList entities)

        | Namespace, _ | _, Namespace -> 
            error(Error(FSComp.SR.tastNamespaceAndModuleWithSameNameInAssembly(textOfPath path), m))

        | _-> 
            error(Error(FSComp.SR.tastTwoModulesWithSameNameInAssembly(textOfPath path), m))

    and CombineEntities path (entity1: Entity) (entity2: Entity) = 

        match entity1.IsModuleOrNamespace, entity2.IsModuleOrNamespace with
        | true, true -> 
            entity1 |> Construct.NewModifiedTycon (fun data1 -> 
                        let xml = XmlDoc.Merge entity1.XmlDoc entity2.XmlDoc
                        { data1 with 
                             entity_attribs = entity1.Attribs @ entity2.Attribs
                             entity_modul_contents = MaybeLazy.Lazy (lazy (CombineModuleOrNamespaceTypes (path@[entity2.DemangledModuleOrNamespaceName]) entity2.Range entity1.ModuleOrNamespaceType entity2.ModuleOrNamespaceType))
                             entity_opt_data = 
                                match data1.entity_opt_data with
                                | Some optData -> Some { optData with entity_xmldoc = xml }
                                | _ -> Some { Entity.NewEmptyEntityOptData() with entity_xmldoc = xml } }) 
        | false, false -> 
            error(Error(FSComp.SR.tastDuplicateTypeDefinitionInAssembly(entity2.LogicalName, textOfPath path), entity2.Range))
        | _, _ -> 
            error(Error(FSComp.SR.tastConflictingModuleAndTypeDefinitionInAssembly(entity2.LogicalName, textOfPath path), entity2.Range))
    
    and CombineModuleOrNamespaceTypeList path m l = 
        match l with
        | h :: t -> List.fold (CombineModuleOrNamespaceTypes path m) h t
        | _ -> failwith "CombineModuleOrNamespaceTypeList"

    CombineModuleOrNamespaceTypeList [] m l

/// An immutable mappping from witnesses to some data.
///
/// Note: this uses an immutable HashMap/Dictionary with an IEqualityComparer that captures TcGlobals, see EmptyTraitWitnessInfoHashMap
type TraitWitnessInfoHashMap<'T> = ImmutableDictionary<TraitWitnessInfo, 'T>

/// Create an empty immutable mapping from witnesses to some data
let EmptyTraitWitnessInfoHashMap g : TraitWitnessInfoHashMap<'T> =
    ImmutableDictionary.Create(
         { new IEqualityComparer<_> with 
                member _.Equals(a, b) = traitKeysAEquiv g TypeEquivEnv.Empty a b
                member _.GetHashCode(a) = hash a.MemberName
         })

let (|WhileExpr|_|) expr = 
    match expr with 
    | Expr.Op (TOp.While (sp1, sp2), _, [Expr.Lambda (_, _, _, [_gv], guardExpr, _, _);Expr.Lambda (_, _, _, [_bv], bodyExpr, _, _)], m) ->
        Some (sp1, sp2, guardExpr, bodyExpr, m)
    | _ -> None

let (|TryFinallyExpr|_|) expr = 
    match expr with 
    | Expr.Op (TOp.TryFinally (sp1, sp2), [ty], [Expr.Lambda (_, _, _, [_], e1, _, _); Expr.Lambda (_, _, _, [_], e2, _, _)], m) ->
        Some (sp1, sp2, ty, e1, e2, m)
    | _ -> None

let (|IntegerForLoopExpr|_|) expr = 
    match expr with 
    | Expr.Op (TOp.IntegerForLoop (sp1, sp2, style), _, [Expr.Lambda (_, _, _, [_], e1, _, _);Expr.Lambda (_, _, _, [_], e2, _, _);Expr.Lambda (_, _, _, [v], e3, _, _)], m) ->
        Some (sp1, sp2, style, e1, e2, v, e3, m)
    | _ -> None

let (|TryWithExpr|_|) expr =
    match expr with 
    | Expr.Op (TOp.TryWith (spTry, spWith), [resTy], [Expr.Lambda (_, _, _, [_], bodyExpr, _, _); Expr.Lambda (_, _, _, [filterVar], filterExpr, _, _); Expr.Lambda (_, _, _, [handlerVar], handlerExpr, _, _)], m) ->
        Some (spTry, spWith, resTy, bodyExpr, filterVar, filterExpr, handlerVar, handlerExpr, m)
    | _ -> None

let (|MatchTwoCasesExpr|_|) expr =
    match expr with 
    | Expr.Match (spBind, exprm, TDSwitch(cond, [ TCase( DecisionTreeTest.UnionCase (ucref, a), TDSuccess ([], tg1) )], Some (TDSuccess ([], tg2)), b), tgs, m, ty) -> 

        // How to rebuild this construct
        let rebuild (cond, ucref, tg1, tg2, tgs) = 
            Expr.Match (spBind, exprm, TDSwitch(cond, [ TCase( DecisionTreeTest.UnionCase (ucref, a), TDSuccess ([], tg1) )], Some (TDSuccess ([], tg2)), b), tgs, m, ty)

        Some (cond, ucref, tg1, tg2, tgs, rebuild)

    | _ -> None

/// match e with None -> ... | Some v -> ... or other variations of the same
let (|MatchOptionExpr|_|) expr =
    match expr with
    | MatchTwoCasesExpr(cond, ucref, tg1, tg2, tgs, rebuildTwoCases) -> 
        let tgNone, tgSome = if ucref.CaseName = "None" then tg1, tg2 else tg2, tg1
        match tgs.[tgNone], tgs.[tgSome] with 
        | TTarget([], noneBranchExpr, b2), 
          TTarget([], Expr.Let(TBind(unionCaseVar, Expr.Op(TOp.UnionCaseProof a1, a2, a3, a4), a5), 
                               Expr.Let(TBind(someVar, Expr.Op(TOp.UnionCaseFieldGet (a6a, a6b), a7, a8, a9), a10), someBranchExpr, a11, a12), a13, a14), a16) 
              when unionCaseVar.LogicalName = "unionCase" -> 

            // How to rebuild this construct
            let rebuild (cond, noneBranchExpr, someVar, someBranchExpr) =
                let tgs = Array.zeroCreate 2
                tgs.[tgNone] <- TTarget([], noneBranchExpr, b2)
                tgs.[tgSome] <- TTarget([], Expr.Let(TBind(unionCaseVar, Expr.Op(TOp.UnionCaseProof a1, a2, a3, a4), a5), 
                                                    Expr.Let(TBind(someVar, Expr.Op(TOp.UnionCaseFieldGet (a6a, a6b), a7, a8, a9), a10), someBranchExpr, a11, a12), a13, a14), a16)
                rebuildTwoCases (cond, ucref, tg1, tg2, tgs)

            Some (cond, noneBranchExpr, someVar, someBranchExpr, rebuild)
        | _ -> None
    | _ -> None

let (|ResumableEntryAppExpr|_|) g expr =
    match expr with
    | ValApp g g.cgh__resumableEntry_vref (_, _, _m) -> Some ()
    | _ -> None

/// Match an (unoptimized) __resumableEntry expression
let (|ResumableEntryMatchExpr|_|) g expr =
    match expr with
    | Expr.Let(TBind(matchVar, matchExpr, sp1), MatchOptionExpr (Expr.Val(matchVar2, b, c), noneBranchExpr, someVar, someBranchExpr, rebuildMatch), d, e) ->
        match matchExpr with 
        | ResumableEntryAppExpr g () -> 
            if valRefEq g (mkLocalValRef matchVar) matchVar2 then 

                // How to rebuild this construct
                let rebuild (noneBranchExpr, someBranchExpr) =
                    Expr.Let(TBind(matchVar, matchExpr, sp1), rebuildMatch (Expr.Val(matchVar2, b, c), noneBranchExpr, someVar, someBranchExpr), d, e)

                Some (noneBranchExpr, someVar, someBranchExpr, rebuild)

            else None

        | _ -> None
    | _ -> None

let (|PossiblyCompiledTypeOfExpr|_|) g expr =
    match expr with 
    | TypeOfExpr g ty -> Some ty
    | Expr.Op(TOp.ILCall (_, _, _, _, _, _, _, ilMethRef, _, _, _), [],[Expr.Op (TOp.ILAsm ([ I_ldtoken (ILToken.ILType _) ], _), [ty], _, _)], _)
              when ilMethRef.DeclaringTypeRef.Name = "System.Type" && ilMethRef.Name = "GetTypeFromHandle" -> 
        Some ty
    | _ -> None

let (|StructStateMachineExpr|_|) g expr =
    match expr with
    | ValApp g g.cgh__stateMachine_vref ([dataTy; _resultTy], [moveNext; setStateMachine; afterCode], _m) ->
        match moveNext, setStateMachine, afterCode with 
        | NewDelegateExpr g (_, [[moveNextThisVar]], moveNextBody, _, _),
          NewDelegateExpr g (_, [[setStateMachineThisVar;setStateMachineStateVar]], setStateMachineBody, _, _),
          NewDelegateExpr g (_, [[afterCodeThisVar]], afterCodeBody, _, _) ->
              Some (dataTy, 
                    (moveNextThisVar, moveNextBody), 
                    (setStateMachineThisVar, setStateMachineStateVar, setStateMachineBody), 
                    (afterCodeThisVar, afterCodeBody))
        | _ -> None
    | _ -> None

let (|ResumeAtExpr|_|) g expr =
    match expr with
    | ValApp g g.cgh__resumeAt_vref (_, [pcExpr], _m) -> Some pcExpr
    | _ -> None

// Detect __debugPoint calls
let (|DebugPointExpr|_|) g expr =
    match expr with
    | ValApp g g.cgh__debugPoint_vref (_, [StringExpr debugPointName], _m) -> Some debugPointName
    | _ -> None

// Detect sequencing constructs in state machine code
let (|SequentialResumableCode|_|) (g: TcGlobals) expr = 
    match expr with

    // e1; e2
    | Expr.Sequential(e1, e2, NormalSeq, m) ->
        Some (e1, e2, m, (fun e1 e2 -> Expr.Sequential(e1, e2, NormalSeq, m)))

    // let __stack_step = e1 in e2
    | Expr.Let(bind, e2, m, _) when bind.Var.CompiledName(g.CompilerGlobalState).StartsWith(stackVarPrefix) ->
        Some (bind.Expr, e2, m, (fun e1 e2 -> mkLet bind.DebugPoint m bind.Var e1 e2))

    | _ -> None

let mkLabelled m l e = mkCompGenSequential m (Expr.Op (TOp.Label l, [], [], m)) e

let isResumableCodeTy g ty = ty |> stripTyEqns g |> (function TType_app(tcref, _, _) -> tyconRefEq g tcref g.ResumableCode_tcr | _ -> false)

let rec isReturnsResumableCodeTy g ty = 
    if isFunTy g ty then isReturnsResumableCodeTy g (rangeOfFunTy g ty)
    else isResumableCodeTy g ty

let (|ResumableCodeInvoke|_|) g expr =
    match expr with
    // defn.Invoke x --> let arg = x in [defn][arg/x]
    | Expr.App ((Expr.Val (invokeRef, _, _) as iref), a, b, (f :: args), m) 
            when invokeRef.LogicalName = "Invoke" && isReturnsResumableCodeTy g (tyOfExpr g f) -> 
        Some (iref, f, args, m, (fun (f2, args2) -> Expr.App ((iref, a, b, (f2 :: args2), m))))
    | _ -> None
<|MERGE_RESOLUTION|>--- conflicted
+++ resolved
@@ -2991,8 +2991,7 @@
 let fullDisplayTextOfParentOfModRef r = fullNameOfParentOfEntityRef r 
 
 let fullDisplayTextOfModRef r =
-<<<<<<< HEAD
-    fullNameOfEntityRef (fun (x: EntityRef) -> x.DemangledModuleOrNamespaceName)  r
+    fullNameOfEntityRef (fun (x: EntityRef) -> x.DemangledModuleOrNamespaceName) r
 
 let fullDisplayTextOfTyconRefAsLayout r =
     fullNameOfEntityRefAsLayout (fun (tcref: TyconRef) -> tcref.DisplayNameWithStaticParametersAndUnderscoreTypars) r
@@ -3002,18 +3001,6 @@
 
 let fullDisplayTextOfExnRefAsLayout r =
     fullNameOfEntityRefAsLayout (fun (tcref: TyconRef) -> tcref.DisplayNameWithStaticParametersAndUnderscoreTypars) r
-=======
-    fullNameOfEntityRef (fun (x: EntityRef) -> x.DemangledModuleOrNamespaceName) r
-
-let fullDisplayTextOfTyconRefAsLayout r =
-    fullNameOfEntityRefAsLayout (fun (tc: TyconRef) -> tc.DisplayNameWithStaticParametersAndUnderscoreTypars) r
-
-let fullDisplayTextOfExnRef r =
-    fullNameOfEntityRef (fun (tc: TyconRef) -> tc.DisplayNameWithStaticParametersAndUnderscoreTypars) r
-
-let fullDisplayTextOfExnRefAsLayout r =
-    fullNameOfEntityRefAsLayout (fun (tc: TyconRef) -> tc.DisplayNameWithStaticParametersAndUnderscoreTypars) r
->>>>>>> a9cb7dad
 
 let fullDisplayTextOfUnionCaseRef (ucref: UnionCaseRef) =
     fullDisplayTextOfTyconRef ucref.TyconRef +.+ ucref.CaseName
@@ -3052,17 +3039,17 @@
     | ERefNonLocal nlr -> nlr.EnclosingMangledPath
     
 /// generates a name like 'System.IComparable<System.Int32>.Get'
-let tyconRefToFullName (tc:TyconRef) =
+let tyconRefToFullName (tcref:TyconRef) =
     let namespaceParts =
         // we need to ensure there are no collisions between (for example)
         // - ``IB<GlobalType>`` (non-generic)
         // - IB<'T> instantiated with 'T = GlobalType
         // This is only an issue for types inside the global namespace, because '.' is invalid even in a quoted identifier.
         // So if the type is in the global namespace, prepend 'global`', because '`' is also illegal -> there can be no quoted identifer with that name.
-        match fullMangledPathToTyconRef tc with
+        match fullMangledPathToTyconRef tcref with
         | [||] -> [| "global`" |]
         | ns -> ns
-    seq { yield! namespaceParts; yield tc.DisplayName } |> String.concat "."
+    seq { yield! namespaceParts; yield tcref.DisplayName } |> String.concat "."
 
 let rec qualifiedInterfaceImplementationNameAux g (x:TType) : string =
     match stripMeasuresFromTType g (stripTyEqnsAndErase true g x) with
@@ -3653,18 +3640,11 @@
         | TType_forall (typars, rty) -> 
            (leftL (tagText "!") ^^ layoutTyparDecls typars --- auxTypeL env rty) |> wrap
 
-<<<<<<< HEAD
         | TType_ucase (UnionCaseRef(tcref, _), tinst) ->
-=======
-        | TType_ucase (UnionCaseRef(tcref, _), tinst)
-
-        | TType_app (tcref, tinst) -> 
->>>>>>> a9cb7dad
            let prefix = tcref.IsPrefixDisplay
            let tcL = layoutTyconRef tcref
            auxTyparsL env tcL prefix tinst
 
-<<<<<<< HEAD
         | TType_app (tcref, tinst, nullness)   -> 
            let prefix = tcref.IsPrefixDisplay
            let tcL = layoutTyconRef tcref
@@ -3684,19 +3664,6 @@
 
         | TType_anon (anonInfo, tys) -> 
            braceBarL (sepListL (wordL (tagText ";")) (List.map2 (fun nm ty -> wordL (tagField nm) --- auxTypeAtomL env ty) (Array.toList anonInfo.SortedNames) tys))
-=======
-        | TType_tuple (_tupInfo, tys) ->
-            sepListL (wordL (tagText "*")) (List.map (auxTypeAtomL env) tys) |> wrap
-
-        | TType_fun (f, x) ->
-            ((auxTypeAtomL env f ^^ wordL (tagText "->")) --- auxTypeL env x) |> wrap
-
-        | TType_var typar ->
-            auxTyparWrapL env isAtomic typar 
-
-        | TType_anon (anonInfo, tys) ->
-            braceBarL (sepListL (wordL (tagText ";")) (List.map2 (fun nm ty -> wordL (tagField nm) --- auxTypeAtomL env ty) (Array.toList anonInfo.SortedNames) tys))
->>>>>>> a9cb7dad
 
         | TType_measure unt -> 
 #if DEBUG
