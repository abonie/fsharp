// Copyright (c) Microsoft Corporation.  All Rights Reserved.  See License.txt in the project root for license information.

/// Implements a set of checks on the TAST for a file that can only be performed after type inference
/// is complete.
module internal FSharp.Compiler.PostTypeCheckSemanticChecks

open System
open System.Collections.Generic

open Internal.Utilities.Collections
open Internal.Utilities.Library
open Internal.Utilities.Library.Extras
open FSharp.Compiler
open FSharp.Compiler.AbstractIL.IL
open FSharp.Compiler.AccessibilityLogic
open FSharp.Compiler.ErrorLogger
open FSharp.Compiler.Features
open FSharp.Compiler.Infos
open FSharp.Compiler.InfoReader
open FSharp.Compiler.Syntax
open FSharp.Compiler.Syntax.PrettyNaming
open FSharp.Compiler.SyntaxTreeOps
open FSharp.Compiler.TcGlobals
open FSharp.Compiler.Text
open FSharp.Compiler.Text.Range
open FSharp.Compiler.TypedTree
open FSharp.Compiler.TypedTreeBasics
open FSharp.Compiler.TypedTreeOps
open FSharp.Compiler.TypeRelations

//--------------------------------------------------------------------------
// NOTES: reraise safety checks
//--------------------------------------------------------------------------
 
// "rethrow may only occur with-in the body of a catch handler".
//   -- Section 4.23. Part III. CLI Instruction Set. ECMA Draft 2002.
//   
//   1. reraise() calls are converted to TOp.Reraise in the type checker.
//   2. any remaining reraise val_refs will be first class uses. These are trapped.
//   3. The freevars track free TOp.Reraise (they are bound (cleared) at try-catch handlers).
//   4. An outermost expression is not contained in a try-catch handler.
//      These may not have unbound rethrows.      
//      Outermost expressions occur at:
//      * module bindings.
//      * attribute arguments.
//      * Any more? What about fields of a static class?            
//   5. A lambda body (from lambda-expression or method binding) will not occur under a try-catch handler.
//      These may not have unbound rethrows.
//   6. All other constructs are assumed to generate IL code sequences.
//      For correctness, this claim needs to be justified.
//      
//   Informal justification:
//   If a reraise occurs, then it is minimally contained by either:
//     a) a try-catch - accepted.
//     b) a lambda expression - rejected.
//     c) none of the above - rejected as when checking outmost expressions.

let PostInferenceChecksStackGuardDepth = GetEnvInteger "FSHARP_PostInferenceChecks" 50

//--------------------------------------------------------------------------
// check environment
//--------------------------------------------------------------------------

[<RequireQualifiedAccess>]
type Resumable =
      | None
      /// Indicates we are expecting resumable code (the body of a ResumableCode delegate or
      /// the body of the MoveNextMethod for a state machine)
      ///   -- allowed: are we inside the 'then' branch of an 'if __useResumableCode then ...' 
      ///      for a ResumableCode delegate.
      | ResumableExpr of allowed: bool

type env = 
    { 
      /// The bound type parameter names in scope
      boundTyparNames: string list 
      
      /// The bound type parameters in scope
      boundTypars: TyparMap<unit>

      /// The set of arguments to this method/function
      argVals: ValMap<unit>

      /// "module remap info", i.e. hiding information down the signature chain, used to compute what's hidden by a signature
      sigToImplRemapInfo: (Remap * SignatureHidingInfo) list 

      /// Constructor limited - are we in the prelude of a constructor, prior to object initialization
      ctorLimitedZone: bool

      /// Are we in a quotation?
      quote : bool 

      /// Are we under [<ReflectedDefinition>]?
      reflect : bool

      /// Are we in an extern declaration?
      external : bool 
    
      /// Current return scope of the expr.
      returnScope : int 
      
      /// Are we in an app expression (Expr.App)?
      isInAppExpr: bool

      /// Are we expecting a  resumable code block etc
      resumableCode: Resumable
    } 

    override _.ToString() = "<env>"

let BindTypar env (tp: Typar) = 
    { env with 
         boundTyparNames = tp.Name :: env.boundTyparNames
         boundTypars = env.boundTypars.Add (tp, ()) } 

let BindTypars g env (tps: Typar list) = 
    let tps = NormalizeDeclaredTyparsForEquiRecursiveInference g tps
    if isNil tps then env else
    // Here we mutate to provide better names for generalized type parameters 
    let nms = PrettyTypes.PrettyTyparNames (fun _ -> true) env.boundTyparNames tps
    (tps, nms) ||> List.iter2 (fun tp nm -> 
            if PrettyTypes.NeedsPrettyTyparName tp  then 
                tp.typar_id <- ident (nm, tp.Range))      
    List.fold BindTypar env tps 

/// Set the set of vals which are arguments in the active lambda. We are allowed to return 
/// byref arguments as byref returns.
let BindArgVals env (vs: Val list) = 
    { env with argVals = ValMap.OfList (List.map (fun v -> (v, ())) vs) }

/// Limit flags represent a type(s) returned from checking an expression(s) that is interesting to impose rules on.
[<Flags>]
type LimitFlags =
    | None                          = 0b00000
    | ByRef                         = 0b00001
    | ByRefOfSpanLike               = 0b00011
    | ByRefOfStackReferringSpanLike = 0b00101
    | SpanLike                      = 0b01000
    | StackReferringSpanLike        = 0b10000

[<Struct>]
type Limit =
    {
        scope: int
        flags: LimitFlags
    }

    member this.IsLocal = this.scope >= 1

/// Check if the limit has the target limit.
let inline HasLimitFlag targetLimit (limit: Limit) =
    limit.flags &&& targetLimit = targetLimit

let NoLimit = { scope = 0; flags = LimitFlags.None }

// Combining two limits will result in both limit flags merged.
// If none of the limits are limited by a by-ref or a stack referring span-like
//   the scope will be 0.
let CombineTwoLimits limit1 limit2 = 
    let isByRef1 = HasLimitFlag LimitFlags.ByRef limit1
    let isByRef2 = HasLimitFlag LimitFlags.ByRef limit2
    let isStackSpan1 = HasLimitFlag LimitFlags.StackReferringSpanLike limit1
    let isStackSpan2 = HasLimitFlag LimitFlags.StackReferringSpanLike limit2
    let isLimited1 = isByRef1 || isStackSpan1
    let isLimited2 = isByRef2 || isStackSpan2

    // A limit that has a stack referring span-like but not a by-ref, 
    //   we force the scope to 1. This is to handle call sites
    //   that return a by-ref and have stack referring span-likes as arguments.
    //   This is to ensure we can only prevent out of scope at the method level rather than visibility.
    let limit1 =
        if isStackSpan1 && not isByRef1 then
            { limit1 with scope = 1 }
        else
            limit1

    let limit2 =
        if isStackSpan2 && not isByRef2 then
            { limit2 with scope = 1 }
        else
            limit2

    match isLimited1, isLimited2 with
    | false, false ->
        { scope = 0; flags = limit1.flags ||| limit2.flags }
    | true, true ->
        { scope = Math.Max(limit1.scope, limit2.scope); flags = limit1.flags ||| limit2.flags }
    | true, false ->
        { limit1 with flags = limit1.flags ||| limit2.flags }
    | false, true ->
        { limit2 with flags = limit1.flags ||| limit2.flags }

let CombineLimits limits =
    (NoLimit, limits)
    ||> List.fold CombineTwoLimits

type cenv = 
    { boundVals: Dictionary<Stamp, int> // really a hash set

      limitVals: Dictionary<Stamp, Limit>

      mutable potentialUnboundUsesOfVals: StampMap<range> 

      mutable anonRecdTypes: StampMap<AnonRecdTypeInfo> 

      stackGuard: StackGuard

      g: TcGlobals 

      amap: Import.ImportMap 

      /// For reading metadata
      infoReader: InfoReader

      internalsVisibleToPaths : CompilationPath list

      denv: DisplayEnv 

      viewCcu : CcuThunk

      reportErrors: bool

      isLastCompiland : bool*bool

      isInternalTestSpanStackReferring: bool

      // outputs
      mutable usesQuotations: bool

      mutable entryPointGiven: bool 
      
      /// Callback required for quotation generation
      tcVal: ConstraintSolver.TcValF }

    override x.ToString() = "<cenv>"

/// Check if the value is an argument of a function
let IsValArgument env (v: Val) =
    env.argVals.ContainsVal v

/// Check if the value is a local, not an argument of a function.
let IsValLocal env (v: Val) =
    v.ValReprInfo.IsNone && not (IsValArgument env v)

/// Get the limit of the val.
let GetLimitVal cenv env m (v: Val) =
    let limit =
        match cenv.limitVals.TryGetValue v.Stamp with
        | true, limit -> limit
        | _ ->
            if IsValLocal env v then
                { scope = 1; flags = LimitFlags.None }
            else
                NoLimit

    if isSpanLikeTy cenv.g m v.Type then
        // The value is a limited Span or might have become one through mutation
        let isMutable = v.IsMutable && cenv.isInternalTestSpanStackReferring
        let isLimited = HasLimitFlag LimitFlags.StackReferringSpanLike limit

        if isMutable || isLimited then
            { limit with flags = LimitFlags.StackReferringSpanLike }
        else
            { limit with flags = LimitFlags.SpanLike }

    elif isByrefTy cenv.g v.Type then
        let isByRefOfSpanLike = isSpanLikeTy cenv.g m (destByrefTy cenv.g v.Type)
        
        if isByRefOfSpanLike then
            if HasLimitFlag LimitFlags.ByRefOfStackReferringSpanLike limit then
                { limit with flags = LimitFlags.ByRefOfStackReferringSpanLike }
            else
                { limit with flags = LimitFlags.ByRefOfSpanLike }
        else
            { limit with flags = LimitFlags.ByRef }

    else
        { limit with flags = LimitFlags.None }

/// Get the limit of the val by reference.
let GetLimitValByRef cenv env m v =
    let limit = GetLimitVal cenv env m v

    let scope =
        // Getting the address of an argument will always be a scope of 1.
        if IsValArgument env v then 1
        else limit.scope

    let flags =
        if HasLimitFlag LimitFlags.StackReferringSpanLike limit then
            LimitFlags.ByRefOfStackReferringSpanLike
        elif HasLimitFlag LimitFlags.SpanLike limit then
            LimitFlags.ByRefOfSpanLike
        else
            LimitFlags.ByRef

    { scope = scope; flags = flags }

let LimitVal cenv (v: Val) limit = 
    if not v.IgnoresByrefScope then
        cenv.limitVals.[v.Stamp] <- limit

let BindVal cenv env (v: Val) = 
    //printfn "binding %s..." v.DisplayName
    let alreadyDone = cenv.boundVals.ContainsKey v.Stamp
    cenv.boundVals.[v.Stamp] <- 1
    if not env.external &&
       not alreadyDone &&
       cenv.reportErrors && 
       not v.HasBeenReferenced && 
       not v.IsCompiledAsTopLevel && 
       not (v.DisplayName.StartsWithOrdinal("_")) && 
       not v.IsCompilerGenerated then 

        if v.IsCtorThisVal then
            warning (Error(FSComp.SR.chkUnusedThisVariable v.DisplayName, v.Range))
        else
            warning (Error(FSComp.SR.chkUnusedValue v.DisplayName, v.Range))

let BindVals cenv env vs = List.iter (BindVal cenv env) vs

let RecordAnonRecdInfo cenv (anonInfo: AnonRecdTypeInfo) =
    if not (cenv.anonRecdTypes.ContainsKey anonInfo.Stamp) then 
         cenv.anonRecdTypes <- cenv.anonRecdTypes.Add(anonInfo.Stamp, anonInfo)

//--------------------------------------------------------------------------
// approx walk of type
//--------------------------------------------------------------------------

let rec CheckTypeDeep (cenv: cenv) (visitTy, visitTyconRefOpt, visitAppTyOpt, visitTraitSolutionOpt, visitTyparOpt as f) (g: TcGlobals) env isInner ty =
    // We iterate the _solved_ constraints as well, to pick up any record of trait constraint solutions
    // This means we walk _all_ the constraints _everywhere_ in a type, including
    // those attached to _solved_ type variables. This is used by PostTypeCheckSemanticChecks to detect uses of
    // values as solutions to trait constraints and determine if inference has caused the value to escape its scope.
    // The only record of these solutions is in the _solved_ constraints of types.
    // In an ideal world we would, instead, record the solutions to these constraints as "witness variables" in expressions, 
    // rather than solely in types. 
    match ty with 
    | TType_var (tp, _) when tp.Solution.IsSome ->
        for cx in tp.Constraints do
            match cx with 
            | TyparConstraint.MayResolveMember(TTrait(_, _, _, _, _, soln), _) -> 
                 match visitTraitSolutionOpt, soln.Value with 
                 | Some visitTraitSolution, Some sln -> visitTraitSolution sln
                 | _ -> ()
            | _ -> ()
    | _ -> ()
    
    let ty =
        if g.compilingFslib then
            match stripTyparEqns ty with
            // When compiling FSharp.Core, do not strip type equations at this point if we can't dereference a tycon.
            | TType_app (tcref, _, _) when not tcref.CanDeref -> ty
            | _ -> stripTyEqns g ty
        else 
            stripTyEqns g ty
    visitTy ty

    match ty with
    | TType_forall (tps, body) -> 
        let env = BindTypars g env tps
        CheckTypeDeep cenv f g env isInner body           
        tps |> List.iter (fun tp -> tp.Constraints |> List.iter (CheckTypeConstraintDeep cenv f g env))

    | TType_measure _ -> ()

    | TType_app (tcref, tinst, _) -> 
        match visitTyconRefOpt with 
        | Some visitTyconRef -> visitTyconRef isInner tcref 
        | None -> ()

        // If it's a 'byref<'T>', don't check 'T as an inner. This allows byref<Span<'T>>.
        // 'byref<byref<'T>>' is invalid and gets checked in visitAppTy.
        if isByrefTyconRef g tcref then
            CheckTypesDeepNoInner cenv f g env tinst
        else
            CheckTypesDeep cenv f g env tinst

        match visitAppTyOpt with 
        | Some visitAppTy -> visitAppTy (tcref, tinst)
        | None -> ()

    | TType_anon (anonInfo, tys) -> 
        RecordAnonRecdInfo cenv anonInfo
        CheckTypesDeep cenv f g env tys

<<<<<<< HEAD
    | TType_ucase (_, tinst) -> CheckTypesDeep cenv f g env tinst
    | TType_erased_union (_, tys) -> CheckTypesDeep cenv f g env tys
    | TType_tuple (_, tys) -> CheckTypesDeep cenv f g env tys
    | TType_fun (s, t) -> CheckTypeDeep cenv f g env true s; CheckTypeDeep cenv f g env true t
    | TType_var tp -> 
=======
    | TType_ucase (_, tinst) ->
        CheckTypesDeep cenv f g env tinst

    | TType_tuple (_, tys) ->
        CheckTypesDeep cenv f g env tys

    | TType_fun (s, t, _) ->
        CheckTypeDeep cenv f g env true s
        CheckTypeDeep cenv f g env true t

    | TType_var (tp, _) -> 
>>>>>>> 597446a4
          if not tp.IsSolved then 
              match visitTyparOpt with 
              | None -> ()
              | Some visitTyar -> 
                    visitTyar (env, tp)

and CheckTypesDeep cenv f g env tys = 
    for ty in tys do
        CheckTypeDeep cenv f g env true ty

and CheckTypesDeepNoInner cenv f g env tys = 
    for ty in tys do
        CheckTypeDeep cenv f g env false ty

and CheckTypeConstraintDeep cenv f g env x =
     match x with 
     | TyparConstraint.CoercesTo(ty, _) -> CheckTypeDeep cenv f g env true ty
     | TyparConstraint.MayResolveMember(traitInfo, _) -> CheckTraitInfoDeep cenv f g env traitInfo
     | TyparConstraint.DefaultsTo(_, ty, _) -> CheckTypeDeep cenv f g env true ty
     | TyparConstraint.SimpleChoice(tys, _) -> CheckTypesDeep cenv f g env tys
     | TyparConstraint.IsEnum(uty, _) -> CheckTypeDeep cenv f g env true uty
     | TyparConstraint.IsDelegate(aty, bty, _) -> CheckTypeDeep cenv f g env true aty; CheckTypeDeep cenv f g env true bty
     | TyparConstraint.SupportsComparison _ 
     | TyparConstraint.SupportsEquality _ 
     | TyparConstraint.SupportsNull _ 
     | TyparConstraint.IsNonNullableStruct _ 
     | TyparConstraint.IsUnmanaged _
     | TyparConstraint.IsReferenceType _ 
     | TyparConstraint.RequiresDefaultConstructor _ -> ()

and CheckTraitInfoDeep cenv (_, _, _, visitTraitSolutionOpt, _ as f) g env (TTrait(tys, _, _, argtys, rty, soln))  = 
    CheckTypesDeep cenv f g env tys 
    CheckTypesDeep cenv f g env argtys 
    Option.iter (CheckTypeDeep cenv f g env true ) rty
    match visitTraitSolutionOpt, soln.Value with 
    | Some visitTraitSolution, Some sln -> visitTraitSolution sln
    | _ -> ()

/// Check for byref-like types
let CheckForByrefLikeType cenv env m ty check = 
    CheckTypeDeep cenv (ignore, Some (fun _deep tcref -> if isByrefLikeTyconRef cenv.g m tcref then check()),  None, None, None) cenv.g env false ty

/// Check for byref types
let CheckForByrefType cenv env ty check = 
    CheckTypeDeep cenv (ignore, Some (fun _deep tcref -> if isByrefTyconRef cenv.g tcref then check()),  None, None, None) cenv.g env false ty

/// check captures under lambdas
///
/// This is the definition of what can/can't be free in a lambda expression. This is checked at lambdas OR TBind(v, e) nodes OR TObjExprMethod nodes. 
/// For TBind(v, e) nodes we may know an 'arity' which gives as a larger set of legitimate syntactic arguments for a lambda. 
/// For TObjExprMethod(v, e) nodes we always know the legitimate syntactic arguments. 
let CheckEscapes cenv allowProtected m syntacticArgs body = (* m is a range suited to error reporting *)
    if cenv.reportErrors then 
        let cantBeFree (v: Val) = 
           // If v is a syntactic argument, then it can be free since it was passed in. 
           // The following can not be free: 
           //   a) BaseVal can never escape. 
           //   b) Byref typed values can never escape. 
           // Note that: Local mutables can be free, as they will be boxed later.

           // These checks must correspond to the tests governing the error messages below. 
           (v.IsBaseVal || isByrefLikeTy cenv.g m v.Type) &&
           not (ListSet.contains valEq v syntacticArgs)

        let frees = freeInExpr (CollectLocalsWithStackGuard()) body
        let fvs   = frees.FreeLocals 

        if not allowProtected && frees.UsesMethodLocalConstructs  then
            errorR(Error(FSComp.SR.chkProtectedOrBaseCalled(), m))
        elif Zset.exists cantBeFree fvs then 
            let v =  List.find cantBeFree (Zset.elements fvs) 

            // byref error before mutable error (byrefs are mutable...). 
            if (isByrefLikeTy cenv.g m v.Type) then
                // Inner functions are not guaranteed to compile to method with a predictable arity (number of arguments). 
                // As such, partial applications involving byref arguments could lead to closures containing byrefs. 
                // For safety, such functions are assumed to have no known arity, and so can not accept byrefs. 
                errorR(Error(FSComp.SR.chkByrefUsedInInvalidWay(v.DisplayName), m))

            elif v.IsBaseVal then
                errorR(Error(FSComp.SR.chkBaseUsedInInvalidWay(), m))

            else
                // Should be dead code, unless governing tests change 
                errorR(InternalError(FSComp.SR.chkVariableUsedInInvalidWay(v.DisplayName), m))
        Some frees
    else
        None


/// Check type access
let AccessInternalsVisibleToAsInternal thisCompPath internalsVisibleToPaths access =
    // Each internalsVisibleToPath is a compPath for the internals of some assembly.
    // Replace those by the compPath for the internals of this assembly.
    // This makes those internals visible here, but still internal. Bug://3737
    (access, internalsVisibleToPaths) ||> List.fold (fun access internalsVisibleToPath -> 
        accessSubstPaths (thisCompPath, internalsVisibleToPath) access)
    

let CheckTypeForAccess (cenv: cenv) env objName valAcc m ty =
    if cenv.reportErrors then 

        let visitType ty =         
            // We deliberately only check the fully stripped type for accessibility, 
            // because references to private type abbreviations are permitted
            match tryTcrefOfAppTy cenv.g ty with 
            | ValueNone -> ()
            | ValueSome tcref ->
                let thisCompPath = compPathOfCcu cenv.viewCcu
                let tyconAcc = tcref.Accessibility |> AccessInternalsVisibleToAsInternal thisCompPath cenv.internalsVisibleToPaths
                if isLessAccessible tyconAcc valAcc then
                    errorR(Error(FSComp.SR.chkTypeLessAccessibleThanType(tcref.DisplayName, (objName())), m))

        CheckTypeDeep cenv (visitType, None, None, None, None) cenv.g env false ty

let WarnOnWrongTypeForAccess (cenv: cenv) env objName valAcc m ty =
    if cenv.reportErrors then 

        let visitType ty =         
            // We deliberately only check the fully stripped type for accessibility, 
            // because references to private type abbreviations are permitted
            match tryTcrefOfAppTy cenv.g ty with 
            | ValueNone -> ()
            | ValueSome tcref ->
                let thisCompPath = compPathOfCcu cenv.viewCcu
                let tyconAcc = tcref.Accessibility |> AccessInternalsVisibleToAsInternal thisCompPath cenv.internalsVisibleToPaths
                if isLessAccessible tyconAcc valAcc then
                    let errorText = FSComp.SR.chkTypeLessAccessibleThanType(tcref.DisplayName, (objName())) |> snd
                    let warningText = errorText + Environment.NewLine + FSComp.SR.tcTypeAbbreviationsCheckedAtCompileTime()
                    warning(AttributeChecking.ObsoleteWarning(warningText, m))

        CheckTypeDeep cenv (visitType, None, None, None, None) cenv.g env false ty 

/// Indicates whether a byref or byref-like type is permitted at a particular location
[<RequireQualifiedAccess>]
type PermitByRefType = 
    /// Don't permit any byref or byref-like types
    | None

    /// Don't permit any byref or byref-like types on inner types.
    | NoInnerByRefLike

    /// Permit only a Span or IsByRefLike type
    | SpanLike

    /// Permit all byref and byref-like types
    | All

    
/// Indicates whether an address-of operation is permitted at a particular location
[<RequireQualifiedAccess>]
type PermitByRefExpr = 
    /// Permit a tuple of arguments where elements can be byrefs
    | YesTupleOfArgs of int 

    /// Context allows for byref typed expr. 
    | Yes

    /// Context allows for byref typed expr, but the byref must be returnable
    | YesReturnable

    /// Context allows for byref typed expr, but the byref must be returnable and a non-local
    | YesReturnableNonLocal

    /// General (address-of expr and byref values not allowed) 
    | No            

    member context.Disallow = 
        match context with 
        | PermitByRefExpr.Yes 
        | PermitByRefExpr.YesReturnable 
        | PermitByRefExpr.YesReturnableNonLocal -> false 
        | _ -> true

    member context.PermitOnlyReturnable = 
        match context with 
        | PermitByRefExpr.YesReturnable 
        | PermitByRefExpr.YesReturnableNonLocal -> true
        | _ -> false

    member context.PermitOnlyReturnableNonLocal =
        match context with
        | PermitByRefExpr.YesReturnableNonLocal -> true
        | _ -> false

let inline IsLimitEscapingScope env (context: PermitByRefExpr) limit =
    (limit.scope >= env.returnScope || (limit.IsLocal && context.PermitOnlyReturnableNonLocal))

let mkArgsPermit n = 
    if n=1 then PermitByRefExpr.Yes
    else PermitByRefExpr.YesTupleOfArgs n

/// Work out what byref-values are allowed at input positions to named F# functions or members
let mkArgsForAppliedVal isBaseCall (vref: ValRef) argsl = 
    match vref.ValReprInfo with
    | Some topValInfo -> 
        let argArities = topValInfo.AritiesOfArgs
        let argArities = if isBaseCall && argArities.Length >= 1 then List.tail argArities else argArities
        // Check for partial applications: arguments to partial applications don't get to use byrefs
        if List.length argsl >= argArities.Length then 
            List.map mkArgsPermit argArities
        else
            []
    | None -> []  

/// Work out what byref-values are allowed at input positions to functions
let rec mkArgsForAppliedExpr isBaseCall argsl x =
    match stripDebugPoints (stripExpr x) with 
    // recognise val 
    | Expr.Val (vref, _, _)         -> mkArgsForAppliedVal isBaseCall vref argsl
    // step through instantiations 
    | Expr.App (f, _fty, _tyargs, [], _) -> mkArgsForAppliedExpr isBaseCall argsl f        
    // step through subsumption coercions 
    | Expr.Op (TOp.Coerce, _, [f], _) -> mkArgsForAppliedExpr isBaseCall argsl f        
    | _  -> []

/// Check types occurring in the TAST.
let CheckTypeAux permitByRefLike (cenv: cenv) env m ty onInnerByrefError =
    if cenv.reportErrors then 
        let visitTyar (env, tp) = 
          if not (env.boundTypars.ContainsKey tp) then 
             if tp.IsCompilerGenerated then 
               errorR (Error(FSComp.SR.checkNotSufficientlyGenericBecauseOfScopeAnon(), m))
             else
               errorR (Error(FSComp.SR.checkNotSufficientlyGenericBecauseOfScope(tp.DisplayName), m))

        let visitTyconRef isInner tcref =
        
            let isInnerByRefLike = isInner && isByrefLikeTyconRef cenv.g m tcref

            match permitByRefLike with
            | PermitByRefType.None when isByrefLikeTyconRef cenv.g m tcref ->
                errorR(Error(FSComp.SR.chkErrorUseOfByref(), m))
            | PermitByRefType.NoInnerByRefLike when isInnerByRefLike ->
                onInnerByrefError ()
            | PermitByRefType.SpanLike when isByrefTyconRef cenv.g tcref || isInnerByRefLike ->
                onInnerByrefError ()
            | _ -> ()

            if tyconRefEq cenv.g cenv.g.system_Void_tcref tcref then 
                errorR(Error(FSComp.SR.chkSystemVoidOnlyInTypeof(), m))

        // check if T contains byref types in case of byref<T>
        let visitAppTy (tcref, tinst) = 
            if isByrefLikeTyconRef cenv.g m tcref then
                let visitType ty0 =
                    match tryTcrefOfAppTy cenv.g ty0 with
                    | ValueNone -> ()
                    | ValueSome tcref2 ->  
                        if isByrefTyconRef cenv.g tcref2 then 
                            errorR(Error(FSComp.SR.chkNoByrefsOfByrefs(NicePrint.minimalStringOfType cenv.denv ty), m)) 
                CheckTypesDeep cenv (visitType, None, None, None, None) cenv.g env tinst

        let visitTraitSolution info = 
            match info with 
            | FSMethSln(_, vref, _) -> 
               //printfn "considering %s..." vref.DisplayName
               if valRefInThisAssembly cenv.g.compilingFslib vref && not (cenv.boundVals.ContainsKey(vref.Stamp)) then 
                   //printfn "recording %s..." vref.DisplayName
                   cenv.potentialUnboundUsesOfVals <- cenv.potentialUnboundUsesOfVals.Add(vref.Stamp, m)
            | _ -> ()

        CheckTypeDeep cenv (ignore, Some visitTyconRef, Some visitAppTy, Some visitTraitSolution, Some visitTyar) cenv.g env false ty

let CheckType permitByRefLike cenv env m ty =
    CheckTypeAux permitByRefLike cenv env m ty (fun () -> errorR(Error(FSComp.SR.chkErrorUseOfByref(), m)))

/// Check types occurring in TAST (like CheckType) and additionally reject any byrefs.
/// The additional byref checks are to catch "byref instantiations" - one place were byref are not permitted.  
let CheckTypeNoByrefs (cenv: cenv) env m ty = CheckType PermitByRefType.None cenv env m ty

/// Check types occurring in TAST but allow a Span or similar
let CheckTypePermitSpanLike (cenv: cenv) env m ty = CheckType PermitByRefType.SpanLike cenv env m ty

/// Check types occurring in TAST but allow all byrefs.  Only used on internally-generated types
let CheckTypePermitAllByrefs (cenv: cenv) env m ty = CheckType PermitByRefType.All cenv env m ty

/// Check types occurring in TAST but disallow inner types to be byref or byref-like types.
let CheckTypeNoInnerByrefs cenv env m ty = CheckType PermitByRefType.NoInnerByRefLike cenv env m ty

let CheckTypeInstNoByrefs cenv env m tyargs =
    tyargs |> List.iter (CheckTypeNoByrefs cenv env m)

let CheckTypeInstPermitAllByrefs cenv env m tyargs =
    tyargs |> List.iter (CheckTypePermitAllByrefs cenv env m)

let CheckTypeInstNoInnerByrefs cenv env m tyargs =
    tyargs |> List.iter (CheckTypeNoInnerByrefs cenv env m)

/// Applied functions get wrapped in coerce nodes for subsumption coercions
let (|OptionalCoerce|) expr =  
    match stripDebugPoints expr with
    | Expr.Op (TOp.Coerce _, _, [DebugPoints(Expr.App (f, _, _, [], _), _)], _) -> f 
    | _ -> expr

/// Check an expression doesn't contain a 'reraise'
let CheckNoReraise cenv freesOpt (body: Expr) = 
    if cenv.reportErrors then
        // Avoid recomputing the free variables 
        let fvs = match freesOpt with None -> freeInExpr CollectLocals body | Some fvs -> fvs
        if fvs.UsesUnboundRethrow then
            errorR(Error(FSComp.SR.chkErrorContainsCallToRethrow(), body.Range))

/// Check if a function is a quotation splice operator
let isSpliceOperator g v = valRefEq g v g.splice_expr_vref || valRefEq g v g.splice_raw_expr_vref 


/// Examples:
/// I<int> & I<int> => ExactlyEqual.
/// I<int> & I<string> => NotEqual.
/// I<int> & I<'T> => FeasiblyEqual.
/// with '[<Measure>] type kg': I< int<kg> > & I<int> => FeasiblyEqual.
/// with 'type MyInt = int': I<MyInt> & I<int> => FeasiblyEqual.
///
/// The differences could also be nested, example:
/// I<List<int*string>> vs I<List<int*'T>> => FeasiblyEqual.
type TTypeEquality =
    | ExactlyEqual
    | FeasiblyEqual
    | NotEqual

let compareTypesWithRegardToTypeVariablesAndMeasures g amap m typ1 typ2 =
    
    if (typeEquiv g typ1 typ2) then
        ExactlyEqual
    else
        if (typeEquiv g typ1 typ2 || TypesFeasiblyEquivStripMeasures g amap m typ1 typ2) then 
            FeasiblyEqual
        else
            NotEqual

let CheckMultipleInterfaceInstantiations cenv (typ:TType) (interfaces:TType list) isObjectExpression m =
    let keyf ty = assert isAppTy cenv.g ty; (tcrefOfAppTy cenv.g ty).Stamp
    let groups = interfaces |> List.groupBy keyf
    let errors = seq {
        for _, items in groups do
            for i1 in 0 .. items.Length - 1 do
                for i2 in i1 + 1 .. items.Length - 1 do
                    let typ1 = items.[i1]
                    let typ2 = items.[i2]
                    let tcRef1 = tcrefOfAppTy cenv.g typ1
                    match compareTypesWithRegardToTypeVariablesAndMeasures cenv.g cenv.amap m typ1 typ2 with
                    | ExactlyEqual -> ()
                    | FeasiblyEqual ->
                        match tryLanguageFeatureErrorOption cenv.g.langVersion LanguageFeature.InterfacesWithMultipleGenericInstantiation m with
                        | None -> ()
                        | Some e -> yield e
                        let typ1Str = NicePrint.minimalStringOfType cenv.denv typ1
                        let typ2Str = NicePrint.minimalStringOfType cenv.denv typ2
                        if isObjectExpression then
                            yield (Error(FSComp.SR.typrelInterfaceWithConcreteAndVariableObjectExpression(tcRef1.DisplayNameWithStaticParametersAndUnderscoreTypars, typ1Str, typ2Str),m))
                        else
                            let typStr = NicePrint.minimalStringOfType cenv.denv typ
                            yield (Error(FSComp.SR.typrelInterfaceWithConcreteAndVariable(typStr, tcRef1.DisplayNameWithStaticParametersAndUnderscoreTypars, typ1Str, typ2Str),m))
                    | NotEqual ->
                        match tryLanguageFeatureErrorOption cenv.g.langVersion LanguageFeature.InterfacesWithMultipleGenericInstantiation m with
                        | None -> ()
                        | Some e -> yield e
    }
    match Seq.tryHead errors with
    | None -> ()
    | Some e -> errorR(e)

/// Check an expression, where the expression is in a position where byrefs can be generated
let rec CheckExprNoByrefs cenv env expr =
    CheckExpr cenv env expr PermitByRefExpr.No |> ignore

/// Check a value
and CheckValRef (cenv: cenv) (env: env) v m (context: PermitByRefExpr) = 

    if cenv.reportErrors then 
        if isSpliceOperator cenv.g v && not env.quote then errorR(Error(FSComp.SR.chkSplicingOnlyInQuotations(), m))
        if isSpliceOperator cenv.g v then errorR(Error(FSComp.SR.chkNoFirstClassSplicing(), m))
        if valRefEq cenv.g v cenv.g.addrof_vref  then errorR(Error(FSComp.SR.chkNoFirstClassAddressOf(), m))
        if valRefEq cenv.g v cenv.g.reraise_vref then errorR(Error(FSComp.SR.chkNoFirstClassRethrow(), m))
        if valRefEq cenv.g v cenv.g.nameof_vref then errorR(Error(FSComp.SR.chkNoFirstClassNameOf(), m))
        if cenv.g.langVersion.SupportsFeature LanguageFeature.RefCellNotationInformationals then
            if valRefEq cenv.g v cenv.g.refcell_deref_vref then informationalWarning(Error(FSComp.SR.chkInfoRefcellDeref(), m))
            if valRefEq cenv.g v cenv.g.refcell_assign_vref then informationalWarning(Error(FSComp.SR.chkInfoRefcellAssign(), m))
            if valRefEq cenv.g v cenv.g.refcell_incr_vref then informationalWarning(Error(FSComp.SR.chkInfoRefcellIncr(), m))
            if valRefEq cenv.g v cenv.g.refcell_decr_vref then informationalWarning(Error(FSComp.SR.chkInfoRefcellDecr(), m))

        // ByRefLike-typed values can only occur in permitting contexts 
        if context.Disallow && isByrefLikeTy cenv.g m v.Type then 
            errorR(Error(FSComp.SR.chkNoByrefAtThisPoint(v.DisplayName), m))

    if env.isInAppExpr then
        CheckTypePermitAllByrefs cenv env m v.Type // we do checks for byrefs elsewhere
    else
        CheckTypeNoInnerByrefs cenv env m v.Type

/// Check a use of a value
and CheckValUse (cenv: cenv) (env: env) (vref: ValRef, vFlags, m) (context: PermitByRefExpr) = 
        
    let g = cenv.g

    let limit = GetLimitVal cenv env m vref.Deref

    if cenv.reportErrors then 

        if vref.IsBaseVal then 
            errorR(Error(FSComp.SR.chkLimitationsOfBaseKeyword(), m))

        let isCallOfConstructorOfAbstractType = 
            (match vFlags with NormalValUse -> true | _ -> false) && 
            vref.IsConstructor && 
            (match vref.DeclaringEntity with Parent tcref -> isAbstractTycon tcref.Deref | _ -> false)

        if isCallOfConstructorOfAbstractType then 
            errorR(Error(FSComp.SR.tcAbstractTypeCannotBeInstantiated(), m))

        // This is used to handle this case:
        //     let x = 1
        //     let y = &x
        //     &y
        let isReturnExprBuiltUsingStackReferringByRefLike = 
            context.PermitOnlyReturnable &&
            ((HasLimitFlag LimitFlags.ByRef limit && IsLimitEscapingScope env context limit) ||
             HasLimitFlag LimitFlags.StackReferringSpanLike limit)

        if isReturnExprBuiltUsingStackReferringByRefLike then
            let isSpanLike = isSpanLikeTy g m vref.Type
            let isCompGen = vref.IsCompilerGenerated
            match isSpanLike, isCompGen with
            | true, true -> errorR(Error(FSComp.SR.chkNoSpanLikeValueFromExpression(), m))
            | true, false -> errorR(Error(FSComp.SR.chkNoSpanLikeVariable(vref.DisplayName), m))
            | false, true -> errorR(Error(FSComp.SR.chkNoByrefAddressOfValueFromExpression(), m))
            | false, false -> errorR(Error(FSComp.SR.chkNoByrefAddressOfLocal(vref.DisplayName), m))
          
        let isReturnOfStructThis = 
            context.PermitOnlyReturnable && 
            isByrefTy g vref.Type &&
            (vref.IsMemberThisVal)

        if isReturnOfStructThis then
            errorR(Error(FSComp.SR.chkStructsMayNotReturnAddressesOfContents(), m))

    CheckValRef cenv env vref m context

    limit
    
/// Check an expression, given information about the position of the expression
and CheckForOverAppliedExceptionRaisingPrimitive (cenv: cenv) expr =    
    let g = cenv.g
    let expr = stripExpr expr
    let expr = stripDebugPoints expr

    // Some things are more easily checked prior to NormalizeAndAdjustPossibleSubsumptionExprs
    match expr with
    | Expr.App (f, _fty, _tyargs, argsl, _m) ->

        if cenv.reportErrors then

            // Special diagnostics for `raise`, `failwith`, `failwithf`, `nullArg`, `invalidOp` library intrinsics commonly used to raise exceptions
            // to warn on over-application.
            match f with
            | OptionalCoerce(Expr.Val (v, _, funcRange)) 
                when (valRefEq g v g.raise_vref || valRefEq g v g.failwith_vref || valRefEq g v g.null_arg_vref || valRefEq g v g.invalid_op_vref) ->
                match argsl with
                | [] | [_] -> ()
                | _ :: _ :: _ ->
                    warning(Error(FSComp.SR.checkRaiseFamilyFunctionArgumentCount(v.DisplayName, 1, argsl.Length), funcRange)) 

            | OptionalCoerce(Expr.Val (v, _, funcRange)) when valRefEq g v g.invalid_arg_vref ->
                match argsl with
                | [] | [_] | [_; _] -> ()
                | _ :: _ :: _ :: _ ->
                    warning(Error(FSComp.SR.checkRaiseFamilyFunctionArgumentCount(v.DisplayName, 2, argsl.Length), funcRange))

            | OptionalCoerce(Expr.Val (failwithfFunc, _, funcRange)) when valRefEq g failwithfFunc g.failwithf_vref  ->
                match argsl with
                | Expr.App (Expr.Val (newFormat, _, _), _, [_; typB; typC; _; _], [Expr.Const (Const.String formatString, formatRange, _)], _) :: xs when valRefEq g newFormat g.new_format_vref ->
                    match CheckFormatStrings.TryCountFormatStringArguments formatRange g false formatString typB typC with
                    | Some n ->
                        let expected = n + 1
                        let actual = List.length xs + 1
                        if expected < actual then
                            warning(Error(FSComp.SR.checkRaiseFamilyFunctionArgumentCount(failwithfFunc.DisplayName, expected, actual), funcRange))
                    | None -> ()
                | _ -> ()
            | _ -> ()
        | _ -> ()

and CheckCallLimitArgs cenv env m returnTy limitArgs (context: PermitByRefExpr) =
    let isReturnByref = isByrefTy cenv.g returnTy
    let isReturnSpanLike = isSpanLikeTy cenv.g m returnTy

    // If return is a byref, and being used as a return, then a single argument cannot be a local-byref or a stack referring span-like.
    let isReturnLimitedByRef = 
        isReturnByref && 
        (HasLimitFlag LimitFlags.ByRef limitArgs || 
         HasLimitFlag LimitFlags.StackReferringSpanLike limitArgs)

    // If return is a byref, and being used as a return, then a single argument cannot be a stack referring span-like or a local-byref of a stack referring span-like.
    let isReturnLimitedSpanLike = 
        isReturnSpanLike && 
        (HasLimitFlag LimitFlags.StackReferringSpanLike limitArgs ||
         HasLimitFlag LimitFlags.ByRefOfStackReferringSpanLike limitArgs)

    if cenv.reportErrors then
        if context.PermitOnlyReturnable && ((isReturnLimitedByRef && IsLimitEscapingScope env context limitArgs) || isReturnLimitedSpanLike) then
            if isReturnLimitedSpanLike then
                errorR(Error(FSComp.SR.chkNoSpanLikeValueFromExpression(), m))
            else
                errorR(Error(FSComp.SR.chkNoByrefAddressOfValueFromExpression(), m))

        // You cannot call a function that takes a byref of a span-like (not stack referring) and 
        //     either a stack referring span-like or a local-byref of a stack referring span-like.
        let isCallLimited =  
            HasLimitFlag LimitFlags.ByRefOfSpanLike limitArgs && 
            (HasLimitFlag LimitFlags.StackReferringSpanLike limitArgs || 
             HasLimitFlag LimitFlags.ByRefOfStackReferringSpanLike limitArgs)

        if isCallLimited then
            errorR(Error(FSComp.SR.chkNoByrefLikeFunctionCall(), m))

    if isReturnLimitedByRef then
        if isSpanLikeTy cenv.g m (destByrefTy cenv.g returnTy) then
            let isStackReferring =
                HasLimitFlag LimitFlags.StackReferringSpanLike limitArgs ||
                HasLimitFlag LimitFlags.ByRefOfStackReferringSpanLike limitArgs
            if isStackReferring then
                { limitArgs with flags = LimitFlags.ByRefOfStackReferringSpanLike }
            else
                { limitArgs with flags = LimitFlags.ByRefOfSpanLike }
        else
            { limitArgs with flags = LimitFlags.ByRef }

    elif isReturnLimitedSpanLike then
        { scope = 1; flags = LimitFlags.StackReferringSpanLike }

    elif isReturnByref then
        if isSpanLikeTy cenv.g m (destByrefTy cenv.g returnTy) then
            { limitArgs with flags = LimitFlags.ByRefOfSpanLike }
        else
            { limitArgs with flags = LimitFlags.ByRef }

    elif isReturnSpanLike then
        { scope = 1; flags = LimitFlags.SpanLike }

    else
        { scope = 1; flags = LimitFlags.None }

/// Check call arguments, including the return argument.
and CheckCall cenv env m returnTy args contexts context =
    let limitArgs = CheckExprs cenv env args contexts
    CheckCallLimitArgs cenv env m returnTy limitArgs context

/// Check call arguments, including the return argument. The receiver argument is handled differently.
and CheckCallWithReceiver cenv env m returnTy args contexts context =
    match args with
    | [] -> failwith "CheckCallWithReceiver: Argument list is empty."
    | receiverArg :: args ->

        let receiverContext, contexts =
            match contexts with
            | [] -> PermitByRefExpr.No, []
            | context :: contexts -> context, contexts

        let receiverLimit = CheckExpr cenv env receiverArg receiverContext
        let limitArgs = 
            let limitArgs = CheckExprs cenv env args contexts
            // We do not include the receiver's limit in the limit args unless the receiver is a stack referring span-like.
            if HasLimitFlag LimitFlags.ByRefOfStackReferringSpanLike receiverLimit then
                // Scope is 1 to ensure any by-refs returned can only be prevented for out of scope of the function/method, not visibility.
                CombineTwoLimits limitArgs { receiverLimit with scope = 1 }
            else
                limitArgs
        CheckCallLimitArgs cenv env m returnTy limitArgs context

and CheckExprLinear (cenv: cenv) (env: env) expr (context: PermitByRefExpr) (contf : Limit -> Limit) =    
    match expr with
    | Expr.Sequential (e1, e2, NormalSeq, _) -> 
        CheckExprNoByrefs cenv env e1
        // tailcall
        CheckExprLinear cenv env e2 context contf

    | Expr.Let (TBind(v, _bindRhs, _) as bind, body, _, _) ->
        let isByRef = isByrefTy cenv.g v.Type

        let bindingContext =
            if isByRef then
                PermitByRefExpr.YesReturnable
            else
                PermitByRefExpr.Yes

        let limit = CheckBinding cenv { env with returnScope = env.returnScope + 1 } false bindingContext bind  
        BindVal cenv env v
        LimitVal cenv v { limit with scope = if isByRef then limit.scope else env.returnScope }
        // tailcall
        CheckExprLinear cenv env body context contf 

    | LinearOpExpr (_op, tyargs, argsHead, argLast, m) ->
        CheckTypeInstNoByrefs cenv env m tyargs
        argsHead |> List.iter (CheckExprNoByrefs cenv env) 
        // tailcall
        CheckExprLinear cenv env argLast PermitByRefExpr.No (fun _ -> contf NoLimit)

    | LinearMatchExpr (_spMatch, _exprm, dtree, tg1, e2, m, ty) ->
        CheckTypeNoInnerByrefs cenv env m ty 
        CheckDecisionTree cenv env dtree
        let lim1 = CheckDecisionTreeTarget cenv env context tg1
        // tailcall
        CheckExprLinear cenv env e2 context (fun lim2 -> contf (CombineLimits [ lim1; lim2 ]))

    | Expr.DebugPoint (_, innerExpr) -> 
        CheckExprLinear cenv env innerExpr context contf

    | _ -> 
        // not a linear expression
        contf (CheckExpr cenv env expr context)

/// Check a resumable code expression (the body of a ResumableCode delegate or
/// the body of the MoveNextMethod for a state machine)
and TryCheckResumableCodeConstructs cenv env expr : bool =    
    let g = cenv.g

    match env.resumableCode with
    | Resumable.None ->
        CheckNoResumableStmtConstructs cenv env expr
        false
    | Resumable.ResumableExpr allowed ->
        match expr with
        | IfUseResumableStateMachinesExpr g (thenExpr, elseExpr) ->
            CheckExprNoByrefs cenv { env with resumableCode = Resumable.ResumableExpr true } thenExpr 
            CheckExprNoByrefs cenv { env with resumableCode = Resumable.None } elseExpr 
            true

        | ResumableEntryMatchExpr g (noneBranchExpr, someVar, someBranchExpr, _rebuild) ->
            if not allowed then
                errorR(Error(FSComp.SR.tcInvalidResumableConstruct("__resumableEntry"), expr.Range))
            CheckExprNoByrefs cenv env noneBranchExpr 
            BindVal cenv env someVar
            CheckExprNoByrefs cenv env someBranchExpr
            true

        | ResumeAtExpr g pcExpr  ->
            if not allowed then
                errorR(Error(FSComp.SR.tcInvalidResumableConstruct("__resumeAt"), expr.Range))
            CheckExprNoByrefs cenv env pcExpr
            true

        | ResumableCodeInvoke g (_, f, args, _, _) ->
            CheckExprNoByrefs cenv { env with resumableCode = Resumable.None } f
            for arg in args do
                CheckExprPermitByRefLike cenv { env with resumableCode = Resumable.None } arg |> ignore
            true

        | SequentialResumableCode g (e1, e2, _m, _recreate) ->
            CheckExprNoByrefs cenv { env with resumableCode = Resumable.ResumableExpr allowed }e1
            CheckExprNoByrefs cenv env e2
            true

        | WhileExpr (_sp1, _sp2, guardExpr, bodyExpr, _m) ->
            CheckExprNoByrefs cenv { env with resumableCode = Resumable.None } guardExpr
            CheckExprNoByrefs cenv env bodyExpr
            true

        // Integer for-loops are allowed but their bodies are not currently resumable
        | IntegerForLoopExpr (_sp1, _sp2, _style, e1, e2, v, e3, _m) ->
            CheckExprNoByrefs cenv { env with resumableCode = Resumable.None } e1
            CheckExprNoByrefs cenv { env with resumableCode = Resumable.None } e2
            BindVal cenv env v
            CheckExprNoByrefs cenv { env with resumableCode = Resumable.None } e3
            true

        | TryWithExpr (_spTry, _spWith, _resTy, bodyExpr, _filterVar, filterExpr, _handlerVar, handlerExpr, _m) ->
            CheckExprNoByrefs cenv env bodyExpr
            CheckExprNoByrefs cenv { env with resumableCode = Resumable.None } handlerExpr
            CheckExprNoByrefs cenv { env with resumableCode = Resumable.None } filterExpr
            true

        | TryFinallyExpr (_sp1, _sp2, _ty, e1, e2, _m) ->
            CheckExprNoByrefs cenv { env with resumableCode = Resumable.None } e1
            CheckExprNoByrefs cenv { env with resumableCode = Resumable.None } e2
            true

        | Expr.Match (_spBind, _exprm, dtree, targets, _m, _ty) ->
            targets |> Array.iter(fun (TTarget(vs, targetExpr, _)) -> 
                BindVals cenv env vs
                CheckExprNoByrefs cenv env targetExpr)
            CheckDecisionTree cenv { env with resumableCode = Resumable.None } dtree
            true

        | Expr.Let (bind, bodyExpr, _m, _)
                // Restriction: resumable code can't contain local constrained generic functions
                when  bind.Var.IsCompiledAsTopLevel || not (IsGenericValWithGenericConstraints g bind.Var) ->
            CheckBinding cenv { env with resumableCode = Resumable.None } false PermitByRefExpr.Yes bind |> ignore<Limit>
            BindVal cenv env bind.Var
            CheckExprNoByrefs cenv env bodyExpr
            true
        
        // LetRec bindings may not appear as part of resumable code (more careful work is needed to make them compilable)
        | Expr.LetRec(_bindings, bodyExpr, _range, _frees) when allowed -> 
            errorR(Error(FSComp.SR.tcResumableCodeContainsLetRec(), expr.Range))
            CheckExprNoByrefs cenv env bodyExpr
            true

        // This construct arises from the 'mkDefault' in the 'Throw' case of an incomplete pattern match
        | Expr.Const (Const.Zero, _, _) -> 
            true

        | Expr.DebugPoint (_, innerExpr) -> 
            TryCheckResumableCodeConstructs cenv env innerExpr

        | _ ->
            false

/// Check an expression, given information about the position of the expression
and CheckExpr (cenv: cenv) (env: env) origExpr (context: PermitByRefExpr) : Limit =    
    
    // Guard the stack for deeply nested expressions
    cenv.stackGuard.Guard <| fun () ->
    
    let g = cenv.g

    let origExpr = stripExpr origExpr

    // CheckForOverAppliedExceptionRaisingPrimitive is more easily checked prior to NormalizeAndAdjustPossibleSubsumptionExprs
    CheckForOverAppliedExceptionRaisingPrimitive cenv origExpr
    let expr = NormalizeAndAdjustPossibleSubsumptionExprs g origExpr
    let expr = stripExpr expr

    match TryCheckResumableCodeConstructs cenv env expr with
    | true -> 
        // we've handled the special cases of resumable code and don't do other checks.
        NoLimit 
    | false -> 

    // Handle ResumableExpr --> other expression
    let env = { env with resumableCode = Resumable.None }

    match expr with
    | LinearOpExpr _ 
    | LinearMatchExpr _ 
    | Expr.Let _ 
    | Expr.Sequential (_, _, NormalSeq, _)
    | Expr.DebugPoint _ -> 
        CheckExprLinear cenv env expr context id

    | Expr.Sequential (e1, e2, ThenDoSeq, _) -> 
        CheckExprNoByrefs cenv env e1
        CheckExprNoByrefs cenv {env with ctorLimitedZone=false} e2
        NoLimit

    | Expr.Const (_, m, ty) -> 
        CheckTypeNoInnerByrefs cenv env m ty 
        NoLimit
            
    | Expr.Val (vref, vFlags, m) -> 
        CheckValUse cenv env (vref, vFlags, m) context
          
    | Expr.Quote (ast, savedConv, _isFromQueryExpression, m, ty) -> 
        CheckQuoteExpr cenv env (ast, savedConv, m, ty)

    | StructStateMachineExpr g info ->
        CheckStructStateMachineExpr cenv env expr info

    | Expr.Obj (_, ty, basev, superInitCall, overrides, iimpls, m) -> 
        CheckObjectExpr cenv env (ty, basev, superInitCall, overrides, iimpls, m)

    // Allow base calls to F# methods
    | Expr.App (InnerExprPat(ExprValWithPossibleTypeInst(v, vFlags, _, _)  as f), _fty, tyargs, Expr.Val (baseVal, _, _) :: rest, m) 
          when ((match vFlags with VSlotDirectCall -> true | _ -> false) && 
                baseVal.IsBaseVal) ->

        CheckFSharpBaseCall cenv env expr (v, f, _fty, tyargs, baseVal, rest, m)

    // Allow base calls to IL methods
    | Expr.Op (TOp.ILCall (isVirtual, _, _, _, _, _, _, ilMethRef, enclTypeInst, methInst, retTypes), tyargs, Expr.Val (baseVal, _, _) :: rest, m) 
          when not isVirtual && baseVal.IsBaseVal ->
        
        CheckILBaseCall cenv env (ilMethRef, enclTypeInst, methInst, retTypes, tyargs, baseVal, rest, m)

    | Expr.Op (op, tyargs, args, m) ->
        CheckExprOp cenv env (op, tyargs, args, m) context expr

    // Allow 'typeof<System.Void>' calls as a special case, the only accepted use of System.Void! 
    | TypeOfExpr g ty when isVoidTy g ty ->
        NoLimit

    // Allow 'typedefof<System.Void>' calls as a special case, the only accepted use of System.Void! 
    | TypeDefOfExpr g ty when isVoidTy g ty ->
        NoLimit

    // Allow '%expr' in quotations
    | Expr.App (Expr.Val (vref, _, _), _, tinst, [arg], m) when isSpliceOperator g vref && env.quote ->
        CheckSpliceApplication cenv env (tinst, arg, m)

    // Check an application
    | Expr.App (f, _fty, tyargs, argsl, m) ->
        CheckApplication cenv env expr (f, tyargs, argsl, m) context

    | Expr.Lambda (_, _, _, argvs, _, m, rty) -> 
        CheckLambda cenv env expr (argvs, m, rty)

    | Expr.TyLambda (_, tps, _, m, rty)  -> 
        CheckTyLambda cenv env expr (tps, m, rty)

    | Expr.TyChoose (tps, e1, _)  -> 
        let env = BindTypars g env tps 
        CheckExprNoByrefs cenv env e1 
        NoLimit

    | Expr.Match (_, _, dtree, targets, m, ty) -> 
        CheckMatch cenv env context (dtree, targets, m, ty)

    | Expr.LetRec (binds, bodyExpr, _, _) ->  
        CheckLetRec cenv env (binds, bodyExpr)

    | Expr.StaticOptimization (constraints, e2, e3, m) -> 
        CheckStaticOptimization cenv env (constraints, e2, e3, m)

    | Expr.WitnessArg _ ->
        NoLimit

    | Expr.Link _ -> 
        failwith "Unexpected reclink"

and CheckQuoteExpr cenv env (ast, savedConv, m, ty) =
    let g = cenv.g
    CheckExprNoByrefs cenv {env with quote=true} ast
    if cenv.reportErrors then 
        cenv.usesQuotations <- true

        // Translate the quotation to quotation data
        try 
            let doData suppressWitnesses = 
                let qscope = QuotationTranslator.QuotationGenerationScope.Create (g, cenv.amap, cenv.viewCcu, cenv.tcVal, QuotationTranslator.IsReflectedDefinition.No) 
                let qdata = QuotationTranslator.ConvExprPublic qscope suppressWitnesses ast  
                let typeDefs, spliceTypes, spliceExprs = qscope.Close()
                typeDefs, List.map fst spliceTypes, List.map fst spliceExprs, qdata

            let data1 = doData true
            let data2 = doData false
            match savedConv.Value with 
            | None ->
                savedConv.Value <- Some (data1, data2)
            | Some _ ->
                ()
        with QuotationTranslator.InvalidQuotedTerm e -> 
            errorRecovery e m
                
    CheckTypeNoByrefs cenv env m ty
    NoLimit

and CheckStructStateMachineExpr cenv env expr info =

    let g = cenv.g
    let (_dataTy,  
         (moveNextThisVar, moveNextExpr), 
         (setStateMachineThisVar, setStateMachineStateVar, setStateMachineBody), 
         (afterCodeThisVar, afterCodeBody)) = info

    if not (g.langVersion.SupportsFeature LanguageFeature.ResumableStateMachines) then
        error(Error(FSComp.SR.tcResumableCodeNotSupported(), expr.Range))

    BindVals cenv env [moveNextThisVar; setStateMachineThisVar; setStateMachineStateVar; afterCodeThisVar]
    CheckExprNoByrefs cenv { env with resumableCode = Resumable.ResumableExpr true } moveNextExpr
    CheckExprNoByrefs cenv env setStateMachineBody
    CheckExprNoByrefs cenv env afterCodeBody
    NoLimit

and CheckObjectExpr cenv env (ty, basev, superInitCall, overrides, iimpls, m) =
    let g = cenv.g
    CheckExprNoByrefs cenv env superInitCall
    CheckMethods cenv env basev (ty, overrides)
    CheckInterfaceImpls cenv env basev iimpls
    CheckTypeNoByrefs cenv env m ty

    let interfaces = 
        [ if isInterfaceTy g ty then 
            yield! AllSuperTypesOfType g cenv.amap m AllowMultiIntfInstantiations.Yes ty
          for ty, _ in iimpls do
            yield! AllSuperTypesOfType g cenv.amap m AllowMultiIntfInstantiations.Yes ty  ]
        |> List.filter (isInterfaceTy g)

    CheckMultipleInterfaceInstantiations cenv ty interfaces true m
    NoLimit

and CheckFSharpBaseCall cenv env expr (v, f, _fty, tyargs, baseVal, rest, m) =
    let g = cenv.g
    let memberInfo = Option.get v.MemberInfo
    if memberInfo.MemberFlags.IsDispatchSlot then
        errorR(Error(FSComp.SR.tcCannotCallAbstractBaseMember(v.DisplayName), m))
        NoLimit
    else         
        let env = { env with isInAppExpr = true }
        let returnTy = tyOfExpr g expr

        CheckValRef cenv env v m PermitByRefExpr.No
        CheckValRef cenv env baseVal m PermitByRefExpr.No
        CheckTypeInstNoByrefs cenv env m tyargs
        CheckTypeNoInnerByrefs cenv env m returnTy
        CheckExprs cenv env rest (mkArgsForAppliedExpr true rest f)

and CheckILBaseCall cenv env (ilMethRef, enclTypeInst, methInst, retTypes, tyargs, baseVal, rest, m) = 
    let g = cenv.g
    // Disallow calls to abstract base methods on IL types. 
    match tryTcrefOfAppTy g baseVal.Type with
    | ValueSome tcref when tcref.IsILTycon ->
        try
            // This is awkward - we have to explicitly re-resolve back to the IL metadata to determine if the method is abstract.
            // We believe this may be fragile in some situations, since we are using the Abstract IL code to compare
            // type equality, and it would be much better to remove any F# dependency on that implementation of IL type
            // equality. It would be better to make this check in tc.fs when we have the Abstract IL metadata for the method to hand.
            let mdef = resolveILMethodRef tcref.ILTyconRawMetadata ilMethRef
            if mdef.IsAbstract then
                errorR(Error(FSComp.SR.tcCannotCallAbstractBaseMember(mdef.Name), m))
        with _ -> () // defensive coding
    | _ -> ()

    CheckTypeInstNoByrefs cenv env m tyargs
    CheckTypeInstNoByrefs cenv env m enclTypeInst
    CheckTypeInstNoByrefs cenv env m methInst
    CheckTypeInstNoByrefs cenv env m retTypes
    CheckValRef cenv env baseVal m PermitByRefExpr.No
    CheckExprsPermitByRefLike cenv env rest

and CheckSpliceApplication cenv env (tinst, arg, m) = 
    CheckTypeInstNoInnerByrefs cenv env m tinst // it's the splice operator, a byref instantiation is allowed
    CheckExprNoByrefs cenv env arg
    NoLimit

and CheckApplication cenv env expr (f, tyargs, argsl, m) context = 
    let g = cenv.g
    match expr with 
    | ResumableCodeInvoke g _ ->
        warning(Error(FSComp.SR.tcResumableCodeInvocation(), m))
    | _ -> ()

    let returnTy = tyOfExpr g expr

    // This is to handle recursive cases. Don't check 'returnTy' again if we are still inside a app expression.
    if not env.isInAppExpr then
        CheckTypeNoInnerByrefs cenv env m returnTy

    let env = { env with isInAppExpr = true }

    CheckTypeInstNoByrefs cenv env m tyargs
    CheckExprNoByrefs cenv env f

    let hasReceiver =
        match f with
        | Expr.Val (vref, _, _) when vref.IsInstanceMember && not argsl.IsEmpty -> true
        | _ -> false

    let contexts = mkArgsForAppliedExpr false argsl f
    if hasReceiver then
        CheckCallWithReceiver cenv env m returnTy argsl contexts context
    else
        CheckCall cenv env m returnTy argsl contexts context

and CheckLambda cenv env expr (argvs, m, rty) = 
    let topValInfo = ValReprInfo ([], [argvs |> List.map (fun _ -> ValReprInfo.unnamedTopArg1)], ValReprInfo.unnamedRetVal) 
    let ty = mkMultiLambdaTy cenv.g m argvs rty in 
    CheckLambdas false None cenv env false topValInfo false expr m ty PermitByRefExpr.Yes

and CheckTyLambda cenv env expr (tps, m, rty) = 
    let topValInfo = ValReprInfo (ValReprInfo.InferTyparInfo tps, [], ValReprInfo.unnamedRetVal) 
    let ty = mkForallTyIfNeeded tps rty in 
    CheckLambdas false None cenv env false topValInfo false expr m ty PermitByRefExpr.Yes

and CheckMatch cenv env context (dtree, targets, m, ty) = 
    CheckTypeNoInnerByrefs cenv env m ty // computed byrefs allowed at each branch
    CheckDecisionTree cenv env dtree
    CheckDecisionTreeTargets cenv env targets context

and CheckLetRec cenv env (binds, bodyExpr) = 
    BindVals cenv env (valsOfBinds binds)
    CheckBindings cenv env binds
    CheckExprNoByrefs cenv env bodyExpr
    NoLimit

and CheckStaticOptimization cenv env (constraints, e2, e3, m) = 
    CheckExprNoByrefs cenv env e2
    CheckExprNoByrefs cenv env e3
    constraints |> List.iter (function
        | TTyconEqualsTycon(ty1, ty2) -> 
            CheckTypeNoByrefs cenv env m ty1
            CheckTypeNoByrefs cenv env m ty2
        | TTyconIsStruct ty1 -> 
            CheckTypeNoByrefs cenv env m ty1)
    NoLimit

and CheckMethods cenv env baseValOpt (ty, methods) = 
    methods |> List.iter (CheckMethod cenv env baseValOpt ty) 

and CheckMethod cenv env baseValOpt ty (TObjExprMethod(_, attribs, tps, vs, body, m)) = 
    let env = BindTypars cenv.g env tps 
    let vs = List.concat vs
    let env = BindArgVals env vs
    let env =
        // Body of ResumableCode delegate
        if isResumableCodeTy cenv.g ty then
           if not (cenv.g.langVersion.SupportsFeature LanguageFeature.ResumableStateMachines) then
               error(Error(FSComp.SR.tcResumableCodeNotSupported(), m))
           { env with resumableCode = Resumable.ResumableExpr false }
        else
           { env with resumableCode = Resumable.None }
    CheckAttribs cenv env attribs
    CheckNoReraise cenv None body
    CheckEscapes cenv true m (match baseValOpt with Some x -> x :: vs | None -> vs) body |> ignore
    CheckExpr cenv { env with returnScope = env.returnScope + 1 } body PermitByRefExpr.YesReturnableNonLocal |> ignore

and CheckInterfaceImpls cenv env baseValOpt l = 
    l |> List.iter (CheckInterfaceImpl cenv env baseValOpt)
    
and CheckInterfaceImpl cenv env baseValOpt overrides = 
    CheckMethods cenv env baseValOpt overrides 

and CheckNoResumableStmtConstructs cenv _env expr =
    let g = cenv.g
    match expr with 
    | Expr.Val (v, _, m) 
        when valRefEq g v g.cgh__resumeAt_vref || 
             valRefEq g v g.cgh__resumableEntry_vref || 
             valRefEq g v g.cgh__stateMachine_vref ->
        errorR(Error(FSComp.SR.tcInvalidResumableConstruct(v.DisplayName), m))
    | _ -> ()

and CheckExprOp cenv env (op, tyargs, args, m) context expr =
    let g = cenv.g

    let ctorLimitedZoneCheck() = 
        if env.ctorLimitedZone then errorR(Error(FSComp.SR.chkObjCtorsCantUseExceptionHandling(), m))

    // Ensure anonymous record type requirements are recorded
    match op with
    | TOp.AnonRecdGet (anonInfo, _) 
    | TOp.AnonRecd anonInfo -> 
        RecordAnonRecdInfo cenv anonInfo
    | _ -> ()

    // Special cases
    match op, tyargs, args with 
    // Handle these as special cases since mutables are allowed inside their bodies 
    | TOp.While _, _, [Expr.Lambda (_, _, _, [_], e1, _, _);Expr.Lambda (_, _, _, [_], e2, _, _)]  ->
        CheckTypeInstNoByrefs cenv env m tyargs 
        CheckExprsNoByRefLike cenv env [e1;e2]

    | TOp.TryFinally _, [_], [Expr.Lambda (_, _, _, [_], e1, _, _); Expr.Lambda (_, _, _, [_], e2, _, _)] ->
        CheckTypeInstNoInnerByrefs cenv env m tyargs  // result of a try/finally can be a byref 
        ctorLimitedZoneCheck()
        let limit = CheckExpr cenv env e1 context   // result of a try/finally can be a byref if in a position where the overall expression is can be a byref
        CheckExprNoByrefs cenv env e2
        limit

    | TOp.IntegerForLoop _, _, [Expr.Lambda (_, _, _, [_], e1, _, _);Expr.Lambda (_, _, _, [_], e2, _, _);Expr.Lambda (_, _, _, [_], e3, _, _)]  ->
        CheckTypeInstNoByrefs cenv env m tyargs
        CheckExprsNoByRefLike cenv env [e1;e2;e3]

    | TOp.TryWith _, [_], [Expr.Lambda (_, _, _, [_], e1, _, _); Expr.Lambda (_, _, _, [_], _e2, _, _); Expr.Lambda (_, _, _, [_], e3, _, _)] ->
        CheckTypeInstNoInnerByrefs cenv env m tyargs  // result of a try/catch can be a byref 
        ctorLimitedZoneCheck()
        let limit1 = CheckExpr cenv env e1 context // result of a try/catch can be a byref if in a position where the overall expression is can be a byref
        // [(* e2; -- don't check filter body - duplicates logic in 'catch' body *) e3]
        let limit2 = CheckExpr cenv env e3 context // result of a try/catch can be a byref if in a position where the overall expression is can be a byref
        CombineTwoLimits limit1 limit2
        
    | TOp.ILCall (_, _, _, _, _, _, _, ilMethRef, enclTypeInst, methInst, retTypes), _, _ ->
        CheckTypeInstNoByrefs cenv env m tyargs
        CheckTypeInstNoByrefs cenv env m enclTypeInst
        CheckTypeInstNoByrefs cenv env m methInst
        CheckTypeInstNoInnerByrefs cenv env m retTypes // permit byref returns

        let hasReceiver = 
            (ilMethRef.CallingConv.IsInstance || ilMethRef.CallingConv.IsInstanceExplicit) &&
            not args.IsEmpty

        let returnTy = tyOfExpr g expr

        let argContexts = List.init args.Length (fun _ -> PermitByRefExpr.Yes)

        match retTypes with
        | [ty] when context.PermitOnlyReturnable && isByrefLikeTy g m ty -> 
            if hasReceiver then
                CheckCallWithReceiver cenv env m returnTy args argContexts context
            else
                CheckCall cenv env m returnTy args argContexts context
        | _ -> 
            if hasReceiver then
                CheckCallWithReceiver cenv env m returnTy args argContexts PermitByRefExpr.Yes
            else
                CheckCall cenv env m returnTy args argContexts PermitByRefExpr.Yes

    | TOp.Tuple tupInfo, _, _ when not (evalTupInfoIsStruct tupInfo) ->           
        match context with 
        | PermitByRefExpr.YesTupleOfArgs nArity -> 
            if cenv.reportErrors then 
                if args.Length <> nArity then 
                    errorR(InternalError("Tuple arity does not correspond to planned function argument arity", m))
            // This tuple should not be generated. The known function arity 
            // means it just bundles arguments. 
            CheckExprsPermitByRefLike cenv env args  
        | _ -> 
            CheckTypeInstNoByrefs cenv env m tyargs
            CheckExprsNoByRefLike cenv env args 

    | TOp.LValueOp (LAddrOf _, vref), _, _ -> 
        let limit1 = GetLimitValByRef cenv env m vref.Deref
        let limit2 = CheckExprsNoByRefLike cenv env args
        let limit = CombineTwoLimits limit1 limit2

        if cenv.reportErrors  then 

            if context.Disallow then 
                errorR(Error(FSComp.SR.chkNoAddressOfAtThisPoint(vref.DisplayName), m))
            
            let returningAddrOfLocal = 
                context.PermitOnlyReturnable && 
                HasLimitFlag LimitFlags.ByRef limit &&
                IsLimitEscapingScope env context limit
            
            if returningAddrOfLocal then 
                if vref.IsCompilerGenerated then
                    errorR(Error(FSComp.SR.chkNoByrefAddressOfValueFromExpression(), m))
                else
                    errorR(Error(FSComp.SR.chkNoByrefAddressOfLocal(vref.DisplayName), m))

        limit

    | TOp.LValueOp (LByrefSet, vref), _, [arg] -> 
        let limit = GetLimitVal cenv env m vref.Deref
        let isVrefLimited = not (HasLimitFlag LimitFlags.ByRefOfStackReferringSpanLike limit)
        let isArgLimited = HasLimitFlag LimitFlags.StackReferringSpanLike (CheckExprPermitByRefLike cenv env arg)
        if isVrefLimited && isArgLimited then 
            errorR(Error(FSComp.SR.chkNoWriteToLimitedSpan(vref.DisplayName), m))
        NoLimit

    | TOp.LValueOp (LByrefGet, vref), _, [] -> 
        let limit = GetLimitVal cenv env m vref.Deref
        if HasLimitFlag LimitFlags.ByRefOfStackReferringSpanLike limit then

            if cenv.reportErrors && context.PermitOnlyReturnable then
                if vref.IsCompilerGenerated then
                    errorR(Error(FSComp.SR.chkNoSpanLikeValueFromExpression(), m))
                else
                    errorR(Error(FSComp.SR.chkNoSpanLikeVariable(vref.DisplayName), m))

            { scope = 1; flags = LimitFlags.StackReferringSpanLike }
        elif HasLimitFlag LimitFlags.ByRefOfSpanLike limit then
            { scope = 1; flags = LimitFlags.SpanLike }
        else
            { scope = 1; flags = LimitFlags.None }

    | TOp.LValueOp (LSet _, vref), _, [arg] -> 
        let isVrefLimited = not (HasLimitFlag LimitFlags.StackReferringSpanLike (GetLimitVal cenv env m vref.Deref))
        let isArgLimited = HasLimitFlag LimitFlags.StackReferringSpanLike (CheckExprPermitByRefLike cenv env arg)
        if isVrefLimited && isArgLimited then 
            errorR(Error(FSComp.SR.chkNoWriteToLimitedSpan(vref.DisplayName), m))
        NoLimit

    | TOp.AnonRecdGet _, _, [arg1]
    | TOp.TupleFieldGet _, _, [arg1] -> 
        CheckTypeInstNoByrefs cenv env m tyargs
        CheckExprsPermitByRefLike cenv env [arg1]

    | TOp.ValFieldGet _rf, _, [arg1] -> 
        CheckTypeInstNoByrefs cenv env m tyargs
        //See mkRecdFieldGetViaExprAddr -- byref arg1 when #args =1 
        // Property getters on mutable structs come through here. 
        CheckExprsPermitByRefLike cenv env [arg1]          

    | TOp.ValFieldSet rf, _, [arg1;arg2] -> 
        CheckTypeInstNoByrefs cenv env m tyargs
        // See mkRecdFieldSetViaExprAddr -- byref arg1 when #args=2 
        // Field setters on mutable structs come through here
        let limit1 = CheckExprPermitByRefLike cenv env arg1
        let limit2 = CheckExprPermitByRefLike cenv env arg2

        let isLhsLimited = not (HasLimitFlag LimitFlags.ByRefOfStackReferringSpanLike limit1)
        let isRhsLimited = HasLimitFlag LimitFlags.StackReferringSpanLike limit2
        if isLhsLimited && isRhsLimited then
            errorR(Error(FSComp.SR.chkNoWriteToLimitedSpan(rf.FieldName), m))
        NoLimit

    | TOp.Coerce, [tgty;srcty], [x] ->
        if TypeDefinitelySubsumesTypeNoCoercion 0 g cenv.amap m tgty srcty then
            CheckExpr cenv env x context
        else
            CheckTypeInstNoByrefs cenv env m tyargs
            CheckExprNoByrefs cenv env x
            NoLimit

    | TOp.Reraise, [_ty1], [] ->
        CheckTypeInstNoByrefs cenv env m tyargs
        NoLimit

    // Check get of static field
    | TOp.ValFieldGetAddr (rfref, _readonly), tyargs, [] ->
        
        if context.Disallow && cenv.reportErrors && isByrefLikeTy g m (tyOfExpr g expr) then
            errorR(Error(FSComp.SR.chkNoAddressStaticFieldAtThisPoint(rfref.FieldName), m)) 

        CheckTypeInstNoByrefs cenv env m tyargs
        NoLimit

    // Check get of instance field
    | TOp.ValFieldGetAddr (rfref, _readonly), tyargs, [obj] ->

        if context.Disallow && cenv.reportErrors  && isByrefLikeTy g m (tyOfExpr g expr) then
            errorR(Error(FSComp.SR.chkNoAddressFieldAtThisPoint(rfref.FieldName), m))

        // C# applies a rule where the APIs to struct types can't return the addresses of fields in that struct.
        // There seems no particular reason for this given that other protections in the language, though allowing
        // it would mean "readonly" on a struct doesn't imply immutability-of-contents - it only implies 
        if context.PermitOnlyReturnable && (match stripDebugPoints obj with Expr.Val (vref, _, _) -> vref.IsMemberThisVal | _ -> false) && isByrefTy g (tyOfExpr g obj) then
            errorR(Error(FSComp.SR.chkStructsMayNotReturnAddressesOfContents(), m))

        if context.Disallow && cenv.reportErrors  && isByrefLikeTy g m (tyOfExpr g expr) then
            errorR(Error(FSComp.SR.chkNoAddressFieldAtThisPoint(rfref.FieldName), m))

        // This construct is used for &(rx.rfield) and &(rx->rfield). Relax to permit byref types for rx. [See Bug 1263]. 
        CheckTypeInstNoByrefs cenv env m tyargs

        // Recursively check in same context, e.g. if at PermitOnlyReturnable the obj arg must also be returnable
        CheckExpr cenv env obj context

    | TOp.UnionCaseFieldGet _, _, [arg1] -> 
        CheckTypeInstNoByrefs cenv env m tyargs
        CheckExprPermitByRefLike cenv env arg1

    | TOp.UnionCaseTagGet _, _, [arg1] -> 
        CheckTypeInstNoByrefs cenv env m tyargs
        CheckExprPermitByRefLike cenv env arg1  // allow byref - it may be address-of-struct

    | TOp.UnionCaseFieldGetAddr (uref, _idx, _readonly), tyargs, [obj] ->

        if context.Disallow && cenv.reportErrors  && isByrefLikeTy g m (tyOfExpr g expr) then
          errorR(Error(FSComp.SR.chkNoAddressFieldAtThisPoint(uref.CaseName), m))

        if context.PermitOnlyReturnable && (match stripDebugPoints obj with Expr.Val (vref, _, _) -> vref.IsMemberThisVal | _ -> false) && isByrefTy g (tyOfExpr g obj) then
            errorR(Error(FSComp.SR.chkStructsMayNotReturnAddressesOfContents(), m))

        CheckTypeInstNoByrefs cenv env m tyargs

        // Recursively check in same context, e.g. if at PermitOnlyReturnable the obj arg must also be returnable
        CheckExpr cenv env obj context

    | TOp.ILAsm (instrs, retTypes), _, _  ->
        CheckTypeInstNoInnerByrefs cenv env m retTypes
        CheckTypeInstNoByrefs cenv env m tyargs
        match instrs, args with
        // Write a .NET instance field
        | [ I_stfld (_alignment, _vol, _fspec) ], _ ->
            // permit byref for lhs lvalue 
            // permit byref for rhs lvalue (field would have to have ByRefLike type, i.e. be a field in another ByRefLike type)
            CheckExprsPermitByRefLike cenv env args

        // Read a .NET instance field
        | [ I_ldfld (_alignment, _vol, _fspec) ], _ ->
            // permit byref for lhs lvalue 
            CheckExprsPermitByRefLike cenv env args

        // Read a .NET instance field
        | [ I_ldfld (_alignment, _vol, _fspec); AI_nop ], _ ->
            // permit byref for lhs lvalue of readonly value 
            CheckExprsPermitByRefLike cenv env args

        | [ I_ldsflda fspec ], [] ->
            if context.Disallow && cenv.reportErrors  && isByrefLikeTy g m (tyOfExpr g expr) then
                errorR(Error(FSComp.SR.chkNoAddressFieldAtThisPoint(fspec.Name), m))

            NoLimit

        | [ I_ldflda fspec ], [obj] ->
            if context.Disallow && cenv.reportErrors  && isByrefLikeTy g m (tyOfExpr g expr) then
                errorR(Error(FSComp.SR.chkNoAddressFieldAtThisPoint(fspec.Name), m))

            // Recursively check in same context, e.g. if at PermitOnlyReturnable the obj arg must also be returnable
            CheckExpr cenv env obj context

        | [ I_ldelema (_, isNativePtr, _, _) ], lhsArray :: indices ->
            if context.Disallow && cenv.reportErrors && not isNativePtr && isByrefLikeTy g m (tyOfExpr g expr) then
                errorR(Error(FSComp.SR.chkNoAddressOfArrayElementAtThisPoint(), m))
            // permit byref for lhs lvalue 
            let limit = CheckExprPermitByRefLike cenv env lhsArray
            CheckExprsNoByRefLike cenv env indices |> ignore
            limit

        | [ AI_conv _ ], _ ->
            // permit byref for args to conv 
            CheckExprsPermitByRefLike cenv env args 

        | _ ->
            CheckExprsNoByRefLike cenv env args  

    | TOp.TraitCall _, _, _ ->
        CheckTypeInstNoByrefs cenv env m tyargs
        // allow args to be byref here 
        CheckExprsPermitByRefLike cenv env args
        
    | TOp.Recd _, _, _ ->
        CheckTypeInstNoByrefs cenv env m tyargs
        CheckExprsPermitByRefLike cenv env args

    | _ -> 
        CheckTypeInstNoByrefs cenv env m tyargs
        CheckExprsNoByRefLike cenv env args 

and CheckLambdas isTop (memberVal: Val option) cenv env inlined topValInfo alwaysCheckNoReraise expr mOrig ety context =
    let g = cenv.g
    let memInfo = memberVal |> Option.bind (fun v -> v.MemberInfo)

    // The topValInfo here says we are _guaranteeing_ to compile a function value 
    // as a .NET method with precisely the corresponding argument counts. 
    match stripDebugPoints expr with
    | Expr.TyChoose (tps, e1, m)  -> 
        let env = BindTypars g env tps
        CheckLambdas isTop memberVal cenv env inlined topValInfo alwaysCheckNoReraise e1 m ety context

    | Expr.Lambda (_, _, _, _, _, m, _)  
    | Expr.TyLambda (_, _, _, m, _) ->
        let tps, ctorThisValOpt, baseValOpt, vsl, body, bodyty = destTopLambda g cenv.amap topValInfo (expr, ety)
        let env = BindTypars g env tps 
        let thisAndBase = Option.toList ctorThisValOpt @ Option.toList baseValOpt
        let restArgs = List.concat vsl
        let syntacticArgs = thisAndBase @ restArgs
        let env = BindArgVals env restArgs

        match memInfo with 
        | None -> ()
        | Some mi -> 
            // ctorThis and baseVal values are always considered used
            for v in thisAndBase do v.SetHasBeenReferenced() 
            // instance method 'this' is always considered used
            match mi.MemberFlags.IsInstance, restArgs with
            | true, firstArg :: _ -> firstArg.SetHasBeenReferenced()
            | _ -> ()
            // any byRef arguments are considered used, as they may be 'out's
            restArgs |> List.iter (fun arg -> if isByrefTy g arg.Type then arg.SetHasBeenReferenced())

        let permitByRefType =
            if isTop then
                PermitByRefType.NoInnerByRefLike
            else
                PermitByRefType.None

        // Check argument types
        syntacticArgs 
        |> List.iter (fun arg ->
            if arg.InlineIfLambda && (not inlined || not (isFunTy g arg.Type || isFSharpDelegateTy g arg.Type)) then 
                errorR(Error(FSComp.SR.tcInlineIfLambdaUsedOnNonInlineFunctionOrMethod(), arg.Range))

            CheckValSpecAux permitByRefType cenv env arg (fun () -> 
                if arg.IsCompilerGenerated then
                    errorR(Error(FSComp.SR.chkErrorUseOfByref(), arg.Range))
                else
                    errorR(Error(FSComp.SR.chkInvalidFunctionParameterType(arg.DisplayName, NicePrint.minimalStringOfType cenv.denv arg.Type), arg.Range))
            )
        )

        // Check return type
        CheckTypeAux permitByRefType cenv env mOrig bodyty (fun () ->
            errorR(Error(FSComp.SR.chkInvalidFunctionReturnType(NicePrint.minimalStringOfType cenv.denv bodyty), mOrig))
        )

        syntacticArgs |> List.iter (BindVal cenv env)

        // Check escapes in the body.  Allow access to protected things within members.
        let freesOpt = CheckEscapes cenv memInfo.IsSome m syntacticArgs body

        //  no reraise under lambda expression
        CheckNoReraise cenv freesOpt body 

        // Check the body of the lambda
        if isTop && not g.compilingFslib && isByrefLikeTy g m bodyty then
            // allow byref to occur as return position for byref-typed top level function or method
            CheckExprPermitReturnableByRef cenv env body |> ignore
        else
            CheckExprNoByrefs cenv env body

        // Check byref return types
        if cenv.reportErrors then 
            if not isTop then
                CheckForByrefLikeType cenv env m bodyty (fun () -> 
                        errorR(Error(FSComp.SR.chkFirstClassFuncNoByref(), m)))

            elif not g.compilingFslib && isByrefTy g bodyty then 
                // check no byrefs-in-the-byref
                CheckForByrefType cenv env (destByrefTy g bodyty) (fun () -> 
                    errorR(Error(FSComp.SR.chkReturnTypeNoByref(), m)))

            for tp in tps do 
                if tp.Constraints |> List.sumBy (function TyparConstraint.CoercesTo(ty, _) when isClassTy g ty -> 1 | _ -> 0) > 1 then 
                    errorR(Error(FSComp.SR.chkTyparMultipleClassConstraints(), m))

        NoLimit
                
    // This path is for expression bindings that are not actually lambdas
    | _ -> 
        let m = mOrig
        // Permit byrefs for let x = ...
        CheckTypeNoInnerByrefs cenv env m ety

        let limit = 
            if not inlined && (isByrefLikeTy g m ety || isNativePtrTy g ety) then
                // allow byref to occur as RHS of byref binding. 
                CheckExpr cenv env expr context
            else 
                CheckExprNoByrefs cenv env expr
                NoLimit

        if alwaysCheckNoReraise then 
            CheckNoReraise cenv None expr
        limit

and CheckExprs cenv env exprs contexts : Limit =
    let contexts = Array.ofList contexts 
    let argArity i = if i < contexts.Length then contexts.[i] else PermitByRefExpr.No 
    exprs 
    |> List.mapi (fun i exp -> CheckExpr cenv env exp (argArity i)) 
    |> CombineLimits

and CheckExprsNoByRefLike cenv env exprs : Limit = 
    exprs |> List.iter (CheckExprNoByrefs cenv env) 
    NoLimit

and CheckExprsPermitByRefLike cenv env exprs : Limit = 
    exprs 
    |> List.map (CheckExprPermitByRefLike cenv env)
    |> CombineLimits

and CheckExprsPermitReturnableByRef cenv env exprs : Limit = 
    exprs 
    |> List.map (CheckExprPermitReturnableByRef cenv env)
    |> CombineLimits

and CheckExprPermitByRefLike cenv env expr : Limit = 
    CheckExpr cenv env expr PermitByRefExpr.Yes

and CheckExprPermitReturnableByRef cenv env expr : Limit = 
    CheckExpr cenv env expr PermitByRefExpr.YesReturnable

and CheckDecisionTreeTargets cenv env targets context = 
    targets 
    |> Array.map (CheckDecisionTreeTarget cenv env context) 
    |> (CombineLimits << List.ofArray)

and CheckDecisionTreeTarget cenv env context (TTarget(vs, e, _)) = 
    BindVals cenv env vs 
    vs |> List.iter (CheckValSpec PermitByRefType.All cenv env)
    CheckExpr cenv env e context 

and CheckDecisionTree cenv env x =
    match x with 
    | TDSuccess (es, _) -> 
        CheckExprsNoByRefLike cenv env es |> ignore
    | TDBind(bind, rest) -> 
        CheckBinding cenv env false PermitByRefExpr.Yes bind |> ignore
        CheckDecisionTree cenv env rest 
    | TDSwitch (e, cases, dflt, m) -> 
        CheckDecisionTreeSwitch cenv env (e, cases, dflt, m)

and CheckDecisionTreeSwitch cenv env (e, cases, dflt, m) =
    CheckExprPermitByRefLike cenv env e |> ignore// can be byref for struct union switch
    cases |> List.iter (fun (TCase(discrim, e)) -> CheckDecisionTreeTest cenv env m discrim; CheckDecisionTree cenv env e) 
    dflt |> Option.iter (CheckDecisionTree cenv env) 

and CheckDecisionTreeTest cenv env m discrim =
    match discrim with
    | DecisionTreeTest.UnionCase (_, tinst) -> CheckTypeInstNoInnerByrefs cenv env m tinst
    | DecisionTreeTest.ArrayLength (_, ty) -> CheckTypeNoInnerByrefs cenv env m ty
    | DecisionTreeTest.Const _ -> ()
    | DecisionTreeTest.IsNull -> ()
    | DecisionTreeTest.IsInst (srcTy, tgtTy)    -> CheckTypeNoInnerByrefs cenv env m srcTy; CheckTypeNoInnerByrefs cenv env m tgtTy
    | DecisionTreeTest.ActivePatternCase (exp, _, _, _, _, _) -> CheckExprNoByrefs cenv env exp
    | DecisionTreeTest.Error _ -> ()

and CheckAttrib cenv env (Attrib(tcref, _, args, props, _, _, m)) =
    if List.exists (tyconRefEq cenv.g tcref) cenv.g.attribs_Unsupported then
        warning(Error(FSComp.SR.unsupportedAttribute(), m))
    props |> List.iter (fun (AttribNamedArg(_, _, _, expr)) -> CheckAttribExpr cenv env expr)
    args |> List.iter (CheckAttribExpr cenv env)

and CheckAttribExpr cenv env (AttribExpr(expr, vexpr)) = 
    CheckExprNoByrefs cenv env expr
    CheckExprNoByrefs cenv env vexpr
    CheckNoReraise cenv None expr 
    CheckAttribArgExpr cenv env vexpr

and CheckAttribArgExpr cenv env expr = 
    let g = cenv.g
    match expr with 

    // Detect standard constants 
    | Expr.Const (c, m, _) -> 
        match c with 
        | Const.Bool _ 
        | Const.Int32 _ 
        | Const.SByte  _
        | Const.Int16  _
        | Const.Int32 _
        | Const.Int64 _  
        | Const.Byte  _
        | Const.UInt16  _
        | Const.UInt32  _
        | Const.UInt64  _
        | Const.Double _
        | Const.Single _
        | Const.Char _
        | Const.Zero _
        | Const.String _  -> ()
        | _ -> 
            if cenv.reportErrors then 
                errorR (Error (FSComp.SR.tastNotAConstantExpression(), m))
                
    | Expr.Op (TOp.Array, [_elemTy], args, _m) -> 
        List.iter (CheckAttribArgExpr cenv env) args
    | TypeOfExpr g _ -> 
        ()
    | TypeDefOfExpr g _ -> 
        ()
    | Expr.Op (TOp.Coerce, _, [arg], _) -> 
        CheckAttribArgExpr cenv env arg
    | EnumExpr g arg1 -> 
        CheckAttribArgExpr cenv env arg1
    | AttribBitwiseOrExpr g (arg1, arg2) ->
        CheckAttribArgExpr cenv env arg1
        CheckAttribArgExpr cenv env arg2
    | _ -> 
        if cenv.reportErrors then 
           errorR (Error (FSComp.SR.chkInvalidCustAttrVal(), expr.Range))
  
and CheckAttribs cenv env (attribs: Attribs) = 
    if isNil attribs then () else
    let tcrefs = [ for Attrib(tcref, _, _, _, gs, _, m) in attribs -> (tcref, gs, m) ]

    // Check for violations of allowMultiple = false
    let duplicates = 
        tcrefs
        |> Seq.groupBy (fun (tcref, gs, _) ->
            // Don't allow CompiledNameAttribute on both a property and its getter/setter (see E_CompiledName test)
            if tyconRefEq cenv.g cenv.g.attrib_CompiledNameAttribute.TyconRef tcref then (tcref.Stamp, false) else
            (tcref.Stamp, gs)) 
        |> Seq.map (fun (_, elems) -> List.last (List.ofSeq elems), Seq.length elems) 
        |> Seq.filter (fun (_, count) -> count > 1) 
        |> Seq.map fst 
        |> Seq.toList
        // Filter for allowMultiple = false
        |> List.filter (fun (tcref, _, m) -> TryFindAttributeUsageAttribute cenv.g m tcref <> Some true)

    if cenv.reportErrors then 
       for tcref, _, m in duplicates do
          errorR(Error(FSComp.SR.chkAttrHasAllowMultiFalse(tcref.DisplayName), m))
    
    attribs |> List.iter (CheckAttrib cenv env) 

and CheckValInfo cenv env (ValReprInfo(_, args, ret)) =
    args |> List.iterSquared (CheckArgInfo cenv env)
    ret |> CheckArgInfo cenv env

and CheckArgInfo cenv env (argInfo : ArgReprInfo)  = 
    CheckAttribs cenv env argInfo.Attribs

and CheckValSpecAux permitByRefLike cenv env (v: Val) onInnerByrefError =
    v.Attribs |> CheckAttribs cenv env
    v.ValReprInfo |> Option.iter (CheckValInfo cenv env)
    CheckTypeAux permitByRefLike cenv env v.Range v.Type onInnerByrefError

and CheckValSpec permitByRefLike cenv env v =
    CheckValSpecAux permitByRefLike cenv env v (fun () -> errorR(Error(FSComp.SR.chkErrorUseOfByref(), v.Range)))

and AdjustAccess isHidden (cpath: unit -> CompilationPath) access =
    if isHidden then 
        let (TAccess l) = access
        // FSharp 1.0 bug 1908: Values hidden by signatures are implicitly at least 'internal'
        let scoref = cpath().ILScopeRef
        TAccess(CompPath(scoref, []) :: l)
    else 
        access

and CheckBinding cenv env alwaysCheckNoReraise context (TBind(v, bindRhs, _) as bind) : Limit =
    let vref = mkLocalValRef v
    let g = cenv.g
    let isTop = Option.isSome bind.Var.ValReprInfo
    //printfn "visiting %s..." v.DisplayName

    let env = { env with external = env.external || g.attrib_DllImportAttribute |> Option.exists (fun attr -> HasFSharpAttribute g attr v.Attribs) }

    // Check that active patterns don't have free type variables in their result
    match TryGetActivePatternInfo vref with 
    | Some _apinfo when _apinfo.ActiveTags.Length > 1 -> 
        if doesActivePatternHaveFreeTypars g vref then
           errorR(Error(FSComp.SR.activePatternChoiceHasFreeTypars(v.LogicalName), v.Range))
    | _ -> ()
    
    match cenv.potentialUnboundUsesOfVals.TryFind v.Stamp with
    | None -> () 
    | Some m ->
         let nm = v.DisplayName
         errorR(Error(FSComp.SR.chkMemberUsedInInvalidWay(nm, nm, stringOfRange m), v.Range))

    v.Type |> CheckTypePermitAllByrefs cenv env v.Range
    v.Attribs |> CheckAttribs cenv env
    v.ValReprInfo |> Option.iter (CheckValInfo cenv env)

    // Check accessibility
    if (v.IsMemberOrModuleBinding || v.IsMember) && not v.IsIncrClassGeneratedMember then 
        let access =  AdjustAccess (IsHiddenVal env.sigToImplRemapInfo v) (fun () -> v.TopValDeclaringEntity.CompilationPath) v.Accessibility
        CheckTypeForAccess cenv env (fun () -> NicePrint.stringOfQualifiedValOrMember cenv.denv cenv.infoReader vref) access v.Range v.Type
    
    let env = if v.IsConstructor && not v.IsIncrClassConstructor then { env with ctorLimitedZone=true } else env

    if cenv.reportErrors  then 

        // Check top-level let-bound values
        match bind.Var.ValReprInfo with
        | Some info when info.HasNoArgs -> 
            CheckForByrefLikeType cenv env v.Range v.Type (fun () -> errorR(Error(FSComp.SR.chkNoByrefAsTopValue(), v.Range)))
        | _ -> ()

        match v.PublicPath with
        | None -> ()
        | _ ->
            if 
              // Don't support implicit [<ReflectedDefinition>] on generated members, except the implicit members
              // for 'let' bound functions in classes.
              (not v.IsCompilerGenerated || v.IsIncrClassGeneratedMember) &&
              
              (// Check the attributes on any enclosing module
               env.reflect || 
               // Check the attributes on the value
               HasFSharpAttribute g g.attrib_ReflectedDefinitionAttribute v.Attribs ||
               // Also check the enclosing type for members - for historical reasons, in the TAST member values 
               // are stored in the entity that encloses the type, hence we will not have noticed the ReflectedDefinition
               // on the enclosing type at this point.
               HasFSharpAttribute g g.attrib_ReflectedDefinitionAttribute v.TopValDeclaringEntity.Attribs) then 

                if v.IsInstanceMember && v.MemberApparentEntity.IsStructOrEnumTycon then
                    errorR(Error(FSComp.SR.chkNoReflectedDefinitionOnStructMember(), v.Range))
                cenv.usesQuotations <- true

                // If we've already recorded a definition then skip this 
                match v.ReflectedDefinition with 
                | None -> v.SetValDefn bindRhs
                | Some _ -> ()

                // Run the conversion process over the reflected definition to report any errors in the
                // front end rather than the back end. We currently re-run this during ilxgen.fs but there's
                // no real need for that except that it helps us to bundle all reflected definitions up into 
                // one blob for pickling to the binary format
                try
                    let qscope = QuotationTranslator.QuotationGenerationScope.Create (g, cenv.amap, cenv.viewCcu, cenv.tcVal, QuotationTranslator.IsReflectedDefinition.Yes) 
                    let methName = v.CompiledName g.CompilerGlobalState
                    QuotationTranslator.ConvReflectedDefinition qscope methName v bindRhs |> ignore
                    
                    let _, _, exprSplices = qscope.Close()
                    if not (isNil exprSplices) then 
                        errorR(Error(FSComp.SR.chkReflectedDefCantSplice(), v.Range))
                with 
                  | QuotationTranslator.InvalidQuotedTerm e -> 
                          errorR e
            
    match v.MemberInfo with 
    | Some memberInfo when not v.IsIncrClassGeneratedMember -> 
        match memberInfo.MemberFlags.MemberKind with 
        | SynMemberKind.PropertySet | SynMemberKind.PropertyGet  ->
            // These routines raise errors for ill-formed properties
            v |> ReturnTypeOfPropertyVal g |> ignore
            v |> ArgInfosOfPropertyVal g |> ignore

        | _ -> ()
        
    | _ -> ()
        
    let topValInfo  = match bind.Var.ValReprInfo with Some info -> info | _ -> ValReprInfo.emptyValData 

    // If the method has ResumableCode argument or return type it must be inline
    // unless warning is suppressed (user must know what they're doing).
    //
    // If the method has ResumableCode return attribute we check the body w.r.t. that
    let env = 
        if cenv.reportErrors && isReturnsResumableCodeTy g v.TauType then
            if not (g.langVersion.SupportsFeature LanguageFeature.ResumableStateMachines) then
                error(Error(FSComp.SR.tcResumableCodeNotSupported(), bind.Var.Range))
            if not v.MustInline then 
                warning(Error(FSComp.SR.tcResumableCodeFunctionMustBeInline(), v.Range))

        if isReturnsResumableCodeTy g v.TauType then 
            { env with resumableCode = Resumable.ResumableExpr false } 
        else
            env

    CheckLambdas isTop (Some v) cenv env v.MustInline topValInfo alwaysCheckNoReraise bindRhs v.Range v.Type context

and CheckBindings cenv env xs = 
    xs |> List.iter (CheckBinding cenv env false PermitByRefExpr.Yes >> ignore)

// Top binds introduce expression, check they are reraise free.
let CheckModuleBinding cenv env (TBind(v, e, _) as bind) =
    let g = cenv.g
    let isExplicitEntryPoint = HasFSharpAttribute g g.attrib_EntryPointAttribute v.Attribs
    if isExplicitEntryPoint then 
        cenv.entryPointGiven <- true
        let isLastCompiland = fst cenv.isLastCompiland
        if not isLastCompiland && cenv.reportErrors  then 
            errorR(Error(FSComp.SR.chkEntryPointUsage(), v.Range)) 

    // Analyze the r.h.s. for the "IsCompiledAsStaticPropertyWithoutField" condition
    if // Mutable values always have fields
       not v.IsMutable && 
       // Literals always have fields
       not (HasFSharpAttribute g g.attrib_LiteralAttribute v.Attribs) && 
       not (HasFSharpAttributeOpt g g.attrib_ThreadStaticAttribute v.Attribs) && 
       not (HasFSharpAttributeOpt g g.attrib_ContextStaticAttribute v.Attribs) && 
       // Having a field makes the binding a static initialization trigger
       IsSimpleSyntacticConstantExpr g e && 
       // Check the thing is actually compiled as a property
       IsCompiledAsStaticProperty g v ||
       (g.compilingFslib && v.Attribs |> List.exists(fun (Attrib(tc, _, _, _, _, _, _)) -> tc.CompiledName = "ValueAsStaticPropertyAttribute"))
     then 
        v.SetIsCompiledAsStaticPropertyWithoutField()

    // Check for value name clashes
    begin
        try 

          // Skip compiler generated values
          if v.IsCompilerGenerated then () else
          // Skip explicit implementations of interface methods
          if ValIsExplicitImpl g v then () else
          
          match v.DeclaringEntity with 
          | ParentNone -> () // this case can happen after error recovery from earlier error
          | Parent _ -> 
            let tcref = v.TopValDeclaringEntity 
            let hasDefaultAugmentation = 
                tcref.IsUnionTycon &&
                match TryFindFSharpAttribute g g.attrib_DefaultAugmentationAttribute tcref.Attribs with
                | Some(Attrib(_, _, [ AttribBoolArg b ], _, _, _, _)) -> b
                | _ -> true (* not hiddenRepr *)

            let kind = (if v.IsMember then "member" else "value")
            let check skipValCheck nm = 
                if not skipValCheck && 
                   v.IsModuleBinding && 
                   tcref.ModuleOrNamespaceType.AllValsByLogicalName.ContainsKey nm && 
                   not (valEq tcref.ModuleOrNamespaceType.AllValsByLogicalName.[nm] v) then
                    
                    error(Duplicate(kind, v.DisplayName, v.Range))

#if CASES_IN_NESTED_CLASS
                if tcref.IsUnionTycon && nm = "Cases" then 
                    errorR(NameClash(nm, kind, v.DisplayName, v.Range, "generated type", "Cases", tcref.Range))
#endif
                if tcref.IsUnionTycon then 
                    match nm with 
                    | "Tag" -> errorR(NameClash(nm, kind, v.DisplayName, v.Range, FSComp.SR.typeInfoGeneratedProperty(), "Tag", tcref.Range))
                    | "Tags" -> errorR(NameClash(nm, kind, v.DisplayName, v.Range, FSComp.SR.typeInfoGeneratedType(), "Tags", tcref.Range))
                    | _ ->
                        if hasDefaultAugmentation then 
                            match tcref.GetUnionCaseByName nm with 
                            | Some uc -> error(NameClash(nm, kind, v.DisplayName, v.Range, FSComp.SR.typeInfoUnionCase(), uc.DisplayName, uc.Range))
                            | None -> ()

                            let hasNoArgs = 
                                match v.ValReprInfo with 
                                | None -> false 
                                | Some arity -> List.sum arity.AritiesOfArgs - v.NumObjArgs <= 0 && arity.NumTypars = 0

                            //  In unions user cannot define properties that clash with generated ones 
                            if tcref.UnionCasesArray.Length = 1 && hasNoArgs then 
                               let ucase1 = tcref.UnionCasesArray.[0]
                               for f in ucase1.RecdFieldsArray do
                                   if f.LogicalName = nm then
                                       error(NameClash(nm, kind, v.DisplayName, v.Range, FSComp.SR.typeInfoGeneratedProperty(), f.LogicalName, ucase1.Range))

                // Default augmentation contains the nasty 'Case<UnionCase>' etc.
                let prefix = "New"
                if nm.StartsWithOrdinal prefix then
                    match tcref.GetUnionCaseByName(nm.[prefix.Length ..]) with 
                    | Some uc -> error(NameClash(nm, kind, v.DisplayName, v.Range, FSComp.SR.chkUnionCaseCompiledForm(), uc.DisplayName, uc.Range))
                    | None -> ()

                // Default augmentation contains the nasty 'Is<UnionCase>' etc.
                let prefix = "Is"
                if nm.StartsWithOrdinal prefix && hasDefaultAugmentation then
                    match tcref.GetUnionCaseByName(nm.[prefix.Length ..]) with 
                    | Some uc -> error(NameClash(nm, kind, v.DisplayName, v.Range, FSComp.SR.chkUnionCaseDefaultAugmentation(), uc.DisplayName, uc.Range))
                    | None -> ()

                match tcref.GetFieldByName nm with 
                | Some rf -> error(NameClash(nm, kind, v.DisplayName, v.Range, "field", rf.LogicalName, rf.Range))
                | None -> ()

            check false v.DisplayNameCoreMangled
            check false v.DisplayName
            check false (v.CompiledName cenv.g.CompilerGlobalState)

            // Check if an F# extension member clashes
            if v.IsExtensionMember then 
                tcref.ModuleOrNamespaceType.AllValsAndMembersByLogicalNameUncached.[v.LogicalName] |> List.iter (fun v2 -> 
                    if v2.IsExtensionMember && not (valEq v v2) && (v.CompiledName cenv.g.CompilerGlobalState) = (v2.CompiledName cenv.g.CompilerGlobalState) then
                        let minfo1 =  FSMeth(g, generalizedTyconRef g tcref, mkLocalValRef v, Some 0UL)
                        let minfo2 =  FSMeth(g, generalizedTyconRef g tcref, mkLocalValRef v2, Some 0UL)
                        if tyconRefEq g v.MemberApparentEntity v2.MemberApparentEntity && 
                           MethInfosEquivByNameAndSig EraseAll true g cenv.amap v.Range minfo1 minfo2 then 
                            errorR(Duplicate(kind, v.DisplayName, v.Range)))

            // Properties get 'get_X', only if there are no args
            // Properties get 'get_X'
            match v.ValReprInfo with 
            | Some arity when arity.NumCurriedArgs = 0 && arity.NumTypars = 0 -> check false ("get_" + v.DisplayName)
            | _ -> ()
            match v.ValReprInfo with 
            | Some arity when v.IsMutable && arity.NumCurriedArgs = 0 && arity.NumTypars = 0 -> check false ("set_" + v.DisplayName)
            | _ -> ()
            match TryChopPropertyName v.DisplayName with 
            | Some res -> check true res 
            | None -> ()
        with e -> errorRecovery e v.Range 
    end

    CheckBinding cenv { env with returnScope = 1 } true PermitByRefExpr.Yes bind |> ignore

let CheckModuleBindings cenv env binds = 
    binds |> List.iter (CheckModuleBinding cenv env)

//--------------------------------------------------------------------------
// check tycons
//--------------------------------------------------------------------------

let CheckRecdField isUnion cenv env (tycon: Tycon) (rfield: RecdField) = 
    let g = cenv.g
    let tcref = mkLocalTyconRef tycon
    let m = rfield.Range
    let fieldTy = stripTyEqns cenv.g rfield.FormalType
    let isHidden = 
        IsHiddenTycon env.sigToImplRemapInfo tycon || 
        IsHiddenTyconRepr env.sigToImplRemapInfo tycon || 
        (not isUnion && IsHiddenRecdField env.sigToImplRemapInfo (tcref.MakeNestedRecdFieldRef rfield))
    let access = AdjustAccess isHidden (fun () -> tycon.CompilationPath) rfield.Accessibility
    CheckTypeForAccess cenv env (fun () -> rfield.LogicalName) access m fieldTy

    if isByrefLikeTyconRef g m tcref then 
        // Permit Span fields in IsByRefLike types
        CheckTypePermitSpanLike cenv env m fieldTy
        if cenv.reportErrors then
            CheckForByrefType cenv env fieldTy (fun () -> errorR(Error(FSComp.SR.chkCantStoreByrefValue(), tycon.Range)))
    else
        CheckTypeNoByrefs cenv env m fieldTy
        if cenv.reportErrors then 
            CheckForByrefLikeType cenv env m fieldTy (fun () -> errorR(Error(FSComp.SR.chkCantStoreByrefValue(), tycon.Range)))

    CheckAttribs cenv env rfield.PropertyAttribs
    CheckAttribs cenv env rfield.FieldAttribs

let CheckEntityDefn cenv env (tycon: Entity) =
#if !NO_EXTENSIONTYPING
  if not tycon.IsProvidedGeneratedTycon then
#endif
    let g = cenv.g
    let m = tycon.Range 
    let tcref = mkLocalTyconRef tycon
    let ty = generalizedTyconRef g tcref

    let env = { env with reflect = env.reflect || HasFSharpAttribute g g.attrib_ReflectedDefinitionAttribute tycon.Attribs }
    let env = BindTypars g env (tycon.Typars m)

    CheckAttribs cenv env tycon.Attribs

    match tycon.TypeAbbrev with
    | Some abbrev -> WarnOnWrongTypeForAccess cenv env (fun () -> tycon.CompiledName) tycon.Accessibility tycon.Range abbrev
    | _ -> ()

    if cenv.reportErrors then

      if not tycon.IsTypeAbbrev then

        let allVirtualMethsInParent = 
            match GetSuperTypeOfType g cenv.amap m ty with 
            | Some super -> 
                GetIntrinsicMethInfosOfType cenv.infoReader None AccessibleFromSomewhere AllowMultiIntfInstantiations.Yes IgnoreOverrides m super
                |> List.filter (fun minfo -> minfo.IsVirtual)
            | None -> []

        let namesOfMethodsThatMayDifferOnlyInReturnType = ["op_Explicit";"op_Implicit"] (* hardwired *)
        let methodUniquenessIncludesReturnType (minfo: MethInfo) = List.contains minfo.LogicalName namesOfMethodsThatMayDifferOnlyInReturnType
        let MethInfosEquivWrtUniqueness eraseFlag m minfo minfo2 =
            if methodUniquenessIncludesReturnType minfo
            then MethInfosEquivByNameAndSig        eraseFlag true g cenv.amap m minfo minfo2
            else MethInfosEquivByNameAndPartialSig eraseFlag true g cenv.amap m minfo minfo2 (* partial ignores return type *)

        let immediateMeths = 
            [ for v in tycon.AllGeneratedValues do yield FSMeth (g, ty, v, None)
              yield! GetImmediateIntrinsicMethInfosOfType (None, AccessibleFromSomewhere) g cenv.amap m ty ]

        let immediateProps = GetImmediateIntrinsicPropInfosOfType (None, AccessibleFromSomewhere) g cenv.amap m ty

        let getHash (hash: Dictionary<string, _>) nm =
            match hash.TryGetValue nm with
            | true, h -> h
            | _ -> []
        
        // precompute methods grouped by MethInfo.LogicalName
        let hashOfImmediateMeths = 
                let h = Dictionary<string, _>()
                for minfo in immediateMeths do
                    match h.TryGetValue minfo.LogicalName with
                    | true, methods -> 
                        h.[minfo.LogicalName] <- minfo :: methods
                    | false, _ -> 
                        h.[minfo.LogicalName] <- [minfo]
                h
        let getOtherMethods (minfo : MethInfo) =                         
            [
                //we have added all methods to the dictionary on the previous step
                let methods = hashOfImmediateMeths.[minfo.LogicalName]
                for m in methods do
                    // use referential identity to filter out 'minfo' method
                    if not(Object.ReferenceEquals(m, minfo)) then 
                        yield m
            ]

        let hashOfImmediateProps = Dictionary<string, _>()
        for minfo in immediateMeths do
            let nm = minfo.LogicalName
            let m = (match minfo.ArbitraryValRef with None -> m | Some vref -> vref.DefinitionRange)
            let others = getOtherMethods minfo
            // abstract/default pairs of duplicate methods are OK
            let IsAbstractDefaultPair (x: MethInfo) (y: MethInfo) = 
                x.IsDispatchSlot && y.IsDefiniteFSharpOverride
            let IsAbstractDefaultPair2 (minfo: MethInfo) (minfo2: MethInfo) = 
                IsAbstractDefaultPair minfo minfo2 || IsAbstractDefaultPair minfo2 minfo
            let checkForDup erasureFlag (minfo2: MethInfo) =
                not (IsAbstractDefaultPair2 minfo minfo2)
                && (minfo.IsInstance = minfo2.IsInstance)
                && MethInfosEquivWrtUniqueness erasureFlag m minfo minfo2

            if others |> List.exists (checkForDup EraseAll) then 
                if others |> List.exists (checkForDup EraseNone) then 
                    errorR(Error(FSComp.SR.chkDuplicateMethod(nm, NicePrint.minimalStringOfType cenv.denv ty), m))
                else
                    errorR(Error(FSComp.SR.chkDuplicateMethodWithSuffix(nm, NicePrint.minimalStringOfType cenv.denv ty), m))

            let numCurriedArgSets = minfo.NumArgs.Length

            if numCurriedArgSets > 1 && others |> List.exists (fun minfo2 -> not (IsAbstractDefaultPair2 minfo minfo2)) then 
                errorR(Error(FSComp.SR.chkDuplicateMethodCurried(nm, NicePrint.minimalStringOfType cenv.denv ty), m))

            if numCurriedArgSets > 1 && 
               (minfo.GetParamDatas(cenv.amap, m, minfo.FormalMethodInst) 
                |> List.existsSquared (fun (ParamData(isParamArrayArg, _isInArg, isOutArg, optArgInfo, callerInfo, _, reflArgInfo, ty)) -> 
                    isParamArrayArg || isOutArg || reflArgInfo.AutoQuote || optArgInfo.IsOptional || callerInfo <> NoCallerInfo || isByrefLikeTy g m ty)) then 
                errorR(Error(FSComp.SR.chkCurriedMethodsCantHaveOutParams(), m))

            if numCurriedArgSets = 1 then
                minfo.GetParamDatas(cenv.amap, m, minfo.FormalMethodInst) 
                |> List.iterSquared (fun (ParamData(_, isInArg, _, optArgInfo, callerInfo, _, _, ty)) ->
                    ignore isInArg
                    match (optArgInfo, callerInfo) with
                    | _, NoCallerInfo -> ()
                    | NotOptional, _ -> errorR(Error(FSComp.SR.tcCallerInfoNotOptional(callerInfo.ToString()), m))
                    | CallerSide _, CallerLineNumber ->
                        if not (typeEquiv g g.int32_ty ty) then
                            errorR(Error(FSComp.SR.tcCallerInfoWrongType(callerInfo.ToString(), "int", NicePrint.minimalStringOfType cenv.denv ty), m))
                    | CalleeSide, CallerLineNumber ->
                        if not ((isOptionTy g ty) && (typeEquiv g g.int32_ty (destOptionTy g ty))) then
                            errorR(Error(FSComp.SR.tcCallerInfoWrongType(callerInfo.ToString(), "int", NicePrint.minimalStringOfType cenv.denv (destOptionTy g ty)), m))
                    | CallerSide _, CallerFilePath ->
                        if not (typeEquiv g g.string_ty ty) then
                            errorR(Error(FSComp.SR.tcCallerInfoWrongType(callerInfo.ToString(), "string", NicePrint.minimalStringOfType cenv.denv ty), m))
                    | CalleeSide, CallerFilePath ->
                        if not ((isOptionTy g ty) && (typeEquiv g g.string_ty (destOptionTy g ty))) then
                            errorR(Error(FSComp.SR.tcCallerInfoWrongType(callerInfo.ToString(), "string", NicePrint.minimalStringOfType cenv.denv (destOptionTy g ty)), m))
                    | CallerSide _, CallerMemberName ->
                        if not (typeEquiv g g.string_ty ty) then
                            errorR(Error(FSComp.SR.tcCallerInfoWrongType(callerInfo.ToString(), "string", NicePrint.minimalStringOfType cenv.denv ty), m))
                    | CalleeSide, CallerMemberName ->
                        if not ((isOptionTy g ty) && (typeEquiv g g.string_ty (destOptionTy g ty))) then
                            errorR(Error(FSComp.SR.tcCallerInfoWrongType(callerInfo.ToString(), "string", NicePrint.minimalStringOfType cenv.denv (destOptionTy g ty)), m)))
            
        for pinfo in immediateProps do
            let nm = pinfo.PropertyName
            let m = 
                match pinfo.ArbitraryValRef with 
                | None -> m 
                | Some vref -> vref.DefinitionRange

            if hashOfImmediateMeths.ContainsKey nm then 
                errorR(Error(FSComp.SR.chkPropertySameNameMethod(nm, NicePrint.minimalStringOfType cenv.denv ty), m))

            let others = getHash hashOfImmediateProps nm

            if pinfo.HasGetter && pinfo.HasSetter && pinfo.GetterMethod.IsVirtual <> pinfo.SetterMethod.IsVirtual then 
                errorR(Error(FSComp.SR.chkGetterSetterDoNotMatchAbstract(nm, NicePrint.minimalStringOfType cenv.denv ty), m))

            let checkForDup erasureFlag pinfo2 =                         
                  // abstract/default pairs of duplicate properties are OK
                 let IsAbstractDefaultPair (x: PropInfo) (y: PropInfo) = 
                     x.IsDispatchSlot && y.IsDefiniteFSharpOverride

                 not (IsAbstractDefaultPair pinfo pinfo2 || IsAbstractDefaultPair pinfo2 pinfo)
                 && PropInfosEquivByNameAndPartialSig erasureFlag g cenv.amap m pinfo pinfo2 (* partial ignores return type *)

            if others |> List.exists (checkForDup EraseAll) then
                if others |> List.exists (checkForDup EraseNone) then 
                    errorR(Error(FSComp.SR.chkDuplicateProperty(nm, NicePrint.minimalStringOfType cenv.denv ty), m))
                else
                    errorR(Error(FSComp.SR.chkDuplicatePropertyWithSuffix(nm, NicePrint.minimalStringOfType cenv.denv ty), m))
            // Check to see if one is an indexer and one is not

            if ( (pinfo.HasGetter && 
                  pinfo.HasSetter && 
                  let setterArgs = pinfo.DropGetter().GetParamTypes(cenv.amap, m)
                  let getterArgs = pinfo.DropSetter().GetParamTypes(cenv.amap, m)
                  setterArgs.Length <> getterArgs.Length)
                || 
                 (let nargs = pinfo.GetParamTypes(cenv.amap, m).Length
                  others |> List.exists (fun pinfo2 -> (isNil(pinfo2.GetParamTypes(cenv.amap, m))) <> (nargs = 0)))) then 
                  
                  errorR(Error(FSComp.SR.chkPropertySameNameIndexer(nm, NicePrint.minimalStringOfType cenv.denv ty), m))

            // Check to see if the signatures of the both getter and the setter imply the same property type

            if pinfo.HasGetter && pinfo.HasSetter && not pinfo.IsIndexer then
                let ty1 = pinfo.DropSetter().GetPropertyType(cenv.amap, m)
                let ty2 = pinfo.DropGetter().GetPropertyType(cenv.amap, m)
                if not (typeEquivAux EraseNone cenv.amap.g ty1 ty2) then
                    errorR(Error(FSComp.SR.chkGetterAndSetterHaveSamePropertyType(pinfo.PropertyName, NicePrint.minimalStringOfType cenv.denv ty1, NicePrint.minimalStringOfType cenv.denv ty2), m))

            hashOfImmediateProps.[nm] <- pinfo :: others
            
        if not (isInterfaceTy g ty) then
            let hashOfAllVirtualMethsInParent = Dictionary<string, _>()
            for minfo in allVirtualMethsInParent do
                let nm = minfo.LogicalName
                let others = getHash hashOfAllVirtualMethsInParent nm
                hashOfAllVirtualMethsInParent.[nm] <- minfo :: others
            for minfo in immediateMeths do
                if not minfo.IsDispatchSlot && not minfo.IsVirtual && minfo.IsInstance then
                    let nm = minfo.LogicalName
                    let m = (match minfo.ArbitraryValRef with None -> m | Some vref -> vref.DefinitionRange)
                    let parentMethsOfSameName = getHash hashOfAllVirtualMethsInParent nm 
                    let checkForDup erasureFlag (minfo2: MethInfo) = minfo2.IsDispatchSlot && MethInfosEquivByNameAndSig erasureFlag true g cenv.amap m minfo minfo2
                    match parentMethsOfSameName |> List.tryFind (checkForDup EraseAll) with
                    | None -> ()
                    | Some minfo ->
                        let mtext = NicePrint.stringOfMethInfo cenv.infoReader m cenv.denv minfo
                        if parentMethsOfSameName |> List.exists (checkForDup EraseNone) then 
                            warning(Error(FSComp.SR.tcNewMemberHidesAbstractMember mtext, m))
                        else
                            warning(Error(FSComp.SR.tcNewMemberHidesAbstractMemberWithSuffix mtext, m))
                        

                if minfo.IsDispatchSlot then
                    let nm = minfo.LogicalName
                    let m = (match minfo.ArbitraryValRef with None -> m | Some vref -> vref.DefinitionRange)
                    let parentMethsOfSameName = getHash hashOfAllVirtualMethsInParent nm 
                    let checkForDup erasureFlag minfo2 = MethInfosEquivByNameAndSig erasureFlag true g cenv.amap m minfo minfo2
                    
                    if parentMethsOfSameName |> List.exists (checkForDup EraseAll) then
                        if parentMethsOfSameName |> List.exists (checkForDup EraseNone) then 
                            errorR(Error(FSComp.SR.chkDuplicateMethodInheritedType nm, m))
                        else
                            errorR(Error(FSComp.SR.chkDuplicateMethodInheritedTypeWithSuffix nm, m))


    if TyconRefHasAttributeByName m tname_IsByRefLikeAttribute tcref && not tycon.IsStructOrEnumTycon then 
        errorR(Error(FSComp.SR.tcByRefLikeNotStruct(), tycon.Range))

    if TyconRefHasAttribute g m g.attrib_IsReadOnlyAttribute tcref && not tycon.IsStructOrEnumTycon then 
        errorR(Error(FSComp.SR.tcIsReadOnlyNotStruct(), tycon.Range))

    // Considers TFSharpObjectRepr, TFSharpRecdRepr and TFSharpUnionRepr. 
    // [Review] are all cases covered: TILObjectRepr, TAsmRepr. [Yes - these are FSharp.Core.dll only]
    tycon.AllFieldsArray |> Array.iter (CheckRecdField false cenv env tycon)
    
    // Abstract slots can have byref arguments and returns
    for vref in abstractSlotValsOfTycons [tycon] do 
        match vref.ValReprInfo with 
        | Some topValInfo -> 
            let tps, argtysl, rty, _ = GetTopValTypeInFSharpForm g topValInfo vref.Type m
            let env = BindTypars g env tps
            for argtys in argtysl do 
                for argty, _ in argtys do 
                     CheckTypeNoInnerByrefs cenv env vref.Range argty
            CheckTypeNoInnerByrefs cenv env vref.Range rty
        | None -> ()

    // Supported interface may not have byrefs
    tycon.ImmediateInterfaceTypesOfFSharpTycon |> List.iter (CheckTypeNoByrefs cenv env m)   

    superOfTycon g tycon |> CheckTypeNoByrefs cenv env m                             

    if tycon.IsUnionTycon then                             
        tycon.UnionCasesArray |> Array.iter (fun uc ->
            CheckAttribs cenv env uc.Attribs 
            uc.RecdFieldsArray |> Array.iter (CheckRecdField true cenv env tycon))

    // Access checks
    let access =  AdjustAccess (IsHiddenTycon env.sigToImplRemapInfo tycon) (fun () -> tycon.CompilationPath) tycon.Accessibility
    let visitType ty = CheckTypeForAccess cenv env (fun () -> tycon.DisplayNameWithStaticParametersAndUnderscoreTypars) access tycon.Range ty    

    abstractSlotValsOfTycons [tycon] |> List.iter (typeOfVal >> visitType) 

    superOfTycon g tycon |> visitType

    // We do not have to check access of interface implementations. See FSharp 1.0 5042
    //implements_of_tycon g tycon |> List.iter visitType
    if tycon.IsFSharpDelegateTycon then 
        match tycon.TypeReprInfo with 
        | TFSharpObjectRepr r ->
            match r.fsobjmodel_kind with 
            | TFSharpDelegate ss ->
                //ss.ClassTypars 
                //ss.MethodTypars 
                ss.FormalReturnType |> Option.iter visitType
                ss.FormalParams |> List.iterSquared (fun (TSlotParam(_, ty, _, _, _, _)) -> visitType ty)
            | _ -> ()
        | _ -> ()


    let interfaces = 
        AllSuperTypesOfType g cenv.amap tycon.Range AllowMultiIntfInstantiations.Yes ty
            |> List.filter (isInterfaceTy g)
            
    if tycon.IsFSharpInterfaceTycon then 
        List.iter visitType interfaces // Check inherited interface is as accessible

    if not (isRecdOrStructTyconRefAssumedImmutable g tcref) && isRecdOrStructTyconRefReadOnly g m tcref then
        errorR(Error(FSComp.SR.readOnlyAttributeOnStructWithMutableField(), m))
 
    if cenv.reportErrors then 
        if not tycon.IsTypeAbbrev then 
            let interfaces =
                GetImmediateInterfacesOfType SkipUnrefInterfaces.Yes g cenv.amap m ty
                |> List.collect (AllSuperTypesOfType g cenv.amap m AllowMultiIntfInstantiations.Yes)
                |> List.filter (isInterfaceTy g)
            CheckMultipleInterfaceInstantiations cenv ty interfaces false m
        
        // Check fields. We check these late because we have to have first checked that the structs are
        // free of cycles
        if tycon.IsStructOrEnumTycon then 
            for f in tycon.AllInstanceFieldsAsList do
                // Check if it's marked unsafe 
                let zeroInitUnsafe = TryFindFSharpBoolAttribute g g.attrib_DefaultValueAttribute f.FieldAttribs
                if zeroInitUnsafe = Some true then
                   if not (TypeHasDefaultValue g m ty) then 
                       errorR(Error(FSComp.SR.chkValueWithDefaultValueMustHaveDefaultValue(), m))

        // Check type abbreviations
        match tycon.TypeAbbrev with                          
         | None     -> ()
         | Some ty -> 
             // Library-defined outref<'T> and inref<'T> contain byrefs on the r.h.s.
             if not g.compilingFslib then 
                 CheckForByrefType cenv env ty (fun () -> errorR(Error(FSComp.SR.chkNoByrefInTypeAbbrev(), tycon.Range)))

let CheckEntityDefns cenv env tycons = 
    tycons |> List.iter (CheckEntityDefn cenv env) 

//--------------------------------------------------------------------------
// check modules
//--------------------------------------------------------------------------

let rec CheckModuleExpr cenv env x = 
    match x with  
    | ModuleOrNamespaceExprWithSig(mty, def, _) -> 
       let rpi, mhi = ComputeRemappingFromImplementationToSignature cenv.g def mty
       let env = { env with sigToImplRemapInfo = (mkRepackageRemapping rpi, mhi) :: env.sigToImplRemapInfo }
       CheckDefnInModule cenv env def
    
and CheckDefnsInModule cenv env x = 
    x |> List.iter (CheckDefnInModule cenv env)

and CheckNothingAfterEntryPoint cenv m =
    if cenv.entryPointGiven && cenv.reportErrors then 
        errorR(Error(FSComp.SR.chkEntryPointUsage(), m)) 

and CheckDefnInModule cenv env x = 
    match x with 
    | TMDefRec(isRec, _opens, tycons, mspecs, m) -> 
        CheckNothingAfterEntryPoint cenv m
        if isRec then BindVals cenv env (allValsOfModDef x |> Seq.toList)
        CheckEntityDefns cenv env tycons
        List.iter (CheckModuleSpec cenv env) mspecs
    | TMDefLet(bind, m)  -> 
        CheckNothingAfterEntryPoint cenv m
        CheckModuleBinding cenv env bind 
        BindVal cenv env bind.Var
    | TMDefOpens _ ->
        ()
    | TMDefDo(e, m)  -> 
        CheckNothingAfterEntryPoint cenv m
        CheckNoReraise cenv None e
        CheckExprNoByrefs cenv env e
    | TMAbstract def  -> CheckModuleExpr cenv env def
    | TMDefs defs -> CheckDefnsInModule cenv env defs 

and CheckModuleSpec cenv env x =
    match x with 
    | ModuleOrNamespaceBinding.Binding bind ->
        BindVals cenv env (valsOfBinds [bind])
        CheckModuleBinding cenv env bind
    | ModuleOrNamespaceBinding.Module (mspec, rhs) ->
        CheckEntityDefn cenv env mspec
        let env = { env with reflect = env.reflect || HasFSharpAttribute cenv.g cenv.g.attrib_ReflectedDefinitionAttribute mspec.Attribs }
        CheckDefnInModule cenv env rhs 

let CheckTopImpl (g, amap, reportErrors, infoReader, internalsVisibleToPaths, viewCcu, tcValF, denv, mexpr, extraAttribs, isLastCompiland: bool*bool, isInternalTestSpanStackReferring) =
    let cenv = 
        { g = g  
          reportErrors = reportErrors 
          boundVals = Dictionary<_, _>(100, HashIdentity.Structural) 
          limitVals = Dictionary<_, _>(100, HashIdentity.Structural) 
          stackGuard = StackGuard(PostInferenceChecksStackGuardDepth)
          potentialUnboundUsesOfVals = Map.empty 
          anonRecdTypes = StampMap.Empty
          usesQuotations = false 
          infoReader = infoReader 
          internalsVisibleToPaths = internalsVisibleToPaths
          amap = amap 
          denv = denv 
          viewCcu = viewCcu
          isLastCompiland = isLastCompiland
          isInternalTestSpanStackReferring = isInternalTestSpanStackReferring
          tcVal = tcValF
          entryPointGiven = false}
    
    // Certain type equality checks go faster if these TyconRefs are pre-resolved.
    // This is because pre-resolving allows tycon equality to be determined by pointer equality on the entities.
    // See primEntityRefEq.
    g.system_Void_tcref.TryDeref                  |> ignore
    g.byref_tcr.TryDeref                          |> ignore

    let resolve = function Some(t : TyconRef) -> ignore(t.TryDeref) | _ -> ()
    resolve g.system_TypedReference_tcref
    resolve g.system_ArgIterator_tcref
    resolve g.system_RuntimeArgumentHandle_tcref

    let env = 
        { sigToImplRemapInfo=[]
          quote=false
          ctorLimitedZone=false 
          boundTyparNames=[]
          argVals = ValMap.Empty
          boundTypars= TyparMap.Empty
          reflect=false
          external=false 
          returnScope = 0
          isInAppExpr = false
          resumableCode = Resumable.None }

    CheckModuleExpr cenv env mexpr
    CheckAttribs cenv env extraAttribs
    if cenv.usesQuotations && not (QuotationTranslator.QuotationGenerationScope.ComputeQuotationFormat(g).SupportsDeserializeEx) then 
        viewCcu.UsesFSharp20PlusQuotations <- true
    cenv.entryPointGiven, cenv.anonRecdTypes<|MERGE_RESOLUTION|>--- conflicted
+++ resolved
@@ -384,15 +384,11 @@
         RecordAnonRecdInfo cenv anonInfo
         CheckTypesDeep cenv f g env tys
 
-<<<<<<< HEAD
-    | TType_ucase (_, tinst) -> CheckTypesDeep cenv f g env tinst
-    | TType_erased_union (_, tys) -> CheckTypesDeep cenv f g env tys
-    | TType_tuple (_, tys) -> CheckTypesDeep cenv f g env tys
-    | TType_fun (s, t) -> CheckTypeDeep cenv f g env true s; CheckTypeDeep cenv f g env true t
-    | TType_var tp -> 
-=======
     | TType_ucase (_, tinst) ->
         CheckTypesDeep cenv f g env tinst
+
+    | TType_erased_union (_, tys) ->
+        CheckTypesDeep cenv f g env tys
 
     | TType_tuple (_, tys) ->
         CheckTypesDeep cenv f g env tys
@@ -402,7 +398,6 @@
         CheckTypeDeep cenv f g env true t
 
     | TType_var (tp, _) -> 
->>>>>>> 597446a4
           if not tp.IsSolved then 
               match visitTyparOpt with 
               | None -> ()
