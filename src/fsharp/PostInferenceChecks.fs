--- conflicted
+++ resolved
@@ -342,11 +342,7 @@
     | TType_var tp when tp.Solution.IsSome ->
         for cx in tp.Constraints do
             match cx with 
-<<<<<<< HEAD
-            | TyparConstraint.MayResolveMember((TTrait(_, _, _, _, _, soln, _)), _) -> 
-=======
-            | TyparConstraint.MayResolveMember(TTrait(_, _, _, _, _, soln), _) -> 
->>>>>>> 4ee28165
+            | TyparConstraint.MayResolveMember(TTrait(_, _, _, _, _, soln, _), _) -> 
                  match visitTraitSolutionOpt, !soln with 
                  | Some visitTraitSolution, Some sln -> visitTraitSolution sln
                  | _ -> ()
@@ -423,11 +419,7 @@
      | TyparConstraint.IsReferenceType _ 
      | TyparConstraint.RequiresDefaultConstructor _ -> ()
 
-<<<<<<< HEAD
-and CheckTraitInfoDeep cenv ((_, _, _, visitTraitSolutionOpt, _) as f) g env (TTrait(tys, _, _, argtys, rty, soln, _traitCtxt))  = 
-=======
-and CheckTraitInfoDeep cenv (_, _, _, visitTraitSolutionOpt, _ as f) g env (TTrait(tys, _, _, argtys, rty, soln))  = 
->>>>>>> 4ee28165
+and CheckTraitInfoDeep cenv (_, _, _, visitTraitSolutionOpt, _ as f) g env (TTrait(tys, _, _, argtys, rty, soln, _traitCtxt))  = 
     CheckTypesDeep cenv f g env tys 
     CheckTypesDeep cenv f g env argtys 
     Option.iter (CheckTypeDeep cenv f g env true ) rty
