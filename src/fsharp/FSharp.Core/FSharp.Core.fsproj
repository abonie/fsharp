﻿<?xml version="1.0" encoding="utf-8"?>
<!-- Copyright (c) Microsoft Corporation.  All Rights Reserved.  See License.txt in the project root for license information. -->
<Project Sdk="Microsoft.NET.Sdk">

  <PropertyGroup>
    <OutputType>Library</OutputType>
    <TargetFrameworks>netstandard2.1;netstandard2.0</TargetFrameworks>
<<<<<<< HEAD
    <NoWarn>$(NoWarn);62</NoWarn> <!-- ML Compat -->
    <NoWarn>$(NoWarn);75</NoWarn> <!-- InternalCommandLineOption -->
    <NoWarn>$(NoWarn);1204</NoWarn> <!-- This construct is for use in the FSharp.Core library and should not be used directly -->
=======
    <NoWarn>$(NoWarn);45;55;62;75;1204</NoWarn>
>>>>>>> 6d626ff0
    <AllowCrossTargeting>true</AllowCrossTargeting>
    <DefineConstants>$(DefineConstants);FSHARP_CORE</DefineConstants>
    <DefineConstants Condition="'$(Configuration)' == 'Proto'">BUILDING_WITH_LKG;$(DefineConstants)</DefineConstants>
    <!-- 3218: ArgumentsInSigAndImplMismatch -->
    <OtherFlags>$(OtherFlags) --warnon:3218</OtherFlags>
<<<<<<< HEAD
	<!-- 1182: Unused variables -->
	<OtherFlags>$(OtherFlags) --warnon:1182</OtherFlags>
	<!-- 3390: xmlDocBadlyFormed -->
	<OtherFlags>$(OtherFlags) --warnon:3390</OtherFlags>
    <!-- 3520: invalidXmlDocPosition -->
    <OtherFlags>$(OtherFlags) --warnon:3520</OtherFlags>
    <!-- Turn off 57: Use of construct with Experimental attribute -->
	<OtherFlags>$(OtherFlags) --nowarn:57</OtherFlags>
    <!-- Turn off 3511: state machine not compilable - expected for inlined functions defining state machine generators -->
    <!-- Turn off 3513: resumable code invocation' - expected for resumable code combinators -->
	<OtherFlags>$(OtherFlags) --nowarn:3511 --nowarn:3513</OtherFlags>
	<OtherFlags>$(OtherFlags) --compiling-fslib --compiling-fslib-40 --maxerrors:100 --extraoptimizationloops:1</OtherFlags>
=======
    <!-- 1182: Unused variables -->
    <OtherFlags>$(OtherFlags) --warnon:1182</OtherFlags>
    <!-- 3390: xmlDocBadlyFormed -->
    <OtherFlags>$(OtherFlags) --warnon:3390</OtherFlags>
    <!-- Turn off 57: Use of construct with Experimental attribute -->
    <OtherFlags>$(OtherFlags) --nowarn:57</OtherFlags>
    <!-- Turn off 3511: state machine not compilable - expected for inlined functions defining state machine generators -->
    <!-- Turn off 3513: resumable code invocation' - expected for resumable code combinators -->
    <OtherFlags>$(OtherFlags) --nowarn:3511 --nowarn:3513</OtherFlags>
    <OtherFlags>$(OtherFlags) --compiling-fslib --compiling-fslib-40 --maxerrors:100 --extraoptimizationloops:1</OtherFlags>
>>>>>>> 6d626ff0
    <!-- preview needed for use of state machines for tasks -->
    <LangVersion>preview</LangVersion>
    <!-- .tail annotations always emitted for this binary, even in debug mode -->
    <Tailcalls>true</Tailcalls>
    <NGenBinary>true</NGenBinary>

    <PreRelease>true</PreRelease>
    <PackageId>FSharp.Core</PackageId>
    <PackageVersionPrefix>$(FSCorePackageVersion)</PackageVersionPrefix>
    <NuspecFile>FSharp.Core.nuspec</NuspecFile>
    <IsPackable>true</IsPackable>
    <PackageDescription>FSharp.Core redistributables from F# Tools version $(FSProductVersionPrefix) For F# $(FSLanguageVersion).  Contains code from the F# Software Foundation.</PackageDescription>
    <PackageReleaseNotes>/blob/main/release-notes.md#FSharp-Core-$(FSCoreReleaseNotesVersion)</PackageReleaseNotes>
  </PropertyGroup>

  <ItemGroup>
    <EmbeddedResource Update="FSCore.resx">
      <GenerateSource>true</GenerateSource>
      <GenerateLegacyCode>true</GenerateLegacyCode>
      <GenerateLiterals>false</GenerateLiterals>
      <GeneratedModuleName>Microsoft.FSharp.Core.SR</GeneratedModuleName>
      <Link>FSCore.resx</Link>
    </EmbeddedResource>
    <CompileBefore Include="prim-types-prelude.fsi">
      <Link>Primitives/prim-types-prelude.fsi</Link>
    </CompileBefore>
    <CompileBefore Include="prim-types-prelude.fs">
      <Link>Primitives/prim-types-prelude.fs</Link>
    </CompileBefore>
    <Compile Include="prim-types.fsi">
      <Link>Primitives/prim-types.fsi</Link>
    </Compile>
    <Compile Include="prim-types.fs">
      <Link>Primitives/prim-types.fs</Link>
    </Compile>
    <Compile Include="local.fsi">
      <Link>Collections/local.fsi</Link>
    </Compile>
    <Compile Include="local.fs">
      <Link>Collections/local.fs</Link>
    </Compile>
    <Compile Include="array2.fsi">
      <Link>Collections/array2.fsi</Link>
    </Compile>
    <Compile Include="array2.fs">
      <Link>Collections/array2.fs</Link>
    </Compile>
    <Compile Include="option.fsi">
      <Link>Collections/option.fsi</Link>
    </Compile>
    <Compile Include="option.fs">
      <Link>Collections/option.fs</Link>
    </Compile>
    <Compile Include="result.fsi">
      <Link>Collections/result.fsi</Link>
    </Compile>
    <Compile Include="result.fs">
      <Link>Collections/result.fs</Link>
    </Compile>
    <Compile Include="collections.fsi">
      <Link>Collections/collections.fsi</Link>
    </Compile>
    <Compile Include="collections.fs">
      <Link>Collections/collections.fs</Link>
    </Compile>
    <Compile Include="seqcore.fsi">
      <Link>Collections/seqcore.fsi</Link>
    </Compile>
    <Compile Include="seqcore.fs">
      <Link>Collections/seqcore.fs</Link>
    </Compile>
    <Compile Include="seq.fsi">
      <Link>Collections/seq.fsi</Link>
    </Compile>
    <Compile Include="seq.fs">
      <Link>Collections/seq.fs</Link>
    </Compile>
    <Compile Include="string.fsi">
      <Link>Collections/string.fsi</Link>
    </Compile>
    <Compile Include="string.fs">
      <Link>Collections/string.fs</Link>
    </Compile>
    <Compile Include="list.fsi">
      <Link>Collections/list.fsi</Link>
    </Compile>
    <Compile Include="list.fs">
      <Link>Collections/list.fs</Link>
    </Compile>
    <Compile Include="array.fsi">
      <Link>Collections/array.fsi</Link>
    </Compile>
    <Compile Include="array.fs">
      <Link>Collections/array.fs</Link>
    </Compile>
    <Compile Include="array3.fsi">
      <Link>Collections/array3.fsi</Link>
    </Compile>
    <Compile Include="array3.fs">
      <Link>Collections/array3.fs</Link>
    </Compile>
    <Compile Include="map.fsi">
      <Link>Collections/map.fsi</Link>
    </Compile>
    <Compile Include="map.fs">
      <Link>Collections/map.fs</Link>
    </Compile>
    <Compile Include="set.fsi">
      <Link>Collections/set.fsi</Link>
    </Compile>
    <Compile Include="set.fs">
      <Link>Collections/set.fs</Link>
    </Compile>
    <Compile Include="reflect.fsi">
      <Link>Reflection/reflect.fsi</Link>
    </Compile>
    <Compile Include="reflect.fs">
      <Link>Reflection/reflect.fs</Link>
    </Compile>
    <Compile Include="math\z.fsi">
      <Link>Numerics/z.fsi</Link>
    </Compile>
    <Compile Include="math\z.fs">
      <Link>Numerics/z.fs</Link>
    </Compile>
    <Compile Include="..\utils\sformat.fsi">
      <Link>Printf/sformat.fsi</Link>
    </Compile>
    <Compile Include="..\utils\sformat.fs">
      <Link>Printf/sformat.fs</Link>
    </Compile>
    <Compile Include="printf.fsi">
      <Link>Printf/printf.fsi</Link>
    </Compile>
    <Compile Include="printf.fs">
      <Link>Printf/printf.fs</Link>
    </Compile>
    <Compile Include="quotations.fsi">
      <Link>Quotations/quotations.fsi</Link>
    </Compile>
    <Compile Include="quotations.fs">
      <Link>Quotations/quotations.fs</Link>
    </Compile>
    <Compile Include="nativeptr.fsi">
      <Link>NativeInterop/nativeptr.fsi</Link>
    </Compile>
    <Compile Include="nativeptr.fs">
      <Link>NativeInterop/nativeptr.fs</Link>
    </Compile>
    <Compile Include="event.fsi">
      <Link>Control/event.fsi</Link>
    </Compile>
    <Compile Include="event.fs">
      <Link>Control/event.fs</Link>
    </Compile>
    <Compile Include="resumable.fsi">
      <Link>Control/resumable.fsi</Link>
    </Compile>
    <Compile Include="resumable.fs">
      <Link>Control/resumable.fs</Link>
    </Compile>
    <Compile Include="async.fsi">
      <Link>Control/async.fsi</Link>
    </Compile>
    <Compile Include="async.fs">
      <Link>Control/async.fs</Link>
    </Compile>
    <Compile Include="tasks.fsi">
      <Link>Control/tasks.fsi</Link>
    </Compile>
    <Compile Include="tasks.fs">
      <Link>Control/tasks.fs</Link>
    </Compile>
    <Compile Include="eventmodule.fsi">
      <Link>Control/eventmodule.fsi</Link>
    </Compile>
    <Compile Include="eventmodule.fs">
      <Link>Control/eventmodule.fs</Link>
    </Compile>
    <Compile Include="observable.fsi">
      <Link>Control/observable.fsi</Link>
    </Compile>
    <Compile Include="observable.fs">
      <Link>Control/observable.fs</Link>
    </Compile>
    <Compile Include="mailbox.fsi">
      <Link>MailboxProcessor/mailbox.fsi</Link>
    </Compile>
    <Compile Include="mailbox.fs">
      <Link>MailboxProcessor/mailbox.fs</Link>
    </Compile>
    <Compile Include="Nullable.fsi">
      <Link>Queries/Nullable.fsi</Link>
    </Compile>
    <Compile Include="Nullable.fs">
      <Link>Queries/Nullable.fs</Link>
    </Compile>
    <Compile Include="Linq.fsi">
      <Link>Queries/Linq.fsi</Link>
    </Compile>
    <Compile Include="Linq.fs">
      <Link>Queries/Linq.fs</Link>
    </Compile>
    <Compile Include="MutableTuple.fs">
      <Link>Queries/MutableTuple.fs</Link>
    </Compile>
    <Compile Include="QueryExtensions.fs">
      <Link>Queries/QueryExtensions.fs</Link>
    </Compile>
    <Compile Include="Query.fsi">
      <Link>Queries/Query.fsi</Link>
    </Compile>
    <Compile Include="Query.fs">
      <Link>Queries/Query.fs</Link>
    </Compile>
    <Compile Include="SI.fs">
      <Link>Units/SI.fs</Link>
    </Compile>
    <Compile Include="fslib-extra-pervasives.fsi">
      <Link>Extras/fslib-extra-pervasives.fsi</Link>
    </Compile>
    <Compile Include="fslib-extra-pervasives.fs">
      <Link>Extras/fslib-extra-pervasives.fs</Link>
    </Compile>
  </ItemGroup>

  <ItemGroup>
    <PackageReference Include="System.Linq.Queryable" Version="$(SystemLinqQueryableVersion)" />
    <PackageReference Include="System.Net.Requests" Version="$(SystemNetRequestsVersion)" />
    <PackageReference Include="System.Threading.Tasks.Parallel" Version="$(SystemThreadingTasksParallelVersion)" />
  </ItemGroup>

  <Target Name="CopyToBuiltBin" BeforeTargets="BuiltProjectOutputGroup" AfterTargets="CoreCompile">
    <PropertyGroup>
      <BuildOutputGroupLocation>$(BaseOutputPath)\$(Configuration)\$(TargetFramework)</BuildOutputGroupLocation>
    </PropertyGroup>
    <ItemGroup>
      <BuiltProjectOutputGroupKeyOutput Include="$(BuildOutputGroupLocation)\FSharp.Core.xml" />
    </ItemGroup>
  </Target>

</Project><|MERGE_RESOLUTION|>--- conflicted
+++ resolved
@@ -5,32 +5,20 @@
   <PropertyGroup>
     <OutputType>Library</OutputType>
     <TargetFrameworks>netstandard2.1;netstandard2.0</TargetFrameworks>
-<<<<<<< HEAD
     <NoWarn>$(NoWarn);62</NoWarn> <!-- ML Compat -->
     <NoWarn>$(NoWarn);75</NoWarn> <!-- InternalCommandLineOption -->
     <NoWarn>$(NoWarn);1204</NoWarn> <!-- This construct is for use in the FSharp.Core library and should not be used directly -->
-=======
-    <NoWarn>$(NoWarn);45;55;62;75;1204</NoWarn>
->>>>>>> 6d626ff0
     <AllowCrossTargeting>true</AllowCrossTargeting>
     <DefineConstants>$(DefineConstants);FSHARP_CORE</DefineConstants>
     <DefineConstants Condition="'$(Configuration)' == 'Proto'">BUILDING_WITH_LKG;$(DefineConstants)</DefineConstants>
     <!-- 3218: ArgumentsInSigAndImplMismatch -->
     <OtherFlags>$(OtherFlags) --warnon:3218</OtherFlags>
-<<<<<<< HEAD
 	<!-- 1182: Unused variables -->
 	<OtherFlags>$(OtherFlags) --warnon:1182</OtherFlags>
 	<!-- 3390: xmlDocBadlyFormed -->
 	<OtherFlags>$(OtherFlags) --warnon:3390</OtherFlags>
     <!-- 3520: invalidXmlDocPosition -->
     <OtherFlags>$(OtherFlags) --warnon:3520</OtherFlags>
-    <!-- Turn off 57: Use of construct with Experimental attribute -->
-	<OtherFlags>$(OtherFlags) --nowarn:57</OtherFlags>
-    <!-- Turn off 3511: state machine not compilable - expected for inlined functions defining state machine generators -->
-    <!-- Turn off 3513: resumable code invocation' - expected for resumable code combinators -->
-	<OtherFlags>$(OtherFlags) --nowarn:3511 --nowarn:3513</OtherFlags>
-	<OtherFlags>$(OtherFlags) --compiling-fslib --compiling-fslib-40 --maxerrors:100 --extraoptimizationloops:1</OtherFlags>
-=======
     <!-- 1182: Unused variables -->
     <OtherFlags>$(OtherFlags) --warnon:1182</OtherFlags>
     <!-- 3390: xmlDocBadlyFormed -->
@@ -41,7 +29,6 @@
     <!-- Turn off 3513: resumable code invocation' - expected for resumable code combinators -->
     <OtherFlags>$(OtherFlags) --nowarn:3511 --nowarn:3513</OtherFlags>
     <OtherFlags>$(OtherFlags) --compiling-fslib --compiling-fslib-40 --maxerrors:100 --extraoptimizationloops:1</OtherFlags>
->>>>>>> 6d626ff0
     <!-- preview needed for use of state machines for tasks -->
     <LangVersion>preview</LangVersion>
     <!-- .tail annotations always emitted for this binary, even in debug mode -->
