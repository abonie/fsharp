﻿<?xml version="1.0" encoding="utf-8"?>
<!-- Copyright (c) Microsoft Corporation.  All Rights Reserved.  See License.txt in the project root for license information. -->
<Project Sdk="Microsoft.NET.Sdk">

  <PropertyGroup>
    <OutputType>Library</OutputType>
    <TargetFrameworks>netstandard2.1;netstandard2.0</TargetFrameworks>
    <NoWarn>$(NoWarn);62</NoWarn> <!-- ML Compat -->
    <NoWarn>$(NoWarn);75</NoWarn> <!-- InternalCommandLineOption -->
    <NoWarn>$(NoWarn);1204</NoWarn> <!-- This construct is for use in the FSharp.Core library and should not be used directly -->
    <AllowCrossTargeting>true</AllowCrossTargeting>
    <OtherFlags>$(OtherFlags) --warnon:3218</OtherFlags>
    <DefineConstants>$(DefineConstants);FSHARP_CORE</DefineConstants>
    <DefineConstants Condition="'$(Configuration)' == 'Proto'">BUILDING_WITH_LKG;$(DefineConstants)</DefineConstants>
    <OtherFlags>$(OtherFlags) --warnon:3218 --warnon:1182 --warnon:3390</OtherFlags>
    <OtherFlags>$(OtherFlags) --compiling-fslib --compiling-fslib-40 --maxerrors:100 --extraoptimizationloops:1 --nowarn:57</OtherFlags>
    <OtherFlags Condition="'$(Configuration)' != 'Proto'">$(OtherFlags) --langversion:preview</OtherFlags>
    <Tailcalls>true</Tailcalls> <!-- .tail annotations always emitted for this binary, even in debug mode -->
    <!-- 3218: ArgumentsInSigAndImplMismatch -->
    <OtherFlags>$(OtherFlags) --warnon:3218</OtherFlags>
<<<<<<< HEAD
    <!-- 1182: Unused variables -->
    <OtherFlags>$(OtherFlags) --warnon:1182</OtherFlags>
    <!-- 3390: xmlDocBadlyFormed -->
    <OtherFlags>$(OtherFlags) --warnon:3390</OtherFlags>
=======
	<!-- 1182: Unused variables -->
	<OtherFlags>$(OtherFlags) --warnon:1182</OtherFlags>
	<!-- 3390: xmlDocBadlyFormed -->
	<OtherFlags>$(OtherFlags) --warnon:3390</OtherFlags>
    <!-- 3520: invalidXmlDocPosition -->
    <OtherFlags>$(OtherFlags) --warnon:3520</OtherFlags>
>>>>>>> 19b8f3c5
    <!-- Turn off 57: Use of construct with Experimental attribute -->
    <OtherFlags>$(OtherFlags) --nowarn:57</OtherFlags>
    <!-- Turn off 3511: state machine not compilable - expected for inlined functions defining state machine generators -->
    <!-- Turn off 3513: resumable code invocation' - expected for resumable code combinators -->
    <OtherFlags>$(OtherFlags) --nowarn:3511 --nowarn:3513</OtherFlags>
    <OtherFlags>$(OtherFlags) --compiling-fslib --compiling-fslib-40 --maxerrors:100 --extraoptimizationloops:1</OtherFlags>
    <!-- preview needed for use of state machines for tasks -->
    <LangVersion>preview</LangVersion>
    <!-- .tail annotations always emitted for this binary, even in debug mode -->
    <Tailcalls>true</Tailcalls>
    <NGenBinary>true</NGenBinary>
    <CheckNulls>false</CheckNulls>
    <PreRelease>true</PreRelease>
    <PackageId>FSharp.Core</PackageId>
    <PackageVersionPrefix>$(FSCorePackageVersion)</PackageVersionPrefix>
    <NuspecFile>FSharp.Core.nuspec</NuspecFile>
    <IsPackable>true</IsPackable>
    <PackageDescription>FSharp.Core redistributables from F# Tools version $(FSProductVersionPrefix) For F# $(FSLanguageVersion).  Contains code from the F# Software Foundation.</PackageDescription>
    <PackageReleaseNotes>/blob/main/release-notes.md#FSharp-Core-$(FSCoreReleaseNotesVersion)</PackageReleaseNotes>
  </PropertyGroup>

  <ItemGroup>
    <EmbeddedResource Update="FSCore.resx">
      <GenerateSource>true</GenerateSource>
      <GenerateLegacyCode>true</GenerateLegacyCode>
      <GenerateLiterals>false</GenerateLiterals>
      <GeneratedModuleName>Microsoft.FSharp.Core.SR</GeneratedModuleName>
      <Link>FSCore.resx</Link>
    </EmbeddedResource>
    <CompileBefore Include="prim-types-prelude.fsi">
      <Link>Primitives/prim-types-prelude.fsi</Link>
    </CompileBefore>
    <CompileBefore Include="prim-types-prelude.fs">
      <Link>Primitives/prim-types-prelude.fs</Link>
    </CompileBefore>
    <Compile Include="prim-types.fsi">
      <Link>Primitives/prim-types.fsi</Link>
    </Compile>
    <Compile Include="prim-types.fs">
      <Link>Primitives/prim-types.fs</Link>
    </Compile>
    <Compile Include="local.fsi">
      <Link>Collections/local.fsi</Link>
    </Compile>
    <Compile Include="local.fs">
      <Link>Collections/local.fs</Link>
    </Compile>
    <Compile Include="array2.fsi">
      <Link>Collections/array2.fsi</Link>
    </Compile>
    <Compile Include="array2.fs">
      <Link>Collections/array2.fs</Link>
    </Compile>
    <Compile Include="option.fsi">
      <Link>Collections/option.fsi</Link>
    </Compile>
    <Compile Include="option.fs">
      <Link>Collections/option.fs</Link>
    </Compile>
    <Compile Include="result.fsi">
      <Link>Collections/result.fsi</Link>
    </Compile>
    <Compile Include="result.fs">
      <Link>Collections/result.fs</Link>
    </Compile>
    <Compile Include="collections.fsi">
      <Link>Collections/collections.fsi</Link>
    </Compile>
    <Compile Include="collections.fs">
      <Link>Collections/collections.fs</Link>
    </Compile>
    <Compile Include="seqcore.fsi">
      <Link>Collections/seqcore.fsi</Link>
    </Compile>
    <Compile Include="seqcore.fs">
      <Link>Collections/seqcore.fs</Link>
    </Compile>
    <Compile Include="seq.fsi">
      <Link>Collections/seq.fsi</Link>
    </Compile>
    <Compile Include="seq.fs">
      <Link>Collections/seq.fs</Link>
    </Compile>
    <Compile Include="string.fsi">
      <Link>Collections/string.fsi</Link>
    </Compile>
    <Compile Include="string.fs">
      <Link>Collections/string.fs</Link>
    </Compile>
    <Compile Include="list.fsi">
      <Link>Collections/list.fsi</Link>
    </Compile>
    <Compile Include="list.fs">
      <Link>Collections/list.fs</Link>
    </Compile>
    <Compile Include="array.fsi">
      <Link>Collections/array.fsi</Link>
    </Compile>
    <Compile Include="array.fs">
      <Link>Collections/array.fs</Link>
    </Compile>
    <Compile Include="array3.fsi">
      <Link>Collections/array3.fsi</Link>
    </Compile>
    <Compile Include="array3.fs">
      <Link>Collections/array3.fs</Link>
    </Compile>
    <Compile Include="map.fsi">
      <Link>Collections/map.fsi</Link>
    </Compile>
    <Compile Include="map.fs">
      <Link>Collections/map.fs</Link>
    </Compile>
    <Compile Include="set.fsi">
      <Link>Collections/set.fsi</Link>
    </Compile>
    <Compile Include="set.fs">
      <Link>Collections/set.fs</Link>
    </Compile>
    <Compile Include="reflect.fsi">
      <Link>Reflection/reflect.fsi</Link>
    </Compile>
    <Compile Include="reflect.fs">
      <Link>Reflection/reflect.fs</Link>
    </Compile>
    <Compile Include="math\z.fsi">
      <Link>Numerics/z.fsi</Link>
    </Compile>
    <Compile Include="math\z.fs">
      <Link>Numerics/z.fs</Link>
    </Compile>
    <Compile Include="..\utils\sformat.fsi">
      <Link>Printf/sformat.fsi</Link>
    </Compile>
    <Compile Include="..\utils\sformat.fs">
      <Link>Printf/sformat.fs</Link>
    </Compile>
    <Compile Include="printf.fsi">
      <Link>Printf/printf.fsi</Link>
    </Compile>
    <Compile Include="printf.fs">
      <Link>Printf/printf.fs</Link>
    </Compile>
    <Compile Include="quotations.fsi">
      <Link>Quotations/quotations.fsi</Link>
    </Compile>
    <Compile Include="quotations.fs">
      <Link>Quotations/quotations.fs</Link>
    </Compile>
    <Compile Include="nativeptr.fsi">
      <Link>NativeInterop/nativeptr.fsi</Link>
    </Compile>
    <Compile Include="nativeptr.fs">
      <Link>NativeInterop/nativeptr.fs</Link>
    </Compile>
    <Compile Include="event.fsi">
      <Link>Control/event.fsi</Link>
    </Compile>
    <Compile Include="event.fs">
      <Link>Control/event.fs</Link>
    </Compile>
    <Compile Include="resumable.fsi">
      <Link>Control/resumable.fsi</Link>
    </Compile>
    <Compile Include="resumable.fs">
      <Link>Control/resumable.fs</Link>
    </Compile>
    <Compile Include="async.fsi">
      <Link>Control/async.fsi</Link>
    </Compile>
    <Compile Include="async.fs">
      <Link>Control/async.fs</Link>
    </Compile>
    <Compile Include="tasks.fsi">
      <Link>Control/tasks.fsi</Link>
    </Compile>
    <Compile Include="tasks.fs">
      <Link>Control/tasks.fs</Link>
    </Compile>
    <Compile Include="eventmodule.fsi">
      <Link>Control/eventmodule.fsi</Link>
    </Compile>
    <Compile Include="eventmodule.fs">
      <Link>Control/eventmodule.fs</Link>
    </Compile>
    <Compile Include="observable.fsi">
      <Link>Control/observable.fsi</Link>
    </Compile>
    <Compile Include="observable.fs">
      <Link>Control/observable.fs</Link>
    </Compile>
    <Compile Include="mailbox.fsi">
      <Link>MailboxProcessor/mailbox.fsi</Link>
    </Compile>
    <Compile Include="mailbox.fs">
      <Link>MailboxProcessor/mailbox.fs</Link>
    </Compile>
    <Compile Include="Nullable.fsi">
      <Link>Queries/Nullable.fsi</Link>
    </Compile>
    <Compile Include="Nullable.fs">
      <Link>Queries/Nullable.fs</Link>
    </Compile>
    <Compile Include="Linq.fsi">
      <Link>Queries/Linq.fsi</Link>
    </Compile>
    <Compile Include="Linq.fs">
      <Link>Queries/Linq.fs</Link>
    </Compile>
    <Compile Include="MutableTuple.fs">
      <Link>Queries/MutableTuple.fs</Link>
    </Compile>
    <Compile Include="QueryExtensions.fs">
      <Link>Queries/QueryExtensions.fs</Link>
    </Compile>
    <Compile Include="Query.fsi">
      <Link>Queries/Query.fsi</Link>
    </Compile>
    <Compile Include="Query.fs">
      <Link>Queries/Query.fs</Link>
    </Compile>
    <Compile Include="SI.fs">
      <Link>Units/SI.fs</Link>
    </Compile>
    <Compile Include="fslib-extra-pervasives.fsi">
      <Link>Extras/fslib-extra-pervasives.fsi</Link>
    </Compile>
    <Compile Include="fslib-extra-pervasives.fs">
      <Link>Extras/fslib-extra-pervasives.fs</Link>
    </Compile>
  </ItemGroup>

  <ItemGroup>
    <PackageReference Include="System.Linq.Queryable" Version="$(SystemLinqQueryableVersion)" />
    <PackageReference Include="System.Net.Requests" Version="$(SystemNetRequestsVersion)" />
    <PackageReference Include="System.Threading.Tasks.Parallel" Version="$(SystemThreadingTasksParallelVersion)" />
  </ItemGroup>

  <Target Name="CopyToBuiltBin" BeforeTargets="BuiltProjectOutputGroup" AfterTargets="CoreCompile">
    <PropertyGroup>
      <BuildOutputGroupLocation>$(BaseOutputPath)\$(Configuration)\$(TargetFramework)</BuildOutputGroupLocation>
    </PropertyGroup>
    <ItemGroup>
      <BuiltProjectOutputGroupKeyOutput Include="$(BuildOutputGroupLocation)\FSharp.Core.xml" />
    </ItemGroup>
  </Target>

</Project><|MERGE_RESOLUTION|>--- conflicted
+++ resolved
@@ -18,19 +18,16 @@
     <Tailcalls>true</Tailcalls> <!-- .tail annotations always emitted for this binary, even in debug mode -->
     <!-- 3218: ArgumentsInSigAndImplMismatch -->
     <OtherFlags>$(OtherFlags) --warnon:3218</OtherFlags>
-<<<<<<< HEAD
     <!-- 1182: Unused variables -->
     <OtherFlags>$(OtherFlags) --warnon:1182</OtherFlags>
     <!-- 3390: xmlDocBadlyFormed -->
     <OtherFlags>$(OtherFlags) --warnon:3390</OtherFlags>
-=======
 	<!-- 1182: Unused variables -->
 	<OtherFlags>$(OtherFlags) --warnon:1182</OtherFlags>
 	<!-- 3390: xmlDocBadlyFormed -->
 	<OtherFlags>$(OtherFlags) --warnon:3390</OtherFlags>
     <!-- 3520: invalidXmlDocPosition -->
     <OtherFlags>$(OtherFlags) --warnon:3520</OtherFlags>
->>>>>>> 19b8f3c5
     <!-- Turn off 57: Use of construct with Experimental attribute -->
     <OtherFlags>$(OtherFlags) --nowarn:57</OtherFlags>
     <!-- Turn off 3511: state machine not compilable - expected for inlined functions defining state machine generators -->
