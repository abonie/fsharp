// Copyright (c) Microsoft Corporation. All Rights Reserved. See License.txt in the project root for license information.

/// Coordinating compiler operations - configuration, loading initial context, reporting errors etc.
module internal FSharp.Compiler.Features

open System

//------------------------------------------------------------------------------------------------------------------
// Language version command line switch
//------------------------------------------------------------------------------------------------------------------
// Add your features to this List - in code use languageVersion.SupportsFeature(LanguageFeatures.yourFeature) 
// a return value of false means your feature is not supported by the user's language selection
// All new language features added from now on must be protected by this.
// Note:
//   *  The fslang design process will require a decision about feature name and whether it is required.
//   *  When a feature is assigned a release language, we will scrub the code of feature references and apply
//      the Release Language version.

[<RequireQualifiedAccess>]
type LanguageFeature =
    | SingleUnderscorePattern
    | WildCardInForLoop
    | RelaxWhitespace
    | NameOf
    | ImplicitYield
    | OpenTypeDeclaration
    | DotlessFloat32Literal
    | PackageManagement
    | FromEndSlicing
    | FixedIndexSlice3d4d
    | AndBang
    | NullableOptionalInterop
    | DefaultInterfaceMemberConsumption
    | WitnessPassing
    | InterfacesWithMultipleGenericInstantiation
    | StringInterpolation
    | OverloadsForCustomOperations
<<<<<<< HEAD
    | ExtensionConstraintSolutions
=======
    | ExpandedMeasurables
>>>>>>> 512b1de3

/// LanguageVersion management
type LanguageVersion (specifiedVersionAsString) =

    // When we increment language versions here preview is higher than current RTM version
    static let languageVersion46 = 4.6m
    static let languageVersion47 = 4.7m
    static let languageVersion50 = 5.0m
    static let previewVersion = 9999m                   // Language version when preview specified
    static let defaultVersion = languageVersion50       // Language version when default specified
    static let latestVersion = defaultVersion           // Language version when latest specified
    static let latestMajorVersion = languageVersion50   // Language version when latestmajor specified

    static let validOptions = [| "preview"; "default"; "latest"; "latestmajor" |]
    static let languageVersions = set [| languageVersion46; languageVersion47 ; languageVersion50 |]

    static let features =
        dict [
            // F# 4.7
            LanguageFeature.SingleUnderscorePattern, languageVersion47
            LanguageFeature.WildCardInForLoop, languageVersion47
            LanguageFeature.RelaxWhitespace, languageVersion47
            LanguageFeature.ImplicitYield, languageVersion47

            // F# 5.0
            LanguageFeature.FixedIndexSlice3d4d, languageVersion50
            LanguageFeature.DotlessFloat32Literal, languageVersion50
            LanguageFeature.AndBang, languageVersion50
            LanguageFeature.NullableOptionalInterop, languageVersion50
            LanguageFeature.DefaultInterfaceMemberConsumption, languageVersion50
            LanguageFeature.OpenTypeDeclaration, languageVersion50
            LanguageFeature.PackageManagement, languageVersion50
            LanguageFeature.WitnessPassing, languageVersion50
            LanguageFeature.InterfacesWithMultipleGenericInstantiation, languageVersion50
            LanguageFeature.NameOf, languageVersion50
            LanguageFeature.StringInterpolation, languageVersion50

            // F# preview
            LanguageFeature.OverloadsForCustomOperations, previewVersion
<<<<<<< HEAD
            LanguageFeature.ExtensionConstraintSolutions, previewVersion
=======
            LanguageFeature.ExpandedMeasurables, previewVersion
            LanguageFeature.FromEndSlicing, previewVersion
>>>>>>> 512b1de3
        ]

    let specified =
        match specifiedVersionAsString with
        | "?" -> 0m
        | "preview" -> previewVersion
        | "default" -> defaultVersion
        | "latest" -> latestVersion
        | "latestmajor" -> latestMajorVersion
        | "4.6" -> languageVersion46
        | "4.7" -> languageVersion47
        | "5.0" -> languageVersion50
        | _ -> 0m

    let versionToString v =
        if v = previewVersion then "'preview'"
        else string v

    let specifiedString = versionToString specified

    /// Check if this feature is supported by the selected langversion
    member _.SupportsFeature featureId =
        match features.TryGetValue featureId with
        | true, v -> v <= specified
        | false, _ -> false

    /// Has preview been explicitly specified
    member _.IsPreviewEnabled =
        specified = previewVersion

    /// Does the languageVersion support this version string
    member _.ContainsVersion version =
        match version with
        | "?" | "preview" | "default" | "latest" | "latestmajor" -> true
        | _ -> languageVersions.Contains specified

    /// Get a list of valid strings for help text
    member _.ValidOptions = validOptions

    /// Get a list of valid versions for help text
    member _.ValidVersions =
        [|
            for v in languageVersions |> Seq.sort ->
                sprintf "%M%s" v (if v = defaultVersion then " (Default)" else "")
        |]

    /// Get the specified LanguageVersion
    member _.SpecifiedVersion = specified

    /// Get the specified LanguageVersion as a string
    member _.SpecifiedVersionString = specifiedString

    /// Get a string name for the given feature.
    member _.GetFeatureString feature =
        match feature with
        | LanguageFeature.SingleUnderscorePattern -> FSComp.SR.featureSingleUnderscorePattern()
        | LanguageFeature.WildCardInForLoop -> FSComp.SR.featureWildCardInForLoop()
        | LanguageFeature.RelaxWhitespace -> FSComp.SR.featureRelaxWhitespace()
        | LanguageFeature.NameOf -> FSComp.SR.featureNameOf()
        | LanguageFeature.ImplicitYield -> FSComp.SR.featureImplicitYield()
        | LanguageFeature.OpenTypeDeclaration -> FSComp.SR.featureOpenTypeDeclaration()
        | LanguageFeature.DotlessFloat32Literal -> FSComp.SR.featureDotlessFloat32Literal()
        | LanguageFeature.PackageManagement -> FSComp.SR.featurePackageManagement()
        | LanguageFeature.FromEndSlicing -> FSComp.SR.featureFromEndSlicing()
        | LanguageFeature.FixedIndexSlice3d4d -> FSComp.SR.featureFixedIndexSlice3d4d()
        | LanguageFeature.AndBang -> FSComp.SR.featureAndBang()
        | LanguageFeature.NullableOptionalInterop -> FSComp.SR.featureNullableOptionalInterop()
        | LanguageFeature.DefaultInterfaceMemberConsumption -> FSComp.SR.featureDefaultInterfaceMemberConsumption()
        | LanguageFeature.WitnessPassing -> FSComp.SR.featureWitnessPassing()
        | LanguageFeature.InterfacesWithMultipleGenericInstantiation -> FSComp.SR.featureInterfacesWithMultipleGenericInstantiation()
        | LanguageFeature.StringInterpolation -> FSComp.SR.featureStringInterpolation()
        | LanguageFeature.OverloadsForCustomOperations -> FSComp.SR.featureOverloadsForCustomOperations()
<<<<<<< HEAD
        | LanguageFeature.ExtensionConstraintSolutions -> FSComp.SR.featureExtensionConstraintSolutions()
=======
        | LanguageFeature.ExpandedMeasurables -> FSComp.SR.featureExpandedMeasurables()
>>>>>>> 512b1de3

    /// Get a version string associated with the given feature.
    member _.GetFeatureVersionString feature =
        match features.TryGetValue feature with
        | true, v -> versionToString v
        | _ -> invalidArg "feature" "Internal error: Unable to find feature."<|MERGE_RESOLUTION|>--- conflicted
+++ resolved
@@ -35,11 +35,8 @@
     | InterfacesWithMultipleGenericInstantiation
     | StringInterpolation
     | OverloadsForCustomOperations
-<<<<<<< HEAD
+    | ExpandedMeasurables
     | ExtensionConstraintSolutions
-=======
-    | ExpandedMeasurables
->>>>>>> 512b1de3
 
 /// LanguageVersion management
 type LanguageVersion (specifiedVersionAsString) =
@@ -79,12 +76,9 @@
 
             // F# preview
             LanguageFeature.OverloadsForCustomOperations, previewVersion
-<<<<<<< HEAD
-            LanguageFeature.ExtensionConstraintSolutions, previewVersion
-=======
             LanguageFeature.ExpandedMeasurables, previewVersion
             LanguageFeature.FromEndSlicing, previewVersion
->>>>>>> 512b1de3
+            LanguageFeature.ExtensionConstraintSolutions, previewVersion
         ]
 
     let specified =
@@ -157,11 +151,8 @@
         | LanguageFeature.InterfacesWithMultipleGenericInstantiation -> FSComp.SR.featureInterfacesWithMultipleGenericInstantiation()
         | LanguageFeature.StringInterpolation -> FSComp.SR.featureStringInterpolation()
         | LanguageFeature.OverloadsForCustomOperations -> FSComp.SR.featureOverloadsForCustomOperations()
-<<<<<<< HEAD
+        | LanguageFeature.ExpandedMeasurables -> FSComp.SR.featureExpandedMeasurables()
         | LanguageFeature.ExtensionConstraintSolutions -> FSComp.SR.featureExtensionConstraintSolutions()
-=======
-        | LanguageFeature.ExpandedMeasurables -> FSComp.SR.featureExpandedMeasurables()
->>>>>>> 512b1de3
 
     /// Get a version string associated with the given feature.
     member _.GetFeatureVersionString feature =
