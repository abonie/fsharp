--- conflicted
+++ resolved
@@ -31,11 +31,8 @@
     | AndBang
     | NullableOptionalInterop
     | DefaultInterfaceMemberConsumption
-<<<<<<< HEAD
+    | WitnessPassing
     | ExtensionConstraintSolutions
-=======
-    | WitnessPassing
->>>>>>> d0c19d86
 
 /// LanguageVersion management
 type LanguageVersion (specifiedVersionAsString) =
@@ -142,11 +139,8 @@
         | LanguageFeature.AndBang -> FSComp.SR.featureAndBang()
         | LanguageFeature.NullableOptionalInterop -> FSComp.SR.featureNullableOptionalInterop()
         | LanguageFeature.DefaultInterfaceMemberConsumption -> FSComp.SR.featureDefaultInterfaceMemberConsumption()
-<<<<<<< HEAD
+        | LanguageFeature.WitnessPassing -> FSComp.SR.featureWitnessPassing()
         | LanguageFeature.ExtensionConstraintSolutions -> FSComp.SR.featureExtensionConstraintSolutions()
-=======
-        | LanguageFeature.WitnessPassing -> FSComp.SR.featureWitnessPassing()
->>>>>>> d0c19d86
 
     /// Get a version string associated with the given feature.
     member _.GetFeatureVersionString feature =
