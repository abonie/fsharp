// Copyright (c) Microsoft Corporation. All Rights Reserved. See License.txt in the project root for license information.

/// Coordinating compiler operations - configuration, loading initial context, reporting errors etc.
module internal FSharp.Compiler.Features

open System

//------------------------------------------------------------------------------------------------------------------
// Language version command line switch
//------------------------------------------------------------------------------------------------------------------
// Add your features to this List - in code use languageVersion.SupportsFeature(LanguageFeatures.yourFeature) 
// a return value of false means your feature is not supported by the user's language selection
// All new language features added from now on must be protected by this.
// Note:
//   *  The fslang design process will require a decision about feature name and whether it is required.
//   *  When a feature is assigned a release language, we will scrub the code of feature references and apply
//      the Release Language version.

[<RequireQualifiedAccess>]
type LanguageFeature =
    | SingleUnderscorePattern
    | WildCardInForLoop
    | RelaxWhitespace
    | NameOf
    | ImplicitYield
    | OpenTypeDeclaration
    | DotlessFloat32Literal
    | PackageManagement
    | FromEndSlicing
    | FixedIndexSlice3d4d
    | AndBang
    | NullableOptionalInterop
    | DefaultInterfaceMemberConsumption
    | WitnessPassing
    | InterfacesWithMultipleGenericInstantiation
    | StringInterpolation
    | OverloadsForCustomOperations
    | ExpandedMeasurables
<<<<<<< HEAD
    | NullnessChecking
=======
    | PrintfBinaryFormat
>>>>>>> 4e37ba37

/// LanguageVersion management
type LanguageVersion (specifiedVersionAsString) =

    // When we increment language versions here preview is higher than current RTM version
    static let languageVersion46 = 4.6m
    static let languageVersion47 = 4.7m
    static let languageVersion50 = 5.0m
    static let previewVersion = 9999m                   // Language version when preview specified
    static let defaultVersion = languageVersion50       // Language version when default specified
    static let latestVersion = defaultVersion           // Language version when latest specified
    static let latestMajorVersion = languageVersion50   // Language version when latestmajor specified

    static let validOptions = [| "preview"; "default"; "latest"; "latestmajor" |]
    static let languageVersions = set [| languageVersion46; languageVersion47 ; languageVersion50 |]

    static let features =
        dict [
            // F# 4.7
            LanguageFeature.SingleUnderscorePattern, languageVersion47
            LanguageFeature.WildCardInForLoop, languageVersion47
            LanguageFeature.RelaxWhitespace, languageVersion47
            LanguageFeature.ImplicitYield, languageVersion47

            // F# 5.0
            LanguageFeature.FixedIndexSlice3d4d, languageVersion50
            LanguageFeature.DotlessFloat32Literal, languageVersion50
            LanguageFeature.AndBang, languageVersion50
            LanguageFeature.NullableOptionalInterop, languageVersion50
            LanguageFeature.DefaultInterfaceMemberConsumption, languageVersion50
            LanguageFeature.OpenTypeDeclaration, languageVersion50
            LanguageFeature.PackageManagement, languageVersion50
            LanguageFeature.WitnessPassing, languageVersion50
            LanguageFeature.InterfacesWithMultipleGenericInstantiation, languageVersion50
            LanguageFeature.NameOf, languageVersion50
            LanguageFeature.StringInterpolation, languageVersion50

            // F# preview
            LanguageFeature.OverloadsForCustomOperations, previewVersion
            LanguageFeature.ExpandedMeasurables, previewVersion
            LanguageFeature.FromEndSlicing, previewVersion
<<<<<<< HEAD
            LanguageFeature.NullnessChecking, previewVersion
=======
            LanguageFeature.PrintfBinaryFormat, previewVersion
>>>>>>> 4e37ba37
        ]

    let specified =
        match specifiedVersionAsString with
        | "?" -> 0m
        | "preview" -> previewVersion
        | "default" -> defaultVersion
        | "latest" -> latestVersion
        | "latestmajor" -> latestMajorVersion
        | "4.6" -> languageVersion46
        | "4.7" -> languageVersion47
        | "5.0" -> languageVersion50
        | _ -> 0m

    let versionToString v =
        if v = previewVersion then "'preview'"
        else string v

    let specifiedString = versionToString specified

    /// Check if this feature is supported by the selected langversion
    member _.SupportsFeature featureId =
        match features.TryGetValue featureId with
        | true, v -> v <= specified
        | false, _ -> false

    /// Has preview been explicitly specified
    member _.IsPreviewEnabled =
        specified = previewVersion

    /// Does the languageVersion support this version string
    member _.ContainsVersion version =
        match version with
        | "?" | "preview" | "default" | "latest" | "latestmajor" -> true
        | _ -> languageVersions.Contains specified

    /// Get a list of valid strings for help text
    member _.ValidOptions = validOptions

    /// Get a list of valid versions for help text
    member _.ValidVersions =
        [|
            for v in languageVersions |> Seq.sort ->
                sprintf "%M%s" v (if v = defaultVersion then " (Default)" else "")
        |]

    /// Get the specified LanguageVersion
    member _.SpecifiedVersion = specified

    /// Get the specified LanguageVersion as a string
    member _.SpecifiedVersionString = specifiedString

    /// Get a string name for the given feature.
    member _.GetFeatureString feature =
        match feature with
        | LanguageFeature.SingleUnderscorePattern -> FSComp.SR.featureSingleUnderscorePattern()
        | LanguageFeature.WildCardInForLoop -> FSComp.SR.featureWildCardInForLoop()
        | LanguageFeature.RelaxWhitespace -> FSComp.SR.featureRelaxWhitespace()
        | LanguageFeature.NameOf -> FSComp.SR.featureNameOf()
        | LanguageFeature.ImplicitYield -> FSComp.SR.featureImplicitYield()
        | LanguageFeature.OpenTypeDeclaration -> FSComp.SR.featureOpenTypeDeclaration()
        | LanguageFeature.DotlessFloat32Literal -> FSComp.SR.featureDotlessFloat32Literal()
        | LanguageFeature.PackageManagement -> FSComp.SR.featurePackageManagement()
        | LanguageFeature.FromEndSlicing -> FSComp.SR.featureFromEndSlicing()
        | LanguageFeature.FixedIndexSlice3d4d -> FSComp.SR.featureFixedIndexSlice3d4d()
        | LanguageFeature.AndBang -> FSComp.SR.featureAndBang()
        | LanguageFeature.NullnessChecking -> FSComp.SR.featureNullnessChecking()
        | LanguageFeature.NullableOptionalInterop -> FSComp.SR.featureNullableOptionalInterop()
        | LanguageFeature.DefaultInterfaceMemberConsumption -> FSComp.SR.featureDefaultInterfaceMemberConsumption()
        | LanguageFeature.WitnessPassing -> FSComp.SR.featureWitnessPassing()
        | LanguageFeature.InterfacesWithMultipleGenericInstantiation -> FSComp.SR.featureInterfacesWithMultipleGenericInstantiation()
        | LanguageFeature.StringInterpolation -> FSComp.SR.featureStringInterpolation()
        | LanguageFeature.OverloadsForCustomOperations -> FSComp.SR.featureOverloadsForCustomOperations()
        | LanguageFeature.ExpandedMeasurables -> FSComp.SR.featureExpandedMeasurables()
        | LanguageFeature.PrintfBinaryFormat -> FSComp.SR.featurePrintfBinaryFormat()

    /// Get a version string associated with the given feature.
    member _.GetFeatureVersionString feature =
        match features.TryGetValue feature with
        | true, v -> versionToString v
        | _ -> invalidArg "feature" "Internal error: Unable to find feature."<|MERGE_RESOLUTION|>--- conflicted
+++ resolved
@@ -36,11 +36,8 @@
     | StringInterpolation
     | OverloadsForCustomOperations
     | ExpandedMeasurables
-<<<<<<< HEAD
     | NullnessChecking
-=======
     | PrintfBinaryFormat
->>>>>>> 4e37ba37
 
 /// LanguageVersion management
 type LanguageVersion (specifiedVersionAsString) =
@@ -82,11 +79,8 @@
             LanguageFeature.OverloadsForCustomOperations, previewVersion
             LanguageFeature.ExpandedMeasurables, previewVersion
             LanguageFeature.FromEndSlicing, previewVersion
-<<<<<<< HEAD
             LanguageFeature.NullnessChecking, previewVersion
-=======
             LanguageFeature.PrintfBinaryFormat, previewVersion
->>>>>>> 4e37ba37
         ]
 
     let specified =
