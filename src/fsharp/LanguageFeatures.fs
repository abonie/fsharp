// Copyright (c) Microsoft Corporation. All Rights Reserved. See License.txt in the project root for license information.

/// Coordinating compiler operations - configuration, loading initial context, reporting errors etc.
module internal FSharp.Compiler.Features

open System

//------------------------------------------------------------------------------------------------------------------
// Language version command line switch
//------------------------------------------------------------------------------------------------------------------
// Add your features to this List - in code use languageVersion.SupportsFeature(LanguageFeatures.yourFeature) 
// a return value of false means your feature is not supported by the user's language selection
// All new language features added from now on must be protected by this.
// Note:
//   *  The fslang design process will require a decision about feature name and whether it is required.
//   *  When a feature is assigned a release language, we will scrub the code of feature references and apply
//      the Release Language version.

[<RequireQualifiedAccess>]
type LanguageFeature =
    | SingleUnderscorePattern
    | WildCardInForLoop
    | RelaxWhitespace
    | NameOf
    | ImplicitYield
    | OpenTypeDeclaration
    | DotlessFloat32Literal
    | PackageManagement
    | FromEndSlicing
    | FixedIndexSlice3d4d
    | AndBang
    | NullableOptionalInterop
    | DefaultInterfaceMemberConsumption
    | WitnessPassing
    | InterfacesWithMultipleGenericInstantiation
    | StringInterpolation
    | OverloadsForCustomOperations
<<<<<<< HEAD
    | NullnessChecking
=======
    | ExpandedMeasurables
>>>>>>> 512b1de3

/// LanguageVersion management
type LanguageVersion (specifiedVersionAsString) =

    // When we increment language versions here preview is higher than current RTM version
    static let languageVersion46 = 4.6m
    static let languageVersion47 = 4.7m
    static let languageVersion50 = 5.0m
    static let previewVersion = 9999m                   // Language version when preview specified
    static let defaultVersion = languageVersion50       // Language version when default specified
    static let latestVersion = defaultVersion           // Language version when latest specified
    static let latestMajorVersion = languageVersion50   // Language version when latestmajor specified

    static let validOptions = [| "preview"; "default"; "latest"; "latestmajor" |]
    static let languageVersions = set [| languageVersion46; languageVersion47 ; languageVersion50 |]

    static let features =
        dict [
            // F# 4.7
            LanguageFeature.SingleUnderscorePattern, languageVersion47
            LanguageFeature.WildCardInForLoop, languageVersion47
            LanguageFeature.RelaxWhitespace, languageVersion47
            LanguageFeature.ImplicitYield, languageVersion47

            // F# 5.0
            LanguageFeature.FixedIndexSlice3d4d, languageVersion50
            LanguageFeature.DotlessFloat32Literal, languageVersion50
            LanguageFeature.AndBang, languageVersion50
            LanguageFeature.NullableOptionalInterop, languageVersion50
            LanguageFeature.DefaultInterfaceMemberConsumption, languageVersion50
            LanguageFeature.OpenTypeDeclaration, languageVersion50
            LanguageFeature.PackageManagement, languageVersion50
            LanguageFeature.WitnessPassing, languageVersion50
            LanguageFeature.InterfacesWithMultipleGenericInstantiation, languageVersion50
            LanguageFeature.NameOf, languageVersion50
            LanguageFeature.StringInterpolation, languageVersion50

            // F# preview
            LanguageFeature.OverloadsForCustomOperations, previewVersion
            LanguageFeature.ExpandedMeasurables, previewVersion
            LanguageFeature.FromEndSlicing, previewVersion
            LanguageFeature.NullnessChecking, previewVersion
        ]

    let specified =
        match specifiedVersionAsString with
        | "?" -> 0m
        | "preview" -> previewVersion
        | "default" -> defaultVersion
        | "latest" -> latestVersion
        | "latestmajor" -> latestMajorVersion
        | "4.6" -> languageVersion46
        | "4.7" -> languageVersion47
        | "5.0" -> languageVersion50
        | _ -> 0m

    let versionToString v =
        if v = previewVersion then "'preview'"
        else string v

    let specifiedString = versionToString specified

    /// Check if this feature is supported by the selected langversion
    member _.SupportsFeature featureId =
        match features.TryGetValue featureId with
        | true, v -> v <= specified
        | false, _ -> false

    /// Has preview been explicitly specified
    member _.IsPreviewEnabled =
        specified = previewVersion

    /// Does the languageVersion support this version string
    member _.ContainsVersion version =
        match version with
        | "?" | "preview" | "default" | "latest" | "latestmajor" -> true
        | _ -> languageVersions.Contains specified

    /// Get a list of valid strings for help text
    member _.ValidOptions = validOptions

    /// Get a list of valid versions for help text
    member _.ValidVersions =
        [|
            for v in languageVersions |> Seq.sort ->
                sprintf "%M%s" v (if v = defaultVersion then " (Default)" else "")
        |]

    /// Get the specified LanguageVersion
    member _.SpecifiedVersion = specified

    /// Get the specified LanguageVersion as a string
    member _.SpecifiedVersionString = specifiedString

    /// Get a string name for the given feature.
    member _.GetFeatureString feature =
        match feature with
        | LanguageFeature.SingleUnderscorePattern -> FSComp.SR.featureSingleUnderscorePattern()
        | LanguageFeature.WildCardInForLoop -> FSComp.SR.featureWildCardInForLoop()
        | LanguageFeature.RelaxWhitespace -> FSComp.SR.featureRelaxWhitespace()
        | LanguageFeature.NameOf -> FSComp.SR.featureNameOf()
        | LanguageFeature.ImplicitYield -> FSComp.SR.featureImplicitYield()
        | LanguageFeature.OpenTypeDeclaration -> FSComp.SR.featureOpenTypeDeclaration()
        | LanguageFeature.DotlessFloat32Literal -> FSComp.SR.featureDotlessFloat32Literal()
        | LanguageFeature.PackageManagement -> FSComp.SR.featurePackageManagement()
        | LanguageFeature.FromEndSlicing -> FSComp.SR.featureFromEndSlicing()
        | LanguageFeature.FixedIndexSlice3d4d -> FSComp.SR.featureFixedIndexSlice3d4d()
        | LanguageFeature.AndBang -> FSComp.SR.featureAndBang()
        | LanguageFeature.NullnessChecking -> FSComp.SR.featureNullnessChecking()
        | LanguageFeature.NullableOptionalInterop -> FSComp.SR.featureNullableOptionalInterop()
        | LanguageFeature.DefaultInterfaceMemberConsumption -> FSComp.SR.featureDefaultInterfaceMemberConsumption()
        | LanguageFeature.WitnessPassing -> FSComp.SR.featureWitnessPassing()
        | LanguageFeature.InterfacesWithMultipleGenericInstantiation -> FSComp.SR.featureInterfacesWithMultipleGenericInstantiation()
        | LanguageFeature.StringInterpolation -> FSComp.SR.featureStringInterpolation()
        | LanguageFeature.OverloadsForCustomOperations -> FSComp.SR.featureOverloadsForCustomOperations()
        | LanguageFeature.ExpandedMeasurables -> FSComp.SR.featureExpandedMeasurables()

    /// Get a version string associated with the given feature.
    member _.GetFeatureVersionString feature =
        match features.TryGetValue feature with
        | true, v -> versionToString v
        | _ -> invalidArg "feature" "Internal error: Unable to find feature."<|MERGE_RESOLUTION|>--- conflicted
+++ resolved
@@ -35,11 +35,8 @@
     | InterfacesWithMultipleGenericInstantiation
     | StringInterpolation
     | OverloadsForCustomOperations
-<<<<<<< HEAD
+    | ExpandedMeasurables
     | NullnessChecking
-=======
-    | ExpandedMeasurables
->>>>>>> 512b1de3
 
 /// LanguageVersion management
 type LanguageVersion (specifiedVersionAsString) =
