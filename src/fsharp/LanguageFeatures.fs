// Copyright (c) Microsoft Corporation. All Rights Reserved. See License.txt in the project root for license information.

/// Coordinating compiler operations - configuration, loading initial context, reporting errors etc.
module internal FSharp.Compiler.Features

open System

//------------------------------------------------------------------------------------------------------------------
// Language version command line switch
//------------------------------------------------------------------------------------------------------------------
// Add your features to this List - in code use languageVersion.SupportsFeature(LanguageFeatures.yourFeature) 
// a return value of false means your feature is not supported by the user's language selection
// All new language features added from now on must be protected by this.
// Note:
//   *  The fslang design process will require a decision about feature name and whether it is required.
//   *  When a feature is assigned a release language, we will scrub the code of feature references and apply
//      the Release Language version.

[<RequireQualifiedAccess>]
type LanguageFeature =
    | SingleUnderscorePattern
    | WildCardInForLoop
    | RelaxWhitespace
    | NameOf
    | ImplicitYield
    | OpenTypeDeclaration
    | DotlessFloat32Literal
    | PackageManagement
    | FromEndSlicing
    | FixedIndexSlice3d4d
    | AndBang
    | NullableOptionalInterop
    | DefaultInterfaceMemberConsumption
    | WitnessPassing
    | InterfacesWithMultipleGenericInstantiation
    | StringInterpolation
    | OverloadsForCustomOperations
    | ExpandedMeasurables
<<<<<<< HEAD
    | ExtensionConstraintSolutions
=======
    | StructActivePattern
    | PrintfBinaryFormat
>>>>>>> 200af477

/// LanguageVersion management
type LanguageVersion (specifiedVersionAsString) =

    // When we increment language versions here preview is higher than current RTM version
    static let languageVersion46 = 4.6m
    static let languageVersion47 = 4.7m
    static let languageVersion50 = 5.0m
    static let previewVersion = 9999m                   // Language version when preview specified
    static let defaultVersion = languageVersion50       // Language version when default specified
    static let latestVersion = defaultVersion           // Language version when latest specified
    static let latestMajorVersion = languageVersion50   // Language version when latestmajor specified

    static let validOptions = [| "preview"; "default"; "latest"; "latestmajor" |]
    static let languageVersions = set [| languageVersion46; languageVersion47 ; languageVersion50 |]

    static let features =
        dict [
            // F# 4.7
            LanguageFeature.SingleUnderscorePattern, languageVersion47
            LanguageFeature.WildCardInForLoop, languageVersion47
            LanguageFeature.RelaxWhitespace, languageVersion47
            LanguageFeature.ImplicitYield, languageVersion47

            // F# 5.0
            LanguageFeature.FixedIndexSlice3d4d, languageVersion50
            LanguageFeature.DotlessFloat32Literal, languageVersion50
            LanguageFeature.AndBang, languageVersion50
            LanguageFeature.NullableOptionalInterop, languageVersion50
            LanguageFeature.DefaultInterfaceMemberConsumption, languageVersion50
            LanguageFeature.OpenTypeDeclaration, languageVersion50
            LanguageFeature.PackageManagement, languageVersion50
            LanguageFeature.WitnessPassing, languageVersion50
            LanguageFeature.InterfacesWithMultipleGenericInstantiation, languageVersion50
            LanguageFeature.NameOf, languageVersion50
            LanguageFeature.StringInterpolation, languageVersion50

            // F# preview
            LanguageFeature.OverloadsForCustomOperations, previewVersion
            LanguageFeature.ExpandedMeasurables, previewVersion
            LanguageFeature.FromEndSlicing, previewVersion
<<<<<<< HEAD
            LanguageFeature.ExtensionConstraintSolutions, previewVersion
=======
            LanguageFeature.StructActivePattern, previewVersion
            LanguageFeature.PrintfBinaryFormat, previewVersion
>>>>>>> 200af477
        ]

    let specified =
        match specifiedVersionAsString with
        | "?" -> 0m
        | "preview" -> previewVersion
        | "default" -> defaultVersion
        | "latest" -> latestVersion
        | "latestmajor" -> latestMajorVersion
        | "4.6" -> languageVersion46
        | "4.7" -> languageVersion47
        | "5.0" -> languageVersion50
        | _ -> 0m

    let versionToString v =
        if v = previewVersion then "'preview'"
        else string v

    let specifiedString = versionToString specified

    /// Check if this feature is supported by the selected langversion
    member _.SupportsFeature featureId =
        match features.TryGetValue featureId with
        | true, v -> v <= specified
        | false, _ -> false

    /// Has preview been explicitly specified
    member _.IsPreviewEnabled =
        specified = previewVersion

    /// Does the languageVersion support this version string
    member _.ContainsVersion version =
        match version with
        | "?" | "preview" | "default" | "latest" | "latestmajor" -> true
        | _ -> languageVersions.Contains specified

    /// Get a list of valid strings for help text
    member _.ValidOptions = validOptions

    /// Get a list of valid versions for help text
    member _.ValidVersions =
        [|
            for v in languageVersions |> Seq.sort ->
                sprintf "%M%s" v (if v = defaultVersion then " (Default)" else "")
        |]

    /// Get the specified LanguageVersion
    member _.SpecifiedVersion = specified

    /// Get the specified LanguageVersion as a string
    member _.SpecifiedVersionString = specifiedString

    /// Get a string name for the given feature.
    member _.GetFeatureString feature =
        match feature with
        | LanguageFeature.SingleUnderscorePattern -> FSComp.SR.featureSingleUnderscorePattern()
        | LanguageFeature.WildCardInForLoop -> FSComp.SR.featureWildCardInForLoop()
        | LanguageFeature.RelaxWhitespace -> FSComp.SR.featureRelaxWhitespace()
        | LanguageFeature.NameOf -> FSComp.SR.featureNameOf()
        | LanguageFeature.ImplicitYield -> FSComp.SR.featureImplicitYield()
        | LanguageFeature.OpenTypeDeclaration -> FSComp.SR.featureOpenTypeDeclaration()
        | LanguageFeature.DotlessFloat32Literal -> FSComp.SR.featureDotlessFloat32Literal()
        | LanguageFeature.PackageManagement -> FSComp.SR.featurePackageManagement()
        | LanguageFeature.FromEndSlicing -> FSComp.SR.featureFromEndSlicing()
        | LanguageFeature.FixedIndexSlice3d4d -> FSComp.SR.featureFixedIndexSlice3d4d()
        | LanguageFeature.AndBang -> FSComp.SR.featureAndBang()
        | LanguageFeature.NullableOptionalInterop -> FSComp.SR.featureNullableOptionalInterop()
        | LanguageFeature.DefaultInterfaceMemberConsumption -> FSComp.SR.featureDefaultInterfaceMemberConsumption()
        | LanguageFeature.WitnessPassing -> FSComp.SR.featureWitnessPassing()
        | LanguageFeature.InterfacesWithMultipleGenericInstantiation -> FSComp.SR.featureInterfacesWithMultipleGenericInstantiation()
        | LanguageFeature.StringInterpolation -> FSComp.SR.featureStringInterpolation()
        | LanguageFeature.OverloadsForCustomOperations -> FSComp.SR.featureOverloadsForCustomOperations()
        | LanguageFeature.ExpandedMeasurables -> FSComp.SR.featureExpandedMeasurables()
<<<<<<< HEAD
        | LanguageFeature.ExtensionConstraintSolutions -> FSComp.SR.featureExtensionConstraintSolutions()
=======
        | LanguageFeature.StructActivePattern -> FSComp.SR.featureStructActivePattern()
        | LanguageFeature.PrintfBinaryFormat -> FSComp.SR.featurePrintfBinaryFormat()
>>>>>>> 200af477

    /// Get a version string associated with the given feature.
    member _.GetFeatureVersionString feature =
        match features.TryGetValue feature with
        | true, v -> versionToString v
        | _ -> invalidArg "feature" "Internal error: Unable to find feature."<|MERGE_RESOLUTION|>--- conflicted
+++ resolved
@@ -36,12 +36,9 @@
     | StringInterpolation
     | OverloadsForCustomOperations
     | ExpandedMeasurables
-<<<<<<< HEAD
     | ExtensionConstraintSolutions
-=======
     | StructActivePattern
     | PrintfBinaryFormat
->>>>>>> 200af477
 
 /// LanguageVersion management
 type LanguageVersion (specifiedVersionAsString) =
@@ -83,12 +80,9 @@
             LanguageFeature.OverloadsForCustomOperations, previewVersion
             LanguageFeature.ExpandedMeasurables, previewVersion
             LanguageFeature.FromEndSlicing, previewVersion
-<<<<<<< HEAD
             LanguageFeature.ExtensionConstraintSolutions, previewVersion
-=======
             LanguageFeature.StructActivePattern, previewVersion
             LanguageFeature.PrintfBinaryFormat, previewVersion
->>>>>>> 200af477
         ]
 
     let specified =
@@ -162,12 +156,9 @@
         | LanguageFeature.StringInterpolation -> FSComp.SR.featureStringInterpolation()
         | LanguageFeature.OverloadsForCustomOperations -> FSComp.SR.featureOverloadsForCustomOperations()
         | LanguageFeature.ExpandedMeasurables -> FSComp.SR.featureExpandedMeasurables()
-<<<<<<< HEAD
         | LanguageFeature.ExtensionConstraintSolutions -> FSComp.SR.featureExtensionConstraintSolutions()
-=======
         | LanguageFeature.StructActivePattern -> FSComp.SR.featureStructActivePattern()
         | LanguageFeature.PrintfBinaryFormat -> FSComp.SR.featurePrintfBinaryFormat()
->>>>>>> 200af477
 
     /// Get a version string associated with the given feature.
     member _.GetFeatureVersionString feature =
