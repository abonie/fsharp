--- conflicted
+++ resolved
@@ -524,11 +524,7 @@
 exception internal UpperCaseIdentifierInPattern of range
 
 /// Generate a new reference to a record field with a fresh type instantiation
-<<<<<<< HEAD
-val FreshenRecdFieldRef: NameResolver -> ITraitContext option -> range -> RecdFieldRef -> Item
-=======
-val FreshenRecdFieldRef :NameResolver -> Range.range -> RecdFieldRef -> RecdFieldInfo
->>>>>>> 2702b33d
+val FreshenRecdFieldRef: NameResolver -> ITraitContext option -> range -> RecdFieldRef -> RecdFieldInfo
 
 /// Indicates the kind of lookup being performed. Note, this type should be made private to nameres.fs.
 [<RequireQualifiedAccess>]
@@ -568,24 +564,16 @@
 val internal ResolveTypeLongIdentInTyconRef: TcResultsSink -> NameResolver -> NameResolutionEnv -> TypeNameResolutionInfo -> AccessorDomain -> ITraitContext option -> range -> ModuleOrNamespaceRef -> Ident list -> TyconRef 
 
 /// Resolve a long identifier to a type definition
-<<<<<<< HEAD
-val internal ResolveTypeLongIdent: TcResultsSink -> NameResolver -> ItemOccurence -> FullyQualifiedFlag -> NameResolutionEnv -> AccessorDomain -> ITraitContext option -> Ident list -> TypeNameResolutionStaticArgsInfo -> PermitDirectReferenceToGeneratedType -> ResultOrException<TyconRef>
-=======
-val internal ResolveTypeLongIdent                   : TcResultsSink -> NameResolver -> ItemOccurence -> FullyQualifiedFlag -> NameResolutionEnv -> AccessorDomain -> Ident list -> TypeNameResolutionStaticArgsInfo -> PermitDirectReferenceToGeneratedType -> ResultOrException<EnclosingTypeInst * TyconRef>
->>>>>>> 2702b33d
+val internal ResolveTypeLongIdent: TcResultsSink -> NameResolver -> ItemOccurence -> FullyQualifiedFlag -> NameResolutionEnv -> AccessorDomain -> ITraitContext option -> Ident list -> TypeNameResolutionStaticArgsInfo -> PermitDirectReferenceToGeneratedType -> ResultOrException<EnclosingTypeInst * TyconRef>
 
 /// Resolve a long identifier to a field
 val internal ResolveField: TcResultsSink -> NameResolver -> NameResolutionEnv -> AccessorDomain -> ITraitContext option -> TType -> Ident list * Ident -> Ident list -> FieldResolution list
 
 /// Resolve a long identifier occurring in an expression position
-<<<<<<< HEAD
-val internal ResolveExprLongIdent: TcResultsSink -> NameResolver -> range -> AccessorDomain -> ITraitContext option -> NameResolutionEnv -> TypeNameResolutionInfo -> Ident list -> Item * Ident list
-=======
-val internal ResolveExprLongIdent                   : TcResultsSink -> NameResolver -> range -> AccessorDomain -> NameResolutionEnv -> TypeNameResolutionInfo -> Ident list -> ResultOrException<EnclosingTypeInst * Item * Ident list>
+val internal ResolveExprLongIdent: TcResultsSink -> NameResolver -> range -> AccessorDomain -> ITraitContext option -> NameResolutionEnv -> TypeNameResolutionInfo -> Ident list -> ResultOrException<EnclosingTypeInst * Item * Ident list>
 
 /// Resolve a (possibly incomplete) long identifier to a loist of possible class or record fields
 val internal ResolvePartialLongIdentToClassOrRecdFields : NameResolver -> NameResolutionEnv -> range -> AccessorDomain -> string list -> bool -> Item list
->>>>>>> 2702b33d
 
 /// Return the fields for the given class or record
 val internal ResolveRecordOrClassFieldsOfType: NameResolver -> range -> AccessorDomain -> TType -> bool -> Item list
@@ -608,17 +596,10 @@
     | RecordResolution of Item option * (TyparInst -> unit) * (MethInfo * PropInfo option * TyparInst -> unit) * (unit -> unit)
 
 /// Resolve a long identifier occurring in an expression position.
-<<<<<<< HEAD
-val internal ResolveLongIdentAsExprAndComputeRange  : TcResultsSink -> NameResolver -> range -> AccessorDomain -> ITraitContext option -> NameResolutionEnv -> TypeNameResolutionInfo -> Ident list -> Item * range * Ident list * AfterResolution
+val internal ResolveLongIdentAsExprAndComputeRange: TcResultsSink -> NameResolver -> range -> AccessorDomain -> ITraitContext option -> NameResolutionEnv -> TypeNameResolutionInfo -> Ident list -> ResultOrException<EnclosingTypeInst * Item * range * Ident list * AfterResolution>
 
 /// Resolve a long identifier occurring in an expression position, qualified by a type.
-val internal ResolveExprDotLongIdentAndComputeRange : TcResultsSink -> NameResolver -> range -> AccessorDomain -> ITraitContext option -> NameResolutionEnv -> TType -> Ident list -> FindMemberFlag -> bool -> Item * range * Ident list * AfterResolution
-=======
-val internal ResolveLongIdentAsExprAndComputeRange  : TcResultsSink -> NameResolver -> range -> AccessorDomain -> NameResolutionEnv -> TypeNameResolutionInfo -> Ident list -> ResultOrException<EnclosingTypeInst * Item * range * Ident list * AfterResolution>
-
-/// Resolve a long identifier occurring in an expression position, qualified by a type.
-val internal ResolveExprDotLongIdentAndComputeRange : TcResultsSink -> NameResolver -> range -> AccessorDomain -> NameResolutionEnv -> TType -> Ident list -> TypeNameResolutionInfo -> FindMemberFlag -> bool -> Item * range * Ident list * AfterResolution
->>>>>>> 2702b33d
+val internal ResolveExprDotLongIdentAndComputeRange: TcResultsSink -> NameResolver -> range -> AccessorDomain -> ITraitContext option -> NameResolutionEnv -> TType -> Ident list -> TypeNameResolutionInfo -> FindMemberFlag -> bool -> Item * range * Ident list * AfterResolution
 
 /// A generator of type instantiations used when no more specific type instantiation is known.
 val FakeInstantiationGenerator : (range -> Typars -> ITraitContext option -> TypeInst)
