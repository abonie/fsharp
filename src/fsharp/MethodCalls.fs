--- conflicted
+++ resolved
@@ -1001,12 +1001,7 @@
     BuildNewDelegateExpr (None, g, amap, traitCtxt, delegateTy, invokeMethInfo, delArgTys, callerArgExpr, callerArgTy, m)
 
 // Handle adhoc argument conversions
-<<<<<<< HEAD
 let AdjustCallerArgExprForCoercions (g: TcGlobals) amap traitCtxt infoReader ad isOutArg calledArgTy (reflArgInfo: ReflectedArgInfo) callerArgTy m callerArgExpr = 
-
-=======
-let AdjustCallerArgExprForCoercions (g: TcGlobals) amap infoReader ad isOutArg calledArgTy (reflArgInfo: ReflectedArgInfo) callerArgTy m callerArgExpr = 
->>>>>>> 465d4462
    if isByrefTy g calledArgTy && isRefCellTy g callerArgTy then 
        None, Expr.Op (TOp.RefAddrGet false, [destRefCellTy g callerArgTy], [callerArgExpr], m) 
 
