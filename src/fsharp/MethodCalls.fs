// Copyright (c) Microsoft Corporation.  All Rights Reserved.  See License.txt in the project root for license information.

/// Logic associated with resolving method calls.
module internal FSharp.Compiler.MethodCalls

open Internal.Utilities

open FSharp.Compiler 
open FSharp.Compiler.AbstractIL.IL 
open FSharp.Compiler.AbstractIL.Internal.Library 
open FSharp.Compiler.AccessibilityLogic
open FSharp.Compiler.AttributeChecking
open FSharp.Compiler.ErrorLogger
open FSharp.Compiler.Features
open FSharp.Compiler.InfoReader
open FSharp.Compiler.Infos
open FSharp.Compiler.Lib
open FSharp.Compiler.NameResolution
open FSharp.Compiler.PrettyNaming
open FSharp.Compiler.Range
open FSharp.Compiler.SyntaxTree
open FSharp.Compiler.SyntaxTreeOps
open FSharp.Compiler.TcGlobals
open FSharp.Compiler.TypedTree
open FSharp.Compiler.TypedTreeBasics
open FSharp.Compiler.TypedTreeOps
open FSharp.Compiler.TypedTreeOps.DebugPrint
open FSharp.Compiler.TypeRelations

#if !NO_EXTENSIONTYPING
open FSharp.Compiler.ExtensionTyping
#endif

//-------------------------------------------------------------------------
// Sets of methods involved in overload resolution and trait constraint
// satisfaction.
//------------------------------------------------------------------------- 

/// In the following, 'T gets instantiated to: 
///   1. the expression being supplied for an argument 
///   2. "unit", when simply checking for the existence of an overload that satisfies 
///      a signature, or when finding the corresponding witness. 
/// Note the parametricity helps ensure that overload resolution doesn't depend on the 
/// expression on the callside (though it is in some circumstances allowed 
/// to depend on some type information inferred syntactically from that 
/// expression, e.g. a lambda expression may be converted to a delegate as 
/// an adhoc conversion. 
///
/// The bool indicates if named using a '?', making the caller argument explicit-optional
type CallerArg<'T> = 
    /// CallerArg(ty, range, isOpt, exprInfo)
    | CallerArg of ty: TType * range: range * isOpt: bool * exprInfo: 'T  

    member x.CallerArgumentType = (let (CallerArg(ty, _, _, _)) = x in ty)

    member x.Range = (let (CallerArg(_, m, _, _)) = x in m)

    member x.IsExplicitOptional = (let (CallerArg(_, _, isOpt, _)) = x in isOpt)

    member x.Expr = (let (CallerArg(_, _, _, expr)) = x in expr)
    
/// Represents the information about an argument in the method being called
type CalledArg = 
    { Position: struct (int * int)
      IsParamArray : bool
      OptArgInfo : OptionalArgInfo
      CallerInfo : CallerInfo
      IsInArg: bool
      IsOutArg: bool
      ReflArgInfo: ReflectedArgInfo
      NameOpt: Ident option
      CalledArgumentType : TType }

let CalledArg (pos, isParamArray, optArgInfo, callerInfo, isInArg, isOutArg, nameOpt, reflArgInfo, calledArgTy) =
    { Position=pos
      IsParamArray=isParamArray
      OptArgInfo=optArgInfo
      CallerInfo=callerInfo
      IsInArg=isInArg
      IsOutArg=isOutArg
      ReflArgInfo=reflArgInfo
      NameOpt=nameOpt
      CalledArgumentType=calledArgTy }

/// Represents a match between a caller argument and a called argument, arising from either
/// a named argument or an unnamed argument.
type AssignedCalledArg<'T> = 

    { /// The identifier for a named argument, if any
      NamedArgIdOpt : Ident option

      /// The called argument in the method
      CalledArg: CalledArg 

      /// The argument on the caller side
      CallerArg: CallerArg<'T> }

    member x.Position = x.CalledArg.Position

/// Represents the possibilities for a named-setter argument (a property, field, or a record field setter)
type AssignedItemSetterTarget = 
    | AssignedPropSetter of PropInfo * MethInfo * TypeInst   (* the MethInfo is a non-indexer setter property *)
    | AssignedILFieldSetter of ILFieldInfo 
    | AssignedRecdFieldSetter of RecdFieldInfo 

/// Represents the resolution of a caller argument as a named-setter argument
type AssignedItemSetter<'T> = AssignedItemSetter of Ident * AssignedItemSetterTarget * CallerArg<'T> 

type CallerNamedArg<'T> = 
    | CallerNamedArg of Ident * CallerArg<'T>  

    member x.Ident = (let (CallerNamedArg(id, _)) = x in id)

    member x.Name = x.Ident.idText

    member x.CallerArg = (let (CallerNamedArg(_, a)) = x in a)

/// Represents the list of unnamed / named arguments at method call site
/// remark: The usage of list list is due to tupling and currying of arguments,
/// stemming from SynValInfo in the AST.
[<Struct>]
type CallerArgs<'T> = 
    { 
        Unnamed: CallerArg<'T> list list
        Named: CallerNamedArg<'T> list list 
    }
    static member Empty : CallerArgs<'T> = { Unnamed = []; Named = [] }
    member x.CallerArgCounts = List.length x.Unnamed, List.length x.Named
    member x.CurriedCallerArgs = List.zip x.Unnamed x.Named
    member x.ArgumentNamesAndTypes =
        let unnamed = x.Unnamed |> List.collect (List.map (fun i -> None, i.CallerArgumentType))
        let named = x.Named |> List.collect (List.map (fun i -> Some i.Name, i.CallerArg.CallerArgumentType))
        unnamed @ named

//-------------------------------------------------------------------------
// Callsite conversions
//------------------------------------------------------------------------- 

// If the called method argument is a delegate type, and the caller is known to be a function type, then the caller may provide a function 
// If the called method argument is an Expression<T> type, and the caller is known to be a function type, then the caller may provide a T
// If the called method argument is an [<AutoQuote>] Quotations.Expr<T>, and the caller is not known to be a quoted expression type, then the caller may provide a T
let AdjustCalledArgTypeForLinqExpressionsAndAutoQuote (infoReader: InfoReader) callerArgTy (calledArg: CalledArg) m =
    let g = infoReader.g
    let calledArgTy = calledArg.CalledArgumentType

    let adjustDelegateTy calledTy =
        let (SigOfFunctionForDelegate(_, delArgTys, _, fty)) = GetSigOfFunctionForDelegate infoReader calledTy m AccessibleFromSomewhere
        let delArgTys = if isNil delArgTys then [g.unit_ty] else delArgTys
        if (fst (stripFunTy g callerArgTy)).Length = delArgTys.Length then
            fty 
        else
            calledArgTy 

    if isDelegateTy g calledArgTy && isFunTy g callerArgTy then 
        adjustDelegateTy calledArgTy

    elif isLinqExpressionTy g calledArgTy && isFunTy g callerArgTy then 
        let calledArgTyNoExpr = destLinqExpressionTy g calledArgTy
        if isDelegateTy g calledArgTyNoExpr then 
            adjustDelegateTy calledArgTyNoExpr
        else
            calledArgTy

    elif calledArg.ReflArgInfo.AutoQuote && isQuotedExprTy g calledArgTy && not (isQuotedExprTy g callerArgTy) then 
        destQuotedExprTy g calledArgTy

    else calledArgTy

/// Adjust the called argument type to take into account whether the caller's argument is CSharpMethod(?arg=Some(3)) or CSharpMethod(arg=1) 
let AdjustCalledArgTypeForOptionals (g: TcGlobals) enforceNullableOptionalsKnownTypes (calledArg: CalledArg) calledArgTy (callerArg: CallerArg<_>) =

    if callerArg.IsExplicitOptional then 
        match calledArg.OptArgInfo with 
        // CSharpMethod(?x = arg), optional C#-style argument, may have nullable type
        | CallerSide _ -> 
            if g.langVersion.SupportsFeature LanguageFeature.NullableOptionalInterop then
                if isNullableTy g calledArgTy then
                    mkOptionTy g (destNullableTy g calledArgTy)
                else
                    mkOptionTy g calledArgTy
            else
                calledArgTy

        // FSharpMethod(?x = arg), optional F#-style argument
        | CalleeSide ->
            // In this case, the called argument will already have option type
            calledArgTy

        | NotOptional -> 
            // This condition represents an error but the error is raised in later processing
            calledArgTy
    else
        match calledArg.OptArgInfo with 
        // CSharpMethod(x = arg), non-optional C#-style argument, may have type Nullable<ty>. 
        | NotOptional when not (g.langVersion.SupportsFeature LanguageFeature.NullableOptionalInterop) ->
            calledArgTy

        // The arg should have type ty. However for backwards compat, we also allow arg to have type Nullable<ty>
        | NotOptional 
        // CSharpMethod(x = arg), optional C#-style argument, may have type Nullable<ty>. 
        | CallerSide _ ->
            if isNullableTy g calledArgTy && g.langVersion.SupportsFeature LanguageFeature.NullableOptionalInterop then 
                // If inference has worked out it's a nullable then use this
                if isNullableTy g callerArg.CallerArgumentType then
                    calledArgTy
                // If inference has worked out it's a struct (e.g. an int) then use this
                elif isStructTy g callerArg.CallerArgumentType then
                    destNullableTy g calledArgTy
                // If neither and we are at the end of overload resolution then use the Nullable
                elif enforceNullableOptionalsKnownTypes then 
                    calledArgTy
                // If at the beginning of inference then use a type variable
                else 
                    let compgenId = mkSynId range0 unassignedTyparName
                    mkTyparTy (Construct.NewTypar (TyparKind.Type, TyparRigidity.Flexible, Typar(compgenId, NoStaticReq, true), false, TyparDynamicReq.No, [], false, false))
            else
                calledArgTy

        // FSharpMethod(x = arg), optional F#-style argument, should have option type
        | CalleeSide ->
            if isOptionTy g calledArgTy then
                destOptionTy g calledArgTy
            else
                calledArgTy

// F# supports three adhoc conversions at method callsites (note C# supports more, though ones 
// such as implicit conversions interact badly with type inference). 
//
// 1. The use of "(fun x y -> ...)" when  a delegate it expected. This is not part of 
// the ":>" coercion relationship or inference constraint problem as 
// such, but is a special rule applied only to method arguments. 
// 
// The function AdjustCalledArgType detects this case based on types and needs to know that the type being applied 
// is a function type. 
// 
// 2. The use of "(fun x y -> ...)" when Expression<delegate> it expected. This is similar to above.
// 
// 3. Two ways to pass a value where a byref is expected. The first (default) 
// is to use a reference cell, and the interior address is taken automatically 
// The second is an explicit use of the "address-of" operator "&e". Here we detect the second case,
// and record the presence of the syntax "&e" in the pre-inferred actual type for the method argument. 
// The function AdjustCalledArgType detects this and refuses to apply the default byref-to-ref transformation. 
//
// The function AdjustCalledArgType also adjusts for optional arguments. 
let AdjustCalledArgType (infoReader: InfoReader) isConstraint enforceNullableOptionalsKnownTypes (calledArg: CalledArg) (callerArg: CallerArg<_>)  =
    let g = infoReader.g
    let m = callerArg.Range
    // #424218 - when overload resolution is part of constraint solving - do not perform type-directed conversions
    let calledArgTy = calledArg.CalledArgumentType
    let callerArgTy = callerArg.CallerArgumentType
    if isConstraint then 
        calledArgTy 
    else

        // If the called method argument is an inref type, then the caller may provide a byref or value
        if isInByrefTy g calledArgTy then
#if IMPLICIT_ADDRESS_OF
            if isByrefTy g callerArgTy then 
                calledArgTy
            else 
                destByrefTy g calledArgTy
#else
            calledArgTy
#endif

        // If the called method argument is a (non inref) byref type, then the caller may provide a byref or ref.
        elif isByrefTy g calledArgTy then
            if isByrefTy g callerArgTy then 
                calledArgTy
            else
                mkRefCellTy g (destByrefTy g calledArgTy)  

        else 
            let calledArgTy2 = AdjustCalledArgTypeForLinqExpressionsAndAutoQuote infoReader callerArgTy calledArg m
            let calledArgTy3 = AdjustCalledArgTypeForOptionals g enforceNullableOptionalsKnownTypes calledArg calledArgTy2 callerArg
            calledArgTy3        

//-------------------------------------------------------------------------
// CalledMeth
//------------------------------------------------------------------------- 

type CalledMethArgSet<'T> = 
    { /// The called arguments corresponding to "unnamed" arguments
      UnnamedCalledArgs : CalledArg list

      /// Any unnamed caller arguments not otherwise assigned 
      UnnamedCallerArgs :  CallerArg<'T> list

      /// The called "ParamArray" argument, if any
      ParamArrayCalledArgOpt : CalledArg option 

      /// Any unnamed caller arguments assigned to a "param array" argument
      ParamArrayCallerArgs : CallerArg<'T> list

      /// Named args
      AssignedNamedArgs: AssignedCalledArg<'T> list  }

    member x.NumUnnamedCallerArgs = x.UnnamedCallerArgs.Length

    member x.NumAssignedNamedArgs = x.AssignedNamedArgs.Length

    member x.NumUnnamedCalledArgs = x.UnnamedCalledArgs.Length

let MakeCalledArgs amap m (minfo: MethInfo) minst =
    // Mark up the arguments with their position, so we can sort them back into order later 
    let paramDatas = minfo.GetParamDatas(amap, m, minst)
    paramDatas |> List.mapiSquared (fun i j (ParamData(isParamArrayArg, isInArg, isOutArg, optArgInfo, callerInfoFlags, nmOpt, reflArgInfo, typeOfCalledArg))  -> 
      { Position=struct(i,j)
        IsParamArray=isParamArrayArg
        OptArgInfo=optArgInfo
        CallerInfo = callerInfoFlags
        IsInArg=isInArg
        IsOutArg=isOutArg
        ReflArgInfo=reflArgInfo
        NameOpt=nmOpt
        CalledArgumentType=typeOfCalledArg })

/// Represents the syntactic matching between a caller of a method and the called method.
///
/// The constructor takes all the information about the caller and called side of a method, match up named arguments, property setters etc.,
/// and returns a CalledMeth object for further analysis.
type CalledMeth<'T>
      (infoReader: InfoReader,
       nameEnv: NameResolutionEnv option,
       isCheckingAttributeCall,
       /// a function to help generate fresh type variables the property setters methods in generic classes
       freshenMethInfo,
       /// range
       m,
       /// the access domain of the place where the call is taking place
       ad,
       /// the method we're attempting to call
       minfo: MethInfo,
       /// the 'called type arguments', i.e. the fresh generic instantiation of the method we're attempting to call
       calledTyArgs,
       /// the 'caller type arguments', i.e. user-given generic instantiation of the method we're attempting to call
       // todo: consider CallerTypeArgs record
       callerTyArgs: TType list,
       /// the property related to the method we're attempting to call, if any
       pinfoOpt: PropInfo option,
       /// the types of the actual object argument, if any
       callerObjArgTys: TType list,
       /// the 'caller method arguments', i.e. a list of user-given parameter expressions, split between unnamed and named arguments
       callerArgs: CallerArgs<'T>,
       /// do we allow the use of a param args method in its "expanded" form?
       allowParamArgs: bool,
       /// do we allow the use of the transformation that converts out arguments as tuple returns?
       allowOutAndOptArgs: bool,
       /// method parameters
       tyargsOpt : TType option)    
    =
    let g = infoReader.g
    let methodRetTy = minfo.GetFSharpReturnTy(infoReader.amap, m, calledTyArgs)

    let fullCurriedCalledArgs = MakeCalledArgs infoReader.amap m minfo calledTyArgs
    do assert (fullCurriedCalledArgs.Length = fullCurriedCalledArgs.Length)
 
    let argSetInfos = 
        (callerArgs.CurriedCallerArgs, fullCurriedCalledArgs) ||> List.map2 (fun (unnamedCallerArgs, namedCallerArgs) fullCalledArgs -> 
            // Find the arguments not given by name 
            let unnamedCalledArgs = 
                fullCalledArgs |> List.filter (fun calledArg -> 
                    match calledArg.NameOpt with 
                    | Some nm -> namedCallerArgs |> List.forall (fun (CallerNamedArg(nm2, _e)) -> nm.idText <> nm2.idText)   
                    | None -> true)

            // See if any of them are 'out' arguments being returned as part of a return tuple 
            let minArgs, unnamedCalledArgs, unnamedCalledOptArgs, unnamedCalledOutArgs = 
                let nUnnamedCallerArgs = unnamedCallerArgs.Length
                let nUnnamedCalledArgs = unnamedCalledArgs.Length
                if allowOutAndOptArgs && nUnnamedCallerArgs < nUnnamedCalledArgs then
                    let unnamedCalledArgsTrimmed, unnamedCalledOptOrOutArgs = List.splitAt nUnnamedCallerArgs unnamedCalledArgs
                    
                    // Check if all optional/out arguments are byref-out args
                    if unnamedCalledOptOrOutArgs |> List.forall (fun x -> x.IsOutArg && isByrefTy g x.CalledArgumentType) then 
                        nUnnamedCallerArgs - 1, unnamedCalledArgsTrimmed, [], unnamedCalledOptOrOutArgs 
                    // Check if all optional/out arguments are optional args
                    elif unnamedCalledOptOrOutArgs |> List.forall (fun x -> x.OptArgInfo.IsOptional) then 
                        nUnnamedCallerArgs - 1, unnamedCalledArgsTrimmed, unnamedCalledOptOrOutArgs, []
                    // Otherwise drop them on the floor
                    else
                        nUnnamedCalledArgs - 1, unnamedCalledArgs, [], []
                else 
                    nUnnamedCalledArgs - 1, unnamedCalledArgs, [], []

            let (unnamedCallerArgs, paramArrayCallerArgs), unnamedCalledArgs, paramArrayCalledArgOpt = 
                let supportsParamArgs = 
                    allowParamArgs && 
                    minArgs >= 0 && 
                    unnamedCalledArgs |> List.last |> (fun calledArg -> calledArg.IsParamArray && isArray1DTy g calledArg.CalledArgumentType)

                if supportsParamArgs  && unnamedCallerArgs.Length >= minArgs then
                    let a, b = List.frontAndBack unnamedCalledArgs
                    List.splitAt minArgs unnamedCallerArgs, a, Some(b)
                else
                    (unnamedCallerArgs, []), unnamedCalledArgs, None

            let assignedNamedArgs = 
                fullCalledArgs |> List.choose (fun calledArg ->
                    match calledArg.NameOpt with 
                    | Some nm -> 
                        namedCallerArgs |> List.tryPick (fun (CallerNamedArg(nm2, callerArg)) -> 
                            if nm.idText = nm2.idText then Some { NamedArgIdOpt = Some nm2; CallerArg=callerArg; CalledArg=calledArg } 
                            else None) 
                    | _ -> None)

            let unassignedNamedItems = 
                namedCallerArgs |> List.filter (fun (CallerNamedArg(nm, _e)) -> 
                    fullCalledArgs |> List.forall (fun calledArg -> 
                        match calledArg.NameOpt with 
                        | Some nm2 -> nm.idText <> nm2.idText
                        | None -> true))

            let attributeAssignedNamedItems = 
                if isCheckingAttributeCall then 
                    // The process for assigning names-->properties is substantially different for attribute specifications 
                    // because it permits the bindings of names to immutable fields. So we use the old 
                    // code for this.
                    unassignedNamedItems
                 else 
                    []

            let assignedNamedProps, unassignedNamedItems = 
                let returnedObjTy = if minfo.IsConstructor then minfo.ApparentEnclosingType else methodRetTy
                unassignedNamedItems |> List.splitChoose (fun (CallerNamedArg(id, e) as arg) -> 
                    let nm = id.idText
                    let pinfos = GetIntrinsicPropInfoSetsOfType infoReader (Some nm) ad AllowMultiIntfInstantiations.Yes IgnoreOverrides id.idRange returnedObjTy
                    let pinfos = pinfos |> ExcludeHiddenOfPropInfos g infoReader.amap m 
                    match pinfos with 
                    | [pinfo] when pinfo.HasSetter && not pinfo.IsIndexer -> 
                        let pminfo = pinfo.SetterMethod
                        let pminst = freshenMethInfo m pminfo
                        Choice1Of2(AssignedItemSetter(id, AssignedPropSetter(pinfo, pminfo, pminst), e))
                    | _ ->
                        let epinfos = 
                            match nameEnv with  
                            | Some ne -> ExtensionPropInfosOfTypeInScope ResultCollectionSettings.AllResults infoReader ne (Some nm) ad m returnedObjTy
                            | _ -> []
                        match epinfos with 
                        | [pinfo] when pinfo.HasSetter && not pinfo.IsIndexer -> 
                            let pminfo = pinfo.SetterMethod
                            let pminst = match minfo with
                                         | MethInfo.FSMeth(_, TType.TType_app(_, types), _, _) -> types
                                         | _ -> freshenMethInfo m pminfo

                            let pminst = match tyargsOpt with
                                         | Some(TType.TType_app(_, types)) -> types
                                         | _ -> pminst
                            Choice1Of2(AssignedItemSetter(id, AssignedPropSetter(pinfo, pminfo, pminst), e))
                        |  _ ->    
                            match infoReader.GetILFieldInfosOfType(Some(nm), ad, m, returnedObjTy) with
                            | finfo :: _ -> 
                                Choice1Of2(AssignedItemSetter(id, AssignedILFieldSetter(finfo), e))
                            | _ ->              
                              match infoReader.TryFindRecdOrClassFieldInfoOfType(nm, m, returnedObjTy) with
                              | ValueSome rfinfo -> 
                                  Choice1Of2(AssignedItemSetter(id, AssignedRecdFieldSetter(rfinfo), e))
                              | _ -> 
                                  Choice2Of2(arg))

            let names = System.Collections.Generic.HashSet<_>() 
            for CallerNamedArg(nm, _) in namedCallerArgs do 
                if not (names.Add nm.idText) then
                    errorR(Error(FSComp.SR.typrelNamedArgumentHasBeenAssignedMoreThenOnce nm.idText, m))
                
            let argSet = { UnnamedCalledArgs=unnamedCalledArgs; UnnamedCallerArgs=unnamedCallerArgs; ParamArrayCalledArgOpt=paramArrayCalledArgOpt; ParamArrayCallerArgs=paramArrayCallerArgs; AssignedNamedArgs=assignedNamedArgs }

            (argSet, assignedNamedProps, unassignedNamedItems, attributeAssignedNamedItems, unnamedCalledOptArgs, unnamedCalledOutArgs))

    let argSets                     = argSetInfos |> List.map     (fun (x, _, _, _, _, _) -> x)
    let assignedNamedProps          = argSetInfos |> List.collect (fun (_, x, _, _, _, _) -> x)
    let unassignedNamedItems        = argSetInfos |> List.collect (fun (_, _, x, _, _, _) -> x)
    let attributeAssignedNamedItems = argSetInfos |> List.collect (fun (_, _, _, x, _, _) -> x)
    let unnamedCalledOptArgs        = argSetInfos |> List.collect (fun (_, _, _, _, x, _) -> x)
    let unnamedCalledOutArgs        = argSetInfos |> List.collect (fun (_, _, _, _, _, x) -> x)

    member x.infoReader = infoReader

    member x.amap = infoReader.amap

      /// the method we're attempting to call 
    member x.Method = minfo

      /// the instantiation of the method we're attempting to call 
    member x.CalledTyArgs = calledTyArgs

    member x.AllCalledArgs = fullCurriedCalledArgs

      /// the instantiation of the method we're attempting to call 
    member x.CalledTyparInst = 
        let tps = minfo.FormalMethodTypars 
        if tps.Length = calledTyArgs.Length then mkTyparInst tps calledTyArgs else []

      /// the formal instantiation of the method we're attempting to call 
    member x.CallerTyArgs = callerTyArgs

      /// The types of the actual object arguments, if any
    member x.CallerObjArgTys = callerObjArgTys

      /// The argument analysis for each set of curried arguments
    member x.ArgSets = argSets

      /// return type after implicit deference of byref returns is taken into account
    member x.CalledReturnTypeAfterByrefDeref = 
        let retTy = methodRetTy
        if isByrefTy g retTy then destByrefTy g retTy else retTy

      /// return type after tupling of out args is taken into account
    member x.CalledReturnTypeAfterOutArgTupling = 
        let retTy = x.CalledReturnTypeAfterByrefDeref
        if isNil unnamedCalledOutArgs then 
            retTy 
        else 
            let outArgTys = unnamedCalledOutArgs |> List.map (fun calledArg -> destByrefTy g calledArg.CalledArgumentType) 
            if isUnitTy g retTy then mkRefTupledTy g outArgTys
            else mkRefTupledTy g (retTy :: outArgTys)

      /// named setters
    member x.AssignedItemSetters = assignedNamedProps

      /// the property related to the method we're attempting to call, if any  
    member x.AssociatedPropertyInfo = pinfoOpt

      /// unassigned args
    member x.UnassignedNamedArgs = unassignedNamedItems

      /// args assigned to specify values for attribute fields and properties (these are not necessarily "property sets")
    member x.AttributeAssignedNamedArgs = attributeAssignedNamedItems

      /// unnamed called optional args: pass defaults for these
    member x.UnnamedCalledOptArgs = unnamedCalledOptArgs

      /// unnamed called out args: return these as part of the return tuple
    member x.UnnamedCalledOutArgs = unnamedCalledOutArgs

    static member GetMethod (x: CalledMeth<'T>) = x.Method

    member x.NumArgSets = x.ArgSets.Length

    member x.HasOptArgs = not (isNil x.UnnamedCalledOptArgs)

    member x.HasOutArgs = not (isNil x.UnnamedCalledOutArgs)

    member x.UsesParamArrayConversion = x.ArgSets |> List.exists (fun argSet -> argSet.ParamArrayCalledArgOpt.IsSome)

    member x.ParamArrayCalledArgOpt = x.ArgSets |> List.tryPick (fun argSet -> argSet.ParamArrayCalledArgOpt)

    member x.ParamArrayCallerArgs = x.ArgSets |> List.tryPick (fun argSet -> if Option.isSome argSet.ParamArrayCalledArgOpt then Some argSet.ParamArrayCallerArgs else None )

    member x.GetParamArrayElementType() =
        // turned as a method to avoid assert in variable inspector 
        assert (x.UsesParamArrayConversion)
        x.ParamArrayCalledArgOpt.Value.CalledArgumentType |> destArrayTy x.amap.g 

    member x.NumAssignedProps = x.AssignedItemSetters.Length

    member x.CalledObjArgTys(m) = 
        match x.Method.GetObjArgTypes(x.amap, m, x.CalledTyArgs) with 
        | [ thisArgTy ] when isByrefTy g thisArgTy -> [ destByrefTy g thisArgTy ]
        | res -> res

    member x.NumCalledTyArgs = x.CalledTyArgs.Length

    member x.NumCallerTyArgs = x.CallerTyArgs.Length 

    member x.AssignsAllNamedArgs = isNil x.UnassignedNamedArgs

    member x.HasCorrectArity =
      (x.NumCalledTyArgs = x.NumCallerTyArgs)  &&
      x.ArgSets |> List.forall (fun argSet -> argSet.NumUnnamedCalledArgs = argSet.NumUnnamedCallerArgs) 

    member x.HasCorrectGenericArity =
      (x.NumCalledTyArgs = x.NumCallerTyArgs)  

    member x.IsAccessible(m, ad) = 
        IsMethInfoAccessible x.amap m ad x.Method 

    member x.HasCorrectObjArgs(m) = 
        x.CalledObjArgTys(m).Length = x.CallerObjArgTys.Length 

    member x.IsCandidate(m, ad) =
        x.IsAccessible(m, ad) &&
        x.HasCorrectArity && 
        x.HasCorrectObjArgs(m) &&
        x.AssignsAllNamedArgs

    member x.AssignedUnnamedArgs = 
       // We use Seq.map2 to tolerate there being mismatched caller/called args
       x.ArgSets |> List.map (fun argSet -> 
           (argSet.UnnamedCalledArgs, argSet.UnnamedCallerArgs) ||> Seq.map2 (fun calledArg callerArg -> 
               { NamedArgIdOpt=None; CalledArg=calledArg; CallerArg=callerArg }) |> Seq.toList)

    member x.AssignedNamedArgs = 
       x.ArgSets |> List.map (fun argSet -> argSet.AssignedNamedArgs)

    member x.AllUnnamedCalledArgs = x.ArgSets |> List.collect (fun x -> x.UnnamedCalledArgs)

    member x.TotalNumUnnamedCalledArgs = x.ArgSets |> List.sumBy (fun x -> x.NumUnnamedCalledArgs)

    member x.TotalNumUnnamedCallerArgs = x.ArgSets |> List.sumBy (fun x -> x.NumUnnamedCallerArgs)

    member x.TotalNumAssignedNamedArgs = x.ArgSets |> List.sumBy (fun x -> x.NumAssignedNamedArgs)

    override x.ToString() = "call to " + minfo.ToString()

let NamesOfCalledArgs (calledArgs: CalledArg list) = 
    calledArgs |> List.choose (fun x -> x.NameOpt) 

//-------------------------------------------------------------------------
// Helpers dealing with propagating type information in method overload resolution
//------------------------------------------------------------------------- 

type ArgumentAnalysis = 
    | NoInfo
    | ArgDoesNotMatch 
    | CallerLambdaHasArgTypes of TType list
    | CalledArgMatchesType of TType

let InferLambdaArgsForLambdaPropagation origRhsExpr = 
    let rec loop e = 
        match e with 
        | SynExpr.Lambda (_, _, _, rest, _) -> 1 + loop rest
        | SynExpr.MatchLambda _ -> 1
        | _ -> 0
    loop origRhsExpr

let ExamineArgumentForLambdaPropagation (infoReader: InfoReader) (arg: AssignedCalledArg<SynExpr>) =
    let g = infoReader.g

    // Find the explicit lambda arguments of the caller. Ignore parentheses.
    let argExpr = match arg.CallerArg.Expr with SynExpr.Paren (x, _, _, _) -> x  | x -> x
    let countOfCallerLambdaArg = InferLambdaArgsForLambdaPropagation argExpr

    // Adjust for Expression<_>, Func<_, _>, ...
    let adjustedCalledArgTy = AdjustCalledArgType infoReader false false arg.CalledArg arg.CallerArg
    if countOfCallerLambdaArg > 0 then 
        // Decompose the explicit function type of the target
        let calledLambdaArgTys, _calledLambdaRetTy = stripFunTy g adjustedCalledArgTy
        if calledLambdaArgTys.Length >= countOfCallerLambdaArg then 
            // success 
            CallerLambdaHasArgTypes calledLambdaArgTys
        elif isDelegateTy g (if isLinqExpressionTy g adjustedCalledArgTy then destLinqExpressionTy g adjustedCalledArgTy else adjustedCalledArgTy) then
            // delegate arity mismatch
            ArgDoesNotMatch
        else
            // not a function type on the called side - no information
            NoInfo
    else
        // not a lambda on the caller side - push information from caller to called
        CalledArgMatchesType(adjustedCalledArgTy)  
        

let ExamineMethodForLambdaPropagation (x: CalledMeth<SynExpr>) =
    let unnamedInfo = x.AssignedUnnamedArgs |> List.mapSquared (ExamineArgumentForLambdaPropagation x.infoReader)
    let namedInfo = x.AssignedNamedArgs |> List.mapSquared (fun arg -> (arg.NamedArgIdOpt.Value, ExamineArgumentForLambdaPropagation x.infoReader arg))
    if unnamedInfo |> List.existsSquared (function CallerLambdaHasArgTypes _ -> true | _ -> false) || 
       namedInfo |> List.existsSquared (function (_, CallerLambdaHasArgTypes _) -> true | _ -> false) then 
        Some (unnamedInfo, namedInfo)
    else
        None

//-------------------------------------------------------------------------
// Additional helpers for building method calls and doing TAST generation
//------------------------------------------------------------------------- 

/// Is this a 'base' call (in the sense of C#) 
let IsBaseCall objArgs = 
    match objArgs with 
    | [Expr.Val (v, _, _)] when v.BaseOrThisInfo  = BaseVal -> true
    | _ -> false
    
/// Compute whether we insert a 'coerce' on the 'this' pointer for an object model call 
/// For example, when calling an interface method on a struct, or a method on a constrained 
/// variable type. 
let ComputeConstrainedCallInfo g amap m (objArgs, minfo: MethInfo) =
    match objArgs with 
    | [objArgExpr] when not minfo.IsExtensionMember -> 
        let methObjTy = minfo.ApparentEnclosingType
        let objArgTy = tyOfExpr g objArgExpr
        if TypeDefinitelySubsumesTypeNoCoercion 0 g amap m methObjTy objArgTy 
           // Constrained calls to class types can only ever be needed for the three class types that 
           // are base types of value types
           || (isClassTy g methObjTy && 
                 (not (typeEquiv g methObjTy g.system_Object_ty || 
                       typeEquiv g methObjTy g.system_Value_ty ||
                       typeEquiv g methObjTy g.system_Enum_ty))) then 
            None
        else
            // The object argument is a value type or variable type and the target method is an interface or System.Object
            // type. A .NET 2.0 generic constrained call is required
            Some objArgTy
    | _ -> 
        None

/// Adjust the 'this' pointer before making a call 
/// Take the address of a struct, and coerce to an interface/base/constraint type if necessary 
let TakeObjAddrForMethodCall g amap (minfo: MethInfo) isMutable m objArgs f =
    let ccallInfo = ComputeConstrainedCallInfo g amap m (objArgs, minfo)

    let wrap, objArgs = 

        match objArgs with
        | [objArgExpr] ->

            let hasCallInfo = ccallInfo.IsSome
            let mustTakeAddress = hasCallInfo || minfo.ObjArgNeedsAddress(amap, m)
            let objArgTy = tyOfExpr g objArgExpr
            
            let isMutable =
                match isMutable with
                | DefinitelyMutates
                | NeverMutates 
                | AddressOfOp -> isMutable
                | PossiblyMutates ->
                    // Check to see if the method is read-only. Perf optimization.
                    // If there is an extension member whose first arg is an inref, we must return NeverMutates.
                    if mustTakeAddress && (minfo.IsReadOnly || minfo.IsReadOnlyExtensionMember (amap, m)) then
                        NeverMutates
                    else
                        isMutable

            let wrap, objArgExprAddr, isReadOnly, _isWriteOnly =
                mkExprAddrOfExpr g mustTakeAddress hasCallInfo isMutable objArgExpr None m
            
            // Extension members and calls to class constraints may need a coercion for their object argument
            let objArgExprCoerced = 
              if not hasCallInfo &&
                 not (TypeDefinitelySubsumesTypeNoCoercion 0 g amap m minfo.ApparentEnclosingType objArgTy) then 
                  mkCoerceExpr(objArgExprAddr, minfo.ApparentEnclosingType, m, objArgTy)
              else
                  objArgExprAddr

            // Check to see if the extension member uses the extending type as a byref.
            //     If so, make sure we don't allow readonly/immutable values to be passed byref from an extension member. 
            //     An inref will work though.
            if isReadOnly && mustTakeAddress && minfo.IsExtensionMember then
                minfo.TryObjArgByrefType(amap, m, minfo.FormalMethodInst)
                |> Option.iter (fun ty ->
                    if not (isInByrefTy g ty) then
                        errorR(Error(FSComp.SR.tcCannotCallExtensionMethodInrefToByref(minfo.DisplayName), m)))
                        

            wrap, [objArgExprCoerced] 

        | _ -> 
            id, objArgs
    let e, ety = f ccallInfo objArgs
    wrap e, ety

//-------------------------------------------------------------------------
// Build method calls.
//------------------------------------------------------------------------- 

/// Build an expression node that is a call to a .NET method. 
let BuildILMethInfoCall g amap m isProp (minfo: ILMethInfo) valUseFlags minst direct args = 
    let valu = isStructTy g minfo.ApparentEnclosingType
    let ctor = minfo.IsConstructor
    if minfo.IsClassConstructor then 
        error (InternalError (minfo.ILName+": cannot call a class constructor", m))
    let useCallvirt = 
        not valu && not direct && minfo.IsVirtual
    let isProtected = minfo.IsProtectedAccessibility
    let ilMethRef = minfo.ILMethodRef
    let newobj = ctor && (match valUseFlags with NormalValUse -> true | _ -> false)
    let exprTy = if ctor then minfo.ApparentEnclosingType else minfo.GetFSharpReturnTy(amap, m, minst)
    let retTy = if not ctor && ilMethRef.ReturnType = ILType.Void then [] else [exprTy]
    let isDllImport = minfo.IsDllImport g
    Expr.Op (TOp.ILCall (useCallvirt, isProtected, valu, newobj, valUseFlags, isProp, isDllImport, ilMethRef, minfo.DeclaringTypeInst, minst, retTy), [], args, m),
    exprTy


/// Build a call to an F# method.
///
/// Consume the arguments in chunks and build applications.  This copes with various F# calling signatures
/// all of which ultimately become 'methods'.
///
/// QUERY: this looks overly complex considering that we are doing a fundamentally simple 
/// thing here. 
let BuildFSharpMethodApp g m (vref: ValRef) vexp vexprty (args: Exprs) =
    let arities =  (arityOfVal vref.Deref).AritiesOfArgs
    
    let args3, (leftover, retTy) =
        let exprL expr = exprL g expr
        ((args, vexprty), arities) ||> List.mapFold (fun (args, fty) arity -> 
            match arity, args with 
            | (0|1), [] when typeEquiv g (domainOfFunTy g fty) g.unit_ty -> mkUnit g m, (args, rangeOfFunTy g fty)
            | 0, (arg :: argst) -> 
                let msg = Layout.showL (Layout.sepListL (Layout.rightL (Layout.TaggedTextOps.tagText ";")) (List.map exprL args))
                warning(InternalError(sprintf "Unexpected zero arity, args = %s" msg, m))
                arg, (argst, rangeOfFunTy g fty)
            | 1, (arg :: argst) -> arg, (argst, rangeOfFunTy g fty)
            | 1, [] -> error(InternalError("expected additional arguments here", m))
            | _ -> 
                if args.Length < arity then
                    error(InternalError("internal error in getting arguments, n = "+string arity+", #args = "+string args.Length, m))
                let tupargs, argst = List.splitAt arity args
                let tuptys = tupargs |> List.map (tyOfExpr g) 
                (mkRefTupled g m tupargs tuptys),
                (argst, rangeOfFunTy g fty) )
    if not leftover.IsEmpty then error(InternalError("Unexpected "+string(leftover.Length)+" remaining arguments in method application", m))
    mkApps g ((vexp, vexprty), [], args3, m),
    retTy
    
/// Build a call to an F# method.
let BuildFSharpMethodCall g m (vref: ValRef) valUseFlags declaringTypeInst minst args =
    let vexp = Expr.Val (vref, valUseFlags, m)
    let vexpty = vref.Type
    let tpsorig, tau =  vref.TypeScheme
    let vtinst = declaringTypeInst @ minst
    if tpsorig.Length <> vtinst.Length then error(InternalError("BuildFSharpMethodCall: unexpected typar length mismatch",m))
    let expr = mkTyAppExpr m (vexp, vexpty) vtinst
    let exprty = instType (mkTyparInst tpsorig vtinst) tau
    BuildFSharpMethodApp g m vref expr exprty args
    

/// Make a call to a method info. Used by the optimizer and code generator to build 
/// calls to the type-directed solutions to member constraints.
let MakeMethInfoCall amap m minfo minst args =
    let valUseFlags = NormalValUse // correct unless if we allow wild trait constraints like "T has a ctor and can be used as a parent class" 

    match minfo with 

    | ILMeth(g, ilminfo, _) -> 
        let direct = not minfo.IsVirtual
        let isProp = false // not necessarily correct, but this is only used post-creflect where this flag is irrelevant 
        BuildILMethInfoCall g amap m isProp ilminfo valUseFlags minst  direct args |> fst

    | FSMeth(g, _, vref, _) -> 
        BuildFSharpMethodCall g m vref valUseFlags minfo.DeclaringTypeInst minst args |> fst

    | DefaultStructCtor(_, ty) -> 
       mkDefault (m, ty)

#if !NO_EXTENSIONTYPING
    | ProvidedMeth(amap, mi, _, m) -> 
        let isProp = false // not necessarily correct, but this is only used post-creflect where this flag is irrelevant 
        let ilMethodRef = Import.ImportProvidedMethodBaseAsILMethodRef amap m mi
        let isConstructor = mi.PUntaint((fun c -> c.IsConstructor), m)
        let valu = mi.PUntaint((fun c -> c.DeclaringType.IsValueType), m)
        let actualTypeInst = [] // GENERIC TYPE PROVIDERS: for generics, we would have something here
        let actualMethInst = [] // GENERIC TYPE PROVIDERS: for generics, we would have something here
        let ilReturnTys = Option.toList (minfo.GetCompiledReturnTy(amap, m, []))  // GENERIC TYPE PROVIDERS: for generics, we would have more here
        // REVIEW: Should we allow protected calls?
        Expr.Op (TOp.ILCall (false, false, valu, isConstructor, valUseFlags, isProp, false, ilMethodRef, actualTypeInst, actualMethInst, ilReturnTys), [], args, m)

#endif

#if !NO_EXTENSIONTYPING
// This imports a provided method, and checks if it is a known compiler intrinsic like "1 + 2"
let TryImportProvidedMethodBaseAsLibraryIntrinsic (amap: Import.ImportMap, m: range, mbase: Tainted<ProvidedMethodBase>) = 
    let methodName = mbase.PUntaint((fun x -> x.Name), m)
    let declaringType = Import.ImportProvidedType amap m (mbase.PApply((fun x -> x.DeclaringType), m))
    match tryTcrefOfAppTy amap.g declaringType with
    | ValueSome declaringEntity ->
        if not declaringEntity.IsLocalRef && ccuEq declaringEntity.nlr.Ccu amap.g.fslibCcu then
            match amap.g.knownIntrinsics.TryGetValue ((declaringEntity.LogicalName, methodName)) with 
            | true, vref -> Some vref
            | _ -> 
            match amap.g.knownFSharpCoreModules.TryGetValue declaringEntity.LogicalName with
            | true, modRef -> 
                modRef.ModuleOrNamespaceType.AllValsByLogicalName 
                |> Seq.tryPick (fun (KeyValue(_, v)) -> if (v.CompiledName amap.g.CompilerGlobalState) = methodName then Some (mkNestedValRef modRef v) else None)
            | _ -> None
        else
            None
    | _ ->
        None
#endif
        

/// Build an expression that calls a given method info. 
/// This is called after overload resolution, and also to call other 
/// methods such as 'setters' for properties. 
//   tcVal: used to convert an F# value into an expression. See tc.fs. 
//   isProp: is it a property get? 
//   minst: the instantiation to apply for a generic method 
//   objArgs: the 'this' argument, if any 
//   args: the arguments, if any 
let BuildMethodCall tcVal g amap isMutable m isProp minfo valUseFlags minst objArgs args =
    let direct = IsBaseCall objArgs

    TakeObjAddrForMethodCall g amap minfo isMutable m objArgs (fun ccallInfo objArgs -> 
        let allArgs = objArgs @ args
        let valUseFlags = 
            if direct && (match valUseFlags with NormalValUse -> true | _ -> false) then 
                VSlotDirectCall 
            else 
                match ccallInfo with
                | Some ty -> 
                    // printfn "possible constrained call to '%s' at %A" minfo.LogicalName m
                    PossibleConstrainedCall ty
                | None -> 
                    valUseFlags

        match minfo with 
#if !NO_EXTENSIONTYPING
        // By this time this is an erased method info, e.g. one returned from an expression
        // REVIEW: copied from tastops, which doesn't allow protected methods
        | ProvidedMeth (amap, providedMeth, _, _) -> 
            // TODO: there  is a fair bit of duplication here with mk_il_minfo_call. We should be able to merge these
                
            /// Build an expression node that is a call to a extension method in a generated assembly
            let enclTy = minfo.ApparentEnclosingType
            // prohibit calls to methods that are declared in specific array types (Get, Set, Address)
            // these calls are provided by the runtime and should not be called from the user code
            if isArrayTy g enclTy then
                let tpe = TypeProviderError(FSComp.SR.tcRuntimeSuppliedMethodCannotBeUsedInUserCode(minfo.DisplayName), providedMeth.TypeProviderDesignation, m)
                error tpe
            let valu = isStructTy g enclTy
            let isCtor = minfo.IsConstructor
            if minfo.IsClassConstructor then 
                error (InternalError (minfo.LogicalName + ": cannot call a class constructor", m))
            let useCallvirt = not valu && not direct && minfo.IsVirtual
            let isProtected = minfo.IsProtectedAccessibility
            let exprTy = if isCtor then enclTy else minfo.GetFSharpReturnTy(amap, m, minst)
            match TryImportProvidedMethodBaseAsLibraryIntrinsic (amap, m, providedMeth) with 
            | Some fsValRef -> 
                //reraise() calls are converted to TOp.Reraise in the type checker. So if a provided expression includes a reraise call
                // we must put it in that form here.
                if valRefEq amap.g fsValRef amap.g.reraise_vref then
                    mkReraise m exprTy, exprTy
                else
                    let vexp, vexpty = tcVal fsValRef valUseFlags (minfo.DeclaringTypeInst @ minst) m
                    BuildFSharpMethodApp g m fsValRef vexp vexpty allArgs
            | None -> 
                let ilMethRef = Import.ImportProvidedMethodBaseAsILMethodRef amap m providedMeth
                let isNewObj = isCtor && (match valUseFlags with NormalValUse -> true | _ -> false)
                let actualTypeInst = 
                    if isRefTupleTy g enclTy then argsOfAppTy g (mkCompiledTupleTy g false (destRefTupleTy g enclTy))  // provided expressions can include method calls that get properties of tuple types
                    elif isFunTy g enclTy then [ domainOfFunTy g enclTy; rangeOfFunTy g enclTy ]  // provided expressions can call Invoke
                    else minfo.DeclaringTypeInst
                let actualMethInst = minst
                let retTy = if not isCtor && (ilMethRef.ReturnType = ILType.Void) then [] else [exprTy]
                let noTailCall = false
                let expr = Expr.Op (TOp.ILCall (useCallvirt, isProtected, valu, isNewObj, valUseFlags, isProp, noTailCall, ilMethRef, actualTypeInst, actualMethInst, retTy), [], allArgs, m)
                expr, exprTy

#endif
            
        // Build a call to a .NET method 
        | ILMeth(_, ilMethInfo, _) -> 
            BuildILMethInfoCall g amap m isProp ilMethInfo valUseFlags minst direct allArgs

        // Build a call to an F# method 
        | FSMeth(_, _, vref, _) -> 

            // Go see if this is a use of a recursive definition... Note we know the value instantiation 
            // we want to use so we pass that in order not to create a new one. 
            let vexp, vexpty = tcVal vref valUseFlags (minfo.DeclaringTypeInst @ minst) m
            BuildFSharpMethodApp g m vref vexp vexpty allArgs

        // Build a 'call' to a struct default constructor 
        | DefaultStructCtor (g, ty) -> 
            if not (TypeHasDefaultValue g m ty) then 
                errorR(Error(FSComp.SR.tcDefaultStructConstructorCall(), m))
            mkDefault (m, ty), ty)

//-------------------------------------------------------------------------
// Adjust caller arguments as part of building a method call
//------------------------------------------------------------------------- 

/// Build a call to the System.Object constructor taking no arguments,
let BuildObjCtorCall (g: TcGlobals) m =
    let ilMethRef = (mkILCtorMethSpecForTy(g.ilg.typ_Object, [])).MethodRef
    Expr.Op (TOp.ILCall (false, false, false, false, CtorValUsedAsSuperInit, false, true, ilMethRef, [], [], [g.obj_ty]), [], [], m)

/// Implements the elaborated form of adhoc conversions from functions to delegates at member callsites
let BuildNewDelegateExpr (eventInfoOpt: EventInfo option, g, amap, traitCtxt, delegateTy, invokeMethInfo: MethInfo, delArgTys, f, fty, m) =
    let slotsig = invokeMethInfo.GetSlotSig(amap, m, traitCtxt)
    let delArgVals, expr = 
        let topValInfo = ValReprInfo([], List.replicate (max 1 (List.length delArgTys)) ValReprInfo.unnamedTopArg, ValReprInfo.unnamedRetVal)

        // Try to pull apart an explicit lambda and use it directly 
        // Don't do this in the case where we're adjusting the arguments of a function used to build a .NET-compatible event handler 
        let lambdaContents = 
            if Option.isSome eventInfoOpt then 
                None 
            else 
                tryDestTopLambda g amap topValInfo (f, fty)        

        match lambdaContents with 
        | None -> 
        
            if List.exists (isByrefTy g) delArgTys then
                    error(Error(FSComp.SR.tcFunctionRequiresExplicitLambda(List.length delArgTys), m)) 

            let delArgVals = delArgTys |> List.mapi (fun i argty -> fst (mkCompGenLocal m ("delegateArg" + string i) argty)) 
            let expr = 
                let args = 
                    match eventInfoOpt with 
                    | Some einfo -> 
                        match delArgVals with 
                        | [] -> error(nonStandardEventError einfo.EventName m)
                        | h :: _ when not (isObjTy g h.Type) -> error(nonStandardEventError einfo.EventName m)
                        | h :: t -> [exprForVal m h; mkRefTupledVars g m t] 
                    | None -> 
                        if isNil delArgTys then [mkUnit g m] else List.map (exprForVal m) delArgVals
                mkApps g ((f, fty), [], args, m)
            delArgVals, expr
            
        | Some _ -> 
            let _, _, _, vsl, body, _ = IteratedAdjustArityOfLambda g amap topValInfo f
            List.concat vsl, body
            
    let meth = TObjExprMethod(slotsig, [], [], [delArgVals], expr, m)
    mkObjExpr(delegateTy, None, BuildObjCtorCall g m, [meth], [], m)

let CoerceFromFSharpFuncToDelegate g amap traitCtxt infoReader ad callerArgTy m callerArgExpr delegateTy =    
    let (SigOfFunctionForDelegate(invokeMethInfo, delArgTys, _, _)) = GetSigOfFunctionForDelegate infoReader delegateTy m ad
    BuildNewDelegateExpr (None, g, amap, traitCtxt, delegateTy, invokeMethInfo, delArgTys, callerArgExpr, callerArgTy, m)

// Handle adhoc argument conversions
let AdjustCallerArgExprForCoercions (g: TcGlobals) amap traitCtxt infoReader ad isOutArg calledArgTy (reflArgInfo: ReflectedArgInfo) callerArgTy m callerArgExpr = 
   if isByrefTy g calledArgTy && isRefCellTy g callerArgTy then 
       None, Expr.Op (TOp.RefAddrGet false, [destRefCellTy g callerArgTy], [callerArgExpr], m) 

#if IMPLICIT_ADDRESS_OF
   elif isInByrefTy g calledArgTy && not (isByrefTy g callerArgTy) then 
       let wrap, callerArgExprAddress, _readonly, _writeonly = mkExprAddrOfExpr g true false NeverMutates callerArgExpr None m
       Some wrap, callerArgExprAddress
#endif

   elif isDelegateTy g calledArgTy && isFunTy g callerArgTy then 
       None, CoerceFromFSharpFuncToDelegate g amap traitCtxt infoReader ad callerArgTy m callerArgExpr calledArgTy

   elif isLinqExpressionTy g calledArgTy && isDelegateTy g (destLinqExpressionTy g calledArgTy) && isFunTy g callerArgTy then 
       let delegateTy = destLinqExpressionTy g calledArgTy
       let expr = CoerceFromFSharpFuncToDelegate g amap traitCtxt infoReader ad callerArgTy m callerArgExpr delegateTy
       None, mkCallQuoteToLinqLambdaExpression g m delegateTy (Expr.Quote (expr, ref None, false, m, mkQuotedExprTy g delegateTy))

   // auto conversions to quotations (to match auto conversions to LINQ expressions)
   elif reflArgInfo.AutoQuote && isQuotedExprTy g calledArgTy && not (isQuotedExprTy g callerArgTy) then 
       match reflArgInfo with 
       | ReflectedArgInfo.Quote true -> 
           None, mkCallLiftValueWithDefn g m calledArgTy callerArgExpr
       | ReflectedArgInfo.Quote false -> 
           None, Expr.Quote (callerArgExpr, ref None, false, m, calledArgTy)
       | ReflectedArgInfo.None -> failwith "unreachable" // unreachable due to reflArgInfo.AutoQuote condition

   // Note: out args do not need to be coerced 
   elif isOutArg then 
       None, callerArgExpr

   // Note: not all these casts are reported in quotations 
   else 
       None, mkCoerceIfNeeded g calledArgTy callerArgTy callerArgExpr

/// Some of the code below must allocate temporary variables or bind other variables to particular values. 
/// As usual we represent variable allocators by expr -> expr functions 
/// which we then use to wrap the whole expression. These will either do nothing or pre-bind a variable. It doesn't
/// matter what order they are applied in as long as they are all composed together.
let emptyPreBinder (e: Expr) = e

/// Get the expression that must be inserted on the caller side for a CallerSide optional arg,
/// i.e. one where there is no corresponding caller arg.
let rec GetDefaultExpressionForCallerSideOptionalArg tcFieldInit g (calledArg: CalledArg) currCalledArgTy currDfltVal eCallerMemberName mMethExpr =
    match currDfltVal with
    | MissingValue -> 
        // Add an I_nop if this is an initonly field to make sure we never recognize it as an lvalue. See mkExprAddrOfExpr. 
        emptyPreBinder, mkAsmExpr ([ mkNormalLdsfld (fspec_Missing_Value g); AI_nop ], [], [], [currCalledArgTy], mMethExpr)

    | DefaultValue -> 
        emptyPreBinder, mkDefault(mMethExpr, currCalledArgTy)

    | Constant fieldInit -> 
        match currCalledArgTy with
        | NullableTy g inst when fieldInit <> ILFieldInit.Null ->
            let nullableTy = mkILNonGenericBoxedTy(g.FindSysILTypeRef "System.Nullable`1")
            let ctor = mkILCtorMethSpecForTy(nullableTy, [ILType.TypeVar 0us]).MethodRef
            let ctorArgs = [Expr.Const (tcFieldInit mMethExpr fieldInit, mMethExpr, inst)]
            emptyPreBinder, Expr.Op (TOp.ILCall (false, false, true, true, NormalValUse, false, false, ctor, [inst], [], [currCalledArgTy]), [], ctorArgs, mMethExpr)
        | ByrefTy g inst ->
            GetDefaultExpressionForCallerSideOptionalArg tcFieldInit g calledArg inst (PassByRef(inst, currDfltVal)) eCallerMemberName mMethExpr
        | _ ->
            match calledArg.CallerInfo, eCallerMemberName with
            | CallerLineNumber, _ when typeEquiv g currCalledArgTy g.int_ty ->
                emptyPreBinder, Expr.Const (Const.Int32(mMethExpr.StartLine), mMethExpr, currCalledArgTy)
            | CallerFilePath, _ when typeEquiv g currCalledArgTy g.string_ty ->
                let fileName = mMethExpr.FileName |> FileSystem.GetFullPathShim |> PathMap.apply g.pathMap
                emptyPreBinder, Expr.Const (Const.String fileName, mMethExpr, currCalledArgTy)
            | CallerMemberName, Some callerName when (typeEquiv g currCalledArgTy g.string_ty) ->
                emptyPreBinder, Expr.Const (Const.String callerName, mMethExpr, currCalledArgTy)
            | _ ->
                emptyPreBinder, Expr.Const (tcFieldInit mMethExpr fieldInit, mMethExpr, currCalledArgTy)
                
    | WrapperForIDispatch ->
        match g.TryFindSysILTypeRef "System.Runtime.InteropServices.DispatchWrapper" with
        | None -> error(Error(FSComp.SR.fscSystemRuntimeInteropServicesIsRequired(), mMethExpr))
        | Some tref ->
            let ty = mkILNonGenericBoxedTy tref
            let mref = mkILCtorMethSpecForTy(ty, [g.ilg.typ_Object]).MethodRef
            let expr = Expr.Op (TOp.ILCall (false, false, false, true, NormalValUse, false, false, mref, [], [], [g.obj_ty]), [], [mkDefault(mMethExpr, currCalledArgTy)], mMethExpr)
            emptyPreBinder, expr

    | WrapperForIUnknown ->
        match g.TryFindSysILTypeRef "System.Runtime.InteropServices.UnknownWrapper" with
        | None -> error(Error(FSComp.SR.fscSystemRuntimeInteropServicesIsRequired(), mMethExpr))
        | Some tref ->
            let ty = mkILNonGenericBoxedTy tref
            let mref = mkILCtorMethSpecForTy(ty, [g.ilg.typ_Object]).MethodRef
            let expr = Expr.Op (TOp.ILCall (false, false, false, true, NormalValUse, false, false, mref, [], [], [g.obj_ty]), [], [mkDefault(mMethExpr, currCalledArgTy)], mMethExpr)
            emptyPreBinder, expr

    | PassByRef (ty, dfltVal2) ->
        let v, _ = mkCompGenLocal mMethExpr "defaultByrefArg" ty
        let wrapper2, rhs = GetDefaultExpressionForCallerSideOptionalArg tcFieldInit g calledArg currCalledArgTy dfltVal2 eCallerMemberName mMethExpr
        (wrapper2 >> mkCompGenLet mMethExpr v rhs), mkValAddr mMethExpr false (mkLocalValRef v)

/// Get the expression that must be inserted on the caller side for a CalleeSide optional arg where
/// no caller argument has been provided. Normally this is 'None', however CallerMemberName and friends
/// can be used with 'CalleeSide' optional arguments
let GetDefaultExpressionForCalleeSideOptionalArg g (calledArg: CalledArg) eCallerMemberName (mMethExpr: range) =
    let calledArgTy = calledArg.CalledArgumentType
    let calledNonOptTy = 
        if isOptionTy g calledArgTy then 
            destOptionTy g calledArgTy 
        else
            calledArgTy // should be unreachable

    match calledArg.CallerInfo, eCallerMemberName with
    | CallerLineNumber, _ when typeEquiv g calledNonOptTy g.int_ty ->
        let lineExpr = Expr.Const(Const.Int32 mMethExpr.StartLine, mMethExpr, calledNonOptTy)
        mkSome g calledNonOptTy lineExpr mMethExpr
    | CallerFilePath, _ when typeEquiv g calledNonOptTy g.string_ty ->
        let fileName = mMethExpr.FileName |> FileSystem.GetFullPathShim |> PathMap.apply g.pathMap
        let filePathExpr = Expr.Const (Const.String(fileName), mMethExpr, calledNonOptTy)
        mkSome g calledNonOptTy filePathExpr mMethExpr
    | CallerMemberName, Some(callerName) when typeEquiv g calledNonOptTy g.string_ty ->
        let memberNameExpr = Expr.Const (Const.String callerName, mMethExpr, calledNonOptTy)
        mkSome g calledNonOptTy memberNameExpr mMethExpr
    | _ ->
        mkNone g calledNonOptTy mMethExpr

/// Get the expression that must be inserted on the caller side for an optional arg where
/// no caller argument has been provided. 
let GetDefaultExpressionForOptionalArg tcFieldInit g (calledArg: CalledArg) eCallerMemberName mItem (mMethExpr: range) =
    let calledArgTy = calledArg.CalledArgumentType
    let preBinder, expr = 
        match calledArg.OptArgInfo with 
        | NotOptional -> 
            error(InternalError("Unexpected NotOptional", mItem))

        | CallerSide dfltVal ->
            GetDefaultExpressionForCallerSideOptionalArg tcFieldInit g calledArg calledArgTy dfltVal eCallerMemberName mMethExpr

        | CalleeSide ->
            emptyPreBinder, GetDefaultExpressionForCalleeSideOptionalArg g calledArg eCallerMemberName mMethExpr

    // Combine the variable allocators (if any)
    let callerArg = CallerArg(calledArgTy, mMethExpr, false, expr)
    preBinder, { NamedArgIdOpt = None; CalledArg = calledArg; CallerArg = callerArg }

let MakeNullableExprIfNeeded (infoReader: InfoReader) calledArgTy callerArgTy callerArgExpr m =
    let g = infoReader.g
    let amap = infoReader.amap
    if isNullableTy g callerArgTy then 
        callerArgExpr
    else
        let calledNonOptTy = destNullableTy g calledArgTy 
        let minfo = GetIntrinsicConstructorInfosOfType infoReader m calledArgTy |> List.head
        let callerArgExprCoerced = mkCoerceIfNeeded g calledNonOptTy callerArgTy callerArgExpr
        MakeMethInfoCall amap m minfo [] [callerArgExprCoerced]

// Adjust all the optional arguments, filling in values for defaults, 
let AdjustCallerArgForOptional tcFieldInit eCallerMemberName (infoReader: InfoReader) (assignedArg: AssignedCalledArg<_>) =
    let g = infoReader.g
    let callerArg = assignedArg.CallerArg
    let (CallerArg(callerArgTy, m, isOptCallerArg, callerArgExpr)) = callerArg
    let calledArg = assignedArg.CalledArg
    let calledArgTy = calledArg.CalledArgumentType
    match calledArg.OptArgInfo with
    | NotOptional when not (g.langVersion.SupportsFeature LanguageFeature.NullableOptionalInterop) ->
        if isOptCallerArg then errorR(Error(FSComp.SR.tcFormalArgumentIsNotOptional(), m))
        assignedArg

    | _ ->

        let callerArgExpr2 = 
            match calledArg.OptArgInfo with 
            | NotOptional ->
                //  T --> Nullable<T> widening at callsites
                if isOptCallerArg then errorR(Error(FSComp.SR.tcFormalArgumentIsNotOptional(), m))
                if isNullableTy g calledArgTy then 
                    MakeNullableExprIfNeeded infoReader calledArgTy callerArgTy callerArgExpr m
                else
                    callerArgExpr
            
            | CallerSide dfltVal -> 
                let calledArgTy = calledArg.CalledArgumentType

                if isOptCallerArg then 
                    // CSharpMethod(?x=b) 
                    if isOptionTy g callerArgTy then 
                        if isNullableTy g calledArgTy then 
                            // CSharpMethod(?x=b) when 'b' has optional type and 'x' has nullable type --> CSharpMethod(x=Option.toNullable b)
                            mkOptionToNullable g m (destOptionTy g callerArgTy) callerArgExpr
                        else 
                            // CSharpMethod(?x=b) when 'b' has optional type and 'x' has non-nullable type --> CSharpMethod(x=Option.defaultValue DEFAULT v)
                            let _wrapper, defaultExpr = GetDefaultExpressionForCallerSideOptionalArg tcFieldInit g calledArg calledArgTy dfltVal eCallerMemberName m
                            let ty = destOptionTy g callerArgTy
                            mkOptionDefaultValue g m ty defaultExpr callerArgExpr
                    else
                        // This should be unreachable but the error will be reported elsewhere
                        callerArgExpr
                else
                    if isNullableTy g calledArgTy  then 
                        // CSharpMethod(x=b) when 'x' has nullable type
                        // CSharpMethod(x=b) when both 'x' and 'b' have nullable type --> CSharpMethod(x=b)
                        // CSharpMethod(x=b) when 'x' has nullable type and 'b' does not --> CSharpMethod(x=Nullable(b))
                        MakeNullableExprIfNeeded infoReader calledArgTy callerArgTy callerArgExpr m
                    else 
                        // CSharpMethod(x=b) --> CSharpMethod(?x=b)
                        callerArgExpr

            | CalleeSide -> 
                if isOptCallerArg then 
                    // CSharpMethod(?x=b) --> CSharpMethod(?x=b)
                    callerArgExpr 
                else                            
                    // CSharpMethod(x=b) when CSharpMethod(A) --> CSharpMethod(?x=Some(b :> A))
                    if isOptionTy g calledArgTy then 
                        let calledNonOptTy = destOptionTy g calledArgTy 
                        let callerArgExprCoerced = mkCoerceIfNeeded g calledNonOptTy callerArgTy callerArgExpr
                        mkSome g calledNonOptTy callerArgExprCoerced m
                    else 
                        assert false
                        callerArgExpr // defensive code - this case is unreachable 
                        
        let callerArg2 = CallerArg(tyOfExpr g callerArgExpr2, m, isOptCallerArg, callerArgExpr2)
        { assignedArg with CallerArg=callerArg2 }

// Handle CallerSide optional arguments. 
//
// CallerSide optional arguments are largely for COM interop, e.g. to PIA assemblies for Word etc.
// As a result we follow the VB and C# behavior here.
//
//   "1. If the parameter is statically typed as System.Object and does not have a value, then there are four cases:
//       a. The parameter is marked with MarshalAs(IUnknown), MarshalAs(Interface), or MarshalAs(IDispatch). In this case we pass null.
//       b. Else if the parameter is marked with IUnknownConstantAttribute. In this case we pass new System.Runtime.InteropServices.UnknownWrapper(null)
//       c. Else if the parameter is marked with IDispatchConstantAttribute. In this case we pass new System.Runtime.InteropServices.DispatchWrapper(null)
//       d. Else, we will pass Missing.Value.
//    2. Otherwise, if there is a value attribute, then emit the default value.
//    3. Otherwise, we emit default(T).
//    4. Finally, we apply conversions from the value to the parameter type. This is where the nullable conversions take place for VB.
//    - VB allows you to mark ref parameters as optional. The semantics of this is that we create a temporary 
//        with type = type of parameter, load the optional value to it, and call the method. 
//    - VB also allows you to mark arrays with Nothing as the optional value.
//    - VB also allows you to pass intrinsic values as optional values to parameters 
//        typed as Object. What we do in this case is we box the intrinsic value."
//
let AdjustCallerArgsForOptionals tcFieldInit eCallerMemberName (infoReader: InfoReader) (calledMeth: CalledMeth<_>) mItem mMethExpr =
    let g = infoReader.g

    let assignedNamedArgs = calledMeth.ArgSets |> List.collect (fun argSet -> argSet.AssignedNamedArgs)
    let unnamedCalledArgs = calledMeth.ArgSets |> List.collect (fun argSet -> argSet.UnnamedCalledArgs)
    let unnamedCallerArgs = calledMeth.ArgSets |> List.collect (fun argSet -> argSet.UnnamedCallerArgs)
    let unnamedArgs =
        (unnamedCalledArgs, unnamedCallerArgs) ||> List.map2 (fun called caller -> 
            { NamedArgIdOpt = None; CalledArg=called; CallerArg=caller })

    // Adjust all the optional arguments that require a default value to be inserted into the call,
    // i.e. there is no corresponding caller arg.
    let optArgs, optArgPreBinder = 
        (emptyPreBinder, calledMeth.UnnamedCalledOptArgs) ||> List.mapFold (fun preBinder calledArg -> 
            let preBinder2, arg = GetDefaultExpressionForOptionalArg tcFieldInit g calledArg eCallerMemberName mItem mMethExpr
            arg, (preBinder >> preBinder2))

    let adjustedNormalUnnamedArgs = List.map (AdjustCallerArgForOptional tcFieldInit eCallerMemberName infoReader) unnamedArgs
    let adjustedAssignedNamedArgs = List.map (AdjustCallerArgForOptional tcFieldInit eCallerMemberName infoReader) assignedNamedArgs

    optArgs, optArgPreBinder, adjustedNormalUnnamedArgs, adjustedAssignedNamedArgs

/// Adjust any 'out' arguments, passing in the address of a mutable local
let AdjustOutCallerArgs g (calledMeth: CalledMeth<_>) mMethExpr =
    calledMeth.UnnamedCalledOutArgs |> List.map (fun calledArg -> 
        let calledArgTy = calledArg.CalledArgumentType
        let outArgTy = destByrefTy g calledArgTy
        let outv, outArgExpr = mkMutableCompGenLocal mMethExpr PrettyNaming.outArgCompilerGeneratedName outArgTy // mutable! 
        let expr = mkDefault (mMethExpr, outArgTy)
        let callerArg = CallerArg (calledArgTy, mMethExpr, false, mkValAddr mMethExpr false (mkLocalValRef outv))
        let outArg = { NamedArgIdOpt=None;CalledArg=calledArg;CallerArg=callerArg }
        outArg, outArgExpr, mkCompGenBind outv expr) 
        |> List.unzip3

/// Adjust any '[<ParamArray>]' arguments, converting to an array
let AdjustParamArrayCallerArgs g amap traitCtxt infoReader ad (calledMeth: CalledMeth<_>) mMethExpr =
    let argSets = calledMeth.ArgSets

    let paramArrayCallerArgs = argSets |> List.collect (fun argSet -> argSet.ParamArrayCallerArgs)

    match calledMeth.ParamArrayCalledArgOpt with 
    | None -> 
        [], []

    | Some paramArrayCalledArg -> 
        let paramArrayCalledArgElementType = destArrayTy g paramArrayCalledArg.CalledArgumentType

        let paramArrayPreBinders, paramArrayExprs = 
            paramArrayCallerArgs  
            |> List.map (fun callerArg -> 
                let (CallerArg(callerArgTy, m, isOutArg, callerArgExpr)) = callerArg
                AdjustCallerArgExprForCoercions g amap traitCtxt infoReader ad isOutArg paramArrayCalledArgElementType paramArrayCalledArg.ReflArgInfo callerArgTy m callerArgExpr)
            |> List.unzip

        let paramArrayExpr = Expr.Op (TOp.Array, [paramArrayCalledArgElementType], paramArrayExprs, mMethExpr)
        
        let paramArrayCallerArg = 
            [ { NamedArgIdOpt = None
                CalledArg=paramArrayCalledArg
                CallerArg=CallerArg(paramArrayCalledArg.CalledArgumentType, mMethExpr, false, paramArrayExpr) } ]

        paramArrayPreBinders, paramArrayCallerArg

/// Build the argument list for a method call. Adjust for param array, optional arguments, byref arguments and coercions.
/// For example, if you pass an F# reference cell to a byref then we must get the address of the 
/// contents of the ref. Likewise lots of adjustments are made for optional arguments etc.
let AdjustCallerArgs tcFieldInit eCallerMemberName (infoReader: InfoReader) ad traitCtxt (calledMeth: CalledMeth<_>) objArgs lambdaVars mItem mMethExpr =
    let g = infoReader.g
    let amap = infoReader.amap
    let calledMethInfo = calledMeth.Method

    // For unapplied 'e.M' we first evaluate 'e' outside the lambda, i.e. 'let v = e in (fun arg -> v.CSharpMethod(arg))' 
    let objArgPreBinder, objArgs = 
        match objArgs, lambdaVars with 
        | [objArg], Some _ -> 
            if calledMethInfo.IsExtensionMember && calledMethInfo.ObjArgNeedsAddress(amap, mMethExpr) then
                error(Error(FSComp.SR.tcCannotPartiallyApplyExtensionMethodForByref(calledMethInfo.DisplayName), mMethExpr))
            let objArgTy = tyOfExpr g objArg
            let v, ve = mkCompGenLocal mMethExpr "objectArg" objArgTy
            (fun body -> mkCompGenLet mMethExpr v objArg body), [ve]
        | _ -> 
            emptyPreBinder, objArgs

    // Handle param array and optional arguments
    let paramArrayPreBinders, paramArrayArgs =
        AdjustParamArrayCallerArgs g amap traitCtxt infoReader ad calledMeth mMethExpr

    let optArgs, optArgPreBinder, adjustedNormalUnnamedArgs, adjustedFinalAssignedNamedArgs = 
        AdjustCallerArgsForOptionals tcFieldInit eCallerMemberName infoReader calledMeth mItem mMethExpr

    let outArgs, outArgExprs, outArgTmpBinds =
        AdjustOutCallerArgs g calledMeth mMethExpr

    let allArgs =
        adjustedNormalUnnamedArgs @
        adjustedFinalAssignedNamedArgs @
        paramArrayArgs @
        optArgs @ 
        outArgs
        
    let allArgs = 
        allArgs |> List.sortBy (fun x -> x.Position)

    let allArgsPreBinders, allArgsCoerced = 
        allArgs
        |> List.map (fun assignedArg -> 
            let isOutArg = assignedArg.CalledArg.IsOutArg
            let reflArgInfo = assignedArg.CalledArg.ReflArgInfo
            let calledArgTy = assignedArg.CalledArg.CalledArgumentType
            let (CallerArg(callerArgTy, m, _, e)) = assignedArg.CallerArg
    
            AdjustCallerArgExprForCoercions g amap traitCtxt infoReader ad isOutArg calledArgTy reflArgInfo callerArgTy m e)
        |> List.unzip

    objArgPreBinder, objArgs, allArgsPreBinders, allArgs, allArgsCoerced, optArgPreBinder, paramArrayPreBinders, outArgExprs, outArgTmpBinds


//-------------------------------------------------------------------------
// Import provided expressions
//------------------------------------------------------------------------- 


#if !NO_EXTENSIONTYPING
// This file is not a great place for this functionality to sit, it's here because of BuildMethodCall
module ProvidedMethodCalls =

    let private convertConstExpr g amap m (constant : Tainted<obj * ProvidedType>) =
        let (obj, objTy) = constant.PApply2(id, m)
        let ty = Import.ImportProvidedType amap m objTy
        let normTy = normalizeEnumTy g ty
        obj.PUntaint((fun v ->
            let fail() = raise (TypeProviderError(FSComp.SR.etUnsupportedConstantType(v.GetType().ToString()), constant.TypeProviderDesignation, m))
            try 
                if isNull v then mkNull m ty else
                let c = 
                    match v with
                    | _ when typeEquiv g normTy g.bool_ty -> Const.Bool(v :?> bool)
                    | _ when typeEquiv g normTy g.sbyte_ty -> Const.SByte(v :?> sbyte)
                    | _ when typeEquiv g normTy g.byte_ty -> Const.Byte(v :?> byte)
                    | _ when typeEquiv g normTy g.int16_ty -> Const.Int16(v :?> int16)
                    | _ when typeEquiv g normTy g.uint16_ty -> Const.UInt16(v :?> uint16)
                    | _ when typeEquiv g normTy g.int32_ty -> Const.Int32(v :?> int32)
                    | _ when typeEquiv g normTy g.uint32_ty -> Const.UInt32(v :?> uint32)
                    | _ when typeEquiv g normTy g.int64_ty -> Const.Int64(v :?> int64)
                    | _ when typeEquiv g normTy g.uint64_ty -> Const.UInt64(v :?> uint64)
                    | _ when typeEquiv g normTy g.nativeint_ty -> Const.IntPtr(v :?> int64)
                    | _ when typeEquiv g normTy g.unativeint_ty -> Const.UIntPtr(v :?> uint64)
                    | _ when typeEquiv g normTy g.float32_ty -> Const.Single(v :?> float32)
                    | _ when typeEquiv g normTy g.float_ty -> Const.Double(v :?> float)
                    | _ when typeEquiv g normTy g.char_ty -> Const.Char(v :?> char)
                    | _ when typeEquiv g normTy g.string_ty -> Const.String(v :?> string)
                    | _ when typeEquiv g normTy g.decimal_ty -> Const.Decimal(v :?> decimal)
                    | _ when typeEquiv g normTy g.unit_ty -> Const.Unit
                    | _ -> fail()
                Expr.Const (c, m, ty)
             with _ -> fail()
            ), range=m)

    /// Erasure over System.Type.
    ///
    /// This is a reimplementation of the logic of provided-type erasure, working entirely over (tainted, provided) System.Type
    /// values. This is used when preparing ParameterInfo objects to give to the provider in GetInvokerExpression. 
    /// These ParameterInfo have erased ParameterType - giving the provider an erased type makes it considerably easier 
    /// to implement a correct GetInvokerExpression.
    ///
    /// Ideally we would implement this operation by converting to an F# TType using ImportSystemType, and then erasing, and then converting
    /// back to System.Type. However, there is currently no way to get from an arbitrary F# TType (even the TType for 
    /// System.Object) to a System.Type to give to the type provider.
    let eraseSystemType (amap, m, inputType) = 
        let rec loop (st: Tainted<ProvidedType>) = 
            if st.PUntaint((fun st -> st.IsGenericParameter), m) then st
            elif st.PUntaint((fun st -> st.IsArray), m) then 
                let et = st.PApply((fun st -> st.GetElementType()), m)
                let rank = st.PUntaint((fun st -> st.GetArrayRank()), m)
                (loop et).PApply((fun st -> if rank = 1 then st.MakeArrayType() else st.MakeArrayType(rank)), m)
            elif st.PUntaint((fun st -> st.IsByRef), m) then 
                let et = st.PApply((fun st -> st.GetElementType()), m)
                (loop et).PApply((fun st -> st.MakeByRefType()), m)
            elif st.PUntaint((fun st -> st.IsPointer), m) then 
                let et = st.PApply((fun st -> st.GetElementType()), m)
                (loop et).PApply((fun st -> st.MakePointerType()), m)
            else
                let isGeneric = st.PUntaint((fun st -> st.IsGenericType), m)
                let headType = if isGeneric then st.PApply((fun st -> st.GetGenericTypeDefinition()), m) else st
                // We import in order to use IsProvidedErasedTycon, to make sure we at least don't reinvent that 
                let headTypeAsFSharpType = Import.ImportProvidedNamedType amap m headType
                if headTypeAsFSharpType.IsProvidedErasedTycon then 
                    let baseType = 
                        st.PApply((fun st -> 
                            match st.BaseType with 
                            | null -> ProvidedType.CreateNoContext(typeof<obj>)  // it might be an interface
                            | st -> st), m)
                    loop baseType
                else
                    if isGeneric then 
                        let genericArgs = st.PApplyArray((fun st -> st.GetGenericArguments()), "GetGenericArguments", m) 
                        let typars = headTypeAsFSharpType.Typars(m)
                        // Drop the generic arguments that don't correspond to type arguments, i.e. are units-of-measure
                        let genericArgs = 
                            [| for (genericArg, tp) in Seq.zip genericArgs typars do
                                   if tp.Kind = TyparKind.Type then 
                                       yield genericArg |]

                        if genericArgs.Length = 0 then
                            headType
                        else
                            let erasedArgTys = genericArgs |> Array.map loop
                            headType.PApply((fun st -> 
                                let erasedArgTys = erasedArgTys |> Array.map (fun a -> a.PUntaintNoFailure(id))
                                st.MakeGenericType erasedArgTys), m)
                    else   
                        st
        loop inputType

    let convertProvidedExpressionToExprAndWitness
            tcVal
            (thisArg: Expr option,
             allArgs: Exprs,
             paramVars: Tainted<ProvidedVar>[],
             g,
             amap, 
             traitCtxt,
             mut,
             isProp,
             isSuperInit, m,
             expr: Tainted<ProvidedExpr>) = 

        let varConv =
            // note: using paramVars.Length as assumed initial size, but this might not 
            // be the optimal value; this wasn't checked before obsoleting Dictionary.ofList
            let dict = Dictionary.newWithSize paramVars.Length
            for v, e in Seq.zip (paramVars |> Seq.map (fun x -> x.PUntaint(id, m))) (Option.toList thisArg @ allArgs) do
                dict.Add(v, (None, e))
            dict
        let rec exprToExprAndWitness top (ea: Tainted<ProvidedExpr>) =
            let fail() = error(Error(FSComp.SR.etUnsupportedProvidedExpression(ea.PUntaint((fun etree -> etree.UnderlyingExpressionString), m)), m))
            match ea with
            | Tainted.Null -> error(Error(FSComp.SR.etNullProvidedExpression(ea.TypeProviderDesignation), m))
            |  _ ->
            let exprType = ea.PApplyOption((fun x -> x.GetExprType()), m)
            let exprType = match exprType with | Some exprType -> exprType | None -> fail()
            match exprType.PUntaint(id, m) with
            | ProvidedTypeAsExpr (expr, targetTy) ->
                let (expr, targetTy) = exprType.PApply2((fun _ -> (expr, targetTy)), m)
                let srcExpr = exprToExpr expr
                let targetTy = Import.ImportProvidedType amap m (targetTy.PApply(id, m)) 
                let sourceTy = Import.ImportProvidedType amap m (expr.PApply ((fun e -> e.Type), m)) 
                let te = mkCoerceIfNeeded g targetTy sourceTy srcExpr
                None, (te, tyOfExpr g te)
            | ProvidedTypeTestExpr (expr, targetTy) ->
                let (expr, targetTy) = exprType.PApply2((fun _ -> (expr, targetTy)), m)
                let srcExpr = exprToExpr expr
                let targetTy = Import.ImportProvidedType amap m (targetTy.PApply(id, m)) 
                let te = mkCallTypeTest g m targetTy srcExpr
                None, (te, tyOfExpr g te)
            | ProvidedIfThenElseExpr (test, thenBranch, elseBranch) ->
                let test, thenBranch, elseBranch = exprType.PApply3((fun _ -> (test, thenBranch, elseBranch)), m)
                let testExpr = exprToExpr test
                let ifTrueExpr = exprToExpr thenBranch
                let ifFalseExpr = exprToExpr elseBranch
                let te = mkCond NoDebugPointAtStickyBinding DebugPointForTarget.No m (tyOfExpr g ifTrueExpr) testExpr ifTrueExpr ifFalseExpr
                None, (te, tyOfExpr g te)
            | ProvidedVarExpr providedVar ->
                let _, vTe = varToExpr (exprType.PApply((fun _ -> providedVar), m))
                None, (vTe, tyOfExpr g vTe)
            | ProvidedConstantExpr (obj, prType) ->
                let ce = convertConstExpr g amap m (exprType.PApply((fun _ -> (obj, prType)), m))
                None, (ce, tyOfExpr g ce)
            | ProvidedNewTupleExpr info ->
                let elems = exprType.PApplyArray((fun _ -> info), "GetInvokerExpression", m)
                let elemsT = elems |> Array.map exprToExpr |> Array.toList
                let exprT = mkRefTupledNoTypes g m elemsT
                None, (exprT, tyOfExpr g exprT)
            | ProvidedNewArrayExpr (ty, elems) ->
                let ty, elems = exprType.PApply2((fun _ -> (ty, elems)), m)
                let tyT = Import.ImportProvidedType amap m ty
                let elems = elems.PApplyArray(id, "GetInvokerExpression", m)
                let elemsT = elems |> Array.map exprToExpr |> Array.toList
                let exprT = Expr.Op (TOp.Array, [tyT], elemsT, m)
                None, (exprT, tyOfExpr g exprT)
            | ProvidedTupleGetExpr (inp, n) -> 
                let inp, n = exprType.PApply2((fun _ -> (inp, n)), m)
                let inpT = inp |> exprToExpr 
                // if type of expression is erased type then we need convert it to the underlying base type
                let typeOfExpr =
                    let t = tyOfExpr g inpT
                    stripTyEqnsWrtErasure EraseMeasures g t
                let tupInfo, tysT = tryDestAnyTupleTy g typeOfExpr
                let exprT = mkTupleFieldGet g (tupInfo, inpT, tysT, n.PUntaint(id, m), m)
                None, (exprT, tyOfExpr g exprT)
            | ProvidedLambdaExpr (v, b) ->
                let v, b = exprType.PApply2((fun _ -> (v, b)), m)
                let vT = addVar v
                let bT = exprToExpr b
                removeVar v
                let exprT = mkLambda m vT (bT, tyOfExpr g bT)
                None, (exprT, tyOfExpr g exprT)
            | ProvidedLetExpr (v, e, b) ->
                let v, e, b = exprType.PApply3((fun _ -> (v, e, b)), m)
                let eT = exprToExpr  e
                let vT = addVar v
                let bT = exprToExpr  b
                removeVar v
                let exprT = mkCompGenLet m vT eT bT
                None, (exprT, tyOfExpr g exprT)
            | ProvidedVarSetExpr (v, e) ->
                let v, e = exprType.PApply2((fun _ -> (v, e)), m)
                let eT = exprToExpr  e
                let vTopt, _ = varToExpr v
                match vTopt with 
                | None -> 
                    fail()
                | Some vT ->
                    let exprT = mkValSet m (mkLocalValRef vT) eT 
                    None, (exprT, tyOfExpr g exprT)
            | ProvidedWhileLoopExpr (guardExpr, bodyExpr) ->
                let guardExpr, bodyExpr = (exprType.PApply2((fun _ -> (guardExpr, bodyExpr)), m))
                let guardExprT = exprToExpr guardExpr
                let bodyExprT = exprToExpr bodyExpr
                let exprT = mkWhile g (DebugPointAtWhile.No, SpecialWhileLoopMarker.NoSpecialWhileLoopMarker, guardExprT, bodyExprT, m)
                None, (exprT, tyOfExpr g exprT)
            | ProvidedForIntegerRangeLoopExpr (v, e1, e2, e3) -> 
                let v, e1, e2, e3 = exprType.PApply4((fun _ -> (v, e1, e2, e3)), m)
                let e1T = exprToExpr  e1
                let e2T = exprToExpr  e2
                let vT = addVar v
                let e3T = exprToExpr  e3
                removeVar v
                let exprT = mkFastForLoop g (DebugPointAtFor.No, m, vT, e1T, true, e2T, e3T)
                None, (exprT, tyOfExpr g exprT)
            | ProvidedNewDelegateExpr (delegateTy, boundVars, delegateBodyExpr) ->
                let delegateTy, boundVars, delegateBodyExpr = exprType.PApply3((fun _ -> (delegateTy, boundVars, delegateBodyExpr)), m)
                let delegateTyT = Import.ImportProvidedType amap m delegateTy
                let vs = boundVars.PApplyArray(id, "GetInvokerExpression", m) |> Array.toList 
                let vsT = List.map addVar vs
                let delegateBodyExprT = exprToExpr delegateBodyExpr
                List.iter removeVar vs
                let lambdaExpr = mkLambdas m [] vsT (delegateBodyExprT, tyOfExpr g delegateBodyExprT)
                let lambdaExprTy = tyOfExpr g lambdaExpr
                let infoReader = InfoReader(g, amap)
                let exprT = CoerceFromFSharpFuncToDelegate g amap traitCtxt infoReader AccessorDomain.AccessibleFromSomewhere lambdaExprTy m lambdaExpr delegateTyT
                None, (exprT, tyOfExpr g exprT)
#if PROVIDED_ADDRESS_OF
            | ProvidedAddressOfExpr e ->
                let eT =  exprToExpr (exprType.PApply((fun _ -> e), m))
                let wrap,ce, _readonly, _writeonly = mkExprAddrOfExpr g true false DefinitelyMutates eT None m
                let ce = wrap ce
                None, (ce, tyOfExpr g ce)
#endif
            | ProvidedDefaultExpr pty ->
                let ty = Import.ImportProvidedType amap m (exprType.PApply((fun _ -> pty), m))
                let ce = mkDefault (m, ty)
                None, (ce, tyOfExpr g ce)
            | ProvidedCallExpr (e1, e2, e3) ->
                methodCallToExpr top ea (exprType.PApply((fun _ -> (e1, e2, e3)), m))
            | ProvidedSequentialExpr (e1, e2) ->
                let e1, e2 = exprType.PApply2((fun _ -> (e1, e2)), m)
                let e1T = exprToExpr e1
                let e2T = exprToExpr e2
                let ce = mkCompGenSequential m e1T e2T
                None, (ce, tyOfExpr g ce)
            | ProvidedTryFinallyExpr (e1, e2) ->
                let e1, e2 = exprType.PApply2((fun _ -> (e1, e2)), m)
                let e1T = exprToExpr e1
                let e2T = exprToExpr e2
                let ce = mkTryFinally g (e1T, e2T, m, tyOfExpr g e1T, DebugPointAtTry.No, DebugPointAtFinally.No)
                None, (ce, tyOfExpr g ce)
            | ProvidedTryWithExpr (e1, e2, e3, e4, e5) ->
                let info = exprType.PApply((fun _ -> (e1, e2, e3, e4, e5)), m)
                let bT = exprToExpr (info.PApply((fun (x, _, _, _, _) -> x), m))
                let v1 = info.PApply((fun (_, x, _, _, _) -> x), m)
                let v1T = addVar v1
                let e1T = exprToExpr (info.PApply((fun (_, _, x, _, _) -> x), m))
                removeVar v1
                let v2 = info.PApply((fun (_, _, _, x, _) -> x), m)
                let v2T = addVar v2
                let e2T = exprToExpr (info.PApply((fun (_, _, _, _, x) -> x), m))
                removeVar v2
                let ce = mkTryWith g (bT, v1T, e1T, v2T, e2T, m, tyOfExpr g bT, DebugPointAtTry.No, DebugPointAtWith.No)
                None, (ce, tyOfExpr g ce)
            | ProvidedNewObjectExpr (e1, e2) ->
                None, ctorCallToExpr (exprType.PApply((fun _ -> (e1, e2)), m))


        and ctorCallToExpr (ne: Tainted<_>) =    
            let (ctor, args) = ne.PApply2(id, m)
            let targetMethInfo = ProvidedMeth(amap, ctor.PApply((fun ne -> upcast ne), m), None, m)
            let objArgs = [] 
            let arguments = [ for ea in args.PApplyArray(id, "GetInvokerExpression", m) -> exprToExpr ea ]
            let callExpr = BuildMethodCall tcVal g amap Mutates.PossiblyMutates m false targetMethInfo isSuperInit [] objArgs arguments
            callExpr

        and addVar (v: Tainted<ProvidedVar>) =    
            let nm = v.PUntaint ((fun v -> v.Name), m)
            let mut = v.PUntaint ((fun v -> v.IsMutable), m)
            let vRaw = v.PUntaint (id, m)
            let tyT = Import.ImportProvidedType amap m (v.PApply ((fun v -> v.Type), m))
            let vT, vTe = if mut then mkMutableCompGenLocal m nm tyT else mkCompGenLocal m nm tyT
            varConv.[vRaw] <- (Some vT, vTe)
            vT

        and removeVar (v: Tainted<ProvidedVar>) =    
            let vRaw = v.PUntaint (id, m)
            varConv.Remove vRaw |> ignore

        and methodCallToExpr top _origExpr (mce: Tainted<_>) =    
            let (objOpt, meth, args) = mce.PApply3(id, m)
            let targetMethInfo = ProvidedMeth(amap, meth.PApply((fun mce -> upcast mce), m), None, m)
            let objArgs = 
                match objOpt.PApplyOption(id, m) with
                | None -> []
                | Some objExpr -> [exprToExpr objExpr]

            let arguments = [ for ea in args.PApplyArray(id, "GetInvokerExpression", m) -> exprToExpr ea ]
            let genericArguments = 
                if meth.PUntaint((fun m -> m.IsGenericMethod), m) then 
                    meth.PApplyArray((fun m -> m.GetGenericArguments()), "GetGenericArguments", m)  
                else 
                    [| |]
            let replacementGenericArguments = genericArguments |> Array.map (fun t->Import.ImportProvidedType amap m t) |> List.ofArray

            let mut         = if top then mut else PossiblyMutates
            let isSuperInit = if top then isSuperInit else ValUseFlag.NormalValUse
            let isProp      = if top then isProp else false
            let callExpr = BuildMethodCall tcVal g amap mut m isProp targetMethInfo isSuperInit replacementGenericArguments objArgs arguments
            Some meth, callExpr

        and varToExpr (pe: Tainted<ProvidedVar>) =    
            // sub in the appropriate argument
            // REVIEW: "thisArg" pointer should be first, if present
            let vRaw = pe.PUntaint(id, m)
            match varConv.TryGetValue vRaw with
            | true, v -> v
            | _ ->
                let typeProviderDesignation = ExtensionTyping.DisplayNameOfTypeProvider (pe.TypeProvider, m)
                error(NumberedError(FSComp.SR.etIncorrectParameterExpression(typeProviderDesignation, vRaw.Name), m))
                
        and exprToExpr expr =
            let _, (resExpr, _) = exprToExprAndWitness false expr
            resExpr

        exprToExprAndWitness true expr

        
    // fill in parameter holes in the expression   
    let TranslateInvokerExpressionForProvidedMethodCall tcVal (g, amap, traitCtxt, mut, isProp, isSuperInit, mi: Tainted<ProvidedMethodBase>, objArgs, allArgs, m) =        
        let parameters = 
            mi.PApplyArray((fun mi -> mi.GetParameters()), "GetParameters", m)
        let paramTys = 
            parameters
            |> Array.map (fun p -> p.PApply((fun st -> st.ParameterType), m))
        let erasedParamTys = 
            paramTys
            |> Array.map (fun pty -> eraseSystemType (amap, m, pty))
        let paramVars = 
            erasedParamTys
            |> Array.mapi (fun i erasedParamTy -> erasedParamTy.PApply((fun ty -> ty.AsProvidedVar("arg" + i.ToString())), m))


        // encode "this" as the first ParameterExpression, if applicable
        let thisArg, paramVars = 
            match objArgs with
            | [objArg] -> 
                let erasedThisTy = eraseSystemType (amap, m, mi.PApply((fun mi -> mi.DeclaringType), m))
                let thisVar = erasedThisTy.PApply((fun ty -> ty.AsProvidedVar("this")), m)
                Some objArg, Array.append [| thisVar |] paramVars
            | [] -> None, paramVars
            | _ -> failwith "multiple objArgs?"
            
        let ea = mi.PApplyWithProvider((fun (methodInfo, provider) -> ExtensionTyping.GetInvokerExpression(provider, methodInfo, [| for p in paramVars -> p.PUntaintNoFailure id |])), m)

        convertProvidedExpressionToExprAndWitness tcVal (thisArg, allArgs, paramVars, g, amap, traitCtxt, mut, isProp, isSuperInit, m, ea)

            
    let BuildInvokerExpressionForProvidedMethodCall tcVal (g, amap, traitCtxt, mi: Tainted<ProvidedMethodBase>, objArgs, mut, isProp, isSuperInit, allArgs, m) =
        try                   
            let methInfoOpt, (expr, retTy) = TranslateInvokerExpressionForProvidedMethodCall tcVal (g, amap, traitCtxt, mut, isProp, isSuperInit, mi, objArgs, allArgs, m)

            let exprty = GetCompiledReturnTyOfProvidedMethodInfo amap m mi |> GetFSharpViewOfReturnType g
            let expr = mkCoerceIfNeeded g exprty retTy expr
            methInfoOpt, expr, exprty
        with
            | :? TypeProviderError as tpe ->
                let typeName = mi.PUntaint((fun mb -> mb.DeclaringType.FullName), m)
                let methName = mi.PUntaint((fun mb -> mb.Name), m)
                raise( tpe.WithContext(typeName, methName) )  // loses original stack trace
#endif

let RecdFieldInstanceChecks g amap ad m (rfinfo: RecdFieldInfo) = 
    if rfinfo.IsStatic then error (Error (FSComp.SR.tcStaticFieldUsedWhenInstanceFieldExpected(), m))
    CheckRecdFieldInfoAttributes g rfinfo m |> CommitOperationResult        
    CheckRecdFieldInfoAccessible amap m ad rfinfo

let ILFieldStaticChecks g amap infoReader ad m (finfo : ILFieldInfo) =
    CheckILFieldInfoAccessible g amap m ad finfo
    if not finfo.IsStatic then error (Error (FSComp.SR.tcFieldIsNotStatic(finfo.FieldName), m))

    // Static IL interfaces fields are not supported in lower F# versions.
    if isInterfaceTy g finfo.ApparentEnclosingType then    
        tryLanguageFeatureRuntimeErrorRecover infoReader LanguageFeature.DefaultInterfaceMemberConsumption m
        tryLanguageFeatureErrorRecover g.langVersion LanguageFeature.DefaultInterfaceMemberConsumption m

    CheckILFieldAttributes g finfo m

let ILFieldInstanceChecks  g amap ad m (finfo : ILFieldInfo) =
    if finfo.IsStatic then error (Error (FSComp.SR.tcStaticFieldUsedWhenInstanceFieldExpected(), m))
    CheckILFieldInfoAccessible g amap m ad finfo
    CheckILFieldAttributes g finfo m

let MethInfoChecks g amap isInstance tyargsOpt objArgs ad m (minfo: MethInfo)  =
    if minfo.IsInstance <> isInstance then
      if isInstance then 
        error (Error (FSComp.SR.csMethodIsNotAnInstanceMethod(minfo.LogicalName), m))
      else        
        error (Error (FSComp.SR.csMethodIsNotAStaticMethod(minfo.LogicalName), m))

    // keep the original accessibility domain to determine type accessibility
    let adOriginal = ad
    // Eliminate the 'protected' portion of the accessibility domain for instance accesses    
    let ad = 
        match objArgs, ad with 
        | [objArg], AccessibleFrom(paths, Some tcref) -> 
            let objArgTy = tyOfExpr g objArg 
            let ty = generalizedTyconRef tcref
            // We get to keep our rights if the type we're in subsumes the object argument type
            if TypeFeasiblySubsumesType 0 g amap m ty CanCoerce objArgTy then
                ad
            // We get to keep our rights if this is a base call
            elif IsBaseCall objArgs then 
                ad
            else
                AccessibleFrom(paths, None) 
        | _ -> ad

    if not (IsTypeAndMethInfoAccessible amap m adOriginal ad minfo) then 
      error (Error (FSComp.SR.tcMethodNotAccessible(minfo.LogicalName), m))

    if isAnyTupleTy g minfo.ApparentEnclosingType && not minfo.IsExtensionMember &&
        (minfo.LogicalName.StartsWithOrdinal("get_Item") || minfo.LogicalName.StartsWithOrdinal("get_Rest")) then
      warning (Error (FSComp.SR.tcTupleMemberNotNormallyUsed(), m))

    CheckMethInfoAttributes g m tyargsOpt minfo |> CommitOperationResult

exception FieldNotMutable of DisplayEnv * RecdFieldRef * range

let CheckRecdFieldMutation m denv (rfinfo: RecdFieldInfo) = 
    if not rfinfo.RecdField.IsMutable then
        errorR (FieldNotMutable (denv, rfinfo.RecdFieldRef, m))


let ObjArgExprNeedsAddressOf g argExprs =
    match argExprs with 
    | [] -> false 
    | h :: _ -> not (isByrefTy g (tyOfExpr g h))

/// Generate a witness for the given (solved) constraint.  Five possiblilities are taken
/// into account.
///   1. The constraint is solved by a .NET-declared method or an F#-declared method
///   2. The constraint is solved by an F# record field
///   3. The constraint is solved by an F# anonymous record field
///   4. The constraint is considered solved by a "built in" solution
///   5. The constraint is solved by a closed expression given by a provided method from a type provider
/// 
/// In each case an expression is returned where the method is applied to the given arguments, or the
/// field is dereferenced.
/// 
/// None is returned in the cases where the trait has not been solved (e.g. is part of generic code)
/// or there is an unexpected mismatch of some kind.
let GenWitnessExpr amap g m (traitInfo: TraitConstraintInfo) argExprs =

    let sln = 
        match traitInfo.Solution with 
        | None -> Choice5Of5()
        | Some sln ->

            // Given the solution information, reconstruct the MethInfo for the solution
            match sln with 
            | ILMethSln(apparentTy, extOpt, mref, minst) ->

                let metadataTy = convertToTypeWithMetadataIfPossible g apparentTy

                // Find the actual type containing the solution
                let actualTyconRef = 
                    match extOpt with 
                    | None -> tcrefOfAppTy g metadataTy
                    | Some ilActualTypeRef -> Import.ImportILTypeRef amap m ilActualTypeRef 

                let mdef = resolveILMethodRef actualTyconRef.ILTyconRawMetadata mref
                
                let minfo =
                    match extOpt with 
                    | None -> MethInfo.CreateILMeth(amap, m, apparentTy, mdef)
                    | Some _ -> 

                        let pri = 0UL // irrelevant for post-typecheck processing of solution
                        MethInfo.CreateILExtensionMeth(amap, m, apparentTy, actualTyconRef, Some pri, mdef)

                Choice1Of5 (minfo, minst)

            | FSMethSln(ty, vref, minst, isExt) ->
                let minfo =
                    if isExt then 
                        let pri = 0UL // irrelevant for post-typecheck processing of solution
                        FSMeth(g, ty, vref, Some pri)
                    else
                        FSMeth(g, ty, vref, None)

                Choice1Of5 (minfo, minst)

            | FSRecdFieldSln(tinst, rfref, isSetProp) ->
                Choice2Of5  (tinst, rfref, isSetProp)

            | FSAnonRecdFieldSln(anonInfo, tinst, i) -> 
                Choice3Of5  (anonInfo, tinst, i)

            | ClosedExprSln expr -> 
                Choice4Of5 expr

            | BuiltInSln -> 
                Choice5Of5 ()

    match sln with
    | Choice1Of5(minfo, methArgTys) -> 
        let argExprs = 
            // FIX for #421894 - typechecker assumes that coercion can be applied for the trait
            // calls arguments but codegen doesn't emit coercion operations
            // result - generation of non-verifiable code
            // fix - apply coercion for the arguments (excluding 'receiver' argument in instance calls)

            // flatten list of argument types (looks like trait calls with curried arguments are not supported so
            // we can just convert argument list in straight-forward way)
            let argTypes =
                minfo.GetParamTypes(amap, m, methArgTys) 
                |> List.concat 
            // do not apply coercion to the 'receiver' argument
            let receiverArgOpt, argExprs = 
                if minfo.IsInstance then
                    match argExprs with
                    | h :: t -> Some h, t
                    | argExprs -> None, argExprs
                else None, argExprs
            let convertedArgs = (argExprs, argTypes) ||> List.map2 (fun expr expectedTy -> mkCoerceIfNeeded g expectedTy (tyOfExpr g expr) expr)
            match receiverArgOpt with
            | Some r -> r :: convertedArgs
            | None -> convertedArgs

        // Fix bug 1281: If we resolve to an instance method on a struct and we haven't yet taken 
        // the address of the object then go do that 
<<<<<<< HEAD
        if minfo.IsStruct && minfo.IsInstance && (minfo.ObjArgNeedsAddress(amap, m)) && ObjArgExprNeedsAddressOf g argExprs then
            let h, t = List.headAndTail argExprs
            let wrap, h', _readonly, _writeonly = mkExprAddrOfExpr g true false PossiblyMutates h None m 
            Some (wrap (Expr.Op (TOp.TraitCall traitInfo, [], (h' :: t), m)))
=======
        if minfo.IsStruct && minfo.IsInstance then 
            match argExprs with
            | h :: t when not (isByrefTy g (tyOfExpr g h)) ->
                let wrap, h', _readonly, _writeonly = mkExprAddrOfExpr g true false PossiblyMutates h None m 
                Some (wrap (Expr.Op (TOp.TraitCall traitInfo, [], (h' :: t), m)))
            | _ ->
                Some (MakeMethInfoCall amap m minfo methArgTys argExprs)
>>>>>>> d0c19d86
        else        
            Some (MakeMethInfoCall amap m minfo methArgTys argExprs)

    | Choice2Of5 (tinst, rfref, isSet) -> 
        match isSet, rfref.RecdField.IsStatic, argExprs.Length with 
        // static setter
        | true, true, 1 -> 
            Some (mkStaticRecdFieldSet (rfref, tinst, argExprs.[0], m))

        // instance setter
        | true, false, 2 -> 
            // If we resolve to an instance field on a struct and we haven't yet taken 
            // the address of the object then go do that 
            if rfref.Tycon.IsStructOrEnumTycon && not (isByrefTy g (tyOfExpr g argExprs.[0])) then 
                let h = List.head argExprs
                let wrap, h', _readonly, _writeonly = mkExprAddrOfExpr g true false DefinitelyMutates h None m 
                Some (wrap (mkRecdFieldSetViaExprAddr (h', rfref, tinst, argExprs.[1], m)))
            else        
                Some (mkRecdFieldSetViaExprAddr (argExprs.[0], rfref, tinst, argExprs.[1], m))

        // static getter
        | false, true, 0 -> 
            Some (mkStaticRecdFieldGet (rfref, tinst, m))

        // instance getter
        | false, false, 1 -> 
            if rfref.Tycon.IsStructOrEnumTycon && isByrefTy g (tyOfExpr g argExprs.[0]) then 
                Some (mkRecdFieldGetViaExprAddr (argExprs.[0], rfref, tinst, m))
            else 
                Some (mkRecdFieldGet g (argExprs.[0], rfref, tinst, m))

        | _ -> None 

    | Choice3Of5 (anonInfo, tinst, i) -> 
        let tupInfo = anonInfo.TupInfo
        if evalTupInfoIsStruct tupInfo && isByrefTy g (tyOfExpr g argExprs.[0]) then 
            Some (mkAnonRecdFieldGetViaExprAddr (anonInfo, argExprs.[0], tinst, i, m))
        else 
            Some (mkAnonRecdFieldGet g (anonInfo, argExprs.[0], tinst, i, m))

    | Choice4Of5 expr -> 
        Some (MakeApplicationAndBetaReduce g (expr, tyOfExpr g expr, [], argExprs, m))

    | Choice5Of5 () -> 
        match traitInfo.Solution with 
        | None -> None // the trait has been generalized
        | Some _-> 
        // For these operators, the witness is just a call to the coresponding FSharp.Core operator
        match g.TryMakeOperatorAsBuiltInWitnessInfo isStringTy isArrayTy traitInfo argExprs with
        | Some (info, tyargs, actualArgExprs) -> 
            tryMkCallCoreFunctionAsBuiltInWitness g info tyargs actualArgExprs m
        | None -> 
            // For all other built-in operators, the witness is a call to the coresponding BuiltInWitnesses operator
            // These are called as F# methods not F# functions
            tryMkCallBuiltInWitness g traitInfo argExprs m
        
/// Generate a lambda expression for the given solved trait.
let GenWitnessExprLambda amap g m (traitInfo: TraitConstraintInfo) =
    let witnessInfo = traitInfo.TraitKey
    let argtysl = GenWitnessArgTys g witnessInfo
    let vse = argtysl |> List.mapiSquared (fun i j ty -> mkCompGenLocal m ("arg" + string i + "_" + string j) ty) 
    let vsl = List.mapSquared fst vse
    match GenWitnessExpr amap g m traitInfo (List.concat (List.mapSquared snd vse)) with 
    | Some expr -> 
        Choice2Of2 (mkMemberLambdas m [] None None vsl (expr, tyOfExpr g expr))
    | None -> 
        Choice1Of2 traitInfo

/// Generate the arguments passed for a set of (solved) traits in non-generic code
let GenWitnessArgs amap g m (traitInfos: TraitConstraintInfo list) =
    [ for traitInfo in traitInfos -> GenWitnessExprLambda amap g m traitInfo ]<|MERGE_RESOLUTION|>--- conflicted
+++ resolved
@@ -1896,20 +1896,10 @@
 
         // Fix bug 1281: If we resolve to an instance method on a struct and we haven't yet taken 
         // the address of the object then go do that 
-<<<<<<< HEAD
         if minfo.IsStruct && minfo.IsInstance && (minfo.ObjArgNeedsAddress(amap, m)) && ObjArgExprNeedsAddressOf g argExprs then
             let h, t = List.headAndTail argExprs
             let wrap, h', _readonly, _writeonly = mkExprAddrOfExpr g true false PossiblyMutates h None m 
             Some (wrap (Expr.Op (TOp.TraitCall traitInfo, [], (h' :: t), m)))
-=======
-        if minfo.IsStruct && minfo.IsInstance then 
-            match argExprs with
-            | h :: t when not (isByrefTy g (tyOfExpr g h)) ->
-                let wrap, h', _readonly, _writeonly = mkExprAddrOfExpr g true false PossiblyMutates h None m 
-                Some (wrap (Expr.Op (TOp.TraitCall traitInfo, [], (h' :: t), m)))
-            | _ ->
-                Some (MakeMethInfoCall amap m minfo methArgTys argExprs)
->>>>>>> d0c19d86
         else        
             Some (MakeMethInfoCall amap m minfo methArgTys argExprs)
 
