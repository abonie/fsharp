--- conflicted
+++ resolved
@@ -491,31 +491,6 @@
       (infoReader: InfoReader,
        nameEnv: NameResolutionEnv option,
        isCheckingAttributeCall,
-<<<<<<< HEAD
-       /// A function to help generate fresh type variables the property setters methods in generic classes
-       freshenMethInfo,
-       /// Range
-       m,
-       /// The access domain of the place where the call is taking place
-       ad,
-       /// The method we're attempting to call
-       minfo: MethInfo,
-       /// The 'called type arguments', i.e. the fresh generic instantiation of the method we're attempting to call
-       calledTyArgs,
-       /// The 'caller type arguments', i.e. user-given generic instantiation of the method we're attempting to call
-       callerTyArgs: TType list,
-       /// The property related to the method we're attempting to call, if any
-       pinfoOpt: PropInfo option,
-       /// The types of the actual object argument, if any
-       callerObjArgTys: TType list,
-       /// The 'caller method arguments', i.e. a list of user-given parameter expressions, split between unnamed and named arguments
-       callerArgs: CallerArgs<'T>,
-       /// Do we allow the use of a param args method in its "expanded" form?
-       allowParamArgs: bool,
-       /// Do we allow the use of the transformation that converts out arguments as tuple returns?
-       allowOutAndOptArgs: bool,
-       /// Method parameters
-=======
        freshenMethInfo,
        m,
        ad,
@@ -527,7 +502,6 @@
        callerArgs: CallerArgs<'T>,
        allowParamArgs: bool,
        allowOutAndOptArgs: bool,
->>>>>>> 97c3d7b4
        tyargsOpt: TType option)    
     =
     let g = infoReader.g
