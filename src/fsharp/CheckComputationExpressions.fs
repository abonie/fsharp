--- conflicted
+++ resolved
@@ -1683,13 +1683,8 @@
     let e2 = mkCoerceIfNeeded cenv.g (mkSeqTy cenv.g genResultTy) (tyOfExpr cenv.g e2) e2
     mkCallSeqAppend cenv.g m genResultTy e1 e2 
 
-<<<<<<< HEAD
 let mkSeqFromFunctions (cenv: cenv) env m genTy e1 e2 =
     let genResultTy = NewInferenceType cenv.g
-=======
-let mkSeqGenerated (cenv: cenv) env m genTy e1 e2 =
-    let genResultTy = NewInferenceType ()
->>>>>>> 0458724c
     UnifyTypes cenv env m genTy (mkSeqTy cenv.g genResultTy)
     let e2 = mkCoerceIfNeeded cenv.g (mkSeqTy cenv.g genResultTy) (tyOfExpr cenv.g e2) e2
     mkCallSeqGenerated cenv.g m genResultTy e1 e2 
