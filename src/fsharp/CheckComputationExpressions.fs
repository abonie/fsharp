--- conflicted
+++ resolved
@@ -804,21 +804,13 @@
             let varSpaceWithFirstVars = 
                 addVarsToVarSpace varSpace (fun _mCustomOp env -> 
                         use _holder = TemporarilySuspendReportingTypecheckResultsToSink cenv.tcSink
-<<<<<<< HEAD
-                        let _, _, vspecs, envinner, _ = TcMatchPattern cenv (NewInferenceType cenv.g) env tpenv (firstSourcePat, None)
-=======
                         let _, _, vspecs, envinner, _ = TcMatchPattern cenv (NewInferenceType g) env tpenv (firstSourcePat, None)
->>>>>>> 709c50aa
                         vspecs, envinner)
 
             let varSpaceWithSecondVars = 
                 addVarsToVarSpace varSpaceWithFirstVars (fun _mCustomOp env -> 
                         use _holder = TemporarilySuspendReportingTypecheckResultsToSink cenv.tcSink
-<<<<<<< HEAD
-                        let _, _, vspecs, envinner, _ = TcMatchPattern cenv (NewInferenceType cenv.g) env tpenv (secondSourcePat, None)
-=======
                         let _, _, vspecs, envinner, _ = TcMatchPattern cenv (NewInferenceType g) env tpenv (secondSourcePat, None)
->>>>>>> 709c50aa
                         vspecs, envinner)
 
             let varSpaceWithGroupJoinVars = 
@@ -826,11 +818,7 @@
                 | Some pat3 -> 
                     addVarsToVarSpace varSpaceWithFirstVars (fun _mCustomOp env -> 
                         use _holder = TemporarilySuspendReportingTypecheckResultsToSink cenv.tcSink
-<<<<<<< HEAD
-                        let _, _, vspecs, envinner, _ = TcMatchPattern cenv (NewInferenceType cenv.g) env tpenv (pat3, None)
-=======
                         let _, _, vspecs, envinner, _ = TcMatchPattern cenv (NewInferenceType g) env tpenv (pat3, None)
->>>>>>> 709c50aa
                         vspecs, envinner)
                 | None -> varSpace
 
@@ -982,11 +970,7 @@
             let varSpace = 
                 addVarsToVarSpace varSpace (fun _mCustomOp env -> 
                     use _holder = TemporarilySuspendReportingTypecheckResultsToSink cenv.tcSink
-<<<<<<< HEAD
-                    let _, _, vspecs, envinner, _ = TcMatchPattern cenv (NewInferenceType cenv.g) env tpenv (pat, None) 
-=======
                     let _, _, vspecs, envinner, _ = TcMatchPattern cenv (NewInferenceType g) env tpenv (pat, None) 
->>>>>>> 709c50aa
                     vspecs, envinner)
 
             Some (trans CompExprTranslationPass.Initial q varSpace innerComp
@@ -1206,11 +1190,7 @@
                     | [NormalizedBinding(_vis, SynBindingKind.Normal, false, false, _, _, _, _, pat, _, _, _)] -> 
                         // successful case
                         use _holder = TemporarilySuspendReportingTypecheckResultsToSink cenv.tcSink
-<<<<<<< HEAD
-                        let _, _, vspecs, envinner, _ = TcMatchPattern cenv (NewInferenceType cenv.g) env tpenv (pat, None) 
-=======
                         let _, _, vspecs, envinner, _ = TcMatchPattern cenv (NewInferenceType g) env tpenv (pat, None) 
->>>>>>> 709c50aa
                         vspecs, envinner
                     | _ -> 
                         // error case
@@ -1243,11 +1223,7 @@
             let varSpace = 
                 addVarsToVarSpace varSpace (fun _mCustomOp env -> 
                         use _holder = TemporarilySuspendReportingTypecheckResultsToSink cenv.tcSink
-<<<<<<< HEAD
-                        let _, _, vspecs, envinner, _ = TcMatchPattern cenv (NewInferenceType cenv.g) env tpenv (pat, None) 
-=======
                         let _, _, vspecs, envinner, _ = TcMatchPattern cenv (NewInferenceType g) env tpenv (pat, None) 
->>>>>>> 709c50aa
                         vspecs, envinner)
 
             let rhsExpr = mkSourceExprConditional isFromSource rhsExpr
@@ -1313,11 +1289,7 @@
                 let varSpace = 
                     addVarsToVarSpace varSpace (fun _mCustomOp env -> 
                             use _holder = TemporarilySuspendReportingTypecheckResultsToSink cenv.tcSink
-<<<<<<< HEAD
-                            let _, _, vspecs, envinner, _ = TcMatchPattern cenv (NewInferenceType cenv.g) env tpenv (consumePat, None) 
-=======
                             let _, _, vspecs, envinner, _ = TcMatchPattern cenv (NewInferenceType g) env tpenv (consumePat, None) 
->>>>>>> 709c50aa
                             vspecs, envinner)
 
                 Some (transBind q varSpace mBind (addBindDebugPoint spBind) bindNName sources consumePat innerComp translatedCtxt)
@@ -1333,11 +1305,7 @@
                     let varSpace = 
                         addVarsToVarSpace varSpace (fun _mCustomOp env -> 
                                 use _holder = TemporarilySuspendReportingTypecheckResultsToSink cenv.tcSink
-<<<<<<< HEAD
-                                let _, _, vspecs, envinner, _ = TcMatchPattern cenv (NewInferenceType cenv.g) env tpenv (consumePat, None) 
-=======
                                 let _, _, vspecs, envinner, _ = TcMatchPattern cenv (NewInferenceType g) env tpenv (consumePat, None) 
->>>>>>> 709c50aa
                                 vspecs, envinner)
 
                     Some (transBind q varSpace mBind (addBindDebugPoint spBind) bindNName sources consumePat innerComp translatedCtxt)
@@ -1395,11 +1363,7 @@
                     let varSpace = 
                         addVarsToVarSpace varSpace (fun _mCustomOp env -> 
                                 use _holder = TemporarilySuspendReportingTypecheckResultsToSink cenv.tcSink
-<<<<<<< HEAD
-                                let _, _, vspecs, envinner, _ = TcMatchPattern cenv (NewInferenceType cenv.g) env tpenv (consumePat, None) 
-=======
                                 let _, _, vspecs, envinner, _ = TcMatchPattern cenv (NewInferenceType g) env tpenv (consumePat, None) 
->>>>>>> 709c50aa
                                 vspecs, envinner)
 
                     // Build the 'Bind' call
@@ -1823,11 +1787,7 @@
         | SynExpr.YieldOrReturn ((_, true), _, _) -> { env with eContextInfo = ContextInfo.ReturnInComputationExpression }
         | _ -> env
 
-<<<<<<< HEAD
-    let lambdaExpr, tpenv = TcExpr cenv (MustEqual (mkFunTy cenv.g builderTy overallTy)) env tpenv lambdaExpr
-=======
     let lambdaExpr, tpenv = TcExpr cenv (MustEqual (mkFunTy g builderTy overallTy)) env tpenv lambdaExpr
->>>>>>> 709c50aa
 
     // beta-var-reduce to bind the builder using a 'let' binding
     let coreExpr = mkApps cenv.g ((lambdaExpr, tyOfExpr cenv.g lambdaExpr), [], [interpExpr], mBuilderVal)
@@ -1836,14 +1796,6 @@
 
 let mkSeqEmpty (cenv: cenv) env m genTy =
     // We must discover the 'zero' of the monadic algebra being generated in order to compile failing matches.
-<<<<<<< HEAD
-    let genResultTy = NewInferenceType cenv.g
-    UnifyTypes cenv env m genTy (mkSeqTy cenv.g genResultTy)
-    mkCallSeqEmpty cenv.g m genResultTy 
-
-let mkSeqCollect (cenv: cenv) env m enumElemTy genTy lam enumExpr =
-    let genResultTy = NewInferenceType cenv.g
-=======
     let g = cenv.g
     let genResultTy = NewInferenceType g
     UnifyTypes cenv env m genTy (mkSeqTy g genResultTy)
@@ -1852,7 +1804,6 @@
 let mkSeqCollect (cenv: cenv) env m enumElemTy genTy lam enumExpr =
     let g = cenv.g
     let genResultTy = NewInferenceType g
->>>>>>> 709c50aa
     UnifyTypes cenv env m genTy (mkSeqTy cenv.g genResultTy)
     let enumExpr = mkCoerceIfNeeded cenv.g (mkSeqTy cenv.g enumElemTy) (tyOfExpr cenv.g enumExpr) enumExpr
     mkCallSeqCollect cenv.g m enumElemTy genResultTy lam enumExpr
@@ -1860,55 +1811,34 @@
 let mkSeqUsing (cenv: cenv) (env: TcEnv) m resourceTy genTy resourceExpr lam =
     let g = cenv.g
     AddCxTypeMustSubsumeType ContextInfo.NoContext env.DisplayEnv cenv.css m NoTrace cenv.g.system_IDisposable_ty resourceTy
-<<<<<<< HEAD
-    let genResultTy = NewInferenceType cenv.g
-=======
     let genResultTy = NewInferenceType g
->>>>>>> 709c50aa
     UnifyTypes cenv env m genTy (mkSeqTy cenv.g genResultTy)
     mkCallSeqUsing cenv.g m resourceTy genResultTy resourceExpr lam 
 
 let mkSeqDelay (cenv: cenv) env m genTy lam =
-<<<<<<< HEAD
-    let genResultTy = NewInferenceType cenv.g
-=======
     let g = cenv.g
     let genResultTy = NewInferenceType g
->>>>>>> 709c50aa
     UnifyTypes cenv env m genTy (mkSeqTy cenv.g genResultTy)
     mkCallSeqDelay cenv.g m genResultTy (mkUnitDelayLambda cenv.g m lam) 
 
 let mkSeqAppend (cenv: cenv) env m genTy e1 e2 =
-<<<<<<< HEAD
-    let genResultTy = NewInferenceType cenv.g
-=======
     let g = cenv.g
     let genResultTy = NewInferenceType g
->>>>>>> 709c50aa
     UnifyTypes cenv env m genTy (mkSeqTy cenv.g genResultTy)
     let e1 = mkCoerceIfNeeded cenv.g (mkSeqTy cenv.g genResultTy) (tyOfExpr cenv.g e1) e1
     let e2 = mkCoerceIfNeeded cenv.g (mkSeqTy cenv.g genResultTy) (tyOfExpr cenv.g e2) e2
     mkCallSeqAppend cenv.g m genResultTy e1 e2 
 
-<<<<<<< HEAD
 let mkSeqFromFunctions (cenv: cenv) env m genTy e1 e2 =
-    let genResultTy = NewInferenceType cenv.g
-=======
-let mkSeqGenerated (cenv: cenv) env m genTy e1 e2 =
     let g = cenv.g
     let genResultTy = NewInferenceType g
->>>>>>> 709c50aa
     UnifyTypes cenv env m genTy (mkSeqTy cenv.g genResultTy)
     let e2 = mkCoerceIfNeeded cenv.g (mkSeqTy cenv.g genResultTy) (tyOfExpr cenv.g e2) e2
     mkCallSeqGenerated cenv.g m genResultTy e1 e2 
 
 let mkSeqFinally (cenv: cenv) env m genTy e1 e2 =
-<<<<<<< HEAD
-    let genResultTy = NewInferenceType cenv.g
-=======
     let g = cenv.g
     let genResultTy = NewInferenceType g
->>>>>>> 709c50aa
     UnifyTypes cenv env m genTy (mkSeqTy cenv.g genResultTy)
     let e1 = mkCoerceIfNeeded cenv.g (mkSeqTy cenv.g genResultTy) (tyOfExpr cenv.g e1) e1
     mkCallSeqFinally cenv.g m genResultTy e1 e2 
@@ -1929,12 +1859,8 @@
 /// Also "ienumerable extraction" is performed on arguments to "for".
 let TcSequenceExpression (cenv: cenv) env tpenv comp (overallTy: OverallTy) m = 
 
-<<<<<<< HEAD
-    let genEnumElemTy = NewInferenceType cenv.g
-=======
     let g = cenv.g
     let genEnumElemTy = NewInferenceType g
->>>>>>> 709c50aa
     UnifyTypes cenv env m overallTy.Commit (mkSeqTy cenv.g genEnumElemTy)
 
     // Allow subsumption at 'yield' if the element type is nominal prior to the analysis of the body of the sequence expression
@@ -2092,13 +2018,8 @@
         // 'use x = expr in expr'
         | SynExpr.LetOrUse (isUse=true; bindings=[SynBinding (kind=SynBindingKind.Normal; headPat=pat; expr=rhsExpr; debugPoint=spBind)]; body=innerComp; range=wholeExprMark) ->
 
-<<<<<<< HEAD
-            let bindPatTy = NewInferenceType cenv.g
-            let inputExprTy = NewInferenceType cenv.g
-=======
             let bindPatTy = NewInferenceType g
             let inputExprTy = NewInferenceType g
->>>>>>> 709c50aa
             let pat', _, vspecs, envinner, tpenv = TcMatchPattern cenv bindPatTy env tpenv (pat, None)
 
             UnifyTypes cenv env m inputExprTy bindPatTy
@@ -2170,11 +2091,7 @@
 
         | SynExpr.YieldOrReturn ((isYield, _), synYieldExpr, m) -> 
             let env = { env with eIsControlFlow = false }
-<<<<<<< HEAD
-            let genResultTy = NewInferenceType cenv.g
-=======
             let genResultTy = NewInferenceType g
->>>>>>> 709c50aa
 
             if not isYield then errorR(Error(FSComp.SR.tcSeqResultsUseYield(), m)) 
 
@@ -2216,11 +2133,7 @@
                 if hasTypeUnit then 
                     Choice2Of2 expr, tpenv
                 else
-<<<<<<< HEAD
-                    let genResultTy = NewInferenceType cenv.g
-=======
                     let genResultTy = NewInferenceType g
->>>>>>> 709c50aa
                     UnifyTypes cenv env m genOuterTy (mkSeqTy cenv.g genResultTy)
                     let exprTy = tyOfExpr cenv.g expr
                     AddCxTypeMustSubsumeType env.eContextInfo env.DisplayEnv cenv.css m  NoTrace genResultTy exprTy
@@ -2266,11 +2179,7 @@
     // The elaborated form of '[ n .. m ]' is 'List.ofSeq (seq (op_Range n m))' and this shouldn't change
     match RewriteRangeExpr comp with
     | Some replacementExpr -> 
-<<<<<<< HEAD
-        let genCollElemTy = NewInferenceType cenv.g
-=======
         let genCollElemTy = NewInferenceType g
->>>>>>> 709c50aa
 
         let genCollTy = (if isArray then mkArrayType else mkListTy) cenv.g genCollElemTy
 
@@ -2328,11 +2237,7 @@
         TcExprUndelayed cenv overallTy env tpenv replacementExpr
     | _ -> 
 
-<<<<<<< HEAD
-      let genCollElemTy = NewInferenceType cenv.g
-=======
       let genCollElemTy = NewInferenceType g
->>>>>>> 709c50aa
 
       let genCollTy = (if isArray then mkArrayType else mkListTy) cenv.g genCollElemTy
 
