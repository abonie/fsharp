--- conflicted
+++ resolved
@@ -15,22 +15,12 @@
 // Shim to match nullness checking library support in preview
 [<AutoOpen>]
 module Utils = 
-<<<<<<< HEAD
 #if NO_CHECKNULLS
     let inline (|Null|NonNull|) (x: 'T) : Choice<unit,'T> = match x with null -> Null | v -> NonNull v
     type MaybeNull<'T when 'T : null> = 'T
 #else
     type MaybeNull<'T when 'T : not null> = 'T?
 #endif
-=======
-
-    /// Match on the nullness of an argument.
-    let inline (|Null|NonNull|) (x: 'T) : Choice<unit,'T> = match x with null -> Null | v -> NonNull v
-
-    /// Indicates that a type may be null. 'MaybeNull<string>' used internally in the F# compiler as unchecked
-    /// replacement for 'string?' for example for future FS-1060.
-    type 'T MaybeNull when 'T : null and 'T: not struct = 'T
->>>>>>> a9cb7dad
 
 type FSharpCommandLineBuilder () =
 
@@ -52,11 +42,7 @@
     /// Return a full command line (with quoting for the cmd.exe shell)
     override x.ToString() = builder.ToString()
 
-<<<<<<< HEAD
-    member x.AppendFileNamesIfNotNull(filenames:ITaskItem[], sep: string) =
-=======
     member _.AppendFileNamesIfNotNull(filenames: ITaskItem[], sep: string) =
->>>>>>> a9cb7dad
         builder.AppendFileNamesIfNotNull(filenames, sep)
         // do not update "args", not used
         for item in filenames do
@@ -66,11 +52,7 @@
             if s <> String.Empty then
                 srcs <- tmp.ToString() :: srcs
 
-<<<<<<< HEAD
-    member x.AppendSwitchesIfNotNull(switch: string, values: string[], sep: string) =
-=======
     member _.AppendSwitchesIfNotNull(switch: string, values: string[], sep: string) =
->>>>>>> a9cb7dad
         builder.AppendSwitchIfNotNull(switch, values, sep)
         let tmp = new CommandLineBuilder()
         tmp.AppendSwitchUnquotedIfNotNull(switch, values, sep)
@@ -78,11 +60,7 @@
         if s <> String.Empty then
             args <- s :: args
 
-<<<<<<< HEAD
-    member x.AppendSwitchIfNotNull(switch: string, value: string MaybeNull, ?metadataNames: string[]) =
-=======
     member _.AppendSwitchIfNotNull(switch: string, value: string MaybeNull, ?metadataNames: string[]) =
->>>>>>> a9cb7dad
         let metadataNames = defaultArg metadataNames [||]
         builder.AppendSwitchIfNotNull(switch, value)
         let tmp = new CommandLineBuilder()
@@ -97,11 +75,7 @@
         if s <> String.Empty then
             args <- s :: args
 
-<<<<<<< HEAD
-    member x.AppendSwitchUnquotedIfNotNull(switch: string, value: string MaybeNull) =
-=======
     member _.AppendSwitchUnquotedIfNotNull(switch: string, value: string MaybeNull) =
->>>>>>> a9cb7dad
         assert(switch = "")  // we only call this method for "OtherFlags"
         // Unfortunately we still need to mimic what cmd.exe does, but only for "OtherFlags".
         let ParseCommandLineArgs(commandLine: string) = // returns list in reverse order
@@ -131,11 +105,7 @@
         if s <> String.Empty then
             args <- ParseCommandLineArgs(s) @ args
 
-<<<<<<< HEAD
-    member x.AppendSwitch(switch: string) =
-=======
     member _.AppendSwitch(switch: string) =
->>>>>>> a9cb7dad
         builder.AppendSwitch(switch)
         args <- switch :: args
 
