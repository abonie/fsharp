// Copyright (c) Microsoft Corporation.  All Rights Reserved.  See License.txt in the project root for license information.

/// Defines derived expression manipulation and construction functions.
module internal FSharp.Compiler.Tastops

open System.Collections.Generic 
open Internal.Utilities
open FSharp.Compiler.AbstractIL 
open FSharp.Compiler.AbstractIL.IL
open FSharp.Compiler.AbstractIL.Extensions.ILX 
open FSharp.Compiler.AbstractIL.Internal 
open FSharp.Compiler.AbstractIL.Internal.Library
open FSharp.Compiler 
open FSharp.Compiler.Range
open FSharp.Compiler.Rational
open FSharp.Compiler.Ast
open FSharp.Compiler.ErrorLogger
open FSharp.Compiler.Tast
open FSharp.Compiler.AbstractIL.Diagnostics
open FSharp.Compiler.Lib
open FSharp.Compiler.TcGlobals
open FSharp.Compiler.Layout
open FSharp.Compiler.Layout.TaggedTextOps
open FSharp.Compiler.PrettyNaming
#if !NO_EXTENSIONTYPING
open FSharp.Compiler.ExtensionTyping
#endif

//---------------------------------------------------------------------------
// Basic data structures
//---------------------------------------------------------------------------

[<NoEquality; NoComparison>]
type TyparMap<'T> = 
    | TPMap of StampMap<'T>

    member tm.Item 
        with get (v: Typar) = 
            let (TPMap m) = tm
            m.[v.Stamp]

    member tm.ContainsKey (v: Typar) = 
        let (TPMap m) = tm
        m.ContainsKey(v.Stamp)

    member tm.TryFind (v: Typar) = 
        let (TPMap m) = tm
        m.TryFind(v.Stamp)

    member tm.Add (v: Typar, x) = 
        let (TPMap m) = tm
        TPMap (m.Add(v.Stamp, x))

    static member Empty : TyparMap<'T> = TPMap Map.empty

[<NoEquality; NoComparison; Sealed>]
type TyconRefMap<'T>(imap: StampMap<'T>) =
    member m.Item with get (v: TyconRef) = imap.[v.Stamp]
    member m.TryFind (v: TyconRef) = imap.TryFind v.Stamp 
    member m.ContainsKey (v: TyconRef) =  imap.ContainsKey v.Stamp 
    member m.Add (v: TyconRef) x = TyconRefMap (imap.Add (v.Stamp, x))
    member m.Remove (v: TyconRef) = TyconRefMap (imap.Remove v.Stamp)
    member m.IsEmpty = imap.IsEmpty

    static member Empty : TyconRefMap<'T> = TyconRefMap Map.empty
    static member OfList vs = (vs, TyconRefMap<'T>.Empty) ||> List.foldBack (fun (x, y) acc -> acc.Add x y) 

[<Struct>]
[<NoEquality; NoComparison>]
type ValMap<'T>(imap: StampMap<'T>) = 
     
    member m.Contents = imap
    member m.Item with get (v:Val) = imap.[v.Stamp]
    member m.TryFind (v: Val) = imap.TryFind v.Stamp 
    member m.ContainsVal (v: Val) = imap.ContainsKey v.Stamp 
    member m.Add (v: Val) x = ValMap (imap.Add(v.Stamp, x))
    member m.Remove (v: Val) = ValMap (imap.Remove(v.Stamp))
    static member Empty = ValMap<'T> Map.empty
    member m.IsEmpty = imap.IsEmpty
    static member OfList vs = (vs, ValMap<'T>.Empty) ||> List.foldBack (fun (x, y) acc -> acc.Add x y) 

//--------------------------------------------------------------------------
// renamings
//--------------------------------------------------------------------------

type TyparInst = (Typar * TType) list

type TyconRefRemap = TyconRefMap<TyconRef>
type ValRemap = ValMap<ValRef>

let emptyTyconRefRemap : TyconRefRemap = TyconRefMap<_>.Empty
let emptyTyparInst = ([] : TyparInst)

[<NoEquality; NoComparison>]
type Remap =
    { tpinst : TyparInst
      valRemap: ValRemap
      tyconRefRemap : TyconRefRemap
      removeTraitSolutions: bool }

let emptyRemap = 
    { tpinst        = emptyTyparInst
      tyconRefRemap = emptyTyconRefRemap
      valRemap      = ValMap.Empty
      removeTraitSolutions = false }

type Remap with 
    static member Empty = emptyRemap

//--------------------------------------------------------------------------
// Substitute for type variables and remap type constructors 
//--------------------------------------------------------------------------

let addTyconRefRemap tcref1 tcref2 tmenv = 
    { tmenv with tyconRefRemap = tmenv.tyconRefRemap.Add tcref1 tcref2 }

let isRemapEmpty remap = 
    isNil remap.tpinst && 
    remap.tyconRefRemap.IsEmpty && 
    remap.valRemap.IsEmpty 

let rec instTyparRef tpinst ty tp  =
    match tpinst with 
    | [] -> ty
    | (tp', ty')::t -> 
        if typarEq tp tp' then ty' 
        else instTyparRef t ty tp

let instMeasureTyparRef tpinst unt (tp:Typar)  =
   match tp.Kind with 
   | TyparKind.Measure ->
        let rec loop tpinst = 
            match tpinst with 
            | [] -> unt
            | (tp', ty')::t -> 
                if typarEq tp tp' then 
                    match ty' with 
                    | TType_measure unt -> unt
                    | _ -> failwith "instMeasureTyparRef incorrect kind"
                else
                    loop t
        loop tpinst
   | _ -> failwith "instMeasureTyparRef: kind=Type"

let remapTyconRef (tcmap: TyconRefMap<_>) tcref  =
    match tcmap.TryFind tcref with 
    | Some tcref ->  tcref
    | None -> tcref

let remapUnionCaseRef tcmap (UCRef(tcref, nm)) = UCRef(remapTyconRef tcmap tcref, nm)
let remapRecdFieldRef tcmap (RFRef(tcref, nm)) = RFRef(remapTyconRef tcmap tcref, nm)

let mkTyparInst (typars: Typars) tyargs =  
#if CHECKED
    if List.length typars <> List.length tyargs then
      failwith ("mkTyparInst: invalid type" + (sprintf " %d <> %d" (List.length typars) (List.length tyargs)))
#endif
    (List.zip typars tyargs : TyparInst)

let generalizeTypar tp = mkTyparTy tp
let generalizeTypars tps = List.map generalizeTypar tps

let rec remapTypeAux (tyenv : Remap) (ty:TType) =
  let ty = stripTyparEqns ty
  match ty with
  | TType_var tp as ty       -> instTyparRef tyenv.tpinst ty tp
  | TType_app (tcref, tinst) as ty -> 
      match tyenv.tyconRefRemap.TryFind tcref with 
      | Some tcref' ->  TType_app (tcref', remapTypesAux tyenv tinst)
      | None -> 
          match tinst with 
          | [] -> ty  // optimization to avoid re-allocation of TType_app node in the common case 
          | _ -> 
              // avoid reallocation on idempotent 
              let tinst' = remapTypesAux tyenv tinst
              if tinst === tinst' then ty else 
              TType_app (tcref, tinst')

  | TType_ucase (UCRef(tcref, n), tinst) -> 
      match tyenv.tyconRefRemap.TryFind tcref with 
      | Some tcref' ->  TType_ucase (UCRef(tcref', n), remapTypesAux tyenv tinst)
      | None -> TType_ucase (UCRef(tcref, n), remapTypesAux tyenv tinst)

  | TType_anon (anonInfo, l)  as ty -> 
      let tupInfo' = remapTupInfoAux tyenv anonInfo.TupInfo
      let l' = remapTypesAux tyenv l
      if anonInfo.TupInfo === tupInfo' && l === l' then ty else  
      TType_anon (AnonRecdTypeInfo.Create(anonInfo.Assembly, tupInfo', anonInfo.SortedIds), l')

  | TType_tuple (tupInfo, l)  as ty -> 
      let tupInfo' = remapTupInfoAux tyenv tupInfo
      let l' = remapTypesAux tyenv l
      if tupInfo === tupInfo' && l === l' then ty else  
      TType_tuple (tupInfo', l')

  | TType_fun (d, r) as ty      -> 
      let d' = remapTypeAux tyenv d
      let r' = remapTypeAux tyenv r
      if d === d' && r === r' then ty else
      TType_fun (d', r')

  | TType_forall (tps, ty) -> 
      let tps', tyenv = copyAndRemapAndBindTypars tyenv tps
      TType_forall (tps', remapTypeAux tyenv ty)

  | TType_measure unt -> 
      TType_measure (remapMeasureAux tyenv unt)


and remapMeasureAux tyenv unt =
    match unt with
    | Measure.One -> unt
    | Measure.Con tcref ->
        match tyenv.tyconRefRemap.TryFind tcref with 
        | Some tcref ->  Measure.Con tcref
        | None -> unt
    | Measure.Prod(u1, u2) -> Measure.Prod(remapMeasureAux tyenv u1, remapMeasureAux tyenv u2)
    | Measure.RationalPower(u, q) -> Measure.RationalPower(remapMeasureAux tyenv u, q)
    | Measure.Inv u -> Measure.Inv(remapMeasureAux tyenv u)
    | Measure.Var tp as unt -> 
       match tp.Solution with
       | None -> 
          match ListAssoc.tryFind typarEq tp tyenv.tpinst with
          | Some v -> 
              match v with
              | TType_measure unt -> unt
              | _ -> failwith "remapMeasureAux: incorrect kinds"
          | None -> unt
       | Some (TType_measure unt) -> remapMeasureAux tyenv unt
       | Some ty -> failwithf "incorrect kinds: %A" ty

and remapTupInfoAux _tyenv unt =
    match unt with
    | TupInfo.Const _ -> unt

and remapTypesAux tyenv types = List.mapq (remapTypeAux tyenv) types
and remapTyparConstraintsAux tyenv cs =
   cs |> List.choose (fun x -> 
         match x with 
         | TyparConstraint.CoercesTo(ty, m) -> 
             Some(TyparConstraint.CoercesTo (remapTypeAux tyenv ty, m))
         | TyparConstraint.MayResolveMember(traitInfo, m) -> 
             Some(TyparConstraint.MayResolveMember (remapTraitAux tyenv traitInfo, m))
         | TyparConstraint.DefaultsTo(priority, ty, m) -> Some(TyparConstraint.DefaultsTo(priority, remapTypeAux tyenv ty, m))
         | TyparConstraint.IsEnum(uty, m) -> 
             Some(TyparConstraint.IsEnum(remapTypeAux tyenv uty, m))
         | TyparConstraint.IsDelegate(uty1, uty2, m) -> 
             Some(TyparConstraint.IsDelegate(remapTypeAux tyenv uty1, remapTypeAux tyenv uty2, m))
         | TyparConstraint.SimpleChoice(tys, m) -> Some(TyparConstraint.SimpleChoice(remapTypesAux tyenv tys, m))
         | TyparConstraint.SupportsComparison  _ 
         | TyparConstraint.SupportsEquality  _ 
         | TyparConstraint.SupportsNull _ 
         | TyparConstraint.IsUnmanaged _ 
         | TyparConstraint.IsNonNullableStruct _ 
         | TyparConstraint.IsReferenceType _ 
         | TyparConstraint.RequiresDefaultConstructor _ -> Some(x))

and remapTraitAux tyenv (TTrait(tys, nm, mf, argtys, rty, slnCell)) =
    let slnCell = 
        match !slnCell with 
        | None -> None
        | _ when tyenv.removeTraitSolutions -> None
        | Some sln -> 
            let sln = 
                match sln with 
                | ILMethSln(ty, extOpt, ilMethRef, minst) ->
                     ILMethSln(remapTypeAux tyenv ty, extOpt, ilMethRef, remapTypesAux tyenv minst)  
                | FSMethSln(ty, vref, minst) ->
                     FSMethSln(remapTypeAux tyenv ty, remapValRef tyenv vref, remapTypesAux tyenv minst)  
                | FSRecdFieldSln(tinst, rfref, isSet) ->
                     FSRecdFieldSln(remapTypesAux tyenv tinst, remapRecdFieldRef tyenv.tyconRefRemap rfref, isSet)  
                | FSAnonRecdFieldSln(anonInfo, tinst, n) ->
                     FSAnonRecdFieldSln(anonInfo, remapTypesAux tyenv tinst, n)  
                | BuiltInSln -> 
                     BuiltInSln
                | ClosedExprSln e -> 
                     ClosedExprSln e // no need to remap because it is a closed expression, referring only to external types
            Some sln
    // Note: we reallocate a new solution cell on every traversal of a trait constraint
    // This feels incorrect for trait constraints that are quantified: it seems we should have 
    // formal binders for trait constraints when they are quantified, just as
    // we have formal binders for type variables.
    //
    // The danger here is that a solution for one syntactic occurrence of a trait constraint won't
    // be propagated to other, "linked" solutions. However trait constraints don't appear in any algebra
    // in the same way as types
    TTrait(remapTypesAux tyenv tys, nm, mf, remapTypesAux tyenv argtys, Option.map (remapTypeAux tyenv) rty, ref slnCell)

and bindTypars tps tyargs tpinst =   
    match tps with 
    | [] -> tpinst 
    | _ -> List.map2 (fun tp tyarg -> (tp, tyarg)) tps tyargs @ tpinst 

// This version is used to remap most type parameters, e.g. ones bound at tycons, vals, records 
// See notes below on remapTypeFull for why we have a function that accepts remapAttribs as an argument 
and copyAndRemapAndBindTyparsFull remapAttrib tyenv tps =
    match tps with 
    | [] -> tps, tyenv 
    | _ -> 
      let tps' = copyTypars tps
      let tyenv = { tyenv with tpinst = bindTypars tps (generalizeTypars tps') tyenv.tpinst } 
      (tps, tps') ||> List.iter2 (fun tporig tp -> 
         tp.SetConstraints (remapTyparConstraintsAux tyenv  tporig.Constraints)
         tp.SetAttribs (tporig.Attribs |> remapAttrib))
      tps', tyenv

// copies bound typars, extends tpinst 
and copyAndRemapAndBindTypars tyenv tps =
    copyAndRemapAndBindTyparsFull (fun _ -> []) tyenv tps

and remapValLinkage tyenv (vlink: ValLinkageFullKey) = 
    let tyOpt = vlink.TypeForLinkage
    let tyOpt' = 
        match tyOpt with 
        | None -> tyOpt 
        | Some ty -> 
            let ty' = remapTypeAux tyenv ty
            if ty === ty' then tyOpt else
            Some ty'
    if tyOpt === tyOpt' then vlink else
    ValLinkageFullKey(vlink.PartialKey, tyOpt')

and remapNonLocalValRef tyenv (nlvref:NonLocalValOrMemberRef) = 
    let eref = nlvref.EnclosingEntity
    let eref' = remapTyconRef tyenv.tyconRefRemap eref
    let vlink = nlvref.ItemKey
    let vlink' = remapValLinkage tyenv vlink
    if eref === eref' && vlink === vlink' then nlvref else
    { EnclosingEntity = eref'
      ItemKey = vlink'  }

and remapValRef tmenv (vref: ValRef) = 
    match tmenv.valRemap.TryFind vref.Deref  with 
    | None -> 
        if vref.IsLocalRef then vref else 
        let nlvref = vref.nlr
        let nlvref' = remapNonLocalValRef tmenv nlvref
        if nlvref === nlvref' then vref else
        VRefNonLocal nlvref'
    | Some res -> 
        res

let remapType tyenv x =
    if isRemapEmpty tyenv then x else
    remapTypeAux tyenv x

let remapTypes tyenv x = 
    if isRemapEmpty tyenv then x else 
    remapTypesAux tyenv x

/// Use this one for any type that may be a forall type where the type variables may contain attributes 
/// Logically speaking this is mutually recursive with remapAttrib defined much later in this file, 
/// because types may contain forall types that contain attributes, which need to be remapped. 
/// We currently break the recursion by passing in remapAttrib as a function parameter. 
/// Use this one for any type that may be a forall type where the type variables may contain attributes 
let remapTypeFull remapAttrib tyenv ty =
    if isRemapEmpty tyenv then ty else 
    match stripTyparEqns ty with
    | TType_forall(tps, tau) -> 
        let tps', tyenvinner = copyAndRemapAndBindTyparsFull remapAttrib tyenv tps
        TType_forall(tps', remapType tyenvinner tau)
    | _ -> 
        remapType tyenv ty

let remapParam tyenv (TSlotParam(nm, ty, fl1, fl2, fl3, attribs) as x) = 
    if isRemapEmpty tyenv then x else 
    TSlotParam(nm, remapTypeAux tyenv ty, fl1, fl2, fl3, attribs) 

let remapSlotSig remapAttrib tyenv (TSlotSig(nm, ty, ctps, methTypars, paraml, rty) as x) =
    if isRemapEmpty tyenv then x else 
    let ty' = remapTypeAux tyenv ty
    let ctps', tyenvinner = copyAndRemapAndBindTyparsFull remapAttrib tyenv ctps
    let methTypars', tyenvinner = copyAndRemapAndBindTyparsFull remapAttrib tyenvinner methTypars
    TSlotSig(nm, ty', ctps', methTypars', List.mapSquared (remapParam tyenvinner) paraml, Option.map (remapTypeAux tyenvinner) rty) 

let mkInstRemap tpinst = 
    { tyconRefRemap = emptyTyconRefRemap
      tpinst        = tpinst
      valRemap      = ValMap.Empty
      removeTraitSolutions = false }

// entry points for "typar -> TType" instantiation 
let instType              tpinst x = if isNil tpinst then x else remapTypeAux  (mkInstRemap tpinst) x
let instTypes             tpinst x = if isNil tpinst then x else remapTypesAux (mkInstRemap tpinst) x
let instTrait             tpinst x = if isNil tpinst then x else remapTraitAux (mkInstRemap tpinst) x
let instTyparConstraints tpinst x = if isNil tpinst then x else remapTyparConstraintsAux (mkInstRemap tpinst) x
let instSlotSig tpinst ss = remapSlotSig (fun _ -> []) (mkInstRemap tpinst) ss
let copySlotSig ss = remapSlotSig (fun _ -> []) Remap.Empty ss


let mkTyparToTyparRenaming tpsOrig tps = 
    let tinst = generalizeTypars tps
    mkTyparInst tpsOrig tinst, tinst

let mkTyconInst (tycon:Tycon) tinst = mkTyparInst tycon.TyparsNoRange tinst
let mkTyconRefInst (tcref:TyconRef) tinst = mkTyconInst tcref.Deref tinst

//---------------------------------------------------------------------------
// Basic equalites
//---------------------------------------------------------------------------

let tyconRefEq (g:TcGlobals) tcref1 tcref2 = primEntityRefEq g.compilingFslib g.fslibCcu tcref1 tcref2
let valRefEq (g:TcGlobals) vref1 vref2 = primValRefEq g.compilingFslib g.fslibCcu vref1 vref2

//---------------------------------------------------------------------------
// Remove inference equations and abbreviations from units
//---------------------------------------------------------------------------

let reduceTyconRefAbbrevMeasureable (tcref:TyconRef) = 
    let abbrev = tcref.TypeAbbrev
    match abbrev with 
    | Some (TType_measure ms) -> ms
    | _ -> invalidArg "tcref" "not a measure abbreviation, or incorrect kind"

let rec stripUnitEqnsFromMeasureAux canShortcut unt = 
    match stripUnitEqnsAux canShortcut unt with 
    | Measure.Con tcref when tcref.IsTypeAbbrev  ->  
        stripUnitEqnsFromMeasureAux canShortcut (reduceTyconRefAbbrevMeasureable tcref) 
    | m -> m

let stripUnitEqnsFromMeasure m = stripUnitEqnsFromMeasureAux false m

//---------------------------------------------------------------------------
// Basic unit stuff
//---------------------------------------------------------------------------

/// What is the contribution of unit-of-measure constant ucref to unit-of-measure expression measure? 
let rec MeasureExprConExponent g abbrev ucref unt =
    match (if abbrev then stripUnitEqnsFromMeasure unt else stripUnitEqns unt) with
    | Measure.Con ucref' -> if tyconRefEq g ucref' ucref then OneRational else ZeroRational
    | Measure.Inv unt' -> NegRational(MeasureExprConExponent g abbrev ucref unt')
    | Measure.Prod(unt1, unt2) -> AddRational(MeasureExprConExponent g abbrev ucref unt1) (MeasureExprConExponent g abbrev ucref unt2)
    | Measure.RationalPower(unt', q) -> MulRational (MeasureExprConExponent g abbrev ucref unt') q
    | _ -> ZeroRational

/// What is the contribution of unit-of-measure constant ucref to unit-of-measure expression measure
/// after remapping tycons? 
let rec MeasureConExponentAfterRemapping g r ucref unt =
    match stripUnitEqnsFromMeasure unt with
    | Measure.Con ucref' -> if tyconRefEq g (r ucref') ucref then OneRational else ZeroRational
    | Measure.Inv unt' -> NegRational(MeasureConExponentAfterRemapping g r ucref unt')
    | Measure.Prod(unt1, unt2) -> AddRational(MeasureConExponentAfterRemapping g r ucref unt1) (MeasureConExponentAfterRemapping g r ucref unt2)
    | Measure.RationalPower(unt', q) -> MulRational (MeasureConExponentAfterRemapping g r ucref unt') q
    | _ -> ZeroRational

/// What is the contribution of unit-of-measure variable tp to unit-of-measure expression unt? 
let rec MeasureVarExponent tp unt =
    match stripUnitEqnsFromMeasure unt with
    | Measure.Var tp' -> if typarEq tp tp' then OneRational else ZeroRational
    | Measure.Inv unt' -> NegRational(MeasureVarExponent tp unt')
    | Measure.Prod(unt1, unt2) -> AddRational(MeasureVarExponent tp unt1) (MeasureVarExponent tp unt2)
    | Measure.RationalPower(unt', q) -> MulRational (MeasureVarExponent tp unt') q
    | _ -> ZeroRational

/// List the *literal* occurrences of unit variables in a unit expression, without repeats  
let ListMeasureVarOccs unt =
    let rec gather acc unt =  
        match stripUnitEqnsFromMeasure unt with
        | Measure.Var tp -> if List.exists (typarEq tp) acc then acc else tp::acc
        | Measure.Prod(unt1, unt2) -> gather (gather acc unt1) unt2
        | Measure.RationalPower(unt', _) -> gather acc unt'
        | Measure.Inv unt' -> gather acc unt'
        | _ -> acc   
    gather [] unt

/// List the *observable* occurrences of unit variables in a unit expression, without repeats, paired with their non-zero exponents
let ListMeasureVarOccsWithNonZeroExponents untexpr =
    let rec gather acc unt =  
        match stripUnitEqnsFromMeasure unt with
        | Measure.Var tp -> 
            if List.exists (fun (tp', _) -> typarEq tp tp') acc then acc 
            else 
                let e = MeasureVarExponent tp untexpr
                if e = ZeroRational then acc else (tp, e)::acc
        | Measure.Prod(unt1, unt2) -> gather (gather acc unt1) unt2
        | Measure.Inv unt' -> gather acc unt'
        | Measure.RationalPower(unt', _) -> gather acc unt'
        | _ -> acc   
    gather [] untexpr

/// List the *observable* occurrences of unit constants in a unit expression, without repeats, paired with their non-zero exponents
let ListMeasureConOccsWithNonZeroExponents g eraseAbbrevs untexpr =
    let rec gather acc unt =  
        match (if eraseAbbrevs then stripUnitEqnsFromMeasure unt else stripUnitEqns unt) with
        | Measure.Con c -> 
            if List.exists (fun (c', _) -> tyconRefEq g c c') acc then acc else 
            let e = MeasureExprConExponent g eraseAbbrevs c untexpr
            if e = ZeroRational then acc else (c, e)::acc
        | Measure.Prod(unt1, unt2) -> gather (gather acc unt1) unt2
        | Measure.Inv unt' -> gather acc unt'
        | Measure.RationalPower(unt', _) -> gather acc unt'
        | _ -> acc  
    gather [] untexpr

/// List the *literal* occurrences of unit constants in a unit expression, without repeats, 
/// and after applying a remapping function r to tycons
let ListMeasureConOccsAfterRemapping g r unt =
    let rec gather acc unt =  
        match stripUnitEqnsFromMeasure unt with
        | Measure.Con c -> if List.exists (tyconRefEq g (r c)) acc then acc else r c::acc
        | Measure.Prod(unt1, unt2) -> gather (gather acc unt1) unt2
        | Measure.RationalPower(unt', _) -> gather acc unt'
        | Measure.Inv unt' -> gather acc unt'
        | _ -> acc
   
    gather [] unt

/// Construct a measure expression representing the n'th power of a measure
let MeasurePower u n = 
    if n = 1 then u
    elif n = 0 then Measure.One
    else Measure.RationalPower (u, intToRational n)

let MeasureProdOpt m1 m2 =
    match m1, m2 with
    | Measure.One, _ -> m2
    | _, Measure.One -> m1
    | _, _ -> Measure.Prod (m1, m2)

/// Construct a measure expression representing the product of a list of measures
let ProdMeasures ms = 
    match ms with 
    | [] -> Measure.One 
    | m::ms -> List.foldBack MeasureProdOpt ms m

let isDimensionless g tyarg =
    match stripTyparEqns tyarg with
    | TType_measure unt ->
      isNil (ListMeasureVarOccsWithNonZeroExponents unt) && 
      isNil (ListMeasureConOccsWithNonZeroExponents g true unt)
    | _ -> false

let destUnitParMeasure g unt =
    let vs = ListMeasureVarOccsWithNonZeroExponents unt
    let cs = ListMeasureConOccsWithNonZeroExponents g true unt

    match vs, cs with
    | [(v, e)], [] when e = OneRational -> v
    | _, _ -> failwith "destUnitParMeasure: not a unit-of-measure parameter"

let isUnitParMeasure g unt =
    let vs = ListMeasureVarOccsWithNonZeroExponents unt
    let cs = ListMeasureConOccsWithNonZeroExponents g true unt
 
    match vs, cs with
    | [(_, e)], [] when e = OneRational -> true
    | _, _ -> false

let normalizeMeasure g ms =
    let vs = ListMeasureVarOccsWithNonZeroExponents ms
    let cs = ListMeasureConOccsWithNonZeroExponents g false ms
    match vs, cs with
    | [], [] -> Measure.One
    | [(v, e)], [] when e = OneRational -> Measure.Var v
    | vs, cs -> List.foldBack (fun (v, e) -> fun m -> Measure.Prod (Measure.RationalPower (Measure.Var v, e), m)) vs (List.foldBack (fun (c, e) -> fun m -> Measure.Prod (Measure.RationalPower (Measure.Con c, e), m)) cs Measure.One)
 
let tryNormalizeMeasureInType g ty =
    match ty with
    | TType_measure (Measure.Var v) ->
        match v.Solution with
        | Some (TType_measure ms) ->
            v.typar_solution <- Some (TType_measure (normalizeMeasure g ms))
            ty
        | _ -> ty
    | _ -> ty

//---------------------------------------------------------------------------
// Some basic type builders
//---------------------------------------------------------------------------

let mkNativePtrTy (g:TcGlobals) ty = 
    assert g.nativeptr_tcr.CanDeref // this should always be available, but check anyway
    TType_app (g.nativeptr_tcr, [ty])

let mkByrefTy (g:TcGlobals) ty = 
    assert g.byref_tcr.CanDeref // this should always be available, but check anyway
    TType_app (g.byref_tcr, [ty])

let mkInByrefTy (g:TcGlobals) ty = 
    if g.inref_tcr.CanDeref then // If not using sufficient FSharp.Core, then inref<T> = byref<T>, see RFC FS-1053.md
        TType_app (g.inref_tcr, [ty])
    else
        mkByrefTy g ty

let mkOutByrefTy (g:TcGlobals) ty = 
    if g.outref_tcr.CanDeref then // If not using sufficient FSharp.Core, then outref<T> = byref<T>, see RFC FS-1053.md
        TType_app (g.outref_tcr, [ty])
    else
        mkByrefTy g ty

let mkByrefTyWithFlag g readonly ty = 
    if readonly then 
        mkInByrefTy g ty 
    else 
        mkByrefTy g ty

let mkByref2Ty (g:TcGlobals) ty1 ty2 = 
    assert g.byref2_tcr.CanDeref // check we are using sufficient FSharp.Core, caller should check this
    TType_app (g.byref2_tcr, [ty1; ty2])

let mkVoidPtrTy (g:TcGlobals) = 
    assert g.voidptr_tcr.CanDeref // check we are using sufficient FSharp.Core , caller should check this
    TType_app (g.voidptr_tcr, [])

let mkByrefTyWithInference (g:TcGlobals) ty1 ty2 = 
    if g.byref2_tcr.CanDeref then // If not using sufficient FSharp.Core, then inref<T> = byref<T>, see RFC FS-1053.md
        TType_app (g.byref2_tcr, [ty1; ty2]) 
    else 
        TType_app (g.byref_tcr, [ty1]) 

let mkArrayTy (g:TcGlobals) rank ty m =
    if rank < 1 || rank > 32 then
        errorR(Error(FSComp.SR.tastopsMaxArrayThirtyTwo(rank), m))
        TType_app (g.il_arr_tcr_map.[3], [ty])
    else
        TType_app (g.il_arr_tcr_map.[rank - 1], [ty])

//--------------------------------------------------------------------------
// Tuple compilation (types)
//------------------------------------------------------------------------ 

let maxTuple = 8
let goodTupleFields = maxTuple-1

let isCompiledTupleTyconRef g tcref =
    tyconRefEq g g.ref_tuple1_tcr tcref || 
    tyconRefEq g g.ref_tuple2_tcr tcref || 
    tyconRefEq g g.ref_tuple3_tcr tcref || 
    tyconRefEq g g.ref_tuple4_tcr tcref || 
    tyconRefEq g g.ref_tuple5_tcr tcref || 
    tyconRefEq g g.ref_tuple6_tcr tcref || 
    tyconRefEq g g.ref_tuple7_tcr tcref || 
    tyconRefEq g g.ref_tuple8_tcr tcref ||
    tyconRefEq g g.struct_tuple1_tcr tcref || 
    tyconRefEq g g.struct_tuple2_tcr tcref || 
    tyconRefEq g g.struct_tuple3_tcr tcref || 
    tyconRefEq g g.struct_tuple4_tcr tcref || 
    tyconRefEq g g.struct_tuple5_tcr tcref || 
    tyconRefEq g g.struct_tuple6_tcr tcref || 
    tyconRefEq g g.struct_tuple7_tcr tcref || 
    tyconRefEq g g.struct_tuple8_tcr tcref

let mkCompiledTupleTyconRef (g:TcGlobals) isStruct n = 
    if   n = 1 then (if isStruct then g.struct_tuple1_tcr else g.ref_tuple1_tcr)
    elif n = 2 then (if isStruct then g.struct_tuple2_tcr else g.ref_tuple2_tcr)
    elif n = 3 then (if isStruct then g.struct_tuple3_tcr else g.ref_tuple3_tcr)
    elif n = 4 then (if isStruct then g.struct_tuple4_tcr else g.ref_tuple4_tcr)
    elif n = 5 then (if isStruct then g.struct_tuple5_tcr else g.ref_tuple5_tcr)
    elif n = 6 then (if isStruct then g.struct_tuple6_tcr else g.ref_tuple6_tcr)
    elif n = 7 then (if isStruct then g.struct_tuple7_tcr else g.ref_tuple7_tcr)
    elif n = 8 then (if isStruct then g.struct_tuple8_tcr else g.ref_tuple8_tcr)
    else failwithf "mkCompiledTupleTyconRef, n = %d" n

/// Convert from F# tuple types to .NET tuple types
let rec mkCompiledTupleTy g isStruct tupElemTys = 
    let n = List.length tupElemTys 
    if n < maxTuple then
        TType_app (mkCompiledTupleTyconRef g isStruct n, tupElemTys)
    else 
        let tysA, tysB = List.splitAfter goodTupleFields tupElemTys
        TType_app ((if isStruct then g.struct_tuple8_tcr else g.ref_tuple8_tcr), tysA@[mkCompiledTupleTy g isStruct tysB])

/// Convert from F# tuple types to .NET tuple types, but only the outermost level
let mkOuterCompiledTupleTy g isStruct tupElemTys = 
    let n = List.length tupElemTys 
    if n < maxTuple then 
        TType_app (mkCompiledTupleTyconRef g isStruct n, tupElemTys)
    else 
        let tysA, tysB = List.splitAfter goodTupleFields tupElemTys
        let tcref = (if isStruct then g.struct_tuple8_tcr else g.ref_tuple8_tcr)
        // In the case of an 8-tuple we add the Tuple<_> marker. For other sizes we keep the type 
        // as a regular F# tuple type.
        match tysB with 
        | [ tyB ] -> 
            let marker = TType_app (mkCompiledTupleTyconRef g isStruct 1, [tyB])
            TType_app (tcref, tysA@[marker])
        | _ ->
            TType_app (tcref, tysA@[TType_tuple (mkTupInfo isStruct, tysB)])

//---------------------------------------------------------------------------
// Remove inference equations and abbreviations from types 
//---------------------------------------------------------------------------

let applyTyconAbbrev abbrevTy tycon tyargs = 
    if isNil tyargs then abbrevTy 
    else instType (mkTyconInst tycon tyargs) abbrevTy

let reduceTyconAbbrev (tycon:Tycon) tyargs = 
    let abbrev = tycon.TypeAbbrev
    match abbrev with 
    | None -> invalidArg "tycon" "this type definition is not an abbreviation"
    | Some abbrevTy -> 
        applyTyconAbbrev abbrevTy tycon tyargs

let reduceTyconRefAbbrev (tcref:TyconRef) tyargs = 
    reduceTyconAbbrev tcref.Deref tyargs

let reduceTyconMeasureableOrProvided (g:TcGlobals) (tycon:Tycon) tyargs =
#if NO_EXTENSIONTYPING
    ignore g  // otherwise g would be unused
#endif
    let repr = tycon.TypeReprInfo
    match repr with 
    | TMeasureableRepr ty -> 
        if isNil tyargs then ty else instType (mkTyconInst tycon tyargs) ty
#if !NO_EXTENSIONTYPING
    | TProvidedTypeExtensionPoint info when info.IsErased -> info.BaseTypeForErased (range0, g.obj_ty)
#endif
    | _ -> invalidArg "tc" "this type definition is not a refinement" 

let reduceTyconRefMeasureableOrProvided (g:TcGlobals) (tcref:TyconRef) tyargs = 
    reduceTyconMeasureableOrProvided g tcref.Deref tyargs

let rec stripTyEqnsA g canShortcut ty = 
    let ty = stripTyparEqnsAux canShortcut ty 
    match ty with 
    | TType_app (tcref, tinst) -> 
        let tycon = tcref.Deref
        match tycon.TypeAbbrev with 
        | Some abbrevTy -> 
            stripTyEqnsA g canShortcut (applyTyconAbbrev abbrevTy tycon tinst)
        | None -> 
            // This is the point where we get to add additional coditional normalizing equations 
            // into the type system. Such power!
            // 
            // Add the equation byref<'T> = byref<'T, ByRefKinds.InOut> for when using sufficient FSharp.Core
            // See RFC FS-1053.md
            if tyconRefEq g tcref g.byref_tcr && g.byref2_tcr.CanDeref  && g.byrefkind_InOut_tcr.CanDeref then 
                mkByref2Ty g tinst.[0]  (TType_app(g.byrefkind_InOut_tcr, []))

            // Add the equation double<1> = double for units of measure.
            elif tycon.IsMeasureableReprTycon && List.forall (isDimensionless g) tinst then
                stripTyEqnsA g canShortcut (reduceTyconMeasureableOrProvided g tycon tinst)
            else 
                ty
    | ty -> ty

let stripTyEqns g ty = stripTyEqnsA g false ty

let evalTupInfoIsStruct aexpr = 
    match aexpr with 
    | TupInfo.Const b -> b

let evalAnonInfoIsStruct (anonInfo: AnonRecdTypeInfo) = 
    evalTupInfoIsStruct anonInfo.TupInfo

/// This erases outermost occurrences of inference equations, type abbreviations, non-generated provided types
/// and measureable types (float<_>).
/// It also optionally erases all "compilation representations", i.e. function and
/// tuple types, and also "nativeptr<'T> --> System.IntPtr"
let rec stripTyEqnsAndErase eraseFuncAndTuple (g:TcGlobals) ty =
    let ty = stripTyEqns g ty
    match ty with
    | TType_app (tcref, args) -> 
        let tycon = tcref.Deref
        if tycon.IsErased  then
            stripTyEqnsAndErase eraseFuncAndTuple g (reduceTyconMeasureableOrProvided g tycon args)
        elif tyconRefEq g tcref g.nativeptr_tcr && eraseFuncAndTuple then 
            stripTyEqnsAndErase eraseFuncAndTuple g g.nativeint_ty
        else
            ty
    | TType_fun(a, b) when eraseFuncAndTuple -> TType_app(g.fastFunc_tcr, [ a; b]) 
    | TType_tuple(tupInfo, l) when eraseFuncAndTuple -> mkCompiledTupleTy g (evalTupInfoIsStruct tupInfo) l
    | ty -> ty

let stripTyEqnsAndMeasureEqns g ty =
   stripTyEqnsAndErase false g ty
       
type Erasure = EraseAll | EraseMeasures | EraseNone

let stripTyEqnsWrtErasure erasureFlag g ty = 
    match erasureFlag with 
    | EraseAll -> stripTyEqnsAndErase true g ty
    | EraseMeasures -> stripTyEqnsAndErase false g ty
    | _ -> stripTyEqns g ty
    
let rec stripExnEqns (eref:TyconRef) = 
    let exnc = eref.Deref
    match exnc.ExceptionInfo with
    | TExnAbbrevRepr eref -> stripExnEqns eref
    | _ -> exnc

let primDestForallTy g ty = ty |> stripTyEqns g |> (function TType_forall (tyvs, tau) -> (tyvs, tau) | _ -> failwith "primDestForallTy: not a forall type")
let destFunTy      g ty = ty |> stripTyEqns g |> (function TType_fun (tyv, tau) -> (tyv, tau) | _ -> failwith "destFunTy: not a function type")
let destAnyTupleTy    g ty = ty |> stripTyEqns g |> (function TType_tuple (tupInfo, l) -> tupInfo, l | _ -> failwith "destAnyTupleTy: not a tuple type")
let destRefTupleTy    g ty = ty |> stripTyEqns g |> (function TType_tuple (tupInfo, l) when not (evalTupInfoIsStruct tupInfo) -> l | _ -> failwith "destRefTupleTy: not a reference tuple type")
let destStructTupleTy    g ty = ty |> stripTyEqns g |> (function TType_tuple (tupInfo, l) when evalTupInfoIsStruct tupInfo -> l | _ -> failwith "destStructTupleTy: not a struct tuple type")
let destTyparTy    g ty = ty |> stripTyEqns g |> (function TType_var v -> v | _ -> failwith "destTyparTy: not a typar type")
let destAnyParTy   g ty = ty |> stripTyEqns g |> (function TType_var v -> v | TType_measure unt -> destUnitParMeasure g unt | _ -> failwith "destAnyParTy: not a typar or unpar type")
let destMeasureTy  g ty = ty |> stripTyEqns g |> (function TType_measure m -> m | _ -> failwith "destMeasureTy: not a unit-of-measure type")
let isFunTy        g ty = ty |> stripTyEqns g |> (function TType_fun _ -> true | _ -> false)
let isForallTy     g ty = ty |> stripTyEqns g |> (function TType_forall _ -> true | _ -> false)
let isAnyTupleTy      g ty = ty |> stripTyEqns g |> (function TType_tuple _ -> true | _ -> false)
let isRefTupleTy      g ty = ty |> stripTyEqns g |> (function TType_tuple (tupInfo, _) -> not (evalTupInfoIsStruct tupInfo) | _ -> false)
let isStructTupleTy      g ty = ty |> stripTyEqns g |> (function TType_tuple (tupInfo, _) -> evalTupInfoIsStruct tupInfo | _ -> false)
let isAnonRecdTy      g ty = ty |> stripTyEqns g |> (function TType_anon _ -> true | _ -> false)
let isStructAnonRecdTy      g ty = ty |> stripTyEqns g |> (function TType_anon (anonInfo, _) -> evalAnonInfoIsStruct anonInfo | _ -> false)
let isUnionTy      g ty = ty |> stripTyEqns g |> (function TType_app(tcref, _) -> tcref.IsUnionTycon | _ -> false)
let isReprHiddenTy   g ty = ty |> stripTyEqns g |> (function TType_app(tcref, _) -> tcref.IsHiddenReprTycon | _ -> false)
let isFSharpObjModelTy g ty = ty |> stripTyEqns g |> (function TType_app(tcref, _) -> tcref.IsFSharpObjectModelTycon | _ -> false)
let isRecdTy       g ty = ty |> stripTyEqns g |> (function TType_app(tcref, _) -> tcref.IsRecordTycon | _ -> false)
let isFSharpStructOrEnumTy   g ty = ty |> stripTyEqns g |> (function TType_app(tcref, _) -> tcref.IsFSharpStructOrEnumTycon | _ -> false)
let isFSharpEnumTy   g ty = ty |> stripTyEqns g |> (function TType_app(tcref, _) -> tcref.IsFSharpEnumTycon | _ -> false)
let isTyparTy      g ty = ty |> stripTyEqns g |> (function TType_var _ -> true | _ -> false)
let isAnyParTy     g ty = ty |> stripTyEqns g |> (function TType_var _ -> true | TType_measure unt -> isUnitParMeasure g unt | _ -> false)
let isMeasureTy    g ty = ty |> stripTyEqns g |> (function TType_measure _ -> true | _ -> false)


let isProvenUnionCaseTy ty = match ty with TType_ucase _ -> true | _ -> false

let mkAppTy tcref tyargs = TType_app(tcref, tyargs)
let mkProvenUnionCaseTy ucref tyargs = TType_ucase(ucref, tyargs)
let isAppTy   g ty = ty |> stripTyEqns g |> (function TType_app _ -> true | _ -> false) 
let tryAppTy g ty = ty |> stripTyEqns g |> (function TType_app(tcref, tinst) -> ValueSome (tcref, tinst) | _ -> ValueNone) 
let destAppTy g ty = ty |> stripTyEqns g |> (function TType_app(tcref, tinst) -> tcref, tinst | _ -> failwith "destAppTy")
let tcrefOfAppTy  g ty = ty |> stripTyEqns g |> (function TType_app(tcref, _) -> tcref | _ -> failwith "tcrefOfAppTy") 
let argsOfAppTy   g ty = ty |> stripTyEqns g |> (function TType_app(_, tinst) -> tinst | _ -> [])
let tryDestTyparTy g ty = ty |> stripTyEqns g |> (function TType_var v -> ValueSome v | _ -> ValueNone)
let tryDestFunTy   g ty = ty |> stripTyEqns g |> (function TType_fun (tyv, tau) -> ValueSome(tyv, tau) | _ -> ValueNone)
let tryDestAppTy   g ty = ty |> stripTyEqns g |> (function TType_app(tcref, _) -> ValueSome tcref | _ -> ValueNone)
let tryDestAnonRecdTy g ty = ty |> stripTyEqns g |> (function TType_anon (anonInfo, tys) -> ValueSome (anonInfo, tys) | _ -> ValueNone)

let tryAnyParTy    g ty = ty |> stripTyEqns g |> (function TType_var v -> ValueSome v | TType_measure unt when isUnitParMeasure g unt -> ValueSome(destUnitParMeasure g unt) | _ -> ValueNone)
let tryAnyParTyOption  g ty = ty |> stripTyEqns g |> (function TType_var v -> Some v | TType_measure unt when isUnitParMeasure g unt -> Some(destUnitParMeasure g unt) | _ -> None)
let (|AppTy|_|) g ty = ty |> stripTyEqns g |> (function TType_app(tcref, tinst) -> Some (tcref, tinst) | _ -> None) 
let (|RefTupleTy|_|) g ty = ty |> stripTyEqns g |> (function TType_tuple(tupInfo, tys) when not (evalTupInfoIsStruct tupInfo) -> Some tys | _ -> None)
let (|FunTy|_|) g ty = ty |> stripTyEqns g |> (function TType_fun(dty, rty) -> Some (dty, rty) | _ -> None)

let tryNiceEntityRefOfTy  ty = 
    let ty = stripTyparEqnsAux false ty 
    match ty with
    | TType_app (tcref, _) -> ValueSome tcref
    | TType_measure (Measure.Con tcref) -> ValueSome tcref
    | _ -> ValueNone

let tryNiceEntityRefOfTyOption  ty = 
    let ty = stripTyparEqnsAux false ty 
    match ty with
    | TType_app (tcref, _) -> Some tcref
    | TType_measure (Measure.Con tcref) -> Some tcref
    | _ -> None

let (|NullableTy|_|) g ty =
    match tryAppTy g ty with 
    | ValueSome (tcref, [tyarg]) when tyconRefEq g tcref g.system_Nullable_tcref -> Some tyarg
    | _ -> None

let (|StripNullableTy|) g ty = 
    match tryAppTy g ty with 
    | ValueSome (tcref, [tyarg]) when tyconRefEq g tcref g.system_Nullable_tcref -> tyarg
    | _ -> ty
    
let mkInstForAppTy g ty = 
    match tryAppTy g ty with
    | ValueSome (tcref, tinst) -> mkTyconRefInst tcref tinst
    | _ -> []

let domainOfFunTy g ty = fst (destFunTy g ty)
let rangeOfFunTy  g ty = snd (destFunTy g ty)

let convertToTypeWithMetadataIfPossible g ty = 
    if isAnyTupleTy g ty then 
        let (tupInfo, tupElemTys) = destAnyTupleTy g ty
        mkOuterCompiledTupleTy g (evalTupInfoIsStruct tupInfo) tupElemTys
    elif isFunTy g ty then 
        let (a,b) = destFunTy g ty
        mkAppTy g.fastFunc_tcr [a; b]
    else ty
 
//---------------------------------------------------------------------------
// Equivalence of types up to alpha-equivalence 
//---------------------------------------------------------------------------


[<NoEquality; NoComparison>]
type TypeEquivEnv = 
    { EquivTypars: TyparMap<TType>
      EquivTycons: TyconRefRemap}

// allocate a singleton
let typeEquivEnvEmpty = 
    { EquivTypars = TyparMap.Empty
      EquivTycons = emptyTyconRefRemap }

type TypeEquivEnv with 
    static member Empty = typeEquivEnvEmpty

    member aenv.BindTyparsToTypes tps1 tys2 =
        { aenv with EquivTypars = (tps1, tys2, aenv.EquivTypars) |||> List.foldBack2 (fun tp ty tpmap -> tpmap.Add(tp, ty)) }

    member aenv.BindEquivTypars tps1 tps2 =
        aenv.BindTyparsToTypes tps1 (List.map mkTyparTy tps2) 

    static member FromTyparInst tpinst =
        let tps, tys = List.unzip tpinst
        TypeEquivEnv.Empty.BindTyparsToTypes tps tys 

    static member FromEquivTypars tps1 tps2 = 
        TypeEquivEnv.Empty.BindEquivTypars tps1 tps2 

let rec traitsAEquivAux erasureFlag g aenv (TTrait(tys1, nm, mf1, argtys, rty, _)) (TTrait(tys2, nm2, mf2, argtys2, rty2, _)) =
   mf1 = mf2 &&
   nm = nm2 &&
   ListSet.equals (typeAEquivAux erasureFlag g aenv) tys1 tys2 &&
   returnTypesAEquivAux erasureFlag g aenv rty rty2 &&
   List.lengthsEqAndForall2 (typeAEquivAux erasureFlag g aenv) argtys argtys2

and returnTypesAEquivAux erasureFlag g aenv rty rty2 =
    match rty, rty2 with  
    | None, None -> true
    | Some t1, Some t2 -> typeAEquivAux erasureFlag g aenv t1 t2
    | _ -> false

    
and typarConstraintsAEquivAux erasureFlag g aenv tpc1 tpc2 =
    match tpc1, tpc2 with
    | TyparConstraint.CoercesTo(acty, _), 
      TyparConstraint.CoercesTo(fcty, _) -> 
        typeAEquivAux erasureFlag g aenv acty fcty

    | TyparConstraint.MayResolveMember(trait1, _), 
      TyparConstraint.MayResolveMember(trait2, _) -> 
        traitsAEquivAux erasureFlag g aenv trait1 trait2 

    | TyparConstraint.DefaultsTo(_, acty, _), 
      TyparConstraint.DefaultsTo(_, fcty, _) -> 
        typeAEquivAux erasureFlag g aenv acty fcty

    | TyparConstraint.IsEnum(uty1, _), TyparConstraint.IsEnum(uty2, _) -> 
        typeAEquivAux erasureFlag g aenv uty1 uty2

    | TyparConstraint.IsDelegate(aty1, bty1, _), TyparConstraint.IsDelegate(aty2, bty2, _) -> 
        typeAEquivAux erasureFlag g aenv aty1 aty2 && 
        typeAEquivAux erasureFlag g aenv bty1 bty2 

    | TyparConstraint.SimpleChoice (tys1, _), TyparConstraint.SimpleChoice(tys2, _) -> 
        ListSet.equals (typeAEquivAux erasureFlag g aenv) tys1 tys2

    | TyparConstraint.SupportsComparison _        , TyparConstraint.SupportsComparison _ 
    | TyparConstraint.SupportsEquality _          , TyparConstraint.SupportsEquality _ 
    | TyparConstraint.SupportsNull _              , TyparConstraint.SupportsNull _ 
    | TyparConstraint.IsNonNullableStruct _    , TyparConstraint.IsNonNullableStruct _
    | TyparConstraint.IsReferenceType _           , TyparConstraint.IsReferenceType _ 
    | TyparConstraint.IsUnmanaged _               , TyparConstraint.IsUnmanaged _
    | TyparConstraint.RequiresDefaultConstructor _, TyparConstraint.RequiresDefaultConstructor _ -> true
    | _ -> false

and typarConstraintSetsAEquivAux erasureFlag g aenv (tp1:Typar) (tp2:Typar) = 
    tp1.StaticReq = tp2.StaticReq &&
    ListSet.equals (typarConstraintsAEquivAux erasureFlag g aenv) tp1.Constraints tp2.Constraints

and typarsAEquivAux erasureFlag g (aenv: TypeEquivEnv) tps1 tps2 = 
    List.length tps1 = List.length tps2 &&
    let aenv = aenv.BindEquivTypars tps1 tps2 
    List.forall2 (typarConstraintSetsAEquivAux erasureFlag g aenv) tps1 tps2

and tcrefAEquiv g aenv tc1 tc2 = 
    tyconRefEq g tc1 tc2 || 
      (match aenv.EquivTycons.TryFind tc1 with Some v -> tyconRefEq g v tc2 | None -> false)

and typeAEquivAux erasureFlag g aenv ty1 ty2 = 
    let ty1 = stripTyEqnsWrtErasure erasureFlag g ty1 
    let ty2 = stripTyEqnsWrtErasure erasureFlag g ty2
    match ty1, ty2 with
    | TType_forall(tps1, rty1), TType_forall(tps2, rty2) -> 
        typarsAEquivAux erasureFlag g aenv tps1 tps2 && typeAEquivAux erasureFlag g (aenv.BindEquivTypars tps1 tps2) rty1 rty2
    | TType_var tp1, TType_var tp2 when typarEq tp1 tp2 -> 
        true
    | TType_var tp1, _ ->
        match aenv.EquivTypars.TryFind tp1 with
        | Some v -> typeEquivAux erasureFlag g v ty2
        | None -> false
    | TType_app (tc1, b1)  , TType_app (tc2, b2) -> 
        tcrefAEquiv g aenv tc1 tc2 &&
        typesAEquivAux erasureFlag g aenv b1 b2
    | TType_ucase (UCRef(tc1, n1), b1)  , TType_ucase (UCRef(tc2, n2), b2) -> 
        n1=n2 &&
        tcrefAEquiv g aenv tc1 tc2 &&
        typesAEquivAux erasureFlag g aenv b1 b2
    | TType_tuple (s1, l1), TType_tuple (s2, l2) -> 
        structnessAEquiv s1 s2 && typesAEquivAux erasureFlag g aenv l1 l2
    | TType_anon (anonInfo1, l1), TType_anon (anonInfo2, l2) -> 
        anonInfoEquiv anonInfo1 anonInfo2 &&
        typesAEquivAux erasureFlag g aenv l1 l2
    | TType_fun (dtys1, rty1), TType_fun (dtys2, rty2) -> 
        typeAEquivAux erasureFlag g aenv dtys1 dtys2 && typeAEquivAux erasureFlag g aenv rty1 rty2
    | TType_measure m1, TType_measure m2 -> 
        match erasureFlag with 
        | EraseNone -> measureAEquiv g aenv m1 m2 
        | _ -> true 
    | _ -> false


and anonInfoEquiv (anonInfo1: AnonRecdTypeInfo) (anonInfo2: AnonRecdTypeInfo) =
    ccuEq anonInfo1.Assembly anonInfo2.Assembly && 
    structnessAEquiv anonInfo1.TupInfo anonInfo2.TupInfo && 
    anonInfo1.SortedNames = anonInfo2.SortedNames 

and structnessAEquiv un1 un2 =
    match un1, un2 with 
    | TupInfo.Const b1, TupInfo.Const b2 -> (b1 = b2)

and measureAEquiv g aenv un1 un2 =
    let vars1 = ListMeasureVarOccs un1
    let trans tp1 = if aenv.EquivTypars.ContainsKey tp1 then destAnyParTy g aenv.EquivTypars.[tp1] else tp1
    let remapTyconRef tc = if aenv.EquivTycons.ContainsKey tc then aenv.EquivTycons.[tc] else tc
    let vars1' = List.map trans vars1
    let vars2 = ListSet.subtract typarEq (ListMeasureVarOccs un2) vars1'
    let cons1 = ListMeasureConOccsAfterRemapping g remapTyconRef un1
    let cons2 = ListMeasureConOccsAfterRemapping g remapTyconRef un2 
 
    List.forall (fun v -> MeasureVarExponent v un1 = MeasureVarExponent (trans v) un2) vars1 &&
    List.forall (fun v -> MeasureVarExponent v un1 = MeasureVarExponent v un2) vars2 &&
    List.forall (fun c -> MeasureConExponentAfterRemapping g remapTyconRef c un1 = MeasureConExponentAfterRemapping g remapTyconRef c un2) (cons1@cons2)  


and typesAEquivAux erasureFlag g aenv l1 l2 = List.lengthsEqAndForall2 (typeAEquivAux erasureFlag g aenv) l1 l2
and typeEquivAux erasureFlag g ty1 ty2 = typeAEquivAux erasureFlag g TypeEquivEnv.Empty ty1 ty2

let typeAEquiv g aenv ty1 ty2 = typeAEquivAux EraseNone g aenv ty1 ty2
let typeEquiv g ty1 ty2 = typeEquivAux EraseNone g ty1 ty2
let traitsAEquiv g aenv t1 t2 = traitsAEquivAux EraseNone g aenv t1 t2
let typarConstraintsAEquiv g aenv c1 c2 = typarConstraintsAEquivAux EraseNone g aenv c1 c2
let typarsAEquiv g aenv d1 d2 = typarsAEquivAux EraseNone g aenv d1 d2
let returnTypesAEquiv g aenv t1 t2 = returnTypesAEquivAux EraseNone g aenv t1 t2

let measureEquiv g m1 m2 = measureAEquiv g TypeEquivEnv.Empty m1 m2

let isErasedType g ty = 
  match stripTyEqns g ty with
#if !NO_EXTENSIONTYPING
  | TType_app (tcref, _) -> tcref.IsProvidedErasedTycon
#endif
  | _ -> false

// Return all components of this type expression that cannot be tested at runtime
let rec getErasedTypes g ty = 
    let ty = stripTyEqns g ty
    if isErasedType g ty then [ty] else 
    match ty with
    | TType_forall(_, rty) -> 
        getErasedTypes g rty
    | TType_var tp -> 
        if tp.IsErased then [ty] else []
    | TType_app (_, b) | TType_ucase(_, b) | TType_anon (_, b) | TType_tuple (_, b) ->
        List.foldBack (fun ty tys -> getErasedTypes g ty @ tys) b []
    | TType_fun (dty, rty) -> 
        getErasedTypes g dty @ getErasedTypes g rty
    | TType_measure _ -> 
        [ty]


//---------------------------------------------------------------------------
// Standard orderings, e.g. for order set/map keys
//---------------------------------------------------------------------------

let valOrder = { new IComparer<Val> with member __.Compare(v1, v2) = compare v1.Stamp v2.Stamp }
let tyconOrder = { new IComparer<Tycon> with member __.Compare(tc1, tc2) = compare tc1.Stamp tc2.Stamp }
let recdFieldRefOrder  = 
    { new IComparer<RecdFieldRef> with 
         member __.Compare(RFRef(tcref1, nm1), RFRef(tcref2, nm2)) = 
            let c = tyconOrder.Compare (tcref1.Deref, tcref2.Deref) 
            if c <> 0 then c else 
            compare nm1 nm2 }

let unionCaseRefOrder = 
    { new IComparer<UnionCaseRef> with 
         member __.Compare(UCRef(tcref1, nm1), UCRef(tcref2, nm2)) = 
            let c = tyconOrder.Compare (tcref1.Deref, tcref2.Deref) 
            if c <> 0 then c else 
            compare nm1 nm2 }

//---------------------------------------------------------------------------
// Make some common types
//---------------------------------------------------------------------------

let mkFunTy d r = TType_fun (d, r)

let (-->) d r = mkFunTy d r

let mkForallTy d r = TType_forall (d, r)

let mkForallTyIfNeeded d r = if isNil d then r else mkForallTy d r

let (+->) d r = mkForallTyIfNeeded d r

let mkIteratedFunTy dl r = List.foldBack (-->) dl r

let mkLambdaArgTy m tys = 
    match tys with 
    | [] -> error(InternalError("mkLambdaArgTy", m))
    | [h] -> h 
    | _ -> mkRawRefTupleTy tys

let typeOfLambdaArg m vs = mkLambdaArgTy m (typesOfVals vs)
let mkMultiLambdaTy m vs rty = mkFunTy (typeOfLambdaArg m vs) rty 
let mkLambdaTy tps tys rty = mkForallTyIfNeeded tps (mkIteratedFunTy tys rty)

/// When compiling FSharp.Core.dll we have to deal with the non-local references into
/// the library arising from env.fs. Part of this means that we have to be able to resolve these
/// references. This function artificially forces the existence of a module or namespace at a 
/// particular point in order to do this.
let ensureCcuHasModuleOrNamespaceAtPath (ccu:CcuThunk) path (CompPath(_, cpath)) xml =
    let scoref = ccu.ILScopeRef 
    let rec loop prior_cpath (path:Ident list) cpath (modul:ModuleOrNamespace) =
        let mtype = modul.ModuleOrNamespaceType 
        match path, cpath with 
        | (hpath::tpath), ((_, mkind)::tcpath)  -> 
            let modName = hpath.idText 
            if not (Map.containsKey modName mtype.AllEntitiesByCompiledAndLogicalMangledNames) then 
                let smodul = NewModuleOrNamespace (Some(CompPath(scoref, prior_cpath))) taccessPublic hpath xml [] (MaybeLazy.Strict (NewEmptyModuleOrNamespaceType mkind))
                mtype.AddModuleOrNamespaceByMutation(smodul)
            let modul = Map.find modName mtype.AllEntitiesByCompiledAndLogicalMangledNames 
            loop (prior_cpath@[(modName, Namespace)]) tpath tcpath modul 

        | _ -> () 

    loop [] path cpath ccu.Contents


//---------------------------------------------------------------------------
// Primitive destructors
//---------------------------------------------------------------------------

/// Look through the Expr.Link nodes arising from type inference
let rec stripExpr e = 
    match e with 
    | Expr.Link eref -> stripExpr !eref
    | _ -> e    

let mkCase (a, b) = TCase(a, b)

let isRefTupleExpr e = match e with Expr.Op (TOp.Tuple tupInfo, _, _, _) -> not (evalTupInfoIsStruct tupInfo) | _ -> false
let tryDestRefTupleExpr e = match e with Expr.Op (TOp.Tuple tupInfo, _, es, _) when not (evalTupInfoIsStruct tupInfo) -> es | _ -> [e]

//---------------------------------------------------------------------------
// Range info for expressions
//---------------------------------------------------------------------------

let rec rangeOfExpr x = 
    match x with
    | Expr.Val (_, _, m) | Expr.Op (_, _, _, m)   | Expr.Const (_, m, _) | Expr.Quote (_, _, _, m, _)
    | Expr.Obj (_, _, _, _, _, _, m) | Expr.App(_, _, _, _, m) | Expr.Sequential (_, _, _, _, m) 
    | Expr.StaticOptimization (_, _, _, m) | Expr.Lambda (_, _, _, _, _, m, _) 
    | Expr.TyLambda (_, _, _, m, _)| Expr.TyChoose (_, _, m) | Expr.LetRec (_, _, m, _) | Expr.Let (_, _, m, _) | Expr.Match (_, _, _, _, m, _) -> m
    | Expr.Link(eref) -> rangeOfExpr (!eref)

type Expr with 
    member x.Range = rangeOfExpr x

//---------------------------------------------------------------------------
// Build nodes in decision graphs
//---------------------------------------------------------------------------


let primMkMatch(spBind, exprm, tree, targets, matchm, ty) = Expr.Match (spBind, exprm, tree, targets, matchm, ty)

type MatchBuilder(spBind, inpRange: Range.range) = 

    let targets = new ResizeArray<_>(10) 
    member x.AddTarget(tg) = 
        let n = targets.Count 
        targets.Add tg
        n

    member x.AddResultTarget(e, spTarget) = TDSuccess([], x.AddTarget(TTarget([], e, spTarget)))

    member x.CloseTargets() = targets |> ResizeArray.toList

    member x.Close(dtree, m, ty) = primMkMatch  (spBind, inpRange, dtree, targets.ToArray(), m, ty)

let mkBoolSwitch m g t e = TDSwitch(g, [TCase(DecisionTreeTest.Const(Const.Bool(true)), t)], Some e, m)

let primMkCond spBind spTarget1 spTarget2 m ty e1 e2 e3 = 
    let mbuilder = new MatchBuilder(spBind, m)
    let dtree = mkBoolSwitch m e1 (mbuilder.AddResultTarget(e2, spTarget1)) (mbuilder.AddResultTarget(e3, spTarget2)) 
    mbuilder.Close(dtree, m, ty)

let mkCond spBind spTarget m ty e1 e2 e3 =  primMkCond spBind spTarget spTarget m ty e1 e2 e3


//---------------------------------------------------------------------------
// Primitive constructors
//---------------------------------------------------------------------------

let exprForValRef m vref =  Expr.Val(vref, NormalValUse, m)
let exprForVal m v =  exprForValRef m (mkLocalValRef v)
let mkLocalAux m s ty mut compgen =
    let thisv = NewVal(s, m, None, ty, mut, compgen, None, taccessPublic, ValNotInRecScope, None, NormalVal, [], ValInline.Optional, XmlDoc.Empty, false, false, false, false, false, false, None, ParentNone) 
    thisv, exprForVal m thisv

let mkLocal         m s ty = mkLocalAux m s ty Immutable false
let mkCompGenLocal m s ty = mkLocalAux m s ty Immutable true
let mkMutableCompGenLocal m s ty = mkLocalAux m s ty Mutable true


// Type gives return type.  For type-lambdas this is the formal return type. 
let mkMultiLambda m vs (b, rty) = Expr.Lambda (newUnique(), None, None, vs, b, m, rty)
let rebuildLambda m ctorThisValOpt baseValOpt vs (b, rty) = Expr.Lambda (newUnique(), ctorThisValOpt, baseValOpt, vs, b, m, rty)
let mkLambda m v (b, rty) = mkMultiLambda m [v] (b, rty)
let mkTypeLambda m vs (b, tau_ty) = match vs with [] -> b | _ -> Expr.TyLambda (newUnique(), vs, b, m, tau_ty)
let mkTypeChoose m vs b = match vs with [] -> b | _ -> Expr.TyChoose (vs, b, m)

let mkObjExpr (ty, basev, basecall, overrides, iimpls, m) = 
    Expr.Obj (newUnique(), ty, basev, basecall, overrides, iimpls, m) 

let mkLambdas m tps (vs:Val list) (b, rty) = 
    mkTypeLambda m tps (List.foldBack (fun v (e, ty) -> mkLambda m v (e, ty), v.Type --> ty) vs (b, rty))

let mkMultiLambdasCore m vsl (b, rty) = 
    List.foldBack (fun v (e, ty) -> mkMultiLambda m v (e, ty), typeOfLambdaArg m v --> ty) vsl (b, rty)

let mkMultiLambdas m tps vsl (b, rty) = 
    mkTypeLambda m tps (mkMultiLambdasCore m vsl (b, rty) )

let mkMemberLambdas m tps ctorThisValOpt baseValOpt vsl (b, rty) = 
    let expr = 
        match ctorThisValOpt, baseValOpt with
        | None, None -> mkMultiLambdasCore m vsl (b, rty)
        | _ -> 
            match vsl with 
            | [] -> error(InternalError("mk_basev_multi_lambdas_core: can't attach a basev to a non-lambda expression", m))
            | h::t -> 
                let b, rty = mkMultiLambdasCore m t (b, rty)
                (rebuildLambda m ctorThisValOpt baseValOpt h (b, rty), (typeOfLambdaArg m h --> rty))
    mkTypeLambda m tps expr

let mkMultiLambdaBind v letSeqPtOpt m  tps vsl (b, rty) = 
    TBind(v, mkMultiLambdas m tps vsl (b, rty), letSeqPtOpt)

let mkBind seqPtOpt v e = TBind(v, e, seqPtOpt)

let mkLetBind m bind body = Expr.Let(bind, body, m, NewFreeVarsCache())
let mkLetsBind m binds body = List.foldBack (mkLetBind m) binds body 
let mkLetsFromBindings m binds body = List.foldBack (mkLetBind m) binds body 
let mkLet seqPtOpt m v x body = mkLetBind m (mkBind seqPtOpt v x) body

/// Make sticky bindings that are compiler generated (though the variables may not be - e.g. they may be lambda arguments in a beta reduction)
let mkCompGenBind v e = TBind(v, e, NoSequencePointAtStickyBinding)
let mkCompGenBinds (vs: Val list) (es: Expr list) = List.map2 mkCompGenBind vs es
let mkCompGenLet m v x body = mkLetBind m (mkCompGenBind v x) body
let mkCompGenLets m vs xs body = mkLetsBind m (mkCompGenBinds vs xs) body
let mkCompGenLetsFromBindings m vs xs body = mkLetsFromBindings m (mkCompGenBinds vs xs) body

let mkInvisibleBind v e = TBind(v, e, NoSequencePointAtInvisibleBinding)
let mkInvisibleBinds (vs: Val list) (es: Expr list) = List.map2 mkInvisibleBind vs es
let mkInvisibleLet m v x body = mkLetBind m (mkInvisibleBind v x) body
let mkInvisibleLets m vs xs body = mkLetsBind m (mkInvisibleBinds vs xs) body
let mkInvisibleLetsFromBindings m vs xs body = mkLetsFromBindings m (mkInvisibleBinds vs xs) body

let mkLetRecBinds m binds body = if isNil binds then body else Expr.LetRec(binds, body, m, NewFreeVarsCache())

//-------------------------------------------------------------------------
// Type schemes...
//-------------------------------------------------------------------------

// Type parameters may be have been equated to other tps in equi-recursive type inference 
// and unit type inference. Normalize them here 
let NormalizeDeclaredTyparsForEquiRecursiveInference g tps = 
    match tps with 
    | [] -> []
    | tps -> 
        tps |> List.map (fun tp ->
          let ty = mkTyparTy tp
          match tryAnyParTy g ty with
          | ValueSome anyParTy -> anyParTy 
          | ValueNone -> tp)
 
type TypeScheme = TypeScheme of Typars * TType    
  
let mkGenericBindRhs g m generalizedTyparsForRecursiveBlock typeScheme bodyExpr = 
    let (TypeScheme(generalizedTypars, tauType)) = typeScheme

    // Normalize the generalized typars
    let generalizedTypars = NormalizeDeclaredTyparsForEquiRecursiveInference g generalizedTypars

    // Some recursive bindings result in free type variables, e.g. 
    //    let rec f (x:'a) = ()  
    //    and g() = f y |> ignore 
    // What is the type of y? Type inference equates it to 'a. 
    // But "g" is not polymorphic in 'a. Hence we get a free choice of "'a" 
    // in the scope of "g". Thus at each individual recursive binding we record all 
    // type variables for which we have a free choice, which is precisely the difference 
    // between the union of all sets of generalized type variables and the set generalized 
    // at each particular binding. 
    //
    // We record an expression node that indicates that a free choice can be made 
    // for these. This expression node effectively binds the type variables. 
    let freeChoiceTypars = ListSet.subtract typarEq generalizedTyparsForRecursiveBlock generalizedTypars
    mkTypeLambda m generalizedTypars (mkTypeChoose m freeChoiceTypars bodyExpr, tauType)

let isBeingGeneralized tp typeScheme = 
    let (TypeScheme(generalizedTypars, _)) = typeScheme
    ListSet.contains typarRefEq tp generalizedTypars

//-------------------------------------------------------------------------
// Build conditional expressions...
//------------------------------------------------------------------------- 

let mkLazyAnd (g:TcGlobals) m e1 e2 = mkCond NoSequencePointAtStickyBinding SuppressSequencePointAtTarget m g.bool_ty e1 e2 (Expr.Const(Const.Bool false, m, g.bool_ty))
let mkLazyOr (g:TcGlobals) m e1 e2 = mkCond NoSequencePointAtStickyBinding SuppressSequencePointAtTarget m g.bool_ty e1 (Expr.Const(Const.Bool true, m, g.bool_ty)) e2

let mkCoerceExpr(e, to_ty, m, from_ty)                     = Expr.Op (TOp.Coerce, [to_ty;from_ty], [e], m)

let mkAsmExpr(code, tinst, args, rettys, m)                 = Expr.Op (TOp.ILAsm(code, rettys), tinst, args, m)
let mkUnionCaseExpr(uc, tinst, args, m)                        = Expr.Op (TOp.UnionCase uc, tinst, args, m)
let mkExnExpr(uc, args, m)                          = Expr.Op (TOp.ExnConstr uc, [], args, m)
let mkTupleFieldGetViaExprAddr(tupInfo, e, tinst, i, m)                  = Expr.Op (TOp.TupleFieldGet(tupInfo, i), tinst, [e], m)
let mkAnonRecdFieldGetViaExprAddr(anonInfo, e, tinst, i, m)                  = Expr.Op (TOp.AnonRecdGet(anonInfo, i), tinst, [e], m)

let mkRecdFieldGetViaExprAddr(e, fref, tinst, m)      = Expr.Op (TOp.ValFieldGet(fref), tinst, [e], m)
let mkRecdFieldGetAddrViaExprAddr(readonly, e, fref, tinst, m) = Expr.Op (TOp.ValFieldGetAddr(fref, readonly), tinst, [e], m)

let mkStaticRecdFieldGetAddr(readonly, fref, tinst, m) = Expr.Op (TOp.ValFieldGetAddr(fref, readonly), tinst, [], m)
let mkStaticRecdFieldGet(fref, tinst, m)               = Expr.Op (TOp.ValFieldGet(fref), tinst, [], m)
let mkStaticRecdFieldSet(fref, tinst, e, m)             = Expr.Op (TOp.ValFieldSet(fref), tinst, [e], m)

let mkArrayElemAddress g (readonly, ilInstrReadOnlyAnnotation, isNativePtr, shape, elemTy, exprs, m) = 
    Expr.Op (TOp.ILAsm ([IL.I_ldelema(ilInstrReadOnlyAnnotation, isNativePtr, shape, mkILTyvarTy 0us)], [mkByrefTyWithFlag g readonly elemTy]), [elemTy], exprs, m)

let mkRecdFieldSetViaExprAddr (e1, fref, tinst, e2, m)  = Expr.Op (TOp.ValFieldSet(fref), tinst, [e1;e2], m)

let mkUnionCaseTagGetViaExprAddr (e1, cref, tinst, m)      = Expr.Op (TOp.UnionCaseTagGet(cref), tinst, [e1], m)

/// Make a 'TOp.UnionCaseProof' expression, which proves a union value is over a particular case (used only for ref-unions, not struct-unions)
let mkUnionCaseProof (e1, cref:UnionCaseRef, tinst, m)     = if cref.Tycon.IsStructOrEnumTycon then e1 else Expr.Op (TOp.UnionCaseProof(cref), tinst, [e1], m)

/// Build a 'TOp.UnionCaseFieldGet' expression for something we've already determined to be a particular union case. For ref-unions, 
/// the input expression has 'TType_ucase', which is an F# compiler internal "type" corresponding to the union case.  For struct-unions, 
/// the input should be the address of the expression.
let mkUnionCaseFieldGetProvenViaExprAddr (e1, cref, tinst, j, m)   = Expr.Op (TOp.UnionCaseFieldGet(cref, j), tinst, [e1], m)

/// Build a 'TOp.UnionCaseFieldGetAddr' expression for a field of a union when we've already determined the value to be a particular union case. For ref-unions, 
/// the input expression has 'TType_ucase', which is an F# compiler internal "type" corresponding to the union case. For struct-unions, 
/// the input should be the address of the expression.
let mkUnionCaseFieldGetAddrProvenViaExprAddr (readonly, e1, cref, tinst, j, m)   = Expr.Op (TOp.UnionCaseFieldGetAddr(cref, j, readonly), tinst, [e1], m)

/// Build a 'get' expression for something we've already determined to be a particular union case, but where 
/// the static type of the input is not yet proven to be that particular union case. This requires a type
/// cast to 'prove' the condition.
let mkUnionCaseFieldGetUnprovenViaExprAddr (e1, cref, tinst, j, m)  = mkUnionCaseFieldGetProvenViaExprAddr(mkUnionCaseProof(e1, cref, tinst, m), cref, tinst, j, m)

let mkUnionCaseFieldSet (e1, cref, tinst, j, e2, m)         = Expr.Op (TOp.UnionCaseFieldSet(cref, j), tinst, [e1;e2], m)

let mkExnCaseFieldGet (e1, ecref, j, m)             = Expr.Op (TOp.ExnFieldGet(ecref, j), [], [e1], m)
let mkExnCaseFieldSet (e1, ecref, j, e2, m)          = Expr.Op (TOp.ExnFieldSet(ecref, j), [], [e1;e2], m)

let mkDummyLambda (g:TcGlobals) (e:Expr, ety) = 
    let m = e.Range
    mkLambda m (fst (mkCompGenLocal m "unitVar" g.unit_ty)) (e, ety)
                           
let mkWhile (g:TcGlobals) (spWhile, marker, e1, e2, m)             = 
    Expr.Op (TOp.While (spWhile, marker), []  , [mkDummyLambda g (e1, g.bool_ty);mkDummyLambda g (e2, g.unit_ty)], m)

let mkFor (g:TcGlobals) (spFor, v, e1, dir, e2, e3:Expr, m)    = 
    Expr.Op (TOp.For (spFor, dir)    , []  , [mkDummyLambda g (e1, g.int_ty) ;mkDummyLambda g (e2, g.int_ty);mkLambda e3.Range v (e3, g.unit_ty)], m)

let mkTryWith g (e1, vf, ef:Expr, vh, eh:Expr, m, ty, spTry, spWith) = 
    Expr.Op (TOp.TryCatch(spTry, spWith), [ty], [mkDummyLambda g (e1, ty);mkLambda ef.Range vf (ef, ty);mkLambda eh.Range vh (eh, ty)], m)

let mkTryFinally (g:TcGlobals) (e1, e2, m, ty, spTry, spFinally)          = 
    Expr.Op (TOp.TryFinally(spTry, spFinally), [ty], [mkDummyLambda g (e1, ty);mkDummyLambda g (e2, g.unit_ty)], m)

let mkDefault (m, ty) = Expr.Const(Const.Zero, m, ty) 

let mkValSet m v e = Expr.Op (TOp.LValueOp (LSet, v), [], [e], m)             
let mkAddrSet m v e = Expr.Op (TOp.LValueOp (LByrefSet, v), [], [e], m)       
let mkAddrGet m v = Expr.Op (TOp.LValueOp (LByrefGet, v), [], [], m)          
let mkValAddr m readonly v = Expr.Op (TOp.LValueOp (LAddrOf readonly, v), [], [], m)           

//--------------------------------------------------------------------------
// Maps tracking extra information for values
//--------------------------------------------------------------------------

[<NoEquality; NoComparison>]
type ValHash<'T> = 
    | ValHash of Dictionary<Stamp, 'T>

    member ht.Values = 
        let (ValHash t) = ht
        t.Values :> seq<'T>

    member ht.TryFind (v:Val) = 
        let (ValHash t) = ht
        match t.TryGetValue v.Stamp with
        | true, v -> Some v
        | _ -> None

    member ht.Add (v:Val, x) = 
        let (ValHash t) = ht
        t.[v.Stamp] <- x

    static member Create() = ValHash (new Dictionary<_, 'T>(11))

[<Struct; NoEquality; NoComparison>]
type ValMultiMap<'T>(contents: StampMap<'T list>) =

    member m.ContainsKey (v: Val) =
        contents.ContainsKey v.Stamp

    member m.Find (v: Val) =
        match contents |> Map.tryFind v.Stamp with
        | Some vals -> vals
        | _ -> []

    member m.Add (v:Val, x) = ValMultiMap<'T>(contents.Add (v.Stamp, x :: m.Find v))

    member m.Remove (v: Val) = ValMultiMap<'T>(contents.Remove v.Stamp)

    member m.Contents = contents

    static member Empty = ValMultiMap<'T>(Map.empty)

[<Struct; NoEquality; NoComparison>]
type TyconRefMultiMap<'T>(contents: TyconRefMap<'T list>) =
    member m.Find v = 
        match contents.TryFind v with
        | Some vals -> vals
        | _ -> []

    member m.Add (v, x) = TyconRefMultiMap<'T>(contents.Add v (x :: m.Find v))
    static member Empty = TyconRefMultiMap<'T>(TyconRefMap<_>.Empty)
    static member OfList vs = (vs, TyconRefMultiMap<'T>.Empty) ||> List.foldBack (fun (x, y) acc -> acc.Add (x, y)) 


//--------------------------------------------------------------------------
// From Ref_private to Ref_nonlocal when exporting data.
//--------------------------------------------------------------------------

/// Try to create a EntityRef suitable for accessing the given Entity from another assembly 
let tryRescopeEntity viewedCcu (entity:Entity) : ValueOption<EntityRef> = 
    match entity.PublicPath with 
    | Some pubpath -> ValueSome (ERefNonLocal (rescopePubPath viewedCcu pubpath))
    | None -> ValueNone

/// Try to create a ValRef suitable for accessing the given Val from another assembly 
let tryRescopeVal viewedCcu (entityRemap:Remap) (vspec:Val) : ValueOption<ValRef> = 
    match vspec.PublicPath with 
    | Some (ValPubPath(p, fullLinkageKey)) -> 
        // The type information in the val linkage doesn't need to keep any information to trait solutions.
        let entityRemap = { entityRemap with removeTraitSolutions = true }
        let fullLinkageKey = remapValLinkage entityRemap fullLinkageKey
        let vref = 
            // This compensates for the somewhat poor design decision in the F# compiler and metadata where
            // members are stored as values under the enclosing namespace/module rather than under the type.
            // This stems from the days when types and namespace/modules were separated constructs in the 
            // compiler implementation.
            if vspec.IsIntrinsicMember then  
                mkNonLocalValRef (rescopePubPathToParent viewedCcu p) fullLinkageKey
            else 
                mkNonLocalValRef (rescopePubPath viewedCcu p) fullLinkageKey
        ValueSome vref
    | _ -> ValueNone
    
//---------------------------------------------------------------------------
// Type information about records, constructors etc.
//---------------------------------------------------------------------------
 
let actualTyOfRecdField inst (fspec:RecdField)  = instType inst fspec.FormalType

let actualTysOfRecdFields inst rfields = List.map (actualTyOfRecdField inst) rfields

let actualTysOfInstanceRecdFields inst (tcref:TyconRef) = tcref.AllInstanceFieldsAsList |>  actualTysOfRecdFields inst 

let actualTysOfUnionCaseFields inst (x:UnionCaseRef) = actualTysOfRecdFields inst x.AllFieldsAsList

let actualResultTyOfUnionCase tinst (x:UnionCaseRef) = 
    instType (mkTyconRefInst x.TyconRef tinst) x.ReturnType

let recdFieldsOfExnDefRef x = (stripExnEqns x).TrueInstanceFieldsAsList
let recdFieldOfExnDefRefByIdx x n = (stripExnEqns x).GetFieldByIndex n

let recdFieldTysOfExnDefRef x = actualTysOfRecdFields [] (recdFieldsOfExnDefRef x)
let recdFieldTyOfExnDefRefByIdx x j = actualTyOfRecdField [] (recdFieldOfExnDefRefByIdx x j)


let actualTyOfRecdFieldForTycon tycon tinst (fspec:RecdField) = 
    instType (mkTyconInst tycon tinst) fspec.FormalType

let actualTyOfRecdFieldRef (fref:RecdFieldRef) tinst = 
    actualTyOfRecdFieldForTycon fref.Tycon tinst fref.RecdField

let actualTyOfUnionFieldRef (fref:UnionCaseRef) n tinst = 
    actualTyOfRecdFieldForTycon fref.Tycon tinst (fref.FieldByIndex(n))

    
//---------------------------------------------------------------------------
// Apply type functions to types
//---------------------------------------------------------------------------

let destForallTy g ty = 
    let tps, tau = primDestForallTy g ty 
    // tps may be have been equated to other tps in equi-recursive type inference 
    // and unit type inference. Normalize them here 
    let tps = NormalizeDeclaredTyparsForEquiRecursiveInference g tps
    tps, tau

let tryDestForallTy g ty = 
    if isForallTy g ty then destForallTy g ty else [], ty

let rec stripFunTy g ty = 
    if isFunTy g ty then 
        let (d, r) = destFunTy g ty 
        let more, rty = stripFunTy g r 
        d::more, rty
    else [], ty

let applyForallTy g ty tyargs = 
    let tps, tau = destForallTy g ty
    instType (mkTyparInst tps tyargs) tau

let reduceIteratedFunTy g ty args = 
    List.fold (fun ty _ -> 
        if not (isFunTy g ty) then failwith "reduceIteratedFunTy"
        snd (destFunTy g ty)) ty args

let applyTyArgs g functy tyargs = 
    if isForallTy g functy then applyForallTy g functy tyargs else functy

let applyTys g functy (tyargs, argtys) = 
    let afterTyappTy = applyTyArgs g functy tyargs
    reduceIteratedFunTy g afterTyappTy argtys

let formalApplyTys g functy (tyargs, args) = 
    reduceIteratedFunTy g
      (if isNil tyargs then functy else snd (destForallTy g functy))
      args

let rec stripFunTyN g n ty = 
    assert (n >= 0)
    if n > 0 && isFunTy g ty then 
        let (d, r) = destFunTy g ty
        let more, rty = stripFunTyN g (n-1) r in d::more, rty
    else [], ty

        
let tryDestAnyTupleTy g ty = 
    if isAnyTupleTy g ty then destAnyTupleTy g ty else tupInfoRef, [ty]

let tryDestRefTupleTy g ty = 
    if isRefTupleTy g ty then destRefTupleTy g ty else [ty]

type UncurriedArgInfos = (TType * ArgReprInfo) list 
type CurriedArgInfos = (TType * ArgReprInfo) list list

// A 'tau' type is one with its type parameters stripped off 
let GetTopTauTypeInFSharpForm g (curriedArgInfos: ArgReprInfo list list) tau m =
    let nArgInfos = curriedArgInfos.Length
    let argtys, rty = stripFunTyN g nArgInfos tau
    if nArgInfos <> argtys.Length then 
        error(Error(FSComp.SR.tastInvalidMemberSignature(), m))
    let argtysl = 
        (curriedArgInfos, argtys) ||> List.map2 (fun argInfos argty -> 
            match argInfos with 
            | [] -> [ (g.unit_ty, ValReprInfo.unnamedTopArg1) ]
            | [argInfo] -> [ (argty, argInfo) ]
            | _ -> List.zip (destRefTupleTy g argty) argInfos) 
    argtysl, rty

let destTopForallTy g (ValReprInfo (ntps, _, _)) ty =
    let tps, tau = (if isNil ntps then [], ty else tryDestForallTy g ty)
#if CHECKED
    if tps.Length <> kinds.Length then failwith (sprintf "destTopForallTy: internal error, #tps = %d, #ntps = %d" (List.length tps) ntps)
#endif
    // tps may be have been equated to other tps in equi-recursive type inference. Normalize them here 
    let tps = NormalizeDeclaredTyparsForEquiRecursiveInference g tps
    tps, tau

let GetTopValTypeInFSharpForm g (ValReprInfo(_, argInfos, retInfo) as topValInfo) ty m =
    let tps, tau = destTopForallTy g topValInfo ty
    let curriedArgTys, returnTy = GetTopTauTypeInFSharpForm g argInfos tau m
    tps, curriedArgTys, returnTy, retInfo

let IsCompiledAsStaticProperty g (v:Val) =
    match v.ValReprInfo with
    | Some valReprInfoValue ->
         match GetTopValTypeInFSharpForm g valReprInfoValue v.Type v.Range with 
         | [], [], _, _ when not v.IsMember -> true
         | _ -> false
    | _ -> false

let IsCompiledAsStaticPropertyWithField g (v:Val) = 
    (not v.IsCompiledAsStaticPropertyWithoutField && IsCompiledAsStaticProperty g v) 

//-------------------------------------------------------------------------
// Multi-dimensional array types...
//-------------------------------------------------------------------------

let isArrayTyconRef (g:TcGlobals) tcref =
    g.il_arr_tcr_map
    |> Array.exists (tyconRefEq g tcref)

let rankOfArrayTyconRef (g:TcGlobals) tcref =
    match g.il_arr_tcr_map |> Array.tryFindIndex (tyconRefEq g tcref) with
    | Some idx ->
        idx + 1
    | None ->
        failwith "rankOfArrayTyconRef: unsupported array rank"

//-------------------------------------------------------------------------
// Misc functions on F# types
//------------------------------------------------------------------------- 

let destArrayTy (g:TcGlobals) ty =
    match tryAppTy g ty with
    | ValueSome (tcref, [ty]) when isArrayTyconRef g tcref -> ty
    | _ -> failwith "destArrayTy"

let destListTy (g:TcGlobals) ty =
    match tryAppTy g ty with
    | ValueSome (tcref, [ty]) when tyconRefEq g tcref g.list_tcr_canon -> ty
    | _ -> failwith "destListTy"

let tyconRefEqOpt g tcOpt tc = 
    match tcOpt with
    | None -> false
    | Some tc2 -> tyconRefEq g tc2 tc

let isStringTy  g ty = ty |> stripTyEqns g |> (function TType_app(tcref, _) -> tyconRefEq g tcref g.system_String_tcref   | _ -> false)
let isListTy    g ty = ty |> stripTyEqns g |> (function TType_app(tcref, _) -> tyconRefEq g tcref g.list_tcr_canon   | _ -> false)
let isArrayTy   g ty = ty |> stripTyEqns g |> (function TType_app(tcref, _) -> isArrayTyconRef g tcref                | _ -> false) 
let isArray1DTy  g ty = ty |> stripTyEqns g |> (function TType_app(tcref, _) -> tyconRefEq g tcref g.il_arr_tcr_map.[0]  | _ -> false) 
let isUnitTy     g ty = ty |> stripTyEqns g |> (function TType_app(tcref, _) -> tyconRefEq g g.unit_tcr_canon tcref      | _ -> false) 
let isObjTy      g ty = ty |> stripTyEqns g |> (function TType_app(tcref, _) -> tyconRefEq g g.system_Object_tcref tcref | _ -> false) 
let isVoidTy     g ty = ty |> stripTyEqns g |> (function TType_app(tcref, _) -> tyconRefEq g g.system_Void_tcref tcref   | _ -> false) 
let isILAppTy    g ty = ty |> stripTyEqns g |> (function TType_app(tcref, _) -> tcref.IsILTycon                          | _ -> false) 
let isNativePtrTy    g ty = ty |> stripTyEqns g |> (function TType_app(tcref, _) -> tyconRefEq g g.nativeptr_tcr tcref           | _ -> false) 

let isByrefTy    g ty = 
    ty |> stripTyEqns g |> (function 
        | TType_app(tcref, _) when g.byref2_tcr.CanDeref -> tyconRefEq g g.byref2_tcr tcref
        | TType_app(tcref, _) -> tyconRefEq g g.byref_tcr tcref
        | _ -> false) 

let isInByrefTag g ty = ty |> stripTyEqns g |> (function TType_app(tcref, []) -> tyconRefEq g g.byrefkind_In_tcr tcref | _ -> false) 
let isInByrefTy g ty = 
    ty |> stripTyEqns g |> (function 
        | TType_app(tcref, [_; tag]) when g.byref2_tcr.CanDeref -> tyconRefEq g g.byref2_tcr tcref  && isInByrefTag g tag         
        | _ -> false) 

let isOutByrefTag g ty = ty |> stripTyEqns g |> (function TType_app(tcref, []) -> tyconRefEq g g.byrefkind_Out_tcr tcref | _ -> false) 
let isOutByrefTy g ty = 
    ty |> stripTyEqns g |> (function 
        | TType_app(tcref, [_; tag]) when g.byref2_tcr.CanDeref -> tyconRefEq g g.byref2_tcr tcref  && isOutByrefTag g tag         
        | _ -> false) 

#if !NO_EXTENSIONTYPING
let extensionInfoOfTy g ty = ty |> stripTyEqns g |> (function TType_app(tcref, _) -> tcref.TypeReprInfo                | _ -> TNoRepr) 
#endif

type TypeDefMetadata = 
     | ILTypeMetadata of TILObjectReprData
     | FSharpOrArrayOrByrefOrTupleOrExnTypeMetadata 
#if !NO_EXTENSIONTYPING
     | ProvidedTypeMetadata of  TProvidedTypeInfo
#endif

let metadataOfTycon (tycon:Tycon) = 
#if !NO_EXTENSIONTYPING
    match tycon.TypeReprInfo with 
    | TProvidedTypeExtensionPoint info -> ProvidedTypeMetadata info
    | _ -> 
#endif
    if tycon.IsILTycon then 
       ILTypeMetadata tycon.ILTyconInfo
    else 
       FSharpOrArrayOrByrefOrTupleOrExnTypeMetadata 


let metadataOfTy g ty = 
#if !NO_EXTENSIONTYPING
    match extensionInfoOfTy g ty with 
    | TProvidedTypeExtensionPoint info -> ProvidedTypeMetadata info
    | _ -> 
#endif
    if isILAppTy g ty then 
        let tcref = tcrefOfAppTy g ty
        ILTypeMetadata tcref.ILTyconInfo
    else 
        FSharpOrArrayOrByrefOrTupleOrExnTypeMetadata 


let isILReferenceTy g ty = 
    match metadataOfTy g ty with 
#if !NO_EXTENSIONTYPING
    | ProvidedTypeMetadata info -> not info.IsStructOrEnum
#endif
    | ILTypeMetadata (TILObjectReprData(_, _, td)) -> not td.IsStructOrEnum
    | FSharpOrArrayOrByrefOrTupleOrExnTypeMetadata -> isArrayTy g ty

let isILInterfaceTycon (tycon:Tycon) = 
    match metadataOfTycon tycon with 
#if !NO_EXTENSIONTYPING
    | ProvidedTypeMetadata info -> info.IsInterface
#endif
    | ILTypeMetadata (TILObjectReprData(_, _, td)) -> td.IsInterface
    | FSharpOrArrayOrByrefOrTupleOrExnTypeMetadata -> false

let rankOfArrayTy g ty = rankOfArrayTyconRef g (tcrefOfAppTy g ty)

let isFSharpObjModelRefTy g ty = 
    isFSharpObjModelTy g ty && 
    let tcref = tcrefOfAppTy g ty
    match tcref.FSharpObjectModelTypeInfo.fsobjmodel_kind with 
    | TTyconClass | TTyconInterface   | TTyconDelegate _ -> true
    | TTyconStruct | TTyconEnum -> false

let isFSharpClassTy g ty =
    match tryDestAppTy g ty with
    | ValueSome tcref -> tcref.Deref.IsFSharpClassTycon
    | _ -> false

let isFSharpStructTy g ty =
    match tryDestAppTy g ty with
    | ValueSome tcref -> tcref.Deref.IsFSharpStructOrEnumTycon
    | _ -> false

let isFSharpInterfaceTy g ty = 
    match tryDestAppTy g ty with
    | ValueSome tcref -> tcref.Deref.IsFSharpInterfaceTycon
    | _ -> false

let isDelegateTy g ty = 
    match metadataOfTy g ty with 
#if !NO_EXTENSIONTYPING
    | ProvidedTypeMetadata info -> info.IsDelegate ()
#endif
    | ILTypeMetadata (TILObjectReprData(_, _, td)) -> td.IsDelegate
    | FSharpOrArrayOrByrefOrTupleOrExnTypeMetadata ->
        match tryDestAppTy g ty with
        | ValueSome tcref -> tcref.Deref.IsFSharpDelegateTycon
        | _ -> false

let isInterfaceTy g ty = 
    match metadataOfTy g ty with 
#if !NO_EXTENSIONTYPING
    | ProvidedTypeMetadata info -> info.IsInterface
#endif
    | ILTypeMetadata (TILObjectReprData(_, _, td)) -> td.IsInterface
    | FSharpOrArrayOrByrefOrTupleOrExnTypeMetadata -> isFSharpInterfaceTy g ty

let isClassTy g ty = 
    match metadataOfTy g ty with 
#if !NO_EXTENSIONTYPING
    | ProvidedTypeMetadata info -> info.IsClass
#endif
    | ILTypeMetadata (TILObjectReprData(_, _, td)) -> td.IsClass
    | FSharpOrArrayOrByrefOrTupleOrExnTypeMetadata -> isFSharpClassTy g ty

let isStructOrEnumTyconTy g ty = 
    match tryDestAppTy g ty with
    | ValueSome tcref -> tcref.Deref.IsStructOrEnumTycon
    | _ -> false

let isStructRecordOrUnionTyconTy g ty = 
    match tryDestAppTy g ty with
    | ValueSome tcref -> tcref.Deref.IsStructRecordOrUnionTycon
    | _ -> false

let isStructTy g ty =
    match tryDestAppTy g ty with
    | ValueSome tcref -> 
        let tycon = tcref.Deref
        tycon.IsStructRecordOrUnionTycon || tycon.IsStructOrEnumTycon
    | _ -> 
        isStructAnonRecdTy g ty || isStructTupleTy g ty

let isRefTy g ty = 
    not (isStructOrEnumTyconTy g ty) &&
    (
        isUnionTy g ty || 
        isRefTupleTy g ty || 
        isRecdTy g ty || 
        isILReferenceTy g ty ||
        isFunTy g ty || 
        isReprHiddenTy g ty || 
        isFSharpObjModelRefTy g ty || 
        isUnitTy g ty
    )

// ECMA C# LANGUAGE SPECIFICATION, 27.2
// An unmanaged-type is any type that isn't a reference-type, a type-parameter, or a generic struct-type and
// contains no fields whose type is not an unmanaged-type. In other words, an unmanaged-type is one of the
// following:
// - sbyte, byte, short, ushort, int, uint, long, ulong, char, float, double, decimal, or bool.
// - Any enum-type.
// - Any pointer-type.
// - Any non-generic user-defined struct-type that contains fields of unmanaged-types only.
// [Note: Constructed types and type-parameters are never unmanaged-types. end note]
let rec isUnmanagedTy g ty =
    let ty = stripTyEqnsAndMeasureEqns g ty
    match tryDestAppTy g ty with
    | ValueSome tcref ->
        let isEq tcref2  = tyconRefEq g tcref tcref2 
        if          isEq g.nativeptr_tcr || isEq g.nativeint_tcr ||
                    isEq g.sbyte_tcr || isEq g.byte_tcr || 
                    isEq g.int16_tcr || isEq g.uint16_tcr ||
                    isEq g.int32_tcr || isEq g.uint32_tcr ||
                    isEq g.int64_tcr || isEq g.uint64_tcr ||
                    isEq g.char_tcr ||
                    isEq g.float32_tcr ||
                    isEq g.float_tcr ||
                    isEq g.decimal_tcr ||
                    isEq g.bool_tcr then
            true
        else
            let tycon = tcref.Deref
            if tycon.IsEnumTycon then 
                true
            elif tycon.IsStructOrEnumTycon then
                match tycon.TyparsNoRange with
                | [] -> tycon.AllInstanceFieldsAsList |> List.forall (fun r -> isUnmanagedTy g r.rfield_type) 
                | _ -> false // generic structs are never 
            else false
    | ValueNone ->
        false

let isInterfaceTycon x = 
    isILInterfaceTycon x || x.IsFSharpInterfaceTycon

let isInterfaceTyconRef (tcref: TyconRef) = isInterfaceTycon tcref.Deref

let isEnumTy g ty = 
    match tryDestAppTy g ty with 
    | ValueNone -> false
    | ValueSome tcref -> tcref.IsEnumTycon

let actualReturnTyOfSlotSig parentTyInst methTyInst (TSlotSig(_, _, parentFormalTypars, methFormalTypars, _, formalRetTy)) = 
    let methTyInst = mkTyparInst methFormalTypars methTyInst
    let parentTyInst = mkTyparInst parentFormalTypars parentTyInst
    Option.map (instType (parentTyInst @ methTyInst)) formalRetTy

let slotSigHasVoidReturnTy (TSlotSig(_, _, _, _, _, formalRetTy)) = 
    Option.isNone formalRetTy 

let returnTyOfMethod g (TObjExprMethod((TSlotSig(_, parentTy, _, _, _, _) as ss), _, methFormalTypars, _, _, _)) =
    let tinst = argsOfAppTy g parentTy
    let methTyInst = generalizeTypars methFormalTypars
    actualReturnTyOfSlotSig tinst methTyInst ss

/// Is the type 'abstract' in C#-speak
let isAbstractTycon (tycon:Tycon) = 
    if tycon.IsFSharpObjectModelTycon then 
        not tycon.IsFSharpDelegateTycon && 
        tycon.TypeContents.tcaug_abstract 
    else 
        tycon.IsILTycon && tycon.ILTyconRawMetadata.IsAbstract

//---------------------------------------------------------------------------
// Determine if a member/Val/ValRef is an explicit impl
//---------------------------------------------------------------------------

let MemberIsExplicitImpl g (membInfo:ValMemberInfo) = 
   membInfo.MemberFlags.IsOverrideOrExplicitImpl &&
   match membInfo.ImplementedSlotSigs with 
   | [] -> false
   | slotsigs -> slotsigs |> List.forall (fun slotsig -> isInterfaceTy g slotsig.ImplementedType)

let ValIsExplicitImpl g (v:Val) = 
    match v.MemberInfo with 
    | Some membInfo -> MemberIsExplicitImpl g membInfo
    | _ -> false

let ValRefIsExplicitImpl g (vref:ValRef) = ValIsExplicitImpl g vref.Deref

//---------------------------------------------------------------------------
// Find all type variables in a type, apart from those that have had 
// an equation assigned by type inference.
//---------------------------------------------------------------------------

let emptyFreeLocals = Zset.empty valOrder
let unionFreeLocals s1 s2 = 
    if s1 === emptyFreeLocals then s2
    elif s2 === emptyFreeLocals then s1
    else Zset.union s1 s2

let emptyFreeRecdFields = Zset.empty recdFieldRefOrder
let unionFreeRecdFields s1 s2 = 
    if s1 === emptyFreeRecdFields then s2
    elif s2 === emptyFreeRecdFields then s1
    else Zset.union s1 s2

let emptyFreeUnionCases = Zset.empty unionCaseRefOrder
let unionFreeUnionCases s1 s2 = 
    if s1 === emptyFreeUnionCases then s2
    elif s2 === emptyFreeUnionCases then s1
    else Zset.union s1 s2

let emptyFreeTycons = Zset.empty tyconOrder
let unionFreeTycons s1 s2 = 
    if s1 === emptyFreeTycons then s2
    elif s2 === emptyFreeTycons then s1
    else Zset.union s1 s2

let typarOrder = 
    { new System.Collections.Generic.IComparer<Typar> with 
        member x.Compare (v1:Typar, v2:Typar) = compare v1.Stamp v2.Stamp } 

let emptyFreeTypars = Zset.empty typarOrder
let unionFreeTypars s1 s2 = 
    if s1 === emptyFreeTypars then s2
    elif s2 === emptyFreeTypars then s1
    else Zset.union s1 s2

let emptyFreeTyvars =  
    { FreeTycons = emptyFreeTycons
      /// The summary of values used as trait solutions
      FreeTraitSolutions = emptyFreeLocals
      FreeTypars = emptyFreeTypars}

let isEmptyFreeTyvars ftyvs = 
    Zset.isEmpty ftyvs.FreeTypars &&
    Zset.isEmpty ftyvs.FreeTycons 

let unionFreeTyvars fvs1 fvs2 = 
    if fvs1 === emptyFreeTyvars then fvs2 else 
    if fvs2 === emptyFreeTyvars then fvs1 else
    { FreeTycons           = unionFreeTycons fvs1.FreeTycons fvs2.FreeTycons
      FreeTraitSolutions   = unionFreeLocals fvs1.FreeTraitSolutions fvs2.FreeTraitSolutions
      FreeTypars           = unionFreeTypars fvs1.FreeTypars fvs2.FreeTypars }

type FreeVarOptions = 
    { canCache: bool
      collectInTypes: bool
      includeLocalTycons: bool
      includeTypars: bool
      includeLocalTyconReprs: bool
      includeRecdFields : bool
      includeUnionCases : bool
      includeLocals : bool }
      
let CollectAllNoCaching = 
    { canCache = false
      collectInTypes = true
      includeLocalTycons = true
      includeLocalTyconReprs = true
      includeRecdFields = true
      includeUnionCases = true
      includeTypars = true
      includeLocals = true }

let CollectTyparsNoCaching = 
    { canCache = false
      collectInTypes = true
      includeLocalTycons = false
      includeTypars = true
      includeLocalTyconReprs = false
      includeRecdFields = false
      includeUnionCases = false
      includeLocals = false }

let CollectLocalsNoCaching = 
    { canCache = false
      collectInTypes = false
      includeLocalTycons = false
      includeTypars = false
      includeLocalTyconReprs = false
      includeRecdFields = false 
      includeUnionCases = false
      includeLocals = true }

let CollectTyparsAndLocalsNoCaching = 
    { canCache = false
      collectInTypes = true
      includeLocalTycons = false
      includeLocalTyconReprs = false
      includeRecdFields = false 
      includeUnionCases = false
      includeTypars = true
      includeLocals = true }

let CollectAll =
    { canCache = false
      collectInTypes = true
      includeLocalTycons = true
      includeLocalTyconReprs = true
      includeRecdFields = true 
      includeUnionCases = true
      includeTypars = true
      includeLocals = true }
    
let CollectTyparsAndLocals = // CollectAll
    { canCache = true // only cache for this one
      collectInTypes = true
      includeTypars = true
      includeLocals = true
      includeLocalTycons = false
      includeLocalTyconReprs = false
      includeRecdFields = false
      includeUnionCases = false }

  
let CollectTypars = CollectTyparsAndLocals

let CollectLocals = CollectTyparsAndLocals


let accFreeLocalTycon opts x acc = 
    if not opts.includeLocalTycons then acc else
    if Zset.contains x acc.FreeTycons then acc else 
    { acc with FreeTycons = Zset.add x acc.FreeTycons } 

let accFreeTycon opts (tcref:TyconRef) acc = 
    if not opts.includeLocalTycons then acc
    elif tcref.IsLocalRef then accFreeLocalTycon opts tcref.PrivateTarget acc
    else acc

let rec boundTypars opts tps acc = 
    // Bound type vars form a recursively-referential set due to constraints, e.g.  A : I<B>, B : I<A> 
    // So collect up free vars in all constraints first, then bind all variables 
    let acc = List.foldBack (fun (tp:Typar) acc -> accFreeInTyparConstraints opts tp.Constraints acc) tps acc
    List.foldBack (fun tp acc -> { acc with FreeTypars = Zset.remove tp acc.FreeTypars}) tps acc

and accFreeInTyparConstraints opts cxs acc =
    List.foldBack (accFreeInTyparConstraint opts) cxs acc

and accFreeInTyparConstraint opts tpc acc =
    match tpc with 
    | TyparConstraint.CoercesTo(ty, _) -> accFreeInType opts ty acc
    | TyparConstraint.MayResolveMember (traitInfo, _) -> accFreeInTrait opts traitInfo acc
    | TyparConstraint.DefaultsTo(_, rty, _) -> accFreeInType opts rty acc
    | TyparConstraint.SimpleChoice(tys, _) -> accFreeInTypes opts tys acc
    | TyparConstraint.IsEnum(uty, _) -> accFreeInType opts uty acc
    | TyparConstraint.IsDelegate(aty, bty, _) -> accFreeInType opts aty (accFreeInType opts bty acc)
    | TyparConstraint.SupportsComparison _
    | TyparConstraint.SupportsEquality _
    | TyparConstraint.SupportsNull _ 
    | TyparConstraint.IsNonNullableStruct _ 
    | TyparConstraint.IsReferenceType _ 
    | TyparConstraint.IsUnmanaged _
    | TyparConstraint.RequiresDefaultConstructor _ -> acc

and accFreeInTrait opts (TTrait(tys, _, _, argtys, rty, sln)) acc = 
    Option.foldBack (accFreeInTraitSln opts) sln.Value
       (accFreeInTypes opts tys 
         (accFreeInTypes opts argtys 
           (Option.foldBack (accFreeInType opts) rty acc)))

and accFreeInTraitSln opts sln acc = 
    match sln with 
    | ILMethSln(ty, _, _, minst) ->
         accFreeInType opts ty 
            (accFreeInTypes opts minst acc)
    | FSMethSln(ty, vref, minst) ->
         accFreeInType opts ty 
            (accFreeValRefInTraitSln opts vref  
               (accFreeInTypes opts minst acc))
    | FSAnonRecdFieldSln(_anonInfo, tinst, _n) ->
         accFreeInTypes opts tinst acc
    | FSRecdFieldSln(tinst, _rfref, _isSet) ->
         accFreeInTypes opts tinst acc
    | BuiltInSln -> acc
    | ClosedExprSln _ -> acc // nothing to accumulate because it's a closed expression referring only to erasure of provided method calls

and accFreeLocalValInTraitSln _opts v fvs =
    if Zset.contains v fvs.FreeTraitSolutions then fvs 
    else { fvs with FreeTraitSolutions = Zset.add v fvs.FreeTraitSolutions}

and accFreeValRefInTraitSln opts (vref:ValRef) fvs = 
    if vref.IsLocalRef then
        accFreeLocalValInTraitSln opts vref.PrivateTarget fvs
    else
        // non-local values do not contain free variables 
        fvs

and accFreeTyparRef opts (tp:Typar) acc = 
    if not opts.includeTypars then acc else
    if Zset.contains tp acc.FreeTypars then acc 
    else 
        accFreeInTyparConstraints opts tp.Constraints
          { acc with FreeTypars = Zset.add tp acc.FreeTypars}

and accFreeInType opts ty acc  = 
    match stripTyparEqns ty with 
    | TType_tuple (tupInfo, l) -> accFreeInTypes opts l (accFreeInTupInfo opts tupInfo acc)
    | TType_anon (anonInfo, l) -> accFreeInTypes opts l (accFreeInTupInfo opts anonInfo.TupInfo acc)
    | TType_app (tc, tinst) -> 
        let acc = accFreeTycon opts tc acc
        match tinst with 
        | [] -> acc  // optimization to avoid unneeded call
        | [h] -> accFreeInType opts h acc // optimization to avoid unneeded call
        | _ -> accFreeInTypes opts tinst acc
    | TType_ucase (UCRef(tc, _), tinst) -> accFreeInTypes opts tinst (accFreeTycon opts tc  acc)
    | TType_fun (d, r) -> accFreeInType opts d (accFreeInType opts r acc)
    | TType_var r -> accFreeTyparRef opts r acc
    | TType_forall (tps, r) -> unionFreeTyvars (boundTypars opts tps (freeInType opts r)) acc
    | TType_measure unt -> accFreeInMeasure opts unt acc

and accFreeInTupInfo _opts unt acc = 
    match unt with 
    | TupInfo.Const _ -> acc
and accFreeInMeasure opts unt acc = List.foldBack (fun (tp, _) acc -> accFreeTyparRef opts tp acc) (ListMeasureVarOccsWithNonZeroExponents unt) acc
and accFreeInTypes opts tys acc = 
    match tys with 
    | [] -> acc
    | h :: t -> accFreeInTypes opts t (accFreeInType opts h acc)
and freeInType opts ty = accFreeInType opts ty emptyFreeTyvars

and accFreeInVal opts (v:Val) acc = accFreeInType opts v.val_type acc

let freeInTypes opts tys = accFreeInTypes opts tys emptyFreeTyvars
let freeInVal opts v = accFreeInVal opts v emptyFreeTyvars
let freeInTyparConstraints opts v = accFreeInTyparConstraints opts v emptyFreeTyvars
let accFreeInTypars opts tps acc = List.foldBack (accFreeTyparRef opts) tps acc
        
let rec addFreeInModuleTy (mtyp:ModuleOrNamespaceType) acc =
    QueueList.foldBack (typeOfVal >> accFreeInType CollectAllNoCaching) mtyp.AllValsAndMembers
      (QueueList.foldBack (fun (mspec:ModuleOrNamespace) acc -> addFreeInModuleTy mspec.ModuleOrNamespaceType acc) mtyp.AllEntities acc)

let freeInModuleTy mtyp = addFreeInModuleTy mtyp emptyFreeTyvars


//--------------------------------------------------------------------------
// Free in type, left-to-right order preserved. This is used to determine the
// order of type variables for top-level definitions based on their signature, 
// so be careful not to change the order.  We accumulate in reverse
// order.
//--------------------------------------------------------------------------

let emptyFreeTyparsLeftToRight = []
let unionFreeTyparsLeftToRight fvs1 fvs2 = ListSet.unionFavourRight typarEq fvs1 fvs2

let rec boundTyparsLeftToRight g cxFlag thruFlag  acc tps = 
    // Bound type vars form a recursively-referential set due to constraints, e.g.  A : I<B>, B : I<A> 
    // So collect up free vars in all constraints first, then bind all variables 
    List.fold (fun acc (tp:Typar) -> accFreeInTyparConstraintsLeftToRight g cxFlag thruFlag acc tp.Constraints) tps acc

and accFreeInTyparConstraintsLeftToRight g cxFlag thruFlag acc cxs =
    List.fold (accFreeInTyparConstraintLeftToRight g cxFlag thruFlag) acc cxs 

and accFreeInTyparConstraintLeftToRight g cxFlag thruFlag acc tpc =
    match tpc with 
    | TyparConstraint.CoercesTo(ty, _) ->
        accFreeInTypeLeftToRight g cxFlag thruFlag acc ty 
    | TyparConstraint.MayResolveMember (traitInfo, _) ->
        accFreeInTraitLeftToRight g cxFlag thruFlag acc traitInfo 
    | TyparConstraint.DefaultsTo(_, rty, _) ->
        accFreeInTypeLeftToRight g cxFlag thruFlag acc rty 
    | TyparConstraint.SimpleChoice(tys, _) ->
        accFreeInTypesLeftToRight g cxFlag thruFlag acc tys 
    | TyparConstraint.IsEnum(uty, _) ->
        accFreeInTypeLeftToRight g cxFlag thruFlag acc uty
    | TyparConstraint.IsDelegate(aty, bty, _) ->
        accFreeInTypeLeftToRight g cxFlag thruFlag (accFreeInTypeLeftToRight g cxFlag thruFlag acc aty) bty  
    | TyparConstraint.SupportsComparison _ 
    | TyparConstraint.SupportsEquality _ 
    | TyparConstraint.SupportsNull _ 
    | TyparConstraint.IsNonNullableStruct _ 
    | TyparConstraint.IsUnmanaged _
    | TyparConstraint.IsReferenceType _ 
    | TyparConstraint.RequiresDefaultConstructor _ -> acc

and accFreeInTraitLeftToRight g cxFlag thruFlag acc (TTrait(tys, _, _, argtys, rty, _))  = 
    let acc = accFreeInTypesLeftToRight g cxFlag thruFlag acc tys
    let acc = accFreeInTypesLeftToRight g cxFlag thruFlag acc argtys
    let acc = Option.fold (accFreeInTypeLeftToRight g cxFlag thruFlag) acc rty
    acc

and accFreeTyparRefLeftToRight g cxFlag thruFlag acc (tp:Typar) = 
    if ListSet.contains typarEq tp acc then 
        acc
    else 
        let acc = ListSet.insert typarEq tp acc
        if cxFlag then 
            accFreeInTyparConstraintsLeftToRight g cxFlag thruFlag acc tp.Constraints
        else 
            acc

and accFreeInTypeLeftToRight g cxFlag thruFlag acc ty  = 
    match (if thruFlag then stripTyEqns g ty else stripTyparEqns ty) with 
    | TType_anon (anonInfo, anonTys)  ->
        let acc = accFreeInTupInfoLeftToRight g cxFlag thruFlag acc anonInfo.TupInfo 
        accFreeInTypesLeftToRight g cxFlag thruFlag acc anonTys 
    | TType_tuple (tupInfo, tupTys) -> 
        let acc = accFreeInTupInfoLeftToRight g cxFlag thruFlag acc tupInfo 
        accFreeInTypesLeftToRight g cxFlag thruFlag acc tupTys 
    | TType_app (_, tinst) -> 
        accFreeInTypesLeftToRight g cxFlag thruFlag acc tinst 
    | TType_ucase (_, tinst) -> 
        accFreeInTypesLeftToRight g cxFlag thruFlag acc tinst 
    | TType_fun (d, r) -> 
        let dacc = accFreeInTypeLeftToRight g cxFlag thruFlag acc d 
        accFreeInTypeLeftToRight g cxFlag thruFlag dacc r
    | TType_var r -> 
        accFreeTyparRefLeftToRight g cxFlag thruFlag acc r 
    | TType_forall (tps, r) -> 
        let racc = accFreeInTypeLeftToRight g cxFlag thruFlag emptyFreeTyparsLeftToRight r
        unionFreeTyparsLeftToRight (boundTyparsLeftToRight g cxFlag thruFlag tps racc) acc
    | TType_measure unt -> 
        let mvars = ListMeasureVarOccsWithNonZeroExponents unt
        List.foldBack (fun (tp, _) acc -> accFreeTyparRefLeftToRight g cxFlag thruFlag acc tp) mvars acc

and accFreeInTupInfoLeftToRight _g _cxFlag _thruFlag acc unt = 
    match unt with 
    | TupInfo.Const _ -> acc

and accFreeInTypesLeftToRight g cxFlag thruFlag acc tys = 
    match tys with 
    | [] -> acc
    | h :: t -> accFreeInTypesLeftToRight g cxFlag thruFlag (accFreeInTypeLeftToRight g cxFlag thruFlag acc h) t
    
let freeInTypeLeftToRight g thruFlag ty =
    accFreeInTypeLeftToRight g true thruFlag emptyFreeTyparsLeftToRight ty |> List.rev

let freeInTypesLeftToRight g thruFlag ty =
    accFreeInTypesLeftToRight g true thruFlag emptyFreeTyparsLeftToRight ty |> List.rev

let freeInTypesLeftToRightSkippingConstraints g ty =
    accFreeInTypesLeftToRight g false true emptyFreeTyparsLeftToRight ty |> List.rev

let valOfBind (b:Binding) = b.Var

let valsOfBinds (binds:Bindings) = binds |> List.map (fun b -> b.Var)

//--------------------------------------------------------------------------
// Values representing member functions on F# types
//--------------------------------------------------------------------------

// Pull apart the type for an F# value that represents an object model method. Do not strip off a 'unit' argument.
// Review: Should GetMemberTypeInFSharpForm have any other direct callers? 
let GetMemberTypeInFSharpForm g memberFlags arities ty m = 
    let tps, argInfos, rty, retInfo = GetTopValTypeInFSharpForm g arities ty m

    let argInfos = 
        if memberFlags.IsInstance then 
            match argInfos with
            | [] -> 
                errorR(InternalError("value does not have a valid member type", m))
                argInfos
            | _::t -> t
        else argInfos
    tps, argInfos, rty, retInfo

// Check that an F# value represents an object model method. 
// It will also always have an arity (inferred from syntax). 
let checkMemberVal membInfo arity m =
    match membInfo, arity with 
    | None, _ -> error(InternalError("checkMemberVal - no membInfo" , m))
    | _, None -> error(InternalError("checkMemberVal - no arity", m))
    | Some membInfo, Some arity -> (membInfo, arity)

let checkMemberValRef (vref:ValRef) =
    checkMemberVal vref.MemberInfo vref.ValReprInfo vref.Range
     
let GetTopValTypeInCompiledForm g topValInfo ty m =
    let tps, paramArgInfos, rty, retInfo = GetTopValTypeInFSharpForm g topValInfo ty m
    // Eliminate lone single unit arguments
    let paramArgInfos = 
        match paramArgInfos, topValInfo.ArgInfos with 
        // static member and module value unit argument elimination
        | [[(_argType, _)]] , [[]] -> 
            //assert isUnitTy g argType 
            [[]]
        // instance member unit argument elimination
        | [objInfo;[(_argType, _)]] , [[_objArg];[]] -> 
            //assert isUnitTy g argType 
            [objInfo; []]
        | _ -> 
            paramArgInfos
    let rty = if isUnitTy g rty then None else Some rty
    (tps, paramArgInfos, rty, retInfo)
     
// Pull apart the type for an F# value that represents an object model method
// and see the "member" form for the type, i.e. 
// detect methods with no arguments by (effectively) looking for single argument type of 'unit'. 
// The analysis is driven of the inferred arity information for the value.
//
// This is used not only for the compiled form - it's also used for all type checking and object model
// logic such as determining if abstract methods have been implemented or not, and how
// many arguments the method takes etc.
let GetMemberTypeInMemberForm g memberFlags topValInfo ty m =
    let tps, paramArgInfos, rty, retInfo = GetMemberTypeInFSharpForm g memberFlags topValInfo ty m
    // Eliminate lone single unit arguments
    let paramArgInfos = 
        match paramArgInfos, topValInfo.ArgInfos with 
        // static member and module value unit argument elimination
        | [[(argType, _)]] , [[]] -> 
            assert isUnitTy g argType 
            [[]]
        // instance member unit argument elimination
        | [[(argType, _)]] , [[_objArg];[]] -> 
            assert isUnitTy g argType 
            [[]]
        | _ -> 
            paramArgInfos
    let rty = if isUnitTy g rty then None else Some rty
    (tps, paramArgInfos, rty, retInfo)

let GetTypeOfMemberInMemberForm g (vref:ValRef) =
    //assert (not vref.IsExtensionMember)
    let membInfo, topValInfo = checkMemberValRef vref
    GetMemberTypeInMemberForm g membInfo.MemberFlags topValInfo vref.Type vref.Range

let GetTypeOfMemberInFSharpForm g (vref:ValRef) =
    let membInfo, topValInfo = checkMemberValRef vref
    GetMemberTypeInFSharpForm g membInfo.MemberFlags topValInfo vref.Type vref.Range

let PartitionValTyparsForApparentEnclosingType g (v:Val)  = 
    match v.ValReprInfo with 
    | None -> error(InternalError("PartitionValTypars: not a top value", v.Range))
    | Some arities -> 
        let fullTypars, _ = destTopForallTy g arities v.Type 
        let parent = v.MemberApparentEntity
        let parentTypars = parent.TyparsNoRange
        let nparentTypars = parentTypars.Length
        if nparentTypars <= fullTypars.Length then 
            let memberParentTypars, memberMethodTypars = List.splitAt nparentTypars fullTypars
            let memberToParentInst, tinst = mkTyparToTyparRenaming memberParentTypars parentTypars
            Some(parentTypars, memberParentTypars, memberMethodTypars, memberToParentInst, tinst)
        else None

/// Match up the type variables on an member value with the type 
/// variables on the apparent enclosing type
let PartitionValTypars g (v:Val)  = 
     match v.ValReprInfo with 
     | None -> error(InternalError("PartitionValTypars: not a top value", v.Range))
     | Some arities -> 
         if v.IsExtensionMember then 
             let fullTypars, _ = destTopForallTy g arities v.Type 
             Some([], [], fullTypars, emptyTyparInst, [])
         else
             PartitionValTyparsForApparentEnclosingType g v

let PartitionValRefTypars g (vref: ValRef) = PartitionValTypars g vref.Deref 

/// Get the arguments for an F# value that represents an object model method 
let ArgInfosOfMemberVal g (v:Val) = 
    let membInfo, topValInfo = checkMemberVal v.MemberInfo v.ValReprInfo v.Range
    let _, arginfos, _, _ = GetMemberTypeInMemberForm g membInfo.MemberFlags topValInfo v.Type v.Range
    arginfos

let ArgInfosOfMember g (vref: ValRef) = 
    ArgInfosOfMemberVal g vref.Deref

let GetFSharpViewOfReturnType (g:TcGlobals) retTy =
    match retTy with 
    | None -> g.unit_ty
    | Some retTy ->  retTy


/// Get the property "type" (getter return type) for an F# value that represents a getter or setter
/// of an object model property.
let ReturnTypeOfPropertyVal g (v:Val) = 
    let membInfo, topValInfo = checkMemberVal v.MemberInfo v.ValReprInfo v.Range
    match membInfo.MemberFlags.MemberKind with 
    | MemberKind.PropertySet ->
        let _, arginfos, _, _ = GetMemberTypeInMemberForm g membInfo.MemberFlags topValInfo v.Type v.Range
        if not arginfos.IsEmpty && not arginfos.Head.IsEmpty then
            arginfos.Head |> List.last |> fst 
        else
            error(Error(FSComp.SR.tastValueDoesNotHaveSetterType(), v.Range))
    | MemberKind.PropertyGet ->
        let _, _, rty, _ = GetMemberTypeInMemberForm g membInfo.MemberFlags topValInfo v.Type v.Range
        GetFSharpViewOfReturnType g rty
    | _ -> error(InternalError("ReturnTypeOfPropertyVal", v.Range))


/// Get the property arguments for an F# value that represents a getter or setter
/// of an object model property.
let ArgInfosOfPropertyVal g (v:Val) = 
    let membInfo, topValInfo = checkMemberVal v.MemberInfo v.ValReprInfo v.Range
    match membInfo.MemberFlags.MemberKind with 
    | MemberKind.PropertyGet ->
        ArgInfosOfMemberVal g v |> List.concat
    | MemberKind.PropertySet ->
        let _, arginfos, _, _ = GetMemberTypeInMemberForm g membInfo.MemberFlags topValInfo v.Type v.Range
        if not arginfos.IsEmpty && not arginfos.Head.IsEmpty then
            arginfos.Head |> List.frontAndBack |> fst 
        else
            error(Error(FSComp.SR.tastValueDoesNotHaveSetterType(), v.Range))
    | _ -> 
        error(InternalError("ArgInfosOfPropertyVal", v.Range))

//---------------------------------------------------------------------------
// Generalize type constructors to types
//---------------------------------------------------------------------------

let generalTyconRefInst (tc:TyconRef) =  generalizeTypars tc.TyparsNoRange

let generalizeTyconRef tc = 
    let tinst = generalTyconRefInst tc
    tinst, TType_app(tc, tinst)

let generalizedTyconRef tc = TType_app(tc, generalTyconRefInst tc)

let isTTyparSupportsStaticMethod = function TyparConstraint.MayResolveMember _ -> true | _ -> false
let isTTyparCoercesToType = function TyparConstraint.CoercesTo _ -> true | _ -> false

//--------------------------------------------------------------------------
// Print Signatures/Types - prelude
//-------------------------------------------------------------------------- 

let prefixOfStaticReq s =
    match s with 
    | NoStaticReq -> "'"
    | HeadTypeStaticReq -> " ^"

let prefixOfRigidTypar (typar:Typar) =  
  if (typar.Rigidity <> TyparRigidity.Rigid) then "_" else ""

//---------------------------------------------------------------------------
// Prettify: PrettyTyparNames/PrettifyTypes - make typar names human friendly
//---------------------------------------------------------------------------

type TyparConstraintsWithTypars = (Typar * TyparConstraint) list

module PrettyTypes =
    let newPrettyTypar (tp:Typar) nm = 
        NewTypar (tp.Kind, tp.Rigidity, Typar(ident(nm, tp.Range), tp.StaticReq, false), false, TyparDynamicReq.Yes, [], false, false)

    let NewPrettyTypars renaming tps names = 
        let niceTypars = List.map2 newPrettyTypar tps names
        let tl, _tt = mkTyparToTyparRenaming tps niceTypars in
        let renaming = renaming @ tl
        (tps, niceTypars) ||> List.iter2 (fun tp tpnice -> tpnice.SetConstraints (instTyparConstraints renaming tp.Constraints)) 
        niceTypars, renaming

    // We choose names for type parameters from 'a'..'t'
    // We choose names for unit-of-measure from 'u'..'z'
    // If we run off the end of these ranges, we use 'aX' for positive integer X or 'uX' for positive integer X
    // Finally, we skip any names already in use
    let NeedsPrettyTyparName (tp:Typar) = 
        tp.IsCompilerGenerated && 
        tp.ILName.IsNone && 
        (tp.typar_id.idText = unassignedTyparName) 

    let PrettyTyparNames pred alreadyInUse tps = 
        let rec choose (tps:Typar list) (typeIndex, measureIndex) acc = 
            match tps with
            | [] -> List.rev acc
            | tp::tps ->
            

                // Use a particular name, possibly after incrementing indexes
                let useThisName (nm, typeIndex, measureIndex) = 
                    choose tps (typeIndex, measureIndex) (nm::acc)

                // Give up, try again with incremented indexes
                let tryAgain (typeIndex, measureIndex) = 
                    choose (tp::tps) (typeIndex, measureIndex) acc

                let tryName (nm, typeIndex, measureIndex) f = 
                    if List.contains nm alreadyInUse then 
                        f()
                    else
                        useThisName (nm, typeIndex, measureIndex)

                if pred tp then 
                    if NeedsPrettyTyparName tp then 
                        let (typeIndex, measureIndex, baseName, letters, i) = 
                          match tp.Kind with 
                          | TyparKind.Type -> (typeIndex+1, measureIndex, 'a', 20, typeIndex) 
                          | TyparKind.Measure -> (typeIndex, measureIndex+1, 'u', 6, measureIndex)
                        let nm = 
                           if i < letters then String.make 1 (char(int baseName + i)) 
                           else String.make 1 baseName + string (i-letters+1)
                        tryName (nm, typeIndex, measureIndex)  (fun () -> 
                            tryAgain (typeIndex, measureIndex))

                    else
                        tryName (tp.Name, typeIndex, measureIndex) (fun () -> 
                            // Use the next index and append it to the natural name
                            let (typeIndex, measureIndex, nm) = 
                              match tp.Kind with 
                              | TyparKind.Type -> (typeIndex+1, measureIndex, tp.Name+ string typeIndex) 
                              | TyparKind.Measure -> (typeIndex, measureIndex+1, tp.Name+ string measureIndex)
                            tryName (nm, typeIndex, measureIndex) (fun () -> 
                                tryAgain (typeIndex, measureIndex)))
                else
                    useThisName (tp.Name, typeIndex, measureIndex)
                          
        choose tps (0, 0) []

    let PrettifyThings g foldTys mapTys things = 
        let ftps = foldTys (accFreeInTypeLeftToRight g true false) emptyFreeTyparsLeftToRight things
        let ftps = List.rev ftps
        let rec computeKeep (keep: Typars) change (tps: Typars) = 
            match tps with 
            | [] -> List.rev keep, List.rev change 
            | tp :: rest -> 
                if not (NeedsPrettyTyparName tp) && (not (keep |> List.exists (fun tp2 -> tp.Name = tp2.Name))) then
                    computeKeep (tp :: keep) change rest
                else 
                    computeKeep keep (tp :: change) rest
        let keep, change = computeKeep [] [] ftps
        
        // change |> List.iter (fun tp -> dprintf "change typar: %s %s %d\n" tp.Name (tp.DisplayName) (stamp_of_typar tp))
        // keep |> List.iter (fun tp -> dprintf "keep typar: %s %s %d\n" tp.Name (tp.DisplayName) (stamp_of_typar tp))
        let alreadyInUse = keep |> List.map (fun x -> x.Name)
        let names = PrettyTyparNames (fun x -> List.memq x change) alreadyInUse ftps

        let niceTypars, renaming = NewPrettyTypars [] ftps names 
        
        // strip universal types for printing
        let getTauStayTau t = 
            match t with
            | TType_forall (_, tau) -> tau
            | _ -> t
        let tauThings = mapTys getTauStayTau things
                        
        let prettyThings = mapTys (instType renaming) tauThings
        // niceTypars |> List.iter (fun tp -> dprintf "nice typar: %d\n" (stamp_of_typar tp)); *
        let tpconstraints = niceTypars |> List.collect (fun tpnice -> List.map (fun tpc -> tpnice, tpc) tpnice.Constraints)

        prettyThings, tpconstraints

    let PrettifyType g x = PrettifyThings g id id x
    let PrettifyTypePair g x = PrettifyThings g (fun f -> foldPair (f, f)) (fun f -> mapPair (f, f)) x
    let PrettifyTypes g x = PrettifyThings g List.fold List.map x
    let PrettifyCurriedTypes g x = PrettifyThings g (fun f -> List.fold (List.fold f)) List.mapSquared x
    let PrettifyCurriedSigTypes g x = PrettifyThings g (fun f -> foldPair (List.fold (List.fold f), f)) (fun f -> mapPair (List.mapSquared f, f)) x

    // Badly formed code may instantiate rigid declared typars to types.
    // Hence we double check here that the thing is really a type variable
    let safeDestAnyParTy orig g ty = match tryAnyParTy g ty with ValueNone -> orig | ValueSome x -> x
    let tee f x = f x x

    let foldUnurriedArgInfos f z (x: UncurriedArgInfos) = List.fold (fold1Of2 f) z x
    let mapUnurriedArgInfos f (x: UncurriedArgInfos) = List.map (map1Of2 f) x

    let foldTypar f z (x: Typar) = foldOn mkTyparTy f z x
    let mapTypar g f (x: Typar) : Typar = (mkTyparTy >> f >> safeDestAnyParTy x g) x

    let foldTypars f z (x: Typars) = List.fold (foldTypar f) z x
    let mapTypars g f (x: Typars) : Typars = List.map (mapTypar g f) x

    let foldTyparInst f z (x: TyparInst) = List.fold (foldPair (foldTypar f, f)) z x
    let mapTyparInst g f (x: TyparInst) : TyparInst = List.map (mapPair (mapTypar g f, f)) x

    let PrettifyInstAndTyparsAndType g x = 
        PrettifyThings g 
            (fun f -> foldTriple (foldTyparInst f, foldTypars f, f)) 
            (fun f-> mapTriple (mapTyparInst g f, mapTypars g f, f)) 
            x

    let PrettifyInstAndUncurriedSig g (x: TyparInst * UncurriedArgInfos * TType) = 
        PrettifyThings g 
            (fun f -> foldTriple (foldTyparInst f, foldUnurriedArgInfos f, f)) 
            (fun f -> mapTriple (mapTyparInst g f, List.map (map1Of2 f), f))
            x

    let PrettifyInstAndCurriedSig g (x: TyparInst * TTypes * CurriedArgInfos * TType) = 
        PrettifyThings g 
            (fun f -> foldQuadruple (foldTyparInst f, List.fold f, List.fold (List.fold (fold1Of2 f)), f)) 
            (fun f -> mapQuadruple (mapTyparInst g f, List.map f, List.mapSquared (map1Of2 f), f))
            x

    let PrettifyInstAndSig g x = 
        PrettifyThings g 
            (fun f -> foldTriple (foldTyparInst f, List.fold f, f))
            (fun f -> mapTriple (mapTyparInst g f, List.map f, f) )
            x

    let PrettifyInstAndTypes g x = 
        PrettifyThings g 
            (fun f -> foldPair (foldTyparInst f, List.fold f)) 
            (fun f -> mapPair (mapTyparInst g f, List.map f))
            x
 
    let PrettifyInstAndType g x = 
        PrettifyThings g 
            (fun f -> foldPair (foldTyparInst f, f)) 
            (fun f -> mapPair (mapTyparInst g f, f))
            x
 
    let PrettifyInst g x = 
        PrettifyThings g 
            (fun f -> foldTyparInst f) 
            (fun f -> mapTyparInst g f)
            x
 
module SimplifyTypes =

    // CAREFUL! This function does NOT walk constraints 
    let rec foldTypeButNotConstraints f z ty =
        let ty = stripTyparEqns ty 
        let z = f z ty
        match ty with
        | TType_forall (_, body) -> foldTypeButNotConstraints f z body
        | TType_app (_, tys) 
        | TType_ucase (_, tys) 
        | TType_anon (_, tys) 
        | TType_tuple (_, tys) -> List.fold (foldTypeButNotConstraints f) z tys
        | TType_fun (s, t) -> foldTypeButNotConstraints f (foldTypeButNotConstraints f z s) t
        | TType_var _ -> z
        | TType_measure _ -> z

    let incM x m =
        if Zmap.mem x m then Zmap.add x (1 + Zmap.find x m) m
        else Zmap.add x 1 m

    let accTyparCounts z ty =
        // Walk type to determine typars and their counts (for pprinting decisions) 
        foldTypeButNotConstraints (fun z ty -> match ty with | TType_var tp when tp.Rigidity = TyparRigidity.Rigid  -> incM tp z | _ -> z) z ty

    let emptyTyparCounts = Zmap.empty typarOrder

    // print multiple fragments of the same type using consistent naming and formatting 
    let accTyparCountsMulti acc l = List.fold accTyparCounts acc l

    type TypeSimplificationInfo =
        { singletons: Typar Zset
          inplaceConstraints: Zmap<Typar, TType>
          postfixConstraints: (Typar * TyparConstraint) list }
          
    let typeSimplificationInfo0 = 
        { singletons = Zset.empty typarOrder
          inplaceConstraints = Zmap.empty typarOrder
          postfixConstraints = [] }

    let categorizeConstraints simplify m cxs =
        let singletons = if simplify then Zmap.chooseL (fun tp n -> if n = 1 then Some tp else None) m else []
        let singletons = Zset.addList singletons (Zset.empty typarOrder)
        // Here, singletons are typars that occur once in the type.
        // However, they may also occur in a type constraint.
        // If they do, they are really multiple occurrence - so we should remove them.
        let constraintTypars = (freeInTyparConstraints CollectTyparsNoCaching (List.map snd cxs)).FreeTypars
        let usedInTypeConstraint typar = Zset.contains typar constraintTypars
        let singletons = singletons |> Zset.filter (usedInTypeConstraint >> not) 
        // Here, singletons should really be used once 
        let inplace, postfix =
          cxs |> List.partition (fun (tp, tpc) -> 
            simplify &&
            isTTyparCoercesToType tpc && 
            Zset.contains tp singletons && 
            tp.Constraints.Length = 1)
        let inplace = inplace |> List.map (function (tp, TyparConstraint.CoercesTo(ty, _)) -> tp, ty | _ -> failwith "not isTTyparCoercesToType")
        
        { singletons = singletons
          inplaceConstraints = Zmap.ofList typarOrder inplace
          postfixConstraints = postfix }
    let CollectInfo simplify tys cxs = 
        categorizeConstraints simplify (accTyparCountsMulti emptyTyparCounts tys) cxs 

//--------------------------------------------------------------------------
// Print Signatures/Types
//-------------------------------------------------------------------------- 

[<NoEquality; NoComparison>]
type DisplayEnv = 
    { includeStaticParametersInTypeNames : bool
      openTopPathsSorted : Lazy<string list list>
      openTopPathsRaw : string list list
      shortTypeNames : bool
      suppressNestedTypes : bool
      maxMembers : int option
      showObsoleteMembers : bool
      showHiddenMembers : bool
      showTyparBinding : bool 
      showImperativeTyparAnnotations : bool
      suppressInlineKeyword : bool
      suppressMutableKeyword : bool
      showMemberContainers : bool
      shortConstraints : bool
      useColonForReturnType : bool
      showAttributes : bool
      showOverrides : bool
      showConstraintTyparAnnotations : bool
      abbreviateAdditionalConstraints : bool
      showTyparDefaultConstraints : bool
      g : TcGlobals
      contextAccessibility : Accessibility
      generatedValueLayout : (Val -> layout option) }

    member x.SetOpenPaths(paths) = 
        { x with 
             openTopPathsSorted = (lazy (paths |> List.sortWith (fun p1 p2 -> -(compare p1 p2))))
             openTopPathsRaw = paths 
        }

    static member Empty tcGlobals = 
      { includeStaticParametersInTypeNames = false
        openTopPathsRaw = []
        openTopPathsSorted = notlazy []
        shortTypeNames = false
        suppressNestedTypes = false
        maxMembers = None
        showObsoleteMembers = false
        showHiddenMembers = false
        showTyparBinding = false
        showImperativeTyparAnnotations = false
        suppressInlineKeyword = false
        suppressMutableKeyword = false
        showMemberContainers = false
        showAttributes = false
        showOverrides = true
        showConstraintTyparAnnotations = true
        abbreviateAdditionalConstraints = false
        showTyparDefaultConstraints = false
        shortConstraints = false
        useColonForReturnType = false
        g = tcGlobals
        contextAccessibility = taccessPublic
        generatedValueLayout = (fun _ -> None) }


    member denv.AddOpenPath path = 
        denv.SetOpenPaths (path :: denv.openTopPathsRaw)

    member denv.AddOpenModuleOrNamespace (modref: ModuleOrNamespaceRef) = 
        denv.AddOpenPath (fullCompPathOfModuleOrNamespace modref.Deref).DemangledPath

    member denv.AddAccessibility access =
        { denv with contextAccessibility = combineAccess denv.contextAccessibility access }

let (+.+) s1 s2 = if s1 = "" then s2 else s1+"."+s2

let layoutOfPath p =
    sepListL SepL.dot (List.map (tagNamespace >> wordL) p)

let fullNameOfParentOfPubPath pp = 
    match pp with 
    | PubPath([| _ |]) -> ValueNone 
    | pp -> ValueSome(textOfPath pp.EnclosingPath)

let fullNameOfParentOfPubPathAsLayout pp = 
    match pp with 
    | PubPath([| _ |]) -> ValueNone 
    | pp -> ValueSome(layoutOfPath (Array.toList pp.EnclosingPath))

let fullNameOfPubPath (PubPath(p)) = textOfPath p
let fullNameOfPubPathAsLayout (PubPath(p)) = layoutOfPath (Array.toList p)

let fullNameOfParentOfNonLocalEntityRef (nlr: NonLocalEntityRef) = 
    if nlr.Path.Length < 2 then ValueNone
    else ValueSome (textOfPath nlr.EnclosingMangledPath) 

let fullNameOfParentOfNonLocalEntityRefAsLayout (nlr: NonLocalEntityRef) = 
    if nlr.Path.Length < 2 then ValueNone
    else ValueSome (layoutOfPath (List.ofArray nlr.EnclosingMangledPath)) 

let fullNameOfParentOfEntityRef eref = 
    match eref with 
    | ERefLocal x ->
         match x.PublicPath with 
         | None -> ValueNone
         | Some ppath -> fullNameOfParentOfPubPath ppath
    | ERefNonLocal nlr -> fullNameOfParentOfNonLocalEntityRef nlr

let fullNameOfParentOfEntityRefAsLayout eref = 
    match eref with 
    | ERefLocal x ->
         match x.PublicPath with 
         | None -> ValueNone
         | Some ppath -> fullNameOfParentOfPubPathAsLayout ppath
    | ERefNonLocal nlr -> fullNameOfParentOfNonLocalEntityRefAsLayout nlr

let fullNameOfEntityRef nmF xref = 
    match fullNameOfParentOfEntityRef xref with 
    | ValueNone -> nmF xref 
    | ValueSome pathText -> pathText +.+ nmF xref

let tagEntityRefName (xref: EntityRef) name =
    if xref.IsNamespace then tagNamespace name
    elif xref.IsModule then tagModule name
    elif xref.IsTypeAbbrev then tagAlias name
    elif xref.IsFSharpDelegateTycon then tagDelegate name
    elif xref.IsILEnumTycon || xref.IsFSharpEnumTycon then tagEnum name
    elif xref.IsStructOrEnumTycon then tagStruct name
    elif xref.IsFSharpInterfaceTycon then tagInterface name
    elif xref.IsUnionTycon then tagUnion name
    elif xref.IsRecordTycon then tagRecord name
    else tagClass name

let fullDisplayTextOfTyconRef (tc: TyconRef) = 
    fullNameOfEntityRef (fun tc -> tc.DisplayNameWithStaticParametersAndUnderscoreTypars) tc

let fullNameOfEntityRefAsLayout nmF (xref: EntityRef) =
    let navigableText = 
        tagEntityRefName xref (nmF xref)
        |> mkNav xref.DefinitionRange
        |> wordL
    match fullNameOfParentOfEntityRefAsLayout xref with 
    | ValueNone -> navigableText
    | ValueSome pathText -> pathText ^^ SepL.dot ^^ navigableText

let fullNameOfParentOfValRef vref = 
    match vref with 
    | VRefLocal x -> 
         match x.PublicPath with 
         | None -> ValueNone
         | Some (ValPubPath(pp, _)) -> ValueSome(fullNameOfPubPath pp)
    | VRefNonLocal nlr -> 
        ValueSome (fullNameOfEntityRef (fun (x:EntityRef) -> x.DemangledModuleOrNamespaceName) nlr.EnclosingEntity)

let fullNameOfParentOfValRefAsLayout vref = 
    match vref with 
    | VRefLocal x -> 
         match x.PublicPath with 
         | None -> ValueNone
         | Some (ValPubPath(pp, _)) -> ValueSome(fullNameOfPubPathAsLayout pp)
    | VRefNonLocal nlr -> 
        ValueSome (fullNameOfEntityRefAsLayout (fun (x:EntityRef) -> x.DemangledModuleOrNamespaceName) nlr.EnclosingEntity)


let fullDisplayTextOfParentOfModRef r = fullNameOfParentOfEntityRef r 

let fullDisplayTextOfModRef r = fullNameOfEntityRef (fun (x:EntityRef) -> x.DemangledModuleOrNamespaceName) r
let fullDisplayTextOfTyconRefAsLayout r = fullNameOfEntityRefAsLayout (fun (tc:TyconRef) -> tc.DisplayNameWithStaticParametersAndUnderscoreTypars) r
let fullDisplayTextOfExnRef r = fullNameOfEntityRef (fun (tc:TyconRef) -> tc.DisplayNameWithStaticParametersAndUnderscoreTypars) r
let fullDisplayTextOfExnRefAsLayout r = fullNameOfEntityRefAsLayout (fun (tc:TyconRef) -> tc.DisplayNameWithStaticParametersAndUnderscoreTypars) r

let fullDisplayTextOfUnionCaseRef (ucref:UnionCaseRef) = fullDisplayTextOfTyconRef ucref.TyconRef +.+ ucref.CaseName
let fullDisplayTextOfRecdFieldRef (rfref:RecdFieldRef) = fullDisplayTextOfTyconRef rfref.TyconRef +.+ rfref.FieldName

let fullDisplayTextOfValRef (vref:ValRef) = 
    match fullNameOfParentOfValRef vref with 
    | ValueNone -> vref.DisplayName 
    | ValueSome pathText -> pathText +.+ vref.DisplayName

let fullDisplayTextOfValRefAsLayout (vref:ValRef) = 
    let n =
        match vref.MemberInfo with
        | None -> 
            if vref.IsModuleBinding then tagModuleBinding vref.DisplayName
            else tagUnknownEntity vref.DisplayName
        | Some memberInfo ->
            match memberInfo.MemberFlags.MemberKind with
            | MemberKind.PropertyGet
            | MemberKind.PropertySet
            | MemberKind.PropertyGetSet -> tagProperty vref.DisplayName
            | MemberKind.ClassConstructor
            | MemberKind.Constructor -> tagMethod vref.DisplayName
            | MemberKind.Member -> tagMember vref.DisplayName
    match fullNameOfParentOfValRefAsLayout vref with 
    | ValueNone -> wordL n 
    | ValueSome pathText -> 
        pathText ^^ SepL.dot ^^ wordL n
        //pathText +.+ vref.DisplayName


let fullMangledPathToTyconRef (tcref:TyconRef) = 
    match tcref with 
    | ERefLocal _ -> (match tcref.PublicPath with None -> [| |] | Some pp -> pp.EnclosingPath)
    | ERefNonLocal nlr -> nlr.EnclosingMangledPath
  
let qualifiedMangledNameOfTyconRef tcref nm = 
    String.concat "-" (Array.toList (fullMangledPathToTyconRef tcref) @ [ tcref.LogicalName + "-" + nm ])

let rec firstEq p1 p2 = 
    match p1 with
    | [] -> true 
    | h1::t1 -> 
        match p2 with 
        | h2::t2 -> h1 = h2 && firstEq t1 t2
        | _ -> false 

let rec firstRem p1 p2 = 
   match p1 with [] -> p2 | _::t1 -> firstRem t1 (List.tail p2)

let trimPathByDisplayEnv denv path =
    let findOpenedNamespace openedPath = 
        if firstEq openedPath path then 
            let t2 = firstRem openedPath path
            if t2 <> [] then Some(textOfPath t2 + ".")
            else Some("")
        else None

    match List.tryPick findOpenedNamespace (denv.openTopPathsSorted.Force()) with
    | Some s -> s
    | None -> if isNil path then "" else textOfPath path + "."


let superOfTycon (g:TcGlobals) (tycon:Tycon) = 
    match tycon.TypeContents.tcaug_super with 
    | None -> g.obj_ty 
    | Some ty -> ty 

//----------------------------------------------------------------------------
// Detect attributes
//----------------------------------------------------------------------------

// AbsIL view of attributes (we read these from .NET binaries) 
let isILAttribByName (tencl:string list, tname: string) (attr: ILAttribute) = 
    (attr.Method.DeclaringType.TypeSpec.Name = tname) &&
    (attr.Method.DeclaringType.TypeSpec.Enclosing = tencl)

// AbsIL view of attributes (we read these from .NET binaries). The comparison is done by name.
let isILAttrib (tref:ILTypeRef) (attr: ILAttribute) = 
    isILAttribByName (tref.Enclosing, tref.Name) attr

// REVIEW: consider supporting querying on Abstract IL custom attributes.
// These linear iterations cost us a fair bit when there are lots of attributes
// on imported types. However this is fairly rare and can also be solved by caching the
// results of attribute lookups in the TAST
let HasILAttribute tref (attrs: ILAttributes) = 
    attrs.AsArray |> Array.exists (isILAttrib tref) 

let TryDecodeILAttribute (g:TcGlobals) tref (attrs: ILAttributes) = 
    attrs.AsArray |> Array.tryPick (fun x -> if isILAttrib tref x then Some(decodeILAttribData g.ilg x) else None)

// F# view of attributes (these get converted to AbsIL attributes in ilxgen) 
let IsMatchingFSharpAttribute g (AttribInfo(_, tcref)) (Attrib(tcref2, _, _, _, _, _, _)) = tyconRefEq g tcref tcref2
let HasFSharpAttribute g tref attrs = List.exists (IsMatchingFSharpAttribute g tref) attrs
let findAttrib g tref attrs = List.find (IsMatchingFSharpAttribute g tref) attrs
let TryFindFSharpAttribute g tref attrs = List.tryFind (IsMatchingFSharpAttribute g tref) attrs
let TryFindFSharpAttributeOpt g tref attrs = match tref with None -> None | Some tref -> List.tryFind (IsMatchingFSharpAttribute g tref) attrs

let HasFSharpAttributeOpt g trefOpt attrs = match trefOpt with Some tref -> List.exists (IsMatchingFSharpAttribute g tref) attrs | _ -> false
let IsMatchingFSharpAttributeOpt g attrOpt (Attrib(tcref2, _, _, _, _, _, _)) = match attrOpt with Some ((AttribInfo(_, tcref))) -> tyconRefEq g tcref  tcref2 | _ -> false

let (|ExtractAttribNamedArg|_|) nm args = 
    args |> List.tryPick (function (AttribNamedArg(nm2, _, _, v)) when nm = nm2 -> Some v | _ -> None) 

let (|AttribInt32Arg|_|) = function AttribExpr(_, Expr.Const (Const.Int32(n), _, _)) -> Some(n) | _ -> None
let (|AttribInt16Arg|_|) = function AttribExpr(_, Expr.Const (Const.Int16(n), _, _)) -> Some(n) | _ -> None
let (|AttribBoolArg|_|) = function AttribExpr(_, Expr.Const (Const.Bool(n), _, _)) -> Some(n) | _ -> None
let (|AttribStringArg|_|) = function AttribExpr(_, Expr.Const (Const.String(n), _, _)) -> Some(n) | _ -> None

let TryFindFSharpBoolAttributeWithDefault dflt g nm attrs = 
    match TryFindFSharpAttribute g nm attrs with
    | Some(Attrib(_, _, [ ], _, _, _, _)) -> Some(dflt)
    | Some(Attrib(_, _, [ AttribBoolArg(b) ], _, _, _, _)) -> Some(b)
    | _ -> None

let TryFindFSharpBoolAttribute g nm attrs = TryFindFSharpBoolAttributeWithDefault true g nm attrs
let TryFindFSharpBoolAttributeAssumeFalse g nm attrs = TryFindFSharpBoolAttributeWithDefault false g nm attrs

let TryFindFSharpInt32Attribute g nm attrs = 
    match TryFindFSharpAttribute g nm attrs with
    | Some(Attrib(_, _, [ AttribInt32Arg(b) ], _, _, _, _)) -> Some b
    | _ -> None
    
let TryFindFSharpStringAttribute g nm attrs = 
    match TryFindFSharpAttribute g nm attrs with
    | Some(Attrib(_, _, [ AttribStringArg(b) ], _, _, _, _)) -> Some b
    | _ -> None
    
let TryFindILAttribute (AttribInfo (atref, _)) attrs = 
    HasILAttribute atref attrs

let TryFindILAttributeOpt attr attrs = 
    match attr with
    | Some (AttribInfo (atref, _)) -> HasILAttribute atref attrs
    | _ -> false

/// Analyze three cases for attributes declared on type definitions: IL-declared attributes, F#-declared attributes and
/// provided attributes.
//
// This is used for AttributeUsageAttribute, DefaultMemberAttribute and ConditionalAttribute (on attribute types)
let TryBindTyconRefAttribute g (m:range) (AttribInfo (atref, _) as args) (tcref:TyconRef) f1 f2 f3 = 
    ignore m; ignore f3
    match metadataOfTycon tcref.Deref with 
#if !NO_EXTENSIONTYPING
    | ProvidedTypeMetadata info -> 
        let provAttribs = info.ProvidedType.PApply((fun a -> (a :> IProvidedCustomAttributeProvider)), m)
        match provAttribs.PUntaint((fun a -> a.GetAttributeConstructorArgs(provAttribs.TypeProvider.PUntaintNoFailure(id), atref.FullName)), m) with
        | Some args -> f3 args
        | None -> None
#endif
    | ILTypeMetadata (TILObjectReprData(_, _, tdef)) -> 
        match TryDecodeILAttribute g atref tdef.CustomAttrs with 
        | Some attr -> f1 attr
        | _ -> None
    | FSharpOrArrayOrByrefOrTupleOrExnTypeMetadata -> 
        match TryFindFSharpAttribute g args tcref.Attribs with 
        | Some attr -> f2 attr
        | _ -> None

let TryFindTyconRefBoolAttribute g m attribSpec tcref =
    TryBindTyconRefAttribute g m attribSpec tcref 
                (function 
                   | ([ ], _) -> Some true
                   | ([ILAttribElem.Bool (v) ], _) -> Some v 
                   | _ -> None)
                (function 
                   | (Attrib(_, _, [ ], _, _, _, _)) -> Some true
                   | (Attrib(_, _, [ AttribBoolArg v ], _, _, _, _)) -> Some v 
                   | _ -> None)
                (function 
                   | ([ ], _) -> Some true
                   | ([ Some ((:? bool as v) : obj) ], _) -> Some v 
                   | _ -> None)

let TryFindAttributeUsageAttribute g m tcref =
    TryBindTyconRefAttribute g m g.attrib_AttributeUsageAttribute tcref 
                (fun (_, named) -> named |> List.tryPick (function ("AllowMultiple", _, _, ILAttribElem.Bool res) -> Some res | _ -> None))
                (fun (Attrib(_, _, _, named, _, _, _)) -> named |> List.tryPick (function AttribNamedArg("AllowMultiple", _, _, AttribBoolArg(res) ) -> Some res | _ -> None))
                (fun (_, named) -> named |> List.tryPick (function ("AllowMultiple", Some ((:? bool as res) : obj)) -> Some res | _ -> None))


/// Try to find a specific attribute on a type definition, where the attribute accepts a string argument.
///
/// This is used to detect the 'DefaultMemberAttribute' and 'ConditionalAttribute' attributes (on type definitions)
let TryFindTyconRefStringAttribute g m attribSpec tcref =
    TryBindTyconRefAttribute g m attribSpec tcref 
                (function ([ILAttribElem.String (Some(msg)) ], _) -> Some msg | _ -> None)
                (function (Attrib(_, _, [ AttribStringArg(msg) ], _, _, _, _)) -> Some msg | _ -> None)
                (function ([ Some ((:? string as msg) : obj) ], _) -> Some msg | _ -> None)

/// Check if a type definition has a specific attribute
let TyconRefHasAttribute g m attribSpec tcref =
    TryBindTyconRefAttribute g m attribSpec tcref 
                    (fun _ -> Some ()) 
                    (fun _ -> Some ())
                    (fun _ -> Some ())
        |> Option.isSome

let isByrefTyconRef (g: TcGlobals) (tcref: TyconRef) = 
    (g.byref_tcr.CanDeref && tyconRefEq g g.byref_tcr tcref) ||
    (g.byref2_tcr.CanDeref && tyconRefEq g g.byref2_tcr tcref) ||
    (g.inref_tcr.CanDeref && tyconRefEq g g.inref_tcr tcref) ||
    (g.outref_tcr.CanDeref && tyconRefEq g g.outref_tcr tcref) ||
    tyconRefEqOpt g g.system_TypedReference_tcref tcref ||
    tyconRefEqOpt g g.system_ArgIterator_tcref tcref ||
    tyconRefEqOpt g g.system_RuntimeArgumentHandle_tcref tcref

// See RFC FS-1053.md
let isByrefLikeTyconRef (g: TcGlobals) m (tcref: TyconRef) = 
    tcref.CanDeref &&
    match tcref.TryIsByRefLike with 
    | Some res -> res
    | None -> 
       let res = 
           isByrefTyconRef g tcref ||
           TyconRefHasAttribute g m g.attrib_IsByRefLikeAttribute tcref
       tcref.SetIsByRefLike res
       res

let isSpanLikeTyconRef g m tcref =
    isByrefLikeTyconRef g m tcref &&
    not (isByrefTyconRef g tcref)

let isByrefLikeTy g m ty = 
    ty |> stripTyEqns g |> (function TType_app(tcref, _) -> isByrefLikeTyconRef g m tcref | _ -> false) 

let isSpanLikeTy g m ty =
    isByrefLikeTy g m ty && 
    not (isByrefTy g ty) 

//-------------------------------------------------------------------------
// List and reference types...
//------------------------------------------------------------------------- 

let destByrefTy g ty = 
    match ty |> stripTyEqns g with
    | TType_app(tcref, [x; _]) when g.byref2_tcr.CanDeref && tyconRefEq g g.byref2_tcr tcref -> x // Check sufficient FSharp.Core
    | TType_app(tcref, [x]) when tyconRefEq g g.byref_tcr tcref -> x // all others
    | _ -> failwith "destByrefTy: not a byref type"

let (|ByrefTy|_|) g ty = 
    // Because of byref = byref2<ty,tags> it is better to write this using is/dest
    if isByrefTy g ty then Some (destByrefTy g ty) else None

let destNativePtrTy g ty =
    match ty |> stripTyEqns g with
    | TType_app(tcref, [x]) when tyconRefEq g g.nativeptr_tcr tcref -> x
    | _ -> failwith "destNativePtrTy: not a native ptr type"

let isRefCellTy g ty = 
    match tryDestAppTy g ty with 
    | ValueNone -> false
    | ValueSome tcref -> tyconRefEq g g.refcell_tcr_canon tcref

let destRefCellTy g ty = 
    match ty |> stripTyEqns g with
    | TType_app(tcref, [x]) when tyconRefEq g g.refcell_tcr_canon tcref -> x
    | _ -> failwith "destRefCellTy: not a ref type"

let StripSelfRefCell(g:TcGlobals, baseOrThisInfo:ValBaseOrThisInfo, tau: TType) : TType =
    if baseOrThisInfo = CtorThisVal && isRefCellTy g tau 
        then destRefCellTy g tau 
        else tau

let mkRefCellTy (g:TcGlobals) ty = TType_app(g.refcell_tcr_nice, [ty])

let mkLazyTy (g:TcGlobals) ty = TType_app(g.lazy_tcr_nice, [ty])

let mkPrintfFormatTy (g:TcGlobals) aty bty cty dty ety = TType_app(g.format_tcr, [aty;bty;cty;dty; ety])

let mkOptionTy (g:TcGlobals) ty = TType_app (g.option_tcr_nice, [ty])

let mkListTy (g:TcGlobals) ty = TType_app (g.list_tcr_nice, [ty])

let isOptionTy (g:TcGlobals) ty = 
    match tryDestAppTy g ty with 
    | ValueNone -> false
    | ValueSome tcref -> tyconRefEq g g.option_tcr_canon tcref

let tryDestOptionTy g ty = 
    match argsOfAppTy g ty with 
    | [ty1] when isOptionTy g ty -> ValueSome ty1
    | _ -> ValueNone

let destOptionTy g ty = 
    match tryDestOptionTy g ty with 
    | ValueSome ty -> ty
    | ValueNone -> failwith "destOptionTy: not an option type"

let isLinqExpressionTy g ty = 
    match tryDestAppTy g ty with 
    | ValueNone -> false
    | ValueSome tcref -> tyconRefEq g g.system_LinqExpression_tcref tcref

let tryDestLinqExpressionTy g ty = 
    match argsOfAppTy g ty with 
    | [ty1] when isLinqExpressionTy g ty -> Some ty1
    | _ -> None

let destLinqExpressionTy g ty = 
    match tryDestLinqExpressionTy g ty with 
    | Some ty -> ty
    | None -> failwith "destLinqExpressionTy: not an expression type"

let mkNoneCase (g:TcGlobals) = mkUnionCaseRef g.option_tcr_canon "None"
let mkSomeCase (g:TcGlobals) = mkUnionCaseRef g.option_tcr_canon "Some"

type ValRef with 
    member vref.IsDispatchSlot = 
        match vref.MemberInfo with 
        | Some membInfo -> membInfo.MemberFlags.IsDispatchSlot 
        | None -> false

let (|UnopExpr|_|) _g expr = 
    match expr with 
    | Expr.App(Expr.Val(vref, _, _), _, _, [arg1], _) -> Some (vref, arg1)
    | _ -> None

let (|BinopExpr|_|) _g expr = 
    match expr with 
    | Expr.App(Expr.Val(vref, _, _), _, _, [arg1;arg2], _) -> Some (vref, arg1, arg2)
    | _ -> None

let (|SpecificUnopExpr|_|) g vrefReqd expr = 
    match expr with 
    | UnopExpr g (vref, arg1) when valRefEq g vref vrefReqd -> Some arg1
    | _ -> None

let (|SpecificBinopExpr|_|) g vrefReqd expr = 
    match expr with 
    | BinopExpr g (vref, arg1, arg2) when valRefEq g vref vrefReqd -> Some (arg1, arg2)
    | _ -> None

let (|EnumExpr|_|) g expr = 
    match (|SpecificUnopExpr|_|) g g.enum_vref expr with
    | None -> (|SpecificUnopExpr|_|) g g.enumOfValue_vref expr
    | x -> x

let (|BitwiseOrExpr|_|) g expr = (|SpecificBinopExpr|_|) g g.bitwise_or_vref expr

let (|AttribBitwiseOrExpr|_|) g expr = 
    match expr with 
    | BitwiseOrExpr g (arg1, arg2) -> Some(arg1, arg2)
    // Special workaround, only used when compiling FSharp.Core.dll. Uses of 'a ||| b' occur before the '|||' bitwise or operator
    // is defined. These get through type checking because enums implicitly support the '|||' operator through
    // the automatic resolution of undefined operators (see tc.fs, Item.ImplicitOp). This then compiles as an 
    // application of a lambda to two arguments. We recognize this pattern here
    | Expr.App(Expr.Lambda _, _, _, [arg1;arg2], _) when g.compilingFslib -> 
        Some(arg1, arg2)
    | _ -> None

let isUncheckedDefaultOfValRef g vref = 
    valRefEq g vref g.unchecked_defaultof_vref 
    // There is an internal version of typeof defined in prim-types.fs that needs to be detected
    || (g.compilingFslib && vref.LogicalName = "defaultof") 

let isTypeOfValRef g vref = 
    valRefEq g vref g.typeof_vref 
    // There is an internal version of typeof defined in prim-types.fs that needs to be detected
    || (g.compilingFslib && vref.LogicalName = "typeof") 

let isSizeOfValRef g vref = 
    valRefEq g vref g.sizeof_vref 
    // There is an internal version of typeof defined in prim-types.fs that needs to be detected
    || (g.compilingFslib && vref.LogicalName = "sizeof") 

let isNameOfValRef g vref = 
    valRefEq g vref g.nameof_vref 
    // There is an internal version of typeof defined in prim-types.fs that needs to be detected
    || (g.compilingFslib && vref.LogicalName = "nameof") 

let isTypeDefOfValRef g vref = 
    valRefEq g vref g.typedefof_vref 
    // There is an internal version of typedefof defined in prim-types.fs that needs to be detected
    || (g.compilingFslib && vref.LogicalName = "typedefof") 

let (|UncheckedDefaultOfExpr|_|) g expr = 
    match expr with 
    | Expr.App(Expr.Val(vref, _, _), _, [ty], [], _) when isUncheckedDefaultOfValRef g vref -> Some ty
    | _ -> None

let (|TypeOfExpr|_|) g expr = 
    match expr with 
    | Expr.App(Expr.Val(vref, _, _), _, [ty], [], _) when isTypeOfValRef g vref -> Some ty
    | _ -> None

let (|SizeOfExpr|_|) g expr = 
    match expr with 
    | Expr.App(Expr.Val(vref, _, _), _, [ty], [], _) when isSizeOfValRef g vref -> Some ty
    | _ -> None

let (|TypeDefOfExpr|_|) g expr = 
    match expr with 
    | Expr.App(Expr.Val(vref, _, _), _, [ty], [], _) when isTypeDefOfValRef g vref -> Some ty
    | _ -> None

<<<<<<< HEAD
=======
let (|NameOfExpr|_|) g expr = 
    match expr with 
    | Expr.App(Expr.Val(vref,_,_),_,[ty],[],_) when isNameOfValRef g vref  -> Some ty
    | _ -> None

let (|SeqExpr|_|) g expr = 
    match expr with 
    | Expr.App(Expr.Val(vref,_,_),_,_,_,_) when valRefEq g vref g.seq_vref -> Some()
    | _ -> None

>>>>>>> f2ae00f8
//--------------------------------------------------------------------------
// DEBUG layout
//---------------------------------------------------------------------------

module DebugPrint = 
    let layoutRanges = ref false

    let squareAngleL x = LeftL.leftBracketAngle ^^ x ^^ RightL.rightBracketAngle

    let angleL x = sepL Literals.leftAngle ^^ x ^^ rightL Literals.rightAngle

    let braceL x = leftL Literals.leftBrace  ^^ x ^^ rightL Literals.rightBrace

    let braceBarL x = leftL Literals.leftBraceBar  ^^ x ^^ rightL Literals.rightBraceBar

    let boolL = function true -> WordL.keywordTrue | false -> WordL.keywordFalse

    let intL (n:int) = wordL (tagNumericLiteral (string n ))

    let int64L (n:int64) = wordL (tagNumericLiteral (string n ))

    let jlistL xL xmap = QueueList.foldBack (fun x z -> z @@ xL x) xmap emptyL

    let bracketIfL x lyt = if x then bracketL lyt else lyt

    let lvalopL x = 
        match x with 
        | LAddrOf readonly -> wordL (tagText (sprintf "LAddrOf(%b)" readonly))
        | LByrefGet -> wordL (tagText "LByrefGet")
        | LSet -> wordL (tagText "LSet")
        | LByrefSet -> wordL (tagText "LByrefSet")

    let angleBracketL l = leftL (tagText "<") ^^ l ^^ rightL (tagText ">")

    let angleBracketListL l = angleBracketL (sepListL (sepL (tagText ",")) l)

    let layoutMemberFlags memFlags = 
        let stat = 
            if memFlags.IsInstance || (memFlags.MemberKind = MemberKind.Constructor) then emptyL 
            else wordL (tagText "static")
        let stat =
            if memFlags.IsDispatchSlot then stat ++ wordL (tagText "abstract")
            elif memFlags.IsOverrideOrExplicitImpl then stat ++ wordL (tagText "override")
            else stat
        stat

    let stampL _n w = 
        w

    let layoutTyconRef (tc:TyconRef) = 
        wordL (tagText tc.DisplayNameWithStaticParameters) |> stampL tc.Stamp

    let rec auxTypeL env ty = auxTypeWrapL env false ty

    and auxTypeAtomL env ty = auxTypeWrapL env true ty

    and auxTyparsL env tcL prefix tinst = 
       match tinst with 
       | [] -> tcL
       | [t] -> 
         let tL = auxTypeAtomL env t
         if prefix then tcL ^^ angleBracketL tL 
         else tL ^^ tcL 
       | _ -> 
         let tinstL = List.map (auxTypeL env) tinst
         if prefix then
             tcL ^^ angleBracketListL tinstL
         else
             tupleL tinstL ^^ tcL
            
    and auxTypeWrapL env isAtomic ty = 
        let wrap x = bracketIfL isAtomic x in // wrap iff require atomic expr 
        match stripTyparEqns ty with
        | TType_forall (typars, rty) -> 
           (leftL (tagText "!") ^^ layoutTyparDecls typars --- auxTypeL env rty) |> wrap
        | TType_ucase (UCRef(tcref, _), tinst)
        | TType_app (tcref, tinst) -> 
           let prefix = tcref.IsPrefixDisplay
           let tcL = layoutTyconRef tcref
           auxTyparsL env tcL prefix tinst
        | TType_anon (anonInfo, tys) -> braceBarL (sepListL (wordL (tagText ";")) (List.map2 (fun nm ty -> wordL (tagField nm) --- auxTypeAtomL env ty) (Array.toList anonInfo.SortedNames) tys))
        | TType_tuple (_tupInfo, tys) -> sepListL (wordL (tagText "*")) (List.map (auxTypeAtomL env) tys) |> wrap
        | TType_fun (f, x) -> ((auxTypeAtomL env f ^^ wordL (tagText "->")) --- auxTypeL env x) |> wrap
        | TType_var typar -> auxTyparWrapL env isAtomic typar 
        | TType_measure unt -> 
#if DEBUG
          leftL (tagText "{") ^^
          (match !global_g with
           | None -> wordL (tagText "<no global g>")
           | Some g -> 
             let sortVars (vs:(Typar * Rational) list) = vs |> List.sortBy (fun (v, _) -> v.DisplayName) 
             let sortCons (cs:(TyconRef * Rational) list) = cs |> List.sortBy (fun (c, _) -> c.DisplayName) 
             let negvs, posvs = ListMeasureVarOccsWithNonZeroExponents unt |> sortVars |> List.partition (fun (_, e) -> SignRational e < 0)
             let negcs, poscs = ListMeasureConOccsWithNonZeroExponents g false unt |> sortCons |> List.partition (fun (_, e) -> SignRational e < 0)
             let unparL (uv:Typar) = wordL (tagText ("'" + uv.DisplayName))
             let unconL tc = layoutTyconRef tc
             let rationalL e = wordL (tagText(RationalToString e))
             let measureToPowerL x e = if e = OneRational then x else x -- wordL (tagText "^") -- rationalL e
             let prefix =
                 spaceListL
                     (List.map (fun (v, e) -> measureToPowerL (unparL v) e) posvs @
                      List.map (fun (c, e) -> measureToPowerL (unconL c) e) poscs)
             let postfix =
                 spaceListL 
                     (List.map (fun (v, e) -> measureToPowerL (unparL v) (NegRational e)) negvs @
                      List.map (fun (c, e) -> measureToPowerL (unconL c) (NegRational e)) negcs)
             match (negvs, negcs) with 
             | [], [] -> prefix 
             | _ -> prefix ^^ sepL (tagText "/") ^^ postfix) ^^
          rightL (tagText "}")
#else
          unt |> ignore
          wordL(tagText "<measure>")
#endif

    and auxTyparWrapL (env:SimplifyTypes.TypeSimplificationInfo) isAtomic (typar:Typar) =
          let wrap x = bracketIfL isAtomic x in // wrap iff require atomic expr 
          // There are several cases for pprinting of typar.
          // 
          //   'a              - is multiple  occurrence.
          //   #Type           - inplace coercion constraint and singleton
          //   ('a :> Type)    - inplace coercion constraint not singleton
          //   ('a.opM : S->T) - inplace operator constraint
          let tpL =
            wordL (tagText (prefixOfStaticReq typar.StaticReq
                   + prefixOfRigidTypar typar
                   + typar.DisplayName))
          let varL = tpL |> stampL typar.Stamp 

          match Zmap.tryFind typar env.inplaceConstraints with
          | Some (typarConstraintTy) ->
              if Zset.contains typar env.singletons then
                leftL (tagText "#") ^^ auxTyparConstraintTypL env typarConstraintTy
              else
                (varL ^^ sepL (tagText ":>") ^^ auxTyparConstraintTypL env typarConstraintTy) |> wrap
          | _ -> varL

    and auxTypar2L env typar = auxTyparWrapL env false typar

    and auxTyparAtomL env typar = auxTyparWrapL env true typar

    and auxTyparConstraintTypL env ty = auxTypeL env ty

    and auxTraitL env (ttrait: TraitConstraintInfo) =
#if DEBUG
        let (TTrait(tys, nm, memFlags, argtys, rty, _)) = ttrait 
        match !global_g with
        | None -> wordL (tagText "<no global g>")
        | Some g -> 
            let rty = GetFSharpViewOfReturnType g rty
            let stat = layoutMemberFlags memFlags
            let argsL = sepListL (wordL (tagText "*")) (List.map (auxTypeAtomL env) argtys)
            let resL = auxTypeL env rty
            let methodTypeL = (argsL ^^ wordL (tagText "->")) ++ resL
            bracketL (stat ++ bracketL (sepListL (wordL (tagText "or")) (List.map (auxTypeAtomL env) tys)) ++ wordL (tagText "member") --- (wordL (tagText nm) ^^ wordL (tagText ":") -- methodTypeL))
#else
        ignore (env, ttrait)
        wordL(tagText "trait")
#endif

    and auxTyparConstraintL env (tp, tpc) = 
        let constraintPrefix l = auxTypar2L env tp ^^ wordL (tagText ":") ^^ l
        match tpc with
        | TyparConstraint.CoercesTo(typarConstraintTy, _) ->
            auxTypar2L env tp ^^ wordL (tagText ":>") --- auxTyparConstraintTypL env typarConstraintTy
        | TyparConstraint.MayResolveMember(traitInfo, _) ->
            auxTypar2L env tp ^^ wordL (tagText ":") --- auxTraitL env traitInfo
        | TyparConstraint.DefaultsTo(_, ty, _) ->
            wordL (tagText "default") ^^ auxTypar2L env tp ^^ wordL (tagText ":") ^^ auxTypeL env ty
        | TyparConstraint.IsEnum(ty, _) ->
            auxTyparsL env (wordL (tagText "enum")) true [ty] |> constraintPrefix
        | TyparConstraint.IsDelegate(aty, bty, _) ->
            auxTyparsL env (wordL (tagText "delegate")) true [aty; bty] |> constraintPrefix
        | TyparConstraint.SupportsNull _ ->
            wordL (tagText "null") |> constraintPrefix
        | TyparConstraint.SupportsComparison _ ->
            wordL (tagText "comparison") |> constraintPrefix
        | TyparConstraint.SupportsEquality _ ->
            wordL (tagText "equality") |> constraintPrefix
        | TyparConstraint.IsNonNullableStruct _ ->
            wordL (tagText "struct") |> constraintPrefix
        | TyparConstraint.IsReferenceType _ ->
            wordL (tagText "not struct") |> constraintPrefix
        | TyparConstraint.IsUnmanaged _ ->
            wordL (tagText "unmanaged") |> constraintPrefix
        | TyparConstraint.SimpleChoice(tys, _) ->
            bracketL (sepListL (sepL (tagText "|")) (List.map (auxTypeL env) tys)) |> constraintPrefix
        | TyparConstraint.RequiresDefaultConstructor _ ->
            bracketL (wordL (tagText "new : unit -> ") ^^ (auxTypar2L env tp)) |> constraintPrefix

    and auxTyparConstraintsL env x = 
        match x with 
        | [] -> emptyL
        | cxs -> wordL (tagText "when") --- aboveListL (List.map (auxTyparConstraintL env) cxs)

    and typarL tp = auxTypar2L SimplifyTypes.typeSimplificationInfo0 tp 

    and typarAtomL tp = auxTyparAtomL SimplifyTypes.typeSimplificationInfo0 tp

    and typeAtomL tau =
        let tau, cxs = tau, []
        let env = SimplifyTypes.CollectInfo false [tau] cxs
        match env.postfixConstraints with
        | [] -> auxTypeAtomL env tau
        | _ -> bracketL (auxTypeL env tau --- auxTyparConstraintsL env env.postfixConstraints)
          
    and typeL tau =
        let tau, cxs = tau, []
        let env = SimplifyTypes.CollectInfo false [tau] cxs
        match env.postfixConstraints with
        | [] -> auxTypeL env tau 
        | _ -> (auxTypeL env tau --- auxTyparConstraintsL env env.postfixConstraints) 

    and typarDeclL tp =
        let tau, cxs = mkTyparTy tp, (List.map (fun x -> (tp, x)) tp.Constraints)
        let env = SimplifyTypes.CollectInfo false [tau] cxs
        match env.postfixConstraints with
        | [] -> auxTypeL env tau 
        | _ -> (auxTypeL env tau --- auxTyparConstraintsL env env.postfixConstraints) 
    and layoutTyparDecls tps = angleBracketListL (List.map typarDeclL tps) 

    let rangeL m = wordL (tagText (stringOfRange m))

    let instL tyL tys =
        match tys with
        | [] -> emptyL
        | tys -> sepL (tagText "@[") ^^ commaListL (List.map tyL tys) ^^ rightL (tagText "]")

    let valRefL (vr: ValRef) = 
        wordL (tagText vr.LogicalName) |> stampL vr.Stamp 

    let layoutAttrib (Attrib(_, k, _, _, _, _, _)) = 
        leftL (tagText "[<") ^^ 
        (match k with 
         | ILAttrib ilmeth -> wordL (tagText ilmeth.Name)
         | FSAttrib vref -> valRefL vref) ^^
        rightL (tagText ">]")
    
    let layoutAttribs attribs = aboveListL (List.map layoutAttrib attribs)

    let arityInfoL (ValReprInfo (tpNames, _, _) as tvd) = 
        let ns = tvd.AritiesOfArgs in 
        leftL (tagText "arity<") ^^ intL tpNames.Length ^^ sepL (tagText ">[") ^^ commaListL (List.map intL ns) ^^ rightL (tagText "]")


    let valL (v: Val) =
        let vsL = wordL (tagText (DecompileOpName v.LogicalName)) |> stampL v.Stamp
        let vsL = vsL -- layoutAttribs (v.Attribs)
        vsL

    let typeOfValL (v: Val) =
        (valL v
          ^^ (if v.MustInline then wordL (tagText "inline ") else emptyL) 
          ^^ (if v.IsMutable then wordL(tagText "mutable ") else emptyL)
          ^^ wordL (tagText ":")) -- typeL v.Type

    let tslotparamL (TSlotParam(nmOpt, ty, inFlag, outFlag, _, _)) =
        (optionL (tagText >> wordL) nmOpt) ^^ 
         wordL(tagText ":") ^^ 
         typeL ty ^^ 
         (if inFlag then wordL(tagText "[in]") else emptyL) ^^ 
         (if outFlag then wordL(tagText "[out]") else emptyL) ^^ 
         (if inFlag then wordL(tagText "[opt]") else emptyL)

    let slotSigL (slotsig:SlotSig) =
#if DEBUG
        let (TSlotSig(nm, ty, tps1, tps2, pms, rty)) = slotsig 
        match !global_g with
        | None -> wordL(tagText "<no global g>")
        | Some g -> 
            let rty = GetFSharpViewOfReturnType g rty
            (wordL(tagText "slot") --- (wordL (tagText nm)) ^^ wordL(tagText "@") ^^ typeL ty) --
              (wordL(tagText "LAM") --- spaceListL (List.map typarL tps1) ^^ rightL(tagText ".")) ---
              (wordL(tagText "LAM") --- spaceListL (List.map typarL tps2) ^^ rightL(tagText ".")) ---
              (commaListL (List.map (List.map tslotparamL >> tupleL) pms)) ^^ (wordL(tagText "-> ")) --- (typeL rty) 
#else
        ignore slotsig
        wordL(tagText "slotsig")
#endif

    let rec memberL (v:Val) (membInfo:ValMemberInfo) = 
        aboveListL 
            [ wordL(tagText "compiled_name! = ") ^^ wordL (tagText v.CompiledName) 
              wordL(tagText "membInfo-slotsig! = ") ^^ listL slotSigL membInfo.ImplementedSlotSigs ]

    and valAtBindL v = 
        let vL = valL v
        let mutL = (if v.IsMutable then wordL(tagText "mutable") ++ vL else vL)
        mutL --- 
            aboveListL 
                [ yield wordL(tagText ":") ^^ typeL v.Type
                  match v.MemberInfo with None -> () | Some mem_info -> yield wordL(tagText "!") ^^ memberL v mem_info
                  match v.ValReprInfo with None -> () | Some arity_info -> yield wordL(tagText "#") ^^ arityInfoL arity_info]

    let unionCaseRefL (ucr:UnionCaseRef) = wordL (tagText ucr.CaseName)

    let recdFieldRefL (rfref:RecdFieldRef) = wordL (tagText rfref.FieldName)

    let identL (id:Ident) = wordL (tagText id.idText)

    // Note: We need nice printing of constants in order to print literals and attributes 
    let constL c =
        let str = 
            match c with
            | Const.Bool x -> if x then "true" else "false"
            | Const.SByte x -> (x |> string)+"y"
            | Const.Byte x -> (x |> string)+"uy"
            | Const.Int16 x -> (x |> string)+"s"
            | Const.UInt16 x -> (x |> string)+"us"
            | Const.Int32 x -> (x |> string)
            | Const.UInt32 x -> (x |> string)+"u"
            | Const.Int64 x -> (x |> string)+"L"
            | Const.UInt64 x -> (x |> string)+"UL"
            | Const.IntPtr x -> (x |> string)+"n"
            | Const.UIntPtr x -> (x |> string)+"un"
            | Const.Single d -> 
                (let s = d.ToString("g12", System.Globalization.CultureInfo.InvariantCulture)
                 if String.forall (fun c -> System.Char.IsDigit(c) || c = '-') s 
                 then s + ".0" 
                 else s) + "f"
            | Const.Double d -> 
                let s = d.ToString("g12", System.Globalization.CultureInfo.InvariantCulture)
                if String.forall (fun c -> System.Char.IsDigit(c) || c = '-') s 
                then s + ".0" 
                else s
            | Const.Char c -> "'" + c.ToString() + "'" 
            | Const.String bs -> "\"" + bs + "\"" 
            | Const.Unit -> "()" 
            | Const.Decimal bs -> string bs + "M" 
            | Const.Zero -> "default"
        wordL (tagText str)

    let rec tyconL (tycon:Tycon) =
        if tycon.IsModuleOrNamespace then entityL tycon else 
        
        let lhsL = wordL (tagText (match tycon.TypeOrMeasureKind with TyparKind.Measure -> "[<Measure>] type" | TyparKind.Type -> "type")) ^^ wordL (tagText tycon.DisplayName) ^^ layoutTyparDecls tycon.TyparsNoRange
        let lhsL = lhsL --- layoutAttribs tycon.Attribs
        let memberLs = 
            let adhoc = 
                tycon.MembersOfFSharpTyconSorted 
                    |> List.filter (fun v -> not v.IsDispatchSlot)
                    |> List.filter (fun v -> not v.Deref.IsClassConstructor) 
                    // Don't print individual methods forming interface implementations - these are currently never exported 
                    |> List.filter (fun v -> isNil (Option.get v.MemberInfo).ImplementedSlotSigs)
            let iimpls = 
                match tycon.TypeReprInfo with 
                | TFSharpObjectRepr r when (match r.fsobjmodel_kind with TTyconInterface -> true | _ -> false) -> []
                | _ -> tycon.ImmediateInterfacesOfFSharpTycon
            let iimpls = iimpls |> List.filter (fun (_, compgen, _) -> not compgen)
            // if TTyconInterface, the iimpls should be printed as inherited interfaces 
            if isNil adhoc && isNil iimpls then 
                emptyL 
            else 
                let iimplsLs = iimpls |> List.map (fun (ty, _, _) -> wordL(tagText "interface") --- typeL ty)
                let adhocLs = adhoc |> List.map (fun vref -> valAtBindL vref.Deref)
                (wordL(tagText "with") @@-- aboveListL (iimplsLs @ adhocLs)) @@ wordL(tagText "end")

        let layoutUnionCaseArgTypes argtys = sepListL (wordL(tagText "*")) (List.map typeL argtys)

        let ucaseL prefixL (ucase: UnionCase) =
            let nmL = wordL (tagText (DemangleOperatorName ucase.Id.idText))
            match ucase.RecdFields |> List.map (fun rfld -> rfld.FormalType) with
            | [] -> (prefixL ^^ nmL)
            | argtys -> (prefixL ^^ nmL ^^ wordL(tagText "of")) --- layoutUnionCaseArgTypes argtys

        let layoutUnionCases ucases =
            let prefixL = if not (isNilOrSingleton ucases) then wordL(tagText "|") else emptyL
            List.map (ucaseL prefixL) ucases
            
        let layoutRecdField (fld:RecdField) =
            let lhs = wordL (tagText fld.Name)
            let lhs = if fld.IsMutable then wordL(tagText "mutable") --- lhs else lhs
            (lhs ^^ rightL(tagText ":")) --- typeL fld.FormalType

        let tyconReprL (repr, tycon:Tycon) = 
            match repr with 
            | TRecdRepr _ ->
                tycon.TrueFieldsAsList |> List.map (fun fld -> layoutRecdField fld ^^ rightL(tagText ";")) |> aboveListL
            | TFSharpObjectRepr r -> 
                match r.fsobjmodel_kind with 
                | TTyconDelegate _ ->
                    wordL(tagText "delegate ...")
                | _ ->
                    let start = 
                        match r.fsobjmodel_kind with
                        | TTyconClass -> "class" 
                        | TTyconInterface -> "interface" 
                        | TTyconStruct -> "struct" 
                        | TTyconEnum -> "enum" 
                        | _ -> failwith "???"
                    let inherits = 
                       match r.fsobjmodel_kind, tycon.TypeContents.tcaug_super with
                       | TTyconClass, Some super -> [wordL(tagText "inherit") ^^ (typeL super)] 
                       | TTyconInterface, _ -> 
                         tycon.ImmediateInterfacesOfFSharpTycon
                           |> List.filter (fun (_, compgen, _) -> not compgen)
                           |> List.map (fun (ity, _, _) -> wordL(tagText "inherit") ^^ (typeL ity))
                       | _ -> []
                    let vsprs = 
                        tycon.MembersOfFSharpTyconSorted 
                            |> List.filter (fun v -> v.IsDispatchSlot) 
                            |> List.map (fun vref -> valAtBindL vref.Deref)
                    let vals = tycon.TrueFieldsAsList |> List.map (fun f -> (if f.IsStatic then wordL(tagText "static") else emptyL) ^^ wordL(tagText "val") ^^ layoutRecdField f)
                    let alldecls = inherits @ vsprs @ vals
                    let emptyMeasure = match tycon.TypeOrMeasureKind with TyparKind.Measure -> isNil alldecls | _ -> false
                    if emptyMeasure then emptyL else (wordL (tagText start) @@-- aboveListL alldecls) @@ wordL(tagText "end")
            | TUnionRepr _ -> tycon.UnionCasesAsList |> layoutUnionCases |> aboveListL 
            | TAsmRepr _ -> wordL(tagText "(# ... #)")
            | TMeasureableRepr ty -> typeL ty
            | TILObjectRepr (TILObjectReprData(_, _, td)) -> wordL (tagText td.Name)
            | _ -> failwith "unreachable"

        let reprL = 
            match tycon.TypeReprInfo with 
#if !NO_EXTENSIONTYPING
            | TProvidedTypeExtensionPoint _
            | TProvidedNamespaceExtensionPoint _
#endif
            | TNoRepr -> 
                match tycon.TypeAbbrev with
                | None -> lhsL @@-- memberLs
                | Some a -> (lhsL ^^ wordL(tagText "=")) --- (typeL a @@ memberLs)
            | a -> 
                let rhsL = tyconReprL (a, tycon) @@ memberLs
                (lhsL ^^ wordL(tagText "=")) @@-- rhsL
        reprL

    and bindingL (TBind(v, repr, _)) =
        valAtBindL v --- (wordL(tagText "=") ^^ exprL repr)

    and exprL expr = exprWrapL false expr

    and atomL expr = exprWrapL true expr // true means bracket if needed to be atomic expr 

    and letRecL binds bodyL = 
        let eqnsL = 
            binds
               |> List.mapHeadTail (fun bind -> wordL(tagText "rec") ^^ bindingL bind ^^ wordL(tagText "in"))
                              (fun bind -> wordL(tagText "and") ^^ bindingL bind ^^ wordL(tagText "in")) 
        (aboveListL eqnsL @@ bodyL) 

    and letL bind bodyL = 
        let eqnL = wordL(tagText "let") ^^ bindingL bind ^^ wordL(tagText "in")
        (eqnL @@ bodyL) 

    and exprWrapL isAtomic expr =
        let wrap = bracketIfL isAtomic // wrap iff require atomic expr 
        let lay =
            match expr with
            | Expr.Const (c, _, _) -> constL c
            | Expr.Val (v, flags, _) -> 
                 let xL = valL v.Deref 
                 let xL =
                     match flags with
                       | PossibleConstrainedCall _ -> xL ^^ rightL(tagText "<constrained>")
                       | CtorValUsedAsSelfInit -> xL ^^ rightL(tagText "<selfinit>")
                       | CtorValUsedAsSuperInit -> xL ^^ rightL(tagText "<superinit>")
                       | VSlotDirectCall -> xL ^^ rightL(tagText "<vdirect>")
                       | NormalValUse -> xL 
                 xL
            | Expr.Sequential (expr1, expr2, flag, _, _) -> 
                let flag = 
                    match flag with
                    | NormalSeq -> "; (*Seq*)"
                    | ThenDoSeq -> "; (*ThenDo*)" 
                ((exprL expr1 ^^ rightL (tagText flag)) @@ exprL expr2) |> wrap
            | Expr.Lambda(_, _, baseValOpt, argvs, body, _, _) -> 
                let formalsL = spaceListL (List.map valAtBindL argvs) in
                let bindingL = 
                    match baseValOpt with
                    | None -> wordL(tagText "lam") ^^ formalsL ^^ rightL(tagText ".")
                    | Some basev -> wordL(tagText "lam") ^^ (leftL(tagText "base=") ^^ valAtBindL basev) --- formalsL ^^ rightL(tagText ".") in
                (bindingL ++ exprL body) |> wrap
            | Expr.TyLambda(_, argtyvs, body, _, _) -> 
                ((wordL(tagText "LAM") ^^ spaceListL (List.map typarL argtyvs) ^^ rightL(tagText ".")) ++ exprL body) |> wrap
            | Expr.TyChoose(argtyvs, body, _) -> 
                ((wordL(tagText "CHOOSE") ^^ spaceListL (List.map typarL argtyvs) ^^ rightL(tagText ".")) ++ exprL body) |> wrap
            | Expr.App (f, _, tys, argtys, _) -> 
                let flayout = atomL f
                appL flayout tys argtys |> wrap
            | Expr.LetRec (binds, body, _, _) -> 
                letRecL binds (exprL body) |> wrap
            | Expr.Let (bind, body, _, _) -> 
                letL bind (exprL body) |> wrap
            | Expr.Link rX -> 
                (wordL(tagText "RecLink") --- atomL (!rX)) |> wrap
            | Expr.Match (_, _, dtree, targets, _, _) -> 
                leftL(tagText "[") ^^ (decisionTreeL dtree @@ aboveListL (List.mapi targetL (targets |> Array.toList)) ^^ rightL(tagText "]"))
            | Expr.Op (TOp.UnionCase (c), _, args, _) -> 
                (unionCaseRefL c ++ spaceListL (List.map atomL args)) |> wrap
            | Expr.Op (TOp.ExnConstr (ecref), _, args, _) -> 
                wordL (tagText ecref.LogicalName) ^^ bracketL (commaListL (List.map atomL args))
            | Expr.Op (TOp.Tuple _, _, xs, _) -> 
                tupleL (List.map exprL xs)
            | Expr.Op (TOp.Recd (ctor, tc), _, xs, _) -> 
                let fields = tc.TrueInstanceFieldsAsList
                let lay fs x = (wordL (tagText fs.rfield_id.idText) ^^ sepL(tagText "=")) --- (exprL x)
                let ctorL = 
                    match ctor with
                    | RecdExpr -> emptyL
                    | RecdExprIsObjInit-> wordL(tagText "(new)")
                leftL(tagText "{") ^^ semiListL (List.map2 lay fields xs) ^^ rightL(tagText "}") ^^ ctorL
            | Expr.Op (TOp.ValFieldSet rf, _, [rx;x], _) -> 
                (atomL rx --- wordL(tagText ".")) ^^ (recdFieldRefL rf ^^ wordL(tagText "<-") --- exprL x)
            | Expr.Op (TOp.ValFieldSet rf, _, [x], _) -> 
                (recdFieldRefL rf ^^ wordL(tagText "<-") --- exprL x)
            | Expr.Op (TOp.ValFieldGet rf, _, [rx], _) -> 
                (atomL rx ^^ rightL(tagText ".#") ^^ recdFieldRefL rf)
            | Expr.Op (TOp.ValFieldGet rf, _, [], _) -> 
                recdFieldRefL rf
            | Expr.Op (TOp.ValFieldGetAddr (rf, _), _, [rx], _) -> 
                leftL(tagText "&") ^^ bracketL (atomL rx ^^ rightL(tagText ".!") ^^ recdFieldRefL rf)
            | Expr.Op (TOp.ValFieldGetAddr (rf, _), _, [], _) -> 
                leftL(tagText "&") ^^ (recdFieldRefL rf)
            | Expr.Op (TOp.UnionCaseTagGet tycr, _, [x], _) -> 
                wordL (tagText ("#" + tycr.LogicalName + ".tag")) ^^ atomL x
            | Expr.Op (TOp.UnionCaseProof c, _, [x], _) -> 
                wordL (tagText ("#" + c.CaseName + ".cast")) ^^ atomL x
            | Expr.Op (TOp.UnionCaseFieldGet (c, i), _, [x], _) -> 
                wordL (tagText ("#" + c.CaseName + "." + string i)) --- atomL x
            | Expr.Op (TOp.UnionCaseFieldSet (c, i), _, [x;y], _) -> 
                ((atomL x --- (rightL (tagText ("#" + c.CaseName + "." + string i)))) ^^ wordL(tagText ":=")) --- exprL y
            | Expr.Op (TOp.TupleFieldGet (_, i), _, [x], _) -> 
                wordL (tagText ("#" + string i)) --- atomL x
            | Expr.Op (TOp.Coerce, [ty;_], [x], _) -> 
                atomL x --- (wordL(tagText ":>") ^^ typeL ty) 
            | Expr.Op (TOp.Reraise, [_], [], _) -> 
                wordL(tagText "Rethrow!")
            | Expr.Op (TOp.ILAsm (a, tys), tyargs, args, _) -> 
                let instrs = a |> List.map (sprintf "%+A" >> tagText >> wordL) |> spaceListL // %+A has + since instrs are from an "internal" type  
                let instrs = leftL(tagText "(#") ^^ instrs ^^ rightL(tagText "#)")
                (appL instrs tyargs args ---
                    wordL(tagText ":") ^^ spaceListL (List.map typeAtomL tys)) |> wrap
            | Expr.Op (TOp.LValueOp (lvop, vr), _, args, _) -> 
                (lvalopL lvop ^^ valRefL vr --- bracketL (commaListL (List.map atomL args))) |> wrap
            | Expr.Op (TOp.ILCall (_isVirtCall, _isProtectedCall, _valu, _isNewObjCall, _valUseFlags, _isProperty, _noTailCall, ilMethRef, tinst, minst, _tys), tyargs, args, _) ->
                let meth = ilMethRef.Name
                wordL(tagText "ILCall") ^^
                   aboveListL 
                      [ wordL(tagText "meth ") --- wordL (tagText ilMethRef.DeclaringTypeRef.FullName) ^^ sepL(tagText ".") ^^ wordL (tagText meth)
                        wordL(tagText "tinst ") --- listL typeL tinst
                        wordL(tagText "minst ") --- listL typeL minst
                        wordL(tagText "tyargs") --- listL typeL tyargs
                        wordL(tagText "args ") --- listL exprL args ] 
                    |> wrap
            | Expr.Op (TOp.Array, [_], xs, _) -> 
                leftL(tagText "[|") ^^ commaListL (List.map exprL xs) ^^ rightL(tagText "|]")
            | Expr.Op (TOp.While _, [], [x1;x2], _) -> 
                wordL(tagText "while") ^^ exprL x1 ^^ wordL(tagText "do") ^^ exprL x2 ^^ rightL(tagText "}")
            | Expr.Op (TOp.For _, [], [x1;x2;x3], _) -> 
                wordL(tagText "for") ^^ aboveListL [(exprL x1 ^^ wordL(tagText "to") ^^ exprL x2 ^^ wordL(tagText "do")); exprL x3 ] ^^ rightL(tagText "done")
            | Expr.Op (TOp.TryCatch _, [_], [x1;x2], _) -> 
                wordL(tagText "try") ^^ exprL x1 ^^ wordL(tagText "with") ^^ exprL x2 ^^ rightL(tagText "}")
            | Expr.Op (TOp.TryFinally _, [_], [x1;x2], _) -> 
                wordL(tagText "try") ^^ exprL x1 ^^ wordL(tagText "finally") ^^ exprL x2 ^^ rightL(tagText "}")
            | Expr.Op (TOp.Bytes _, _ , _ , _) -> 
                wordL(tagText "bytes++")
            | Expr.Op (TOp.UInt16s _, _ , _ , _) -> wordL(tagText "uint16++")
            | Expr.Op (TOp.RefAddrGet _, _tyargs, _args, _) -> wordL(tagText "GetRefLVal...")
            | Expr.Op (TOp.TraitCall _, _tyargs, _args, _) -> wordL(tagText "traitcall...")
            | Expr.Op (TOp.ExnFieldGet _, _tyargs, _args, _) -> wordL(tagText "TOp.ExnFieldGet...")
            | Expr.Op (TOp.ExnFieldSet _, _tyargs, _args, _) -> wordL(tagText "TOp.ExnFieldSet...")
            | Expr.Op (TOp.TryFinally _, _tyargs, _args, _) -> wordL(tagText "TOp.TryFinally...")
            | Expr.Op (TOp.TryCatch _, _tyargs, _args, _) -> wordL(tagText "TOp.TryCatch...")
            | Expr.Op (_, _tys, args, _) -> wordL(tagText "Expr.Op ...") ^^ bracketL (commaListL (List.map atomL args)) 
            | Expr.Quote (a, _, _, _, _) -> leftL(tagText "<@") ^^ atomL a ^^ rightL(tagText "@>")
            | Expr.Obj (_lambdaId, ty, basev, ccall, overrides, iimpls, _) -> 
                wordL(tagText "OBJ:") ^^ 
                aboveListL [typeL ty
                            exprL ccall
                            optionL valAtBindL basev
                            aboveListL (List.map overrideL overrides)
                            aboveListL (List.map iimplL iimpls)]

            | Expr.StaticOptimization (_tcs, csx, x, _) -> 
                (wordL(tagText "opt") @@- (exprL x)) @@--
                   (wordL(tagText "|") ^^ exprL csx --- (wordL(tagText "when...") ))
           
        // For tracking ranges through expr rewrites 
        if !layoutRanges 
        then leftL(tagText "{") ^^ (rangeL expr.Range ^^ rightL(tagText ":")) ++ lay ^^ rightL(tagText "}")
        else lay

    and implFilesL implFiles = 
        aboveListL (List.map implFileL implFiles)

    and appL flayout tys args =
        let z = flayout
        let z = z ^^ instL typeL tys
        let z = z --- sepL(tagText "`") --- (spaceListL (List.map atomL args))
        z
       
    and implFileL (TImplFile(_, _, mexpr, _, _, _)) =
        aboveListL [(wordL(tagText "top implementation ")) @@-- mexprL mexpr]

    and mexprL x =
        match x with 
        | ModuleOrNamespaceExprWithSig(mtyp, defs, _) -> mdefL defs @@- (wordL(tagText ":") @@- entityTypeL mtyp)

    and mdefsL defs = wordL(tagText "Module Defs") @@-- aboveListL(List.map mdefL defs)

    and mdefL x = 
        match x with 
        | TMDefRec(_, tycons , mbinds, _) -> aboveListL ((tycons |> List.map tyconL) @ List.map mbindL mbinds)
        | TMDefLet(bind, _) -> letL bind emptyL
        | TMDefDo(e, _) -> exprL e
        | TMDefs defs -> mdefsL defs
        | TMAbstract mexpr -> mexprL mexpr

    and mbindL x = 
       match x with 
       | ModuleOrNamespaceBinding.Binding bind -> letL bind emptyL
       | ModuleOrNamespaceBinding.Module(mspec, rhs) ->
        (wordL (tagText (if mspec.IsNamespace then "namespace" else "module")) ^^ (wordL (tagText mspec.DemangledModuleOrNamespaceName) |> stampL mspec.Stamp)) @@-- mdefL rhs 

    and entityTypeL (mtyp:ModuleOrNamespaceType) =
        aboveListL [jlistL typeOfValL mtyp.AllValsAndMembers
                    jlistL tyconL mtyp.AllEntities;]

    and entityL (ms:ModuleOrNamespace) =
        let header = wordL(tagText "module") ^^ (wordL (tagText ms.DemangledModuleOrNamespaceName) |> stampL ms.Stamp) ^^ wordL(tagText ":")
        let footer = wordL(tagText "end")
        let body = entityTypeL ms.ModuleOrNamespaceType
        (header @@-- body) @@ footer

    and ccuL (ccu:CcuThunk) = entityL ccu.Contents

    and decisionTreeL x = 
        match x with 
        | TDBind (bind, body) -> 
            let bind = wordL(tagText "let") ^^ bindingL bind ^^ wordL(tagText "in") 
            (bind @@ decisionTreeL body) 
        | TDSuccess (args, n) -> 
            wordL(tagText "Success") ^^ leftL(tagText "T") ^^ intL n ^^ tupleL (args |> List.map exprL)
        | TDSwitch (test, dcases, dflt, _) -> 
            (wordL(tagText "Switch") --- exprL test) @@--
            (aboveListL (List.map dcaseL dcases) @@
             match dflt with
             | None -> emptyL
             | Some dtree -> wordL(tagText "dflt:") --- decisionTreeL dtree)

    and dcaseL (TCase (test, dtree)) = (dtestL test ^^ wordL(tagText "//")) --- decisionTreeL dtree

    and dtestL x = 
        match x with 
        | (DecisionTreeTest.UnionCase (c, tinst)) -> wordL(tagText "is") ^^ unionCaseRefL c ^^ instL typeL tinst
        | (DecisionTreeTest.ArrayLength (n, ty)) -> wordL(tagText "length") ^^ intL n ^^ typeL ty
        | (DecisionTreeTest.Const c) -> wordL(tagText "is") ^^ constL c
        | (DecisionTreeTest.IsNull ) -> wordL(tagText "isnull")
        | (DecisionTreeTest.IsInst (_, ty)) -> wordL(tagText "isinst") ^^ typeL ty
        | (DecisionTreeTest.ActivePatternCase (exp, _, _, _, _)) -> wordL(tagText "query") ^^ exprL exp
 
    and targetL i (TTarget (argvs, body, _)) = leftL(tagText "T") ^^ intL i ^^ tupleL (flatValsL argvs) ^^ rightL(tagText ":") --- exprL body

    and flatValsL vs = vs |> List.map valL

    and tmethodL (TObjExprMethod(TSlotSig(nm, _, _, _, _, _), _, tps, vs, e, _)) =
        (wordL(tagText "TObjExprMethod") --- (wordL (tagText nm)) ^^ wordL(tagText "=")) --
          (wordL(tagText "METH-LAM") --- angleBracketListL (List.map typarL tps) ^^ rightL(tagText ".")) ---
          (wordL(tagText "meth-lam") --- tupleL (List.map (List.map valAtBindL >> tupleL) vs) ^^ rightL(tagText ".")) ---
          (atomL e) 

    and overrideL tmeth = wordL(tagText "with") ^^ tmethodL tmeth 

    and iimplL (ty, tmeths) = wordL(tagText "impl") ^^ aboveListL (typeL ty :: List.map tmethodL tmeths) 

    let showType x = Layout.showL (typeL x)

    let showExpr x = Layout.showL (exprL x)

    let traitL x = auxTraitL SimplifyTypes.typeSimplificationInfo0 x

    let typarsL x = layoutTyparDecls x

//--------------------------------------------------------------------------
// Helpers related to type checking modules & namespaces
//--------------------------------------------------------------------------

let wrapModuleOrNamespaceType id cpath mtyp = 
    NewModuleOrNamespace (Some cpath)  taccessPublic  id  XmlDoc.Empty  [] (MaybeLazy.Strict mtyp)

let wrapModuleOrNamespaceTypeInNamespace id cpath mtyp = 
    let mspec = wrapModuleOrNamespaceType id cpath mtyp
    NewModuleOrNamespaceType Namespace [ mspec ] [], mspec

let wrapModuleOrNamespaceExprInNamespace (id :Ident) cpath mexpr = 
    let mspec = wrapModuleOrNamespaceType id cpath (NewEmptyModuleOrNamespaceType Namespace)
    TMDefRec (false, [], [ModuleOrNamespaceBinding.Module(mspec, mexpr)], id.idRange)

// cleanup: make this a property
let SigTypeOfImplFile (TImplFile(_, _, mexpr, _, _, _)) = mexpr.Type 

//--------------------------------------------------------------------------
// Data structures representing what gets hidden and what gets remapped (i.e. renamed or alpha-converted)
// when a module signature is applied to a module.
//--------------------------------------------------------------------------

type SignatureRepackageInfo = 
    { RepackagedVals: (ValRef * ValRef) list
      RepackagedEntities: (TyconRef * TyconRef) list  }
    
    member remapInfo.ImplToSigMapping = { TypeEquivEnv.Empty with EquivTycons = TyconRefMap.OfList remapInfo.RepackagedEntities }
    static member Empty = { RepackagedVals = []; RepackagedEntities= [] } 

type SignatureHidingInfo = 
    { HiddenTycons: Zset<Tycon>
      HiddenTyconReprs: Zset<Tycon>
      HiddenVals: Zset<Val>
      HiddenRecdFields: Zset<RecdFieldRef>
      HiddenUnionCases: Zset<UnionCaseRef> }

    static member Empty = 
        { HiddenTycons      = Zset.empty tyconOrder
          HiddenTyconReprs  = Zset.empty tyconOrder
          HiddenVals        = Zset.empty valOrder
          HiddenRecdFields  = Zset.empty recdFieldRefOrder
          HiddenUnionCases  = Zset.empty unionCaseRefOrder }

let addValRemap v vNew tmenv = 
    { tmenv with valRemap= tmenv.valRemap.Add v (mkLocalValRef vNew)  }

let mkRepackageRemapping mrpi = 
    { valRemap = ValMap.OfList (mrpi.RepackagedVals |> List.map (fun (vref, x) -> vref.Deref, x))
      tpinst = emptyTyparInst
      tyconRefRemap = TyconRefMap.OfList mrpi.RepackagedEntities
      removeTraitSolutions = false }

//--------------------------------------------------------------------------
// Compute instances of the above for mty -> mty
//--------------------------------------------------------------------------

let accEntityRemap (msigty:ModuleOrNamespaceType) (entity:Entity) (mrpi, mhi) =
    let sigtyconOpt = (NameMap.tryFind entity.LogicalName msigty.AllEntitiesByCompiledAndLogicalMangledNames)
    match sigtyconOpt with 
    | None -> 
        // The type constructor is not present in the signature. Hence it is hidden. 
        let mhi = { mhi with HiddenTycons = Zset.add entity mhi.HiddenTycons }
        (mrpi, mhi) 
    | Some sigtycon  -> 
        // The type constructor is in the signature. Hence record the repackage entry 
        let sigtcref = mkLocalTyconRef sigtycon
        let tcref = mkLocalTyconRef entity
        let mrpi = { mrpi with RepackagedEntities = ((tcref, sigtcref) :: mrpi.RepackagedEntities) }
        // OK, now look for hidden things 
        let mhi = 
            if (match entity.TypeReprInfo with TNoRepr -> false | _ -> true) && (match sigtycon.TypeReprInfo with TNoRepr -> true | _ -> false) then 
                // The type representation is absent in the signature, hence it is hidden 
                { mhi with HiddenTyconReprs = Zset.add entity mhi.HiddenTyconReprs } 
            else 
                // The type representation is present in the signature. 
                // Find the fields that have been hidden or which were non-public anyway. 
                let mhi = 
                    (entity.AllFieldsArray, mhi) ||> Array.foldBack (fun rfield mhi ->
                        match sigtycon.GetFieldByName(rfield.Name) with 
                        | Some _  -> 
                            // The field is in the signature. Hence it is not hidden. 
                            mhi
                        | _ -> 
                            // The field is not in the signature. Hence it is regarded as hidden. 
                            let rfref = tcref.MakeNestedRecdFieldRef rfield
                            { mhi with HiddenRecdFields =  Zset.add rfref mhi.HiddenRecdFields })
                        
                let mhi = 
                    (entity.UnionCasesAsList, mhi) ||> List.foldBack (fun ucase mhi ->
                        match sigtycon.GetUnionCaseByName ucase.DisplayName with 
                        | Some _  -> 
                            // The constructor is in the signature. Hence it is not hidden. 
                            mhi
                        | _ -> 
                            // The constructor is not in the signature. Hence it is regarded as hidden. 
                            let ucref = tcref.MakeNestedUnionCaseRef ucase
                            { mhi with HiddenUnionCases =  Zset.add ucref mhi.HiddenUnionCases })
                mhi
        (mrpi, mhi) 

let accSubEntityRemap (msigty:ModuleOrNamespaceType) (entity:Entity) (mrpi, mhi) =
    let sigtyconOpt = (NameMap.tryFind entity.LogicalName msigty.AllEntitiesByCompiledAndLogicalMangledNames)
    match sigtyconOpt with 
    | None -> 
        // The type constructor is not present in the signature. Hence it is hidden. 
        let mhi = { mhi with HiddenTycons = Zset.add entity mhi.HiddenTycons }
        (mrpi, mhi) 
    | Some sigtycon  -> 
        // The type constructor is in the signature. Hence record the repackage entry 
        let sigtcref = mkLocalTyconRef sigtycon
        let tcref = mkLocalTyconRef entity
        let mrpi = { mrpi with RepackagedEntities = ((tcref, sigtcref) :: mrpi.RepackagedEntities) }
        (mrpi, mhi) 

let valLinkageAEquiv g aenv (v1:Val) (v2:Val) = 
    (v1.GetLinkagePartialKey() = v2.GetLinkagePartialKey()) &&
    (if v1.IsMember && v2.IsMember then typeAEquivAux EraseAll g aenv v1.Type v2.Type else true)
    
let accValRemap g aenv (msigty:ModuleOrNamespaceType) (implVal:Val) (mrpi, mhi) =
    let implValKey = implVal.GetLinkagePartialKey()
    let sigValOpt = 
        msigty.AllValsAndMembersByPartialLinkageKey 
          |> MultiMap.find implValKey
          |> List.tryFind (fun sigVal -> valLinkageAEquiv g aenv implVal sigVal)
          
    let vref = mkLocalValRef implVal
    match sigValOpt with 
    | None -> 
        if verbose then dprintf "accValRemap, hide = %s#%d\n" implVal.LogicalName implVal.Stamp
        let mhi = { mhi with HiddenVals = Zset.add implVal mhi.HiddenVals }
        (mrpi, mhi) 
    | Some (sigVal:Val)  -> 
        // The value is in the signature. Add the repackage entry. 
        let mrpi = { mrpi with RepackagedVals = (vref, mkLocalValRef sigVal) :: mrpi.RepackagedVals }
        (mrpi, mhi) 

let getCorrespondingSigTy nm (msigty:ModuleOrNamespaceType) = 
    match NameMap.tryFind nm msigty.AllEntitiesByCompiledAndLogicalMangledNames with 
    | None -> NewEmptyModuleOrNamespaceType ModuleOrType 
    | Some sigsubmodul -> sigsubmodul.ModuleOrNamespaceType

let rec accEntityRemapFromModuleOrNamespaceType (mty:ModuleOrNamespaceType) (msigty:ModuleOrNamespaceType) acc = 
    let acc = (mty.AllEntities, acc) ||> QueueList.foldBack (fun e acc -> accEntityRemapFromModuleOrNamespaceType e.ModuleOrNamespaceType (getCorrespondingSigTy e.LogicalName msigty) acc) 
    let acc = (mty.AllEntities, acc) ||> QueueList.foldBack (accEntityRemap msigty) 
    acc 

let rec accValRemapFromModuleOrNamespaceType g aenv (mty:ModuleOrNamespaceType) msigty acc = 
    let acc = (mty.AllEntities, acc) ||> QueueList.foldBack (fun e acc -> accValRemapFromModuleOrNamespaceType g aenv e.ModuleOrNamespaceType (getCorrespondingSigTy e.LogicalName msigty) acc) 
    let acc = (mty.AllValsAndMembers, acc) ||> QueueList.foldBack (accValRemap g aenv msigty) 
    acc 

let ComputeRemappingFromInferredSignatureToExplicitSignature g mty msigty = 
    // dprintf "ComputeRemappingFromInferredSignatureToExplicitSignature, \nmty = %s\nmmsigty=%s\n" (showL(entityTypeL mty)) (showL(entityTypeL msigty))
    let ((mrpi, _) as entityRemap) = accEntityRemapFromModuleOrNamespaceType mty msigty (SignatureRepackageInfo.Empty, SignatureHidingInfo.Empty)  
    let aenv = mrpi.ImplToSigMapping
    let valAndEntityRemap = accValRemapFromModuleOrNamespaceType g aenv mty msigty entityRemap
    valAndEntityRemap 

//--------------------------------------------------------------------------
// Compute instances of the above for mexpr -> mty
//--------------------------------------------------------------------------

/// At TMDefRec nodes abstract (virtual) vslots are effectively binders, even 
/// though they are tucked away inside the tycon. This helper function extracts the
/// virtual slots to aid with finding this babies.
let abstractSlotValsOfTycons (tycons:Tycon list) =  
    tycons 
    |> List.collect (fun tycon -> if tycon.IsFSharpObjectModelTycon then tycon.FSharpObjectModelTypeInfo.fsobjmodel_vslots else []) 
    |> List.map (fun v -> v.Deref)

let rec accEntityRemapFromModuleOrNamespace msigty x acc = 
    match x with 
    | TMDefRec(_, tycons, mbinds, _) -> 
         let acc = (mbinds, acc) ||> List.foldBack (accEntityRemapFromModuleOrNamespaceBind msigty)
         let acc = (tycons, acc) ||> List.foldBack (accEntityRemap msigty) 
         let acc = (tycons, acc) ||> List.foldBack (fun e acc -> accEntityRemapFromModuleOrNamespaceType e.ModuleOrNamespaceType (getCorrespondingSigTy e.LogicalName msigty) acc) 
         acc
    | TMDefLet _  -> acc
    | TMDefDo _  -> acc
    | TMDefs defs -> accEntityRemapFromModuleOrNamespaceDefs msigty defs acc
    | TMAbstract mexpr -> accEntityRemapFromModuleOrNamespaceType mexpr.Type msigty acc

and accEntityRemapFromModuleOrNamespaceDefs msigty mdefs acc = 
    List.foldBack (accEntityRemapFromModuleOrNamespace msigty) mdefs acc

and accEntityRemapFromModuleOrNamespaceBind msigty x acc = 
    match x with 
    | ModuleOrNamespaceBinding.Binding _ -> acc
    | ModuleOrNamespaceBinding.Module(mspec, def) ->
    accSubEntityRemap msigty mspec (accEntityRemapFromModuleOrNamespace (getCorrespondingSigTy mspec.LogicalName msigty) def acc)

let rec accValRemapFromModuleOrNamespace g aenv msigty x acc = 
    match x with 
    | TMDefRec(_, tycons, mbinds, _) -> 
         let acc = (mbinds, acc) ||> List.foldBack (accValRemapFromModuleOrNamespaceBind g aenv msigty)
         //  Abstract (virtual) vslots in the tycons at TMDefRec nodes are binders. They also need to be added to the remapping. 
         let vslotvs = abstractSlotValsOfTycons tycons
         let acc = (vslotvs, acc) ||> List.foldBack (accValRemap g aenv msigty)  
         acc
    | TMDefLet(bind, _)  -> accValRemap g aenv msigty bind.Var acc
    | TMDefDo _  -> acc
    | TMDefs defs -> accValRemapFromModuleOrNamespaceDefs g aenv msigty defs acc
    | TMAbstract mexpr -> accValRemapFromModuleOrNamespaceType g aenv mexpr.Type msigty acc

and accValRemapFromModuleOrNamespaceBind g aenv msigty x acc = 
    match x with 
    | ModuleOrNamespaceBinding.Binding bind -> accValRemap g aenv msigty bind.Var acc
    | ModuleOrNamespaceBinding.Module(mspec, def) ->
    accSubEntityRemap msigty mspec (accValRemapFromModuleOrNamespace g aenv (getCorrespondingSigTy mspec.LogicalName msigty) def acc)

and accValRemapFromModuleOrNamespaceDefs g aenv msigty mdefs acc = List.foldBack (accValRemapFromModuleOrNamespace g aenv msigty) mdefs acc

let ComputeRemappingFromImplementationToSignature g mdef msigty =  
    //if verbose then dprintf "ComputeRemappingFromImplementationToSignature, \nmdefs = %s\nmsigty=%s\n" (showL(DebugPrint.mdefL mdef)) (showL(DebugPrint.entityTypeL msigty))
    let ((mrpi, _) as entityRemap) = accEntityRemapFromModuleOrNamespace msigty mdef (SignatureRepackageInfo.Empty, SignatureHidingInfo.Empty) 
    let aenv = mrpi.ImplToSigMapping
    
    let valAndEntityRemap = accValRemapFromModuleOrNamespace g aenv msigty mdef entityRemap
    valAndEntityRemap

//--------------------------------------------------------------------------
// Compute instances of the above for the assembly boundary
//--------------------------------------------------------------------------

let accTyconHidingInfoAtAssemblyBoundary (tycon:Tycon) mhi =
    if not (canAccessFromEverywhere tycon.Accessibility) then 
        // The type constructor is not public, hence hidden at the assembly boundary. 
        { mhi with HiddenTycons = Zset.add tycon mhi.HiddenTycons } 
    elif not (canAccessFromEverywhere tycon.TypeReprAccessibility) then 
        { mhi with HiddenTyconReprs = Zset.add tycon mhi.HiddenTyconReprs } 
    else 
        let mhi = 
            (tycon.AllFieldsArray, mhi) ||> Array.foldBack (fun rfield mhi ->
                if not (canAccessFromEverywhere rfield.Accessibility) then 
                    let tcref = mkLocalTyconRef tycon
                    let rfref = tcref.MakeNestedRecdFieldRef rfield
                    { mhi with HiddenRecdFields = Zset.add rfref mhi.HiddenRecdFields } 
                else mhi)
        let mhi = 
            (tycon.UnionCasesAsList, mhi) ||> List.foldBack (fun ucase mhi ->
                if not (canAccessFromEverywhere ucase.Accessibility) then 
                    let tcref = mkLocalTyconRef tycon
                    let ucref = tcref.MakeNestedUnionCaseRef ucase
                    { mhi with HiddenUnionCases = Zset.add ucref mhi.HiddenUnionCases } 
                else mhi)
        mhi

// Collect up the values hidden at the assembly boundary. This is used by IsHiddenVal to 
// determine if something is considered hidden. This is used in turn to eliminate optimization
// information at the assembly boundary and to decide to label things as "internal".
let accValHidingInfoAtAssemblyBoundary (vspec:Val) mhi =
    if // anything labelled "internal" or more restrictive is considered to be hidden at the assembly boundary
       not (canAccessFromEverywhere vspec.Accessibility) || 
       // compiler generated members for class function 'let' bindings are considered to be hidden at the assembly boundary
       vspec.IsIncrClassGeneratedMember ||                     
       // anything that's not a module or member binding gets assembly visibility
       not vspec.IsMemberOrModuleBinding then 
        // The value is not public, hence hidden at the assembly boundary. 
        { mhi with HiddenVals = Zset.add vspec mhi.HiddenVals } 
    else 
        mhi

let rec accModuleOrNamespaceHidingInfoAtAssemblyBoundary mty acc = 
    let acc = QueueList.foldBack (fun (e:Entity) acc -> accModuleOrNamespaceHidingInfoAtAssemblyBoundary e.ModuleOrNamespaceType acc) mty.AllEntities acc
    let acc = QueueList.foldBack accTyconHidingInfoAtAssemblyBoundary mty.AllEntities acc
    let acc = QueueList.foldBack accValHidingInfoAtAssemblyBoundary mty.AllValsAndMembers acc
    acc 

let ComputeHidingInfoAtAssemblyBoundary mty acc = 
//     dprintf "ComputeRemappingFromInferredSignatureToExplicitSignature, \nmty = %s\nmmsigty=%s\n" (showL(entityTypeL mty)) (showL(entityTypeL msigty))
    accModuleOrNamespaceHidingInfoAtAssemblyBoundary mty acc

//--------------------------------------------------------------------------
// Compute instances of the above for mexpr -> mty
//--------------------------------------------------------------------------

let IsHidden setF accessF remapF debugF = 
    let rec check mrmi x = 
        if verbose then dprintf "IsHidden %s ??\n" (showL (debugF x))
            // Internal/private? 
        not (canAccessFromEverywhere (accessF x)) || 
        (match mrmi with 
         | [] -> false // Ah! we escaped to freedom! 
         | (rpi, mhi) :: rest -> 
            // Explicitly hidden? 
            Zset.contains x (setF mhi) || 
            // Recurse... 
            check rest (remapF rpi x))
    fun mrmi x -> 
        let res = check mrmi x
        if verbose then dprintf "IsHidden, #mrmi = %d, %s = %b\n" mrmi.Length (showL (debugF x)) res
        res
        
let IsHiddenTycon     mrmi x = IsHidden (fun mhi -> mhi.HiddenTycons)     (fun tc -> tc.Accessibility)        (fun rpi x ->  (remapTyconRef rpi.tyconRefRemap (mkLocalTyconRef x)).Deref) DebugPrint.tyconL mrmi x 
let IsHiddenTyconRepr mrmi x = IsHidden (fun mhi -> mhi.HiddenTyconReprs) (fun v -> v.TypeReprAccessibility)  (fun rpi x ->  (remapTyconRef rpi.tyconRefRemap (mkLocalTyconRef x)).Deref) DebugPrint.tyconL mrmi x 
let IsHiddenVal       mrmi x = IsHidden (fun mhi -> mhi.HiddenVals)       (fun v -> v.Accessibility)          (fun rpi x ->  (remapValRef rpi (mkLocalValRef x)).Deref) DebugPrint.valL mrmi x 
let IsHiddenRecdField mrmi x = IsHidden (fun mhi -> mhi.HiddenRecdFields) (fun rfref -> rfref.RecdField.Accessibility) (fun rpi x ->  remapRecdFieldRef rpi.tyconRefRemap x) DebugPrint.recdFieldRefL mrmi x 

//--------------------------------------------------------------------------
// Generic operations on module types
//--------------------------------------------------------------------------

let foldModuleOrNamespaceTy ft fv mty acc = 
    let rec go mty acc = 
        let acc = QueueList.foldBack (fun (e:Entity) acc -> go e.ModuleOrNamespaceType acc) mty.AllEntities acc
        let acc = QueueList.foldBack ft mty.AllEntities acc
        let acc = QueueList.foldBack fv mty.AllValsAndMembers acc
        acc
    go mty acc

let allValsOfModuleOrNamespaceTy m = foldModuleOrNamespaceTy (fun _ acc -> acc) (fun v acc -> v :: acc) m []
let allEntitiesOfModuleOrNamespaceTy m = foldModuleOrNamespaceTy (fun ft acc -> ft :: acc) (fun _ acc -> acc) m []

//---------------------------------------------------------------------------
// Free variables in terms.  Are all constructs public accessible?
//---------------------------------------------------------------------------
 
let isPublicVal (lv:Val) = (lv.Accessibility = taccessPublic)
let isPublicUnionCase (ucr:UnionCaseRef) = (ucr.UnionCase.Accessibility = taccessPublic)
let isPublicRecdField (rfr:RecdFieldRef) = (rfr.RecdField.Accessibility = taccessPublic)
let isPublicTycon (tcref:Tycon) = (tcref.Accessibility = taccessPublic)

let freeVarsAllPublic fvs = 
    // Are any non-public items used in the expr (which corresponded to the fvs)?
    // Recall, taccess occurs in:
    //      EntityData     has     ReprAccessibility and Accessiblity
    //      UnionCase    has     Accessibility
    //      RecdField      has     Accessibility
    //      ValData       has     Accessibility
    // The freevars and FreeTyvars collect local constructs.
    // Here, we test that all those constructs are public.
    //
    // CODEREVIEW:
    // What about non-local vals. This fix assumes non-local vals must be public. OK?
    Zset.forall isPublicVal fvs.FreeLocals  &&
    Zset.forall isPublicUnionCase fvs.FreeUnionCases &&
    Zset.forall isPublicRecdField fvs.FreeRecdFields  &&
    Zset.forall isPublicTycon fvs.FreeTyvars.FreeTycons

let freeTyvarsAllPublic tyvars = 
    Zset.forall isPublicTycon tyvars.FreeTycons

/// Detect the subset of match expressions we process in a linear way (i.e. using tailcalls, rather than
/// unbounded stack)
///   -- if then else
///   -- match e with pat[vs] -> e1[vs] | _ -> e2

let (|LinearMatchExpr|_|) expr = 
    match expr with 
    | Expr.Match (sp, m, dtree, [|tg1;(TTarget([], e2, sp2))|], m2, ty) -> Some(sp, m, dtree, tg1, e2, sp2, m2, ty)
    | _ -> None
    
let rebuildLinearMatchExpr (sp, m, dtree, tg1, e2, sp2, m2, ty) = 
    primMkMatch (sp, m, dtree, [|tg1;(TTarget([], e2, sp2))|], m2, ty)

/// Detect a subset of 'Expr.Op' expressions we process in a linear way (i.e. using tailcalls, rather than
/// unbounded stack).  Only covers Cons(args,Cons(args,Cons(args,Cons(args,...._)))).
let (|LinearOpExpr|_|) expr = 
    match expr with 
    | Expr.Op ((TOp.UnionCase _ as op), tinst, args, m) when not args.IsEmpty -> 
        let argsFront, argLast = List.frontAndBack args
        Some (op, tinst, argsFront, argLast, m)
    | _ -> None
    
let rebuildLinearOpExpr (op, tinst, argsFront, argLast, m) = 
    Expr.Op (op, tinst, argsFront@[argLast], m)

//---------------------------------------------------------------------------
// Free variables in terms.  All binders are distinct.
//---------------------------------------------------------------------------

let emptyFreeVars =  
  { UsesMethodLocalConstructs=false
    UsesUnboundRethrow=false
    FreeLocalTyconReprs=emptyFreeTycons
    FreeLocals=emptyFreeLocals
    FreeTyvars=emptyFreeTyvars
    FreeRecdFields = emptyFreeRecdFields
    FreeUnionCases = emptyFreeUnionCases}

let unionFreeVars fvs1 fvs2 = 
  if fvs1 === emptyFreeVars then fvs2 else 
  if fvs2 === emptyFreeVars then fvs1 else
  { FreeLocals                    = unionFreeLocals fvs1.FreeLocals fvs2.FreeLocals
    FreeTyvars                    = unionFreeTyvars fvs1.FreeTyvars fvs2.FreeTyvars
    UsesMethodLocalConstructs     = fvs1.UsesMethodLocalConstructs || fvs2.UsesMethodLocalConstructs
    UsesUnboundRethrow            = fvs1.UsesUnboundRethrow || fvs2.UsesUnboundRethrow
    FreeLocalTyconReprs           = unionFreeTycons fvs1.FreeLocalTyconReprs fvs2.FreeLocalTyconReprs
    FreeRecdFields                = unionFreeRecdFields fvs1.FreeRecdFields fvs2.FreeRecdFields
    FreeUnionCases                = unionFreeUnionCases fvs1.FreeUnionCases fvs2.FreeUnionCases }

let inline accFreeTyvars (opts:FreeVarOptions) f v acc =
    if not opts.collectInTypes then acc else
    let ftyvs = acc.FreeTyvars
    let ftyvs' = f opts v ftyvs
    if ftyvs === ftyvs' then acc else 
    { acc with FreeTyvars = ftyvs' }

let accFreeVarsInTy  opts ty    acc = accFreeTyvars opts accFreeInType ty acc
let accFreeVarsInTys opts tys   acc = if isNil tys then acc else accFreeTyvars opts accFreeInTypes tys acc
let accFreevarsInTycon opts tcref acc = accFreeTyvars opts accFreeTycon tcref acc
let accFreevarsInVal   opts v     acc = accFreeTyvars opts accFreeInVal v acc
    
let accFreeVarsInTraitSln opts tys acc = accFreeTyvars opts accFreeInTraitSln tys acc 

let boundLocalVal opts v fvs =
    if not opts.includeLocals then fvs else
    let fvs = accFreevarsInVal opts v fvs
    if not (Zset.contains v fvs.FreeLocals) then fvs
    else {fvs with FreeLocals= Zset.remove v fvs.FreeLocals} 

let boundProtect fvs =
    if fvs.UsesMethodLocalConstructs then {fvs with UsesMethodLocalConstructs = false} else fvs

let accUsesFunctionLocalConstructs flg fvs = 
    if flg && not fvs.UsesMethodLocalConstructs then {fvs with UsesMethodLocalConstructs = true} 
    else fvs 

let bound_rethrow fvs =
    if fvs.UsesUnboundRethrow then {fvs with UsesUnboundRethrow = false} else fvs  

let accUsesRethrow flg fvs = 
    if flg && not fvs.UsesUnboundRethrow then {fvs with UsesUnboundRethrow = true} 
    else fvs 

let boundLocalVals opts vs fvs = List.foldBack (boundLocalVal opts) vs fvs

let bindLhs opts (bind:Binding) fvs = boundLocalVal opts bind.Var fvs

let freeVarsCacheCompute opts cache f = if opts.canCache then cached cache f else f()

let rec accBindRhs opts (TBind(_, repr, _)) acc = accFreeInExpr opts repr acc
          
and accFreeInSwitchCases opts csl dflt (acc:FreeVars) =
    Option.foldBack (accFreeInDecisionTree opts) dflt (List.foldBack (accFreeInSwitchCase opts) csl acc)
 
and accFreeInSwitchCase opts (TCase(discrim, dtree)) acc = 
    accFreeInDecisionTree opts dtree (accFreeInTest opts discrim acc)

and accFreeInTest (opts:FreeVarOptions) discrim acc = 
    match discrim with 
    | DecisionTreeTest.UnionCase(ucref, tinst) -> accFreeUnionCaseRef opts ucref (accFreeVarsInTys opts tinst acc)
    | DecisionTreeTest.ArrayLength(_, ty) -> accFreeVarsInTy opts ty acc
    | DecisionTreeTest.Const _
    | DecisionTreeTest.IsNull -> acc
    | DecisionTreeTest.IsInst (srcty, tgty) -> accFreeVarsInTy opts srcty (accFreeVarsInTy opts tgty acc)
    | DecisionTreeTest.ActivePatternCase (exp, tys, activePatIdentity, _, _) -> 
        accFreeInExpr opts exp 
            (accFreeVarsInTys opts tys 
                (Option.foldBack (fun (vref, tinst) acc -> accFreeValRef opts vref (accFreeVarsInTys opts tinst acc)) activePatIdentity acc))

and accFreeInDecisionTree opts x (acc : FreeVars) =
    match x with 
    | TDSwitch(e1, csl, dflt, _) -> accFreeInExpr opts e1 (accFreeInSwitchCases opts csl dflt acc)
    | TDSuccess (es, _) -> accFreeInFlatExprs opts es acc
    | TDBind (bind, body) -> unionFreeVars (bindLhs opts bind (accBindRhs opts bind (freeInDecisionTree opts body))) acc
  
and accFreeInValFlags opts flag acc =
    let isMethLocal = 
        match flag with 
        | VSlotDirectCall 
        | CtorValUsedAsSelfInit 
        | CtorValUsedAsSuperInit -> true 
        | PossibleConstrainedCall  _
        | NormalValUse -> false
    let acc = accUsesFunctionLocalConstructs isMethLocal acc
    match flag with 
    | PossibleConstrainedCall ty -> accFreeTyvars opts accFreeInType ty acc
    | _ -> acc

and accFreeLocalVal opts v fvs =
    if not opts.includeLocals then fvs else
    if Zset.contains v fvs.FreeLocals then fvs 
    else 
        let fvs = accFreevarsInVal opts v fvs
        {fvs with FreeLocals=Zset.add v fvs.FreeLocals}
  
and accLocalTyconRepr opts b fvs = 
    if not opts.includeLocalTyconReprs then fvs else
    if Zset.contains b fvs.FreeLocalTyconReprs  then fvs
    else { fvs with FreeLocalTyconReprs = Zset.add b fvs.FreeLocalTyconReprs } 

and accUsedRecdOrUnionTyconRepr opts (tc:Tycon) fvs = 
    if match tc.TypeReprInfo with  TFSharpObjectRepr _ | TRecdRepr _ | TUnionRepr _ -> true | _ -> false
    then accLocalTyconRepr opts tc fvs
    else fvs

and accFreeUnionCaseRef opts ucref fvs =   
    if not opts.includeUnionCases then fvs else
    if Zset.contains ucref fvs.FreeUnionCases then fvs 
    else
        let fvs = fvs |> accUsedRecdOrUnionTyconRepr opts ucref.Tycon
        let fvs = fvs |> accFreevarsInTycon opts ucref.TyconRef
        { fvs with FreeUnionCases = Zset.add ucref fvs.FreeUnionCases } 

and accFreeRecdFieldRef opts rfref fvs = 
    if not opts.includeRecdFields then fvs else
    if Zset.contains rfref fvs.FreeRecdFields then fvs 
    else 
        let fvs = fvs |> accUsedRecdOrUnionTyconRepr opts rfref.Tycon
        let fvs = fvs |> accFreevarsInTycon opts rfref.TyconRef 
        { fvs with FreeRecdFields = Zset.add rfref fvs.FreeRecdFields } 
  
and accFreeExnRef _exnc fvs = fvs // Note: this exnc (TyconRef) should be collected the surround types, e.g. tinst of Expr.Op 
and accFreeValRef opts (vref:ValRef) fvs = 
    match vref.IsLocalRef with 
    | true -> accFreeLocalVal opts vref.PrivateTarget fvs
    // non-local values do not contain free variables 
    | _ -> fvs

and accFreeInMethod opts (TObjExprMethod(slotsig, _attribs, tps, tmvs, e, _)) acc =
    accFreeInSlotSig opts slotsig
     (unionFreeVars (accFreeTyvars opts boundTypars tps (List.foldBack (boundLocalVals opts) tmvs (freeInExpr opts  e))) acc)

and accFreeInMethods opts methods acc = 
    List.foldBack (accFreeInMethod opts) methods acc

and accFreeInInterfaceImpl opts (ty, overrides) acc = 
    accFreeVarsInTy opts ty (accFreeInMethods opts overrides acc)

and accFreeInExpr (opts:FreeVarOptions) x acc = 
    match x with
    | Expr.Let _ -> accFreeInExprLinear opts x acc (fun e -> e)
    | _ -> accFreeInExprNonLinear opts x acc
      
and accFreeInExprLinear (opts:FreeVarOptions) x acc contf =   
    // for nested let-bindings, we need to continue after the whole let-binding is processed 
    match x with
    | Expr.Let (bind, e, _, cache) -> 
        let contf = contf << (fun free ->
          unionFreeVars (freeVarsCacheCompute opts cache (fun () -> bindLhs opts bind (accBindRhs opts bind free))) acc )
        accFreeInExprLinear opts e emptyFreeVars contf
    | _ -> 
      // No longer linear expr
      accFreeInExpr opts x acc |> contf
    
and accFreeInExprNonLinear opts x acc =
    match x with

    // BINDING CONSTRUCTS
    | Expr.Lambda (_, ctorThisValOpt, baseValOpt, vs, bodyExpr, _, rty)  -> 
        unionFreeVars 
                (Option.foldBack (boundLocalVal opts) ctorThisValOpt 
                   (Option.foldBack (boundLocalVal opts) baseValOpt 
                     (boundLocalVals opts vs 
                         (accFreeVarsInTy opts rty 
                             (freeInExpr opts bodyExpr)))))
            acc

    | Expr.TyLambda (_, vs, bodyExpr, _, rty) ->
        unionFreeVars (accFreeTyvars opts boundTypars vs (accFreeVarsInTy opts rty (freeInExpr opts bodyExpr))) acc

    | Expr.TyChoose (vs, bodyExpr, _) ->
        unionFreeVars (accFreeTyvars opts boundTypars vs (freeInExpr opts bodyExpr)) acc

    | Expr.LetRec (binds, bodyExpr, _, cache) ->
        unionFreeVars (freeVarsCacheCompute opts cache (fun () -> List.foldBack (bindLhs opts) binds (List.foldBack (accBindRhs opts) binds (freeInExpr opts bodyExpr)))) acc

    | Expr.Let _ -> 
        failwith "unreachable - linear expr"

    | Expr.Obj (_, ty, basev, basecall, overrides, iimpls, _)   ->  
        unionFreeVars 
           (boundProtect
              (Option.foldBack (boundLocalVal opts) basev
                (accFreeVarsInTy opts ty
                   (accFreeInExpr opts basecall
                      (accFreeInMethods opts overrides 
                         (List.foldBack (accFreeInInterfaceImpl opts) iimpls emptyFreeVars))))))
           acc  

    // NON-BINDING CONSTRUCTS 
    | Expr.Const _ -> acc

    | Expr.Val (lvr, flags, _) ->  
        accFreeInValFlags opts flags (accFreeValRef opts lvr acc)

    | Expr.Quote (ast, {contents=Some(_, argTypes, argExprs, _data)}, _, _, ty) ->  
        accFreeInExpr opts ast 
            (accFreeInExprs opts argExprs
               (accFreeVarsInTys opts argTypes
                  (accFreeVarsInTy opts ty acc))) 

    | Expr.Quote (ast, {contents=None}, _, _, ty) ->  
        accFreeInExpr opts ast (accFreeVarsInTy opts ty acc)

    | Expr.App(f0, f0ty, tyargs, args, _) -> 
        accFreeVarsInTy opts f0ty
          (accFreeInExpr opts f0
             (accFreeVarsInTys opts tyargs
                (accFreeInExprs opts args acc)))

    | Expr.Link(eref) -> accFreeInExpr opts !eref acc

    | Expr.Sequential (expr1, expr2, _, _, _) -> 
        let acc = accFreeInExpr opts expr1 acc
        // tail-call - linear expression
        accFreeInExpr opts expr2 acc 

    | Expr.StaticOptimization (_, expr2, expr3, _) -> 
        accFreeInExpr opts expr2 (accFreeInExpr opts expr3 acc)

    | Expr.Match (_, _, dtree, targets, _, _) -> 
        match x with 
        // Handle if-then-else
        | LinearMatchExpr(_, _, dtree, target, bodyExpr, _, _, _) ->
            let acc = accFreeInDecisionTree opts dtree acc
            let acc = accFreeInTarget opts target acc
            accFreeInExpr opts bodyExpr acc  // tailcall

        | _ -> 
            let acc = accFreeInDecisionTree opts dtree acc
            accFreeInTargets opts targets acc
            
    | Expr.Op (TOp.TryCatch _, tinst, [expr1; expr2; expr3], _) ->
        unionFreeVars 
          (accFreeVarsInTys opts tinst
            (accFreeInExprs opts [expr1; expr2] acc))
          (bound_rethrow (accFreeInExpr opts expr3 emptyFreeVars))

    | Expr.Op (op, tinst, args, _) -> 
         let acc = accFreeInOp opts op acc
         let acc = accFreeVarsInTys opts tinst acc
         accFreeInExprs opts args acc

and accFreeInOp opts op acc =
    match op with

    // Things containing no references
    | TOp.Bytes _ 
    | TOp.UInt16s _ 
    | TOp.TryCatch _ 
    | TOp.TryFinally _ 
    | TOp.For _ 
    | TOp.Coerce 
    | TOp.RefAddrGet _
    | TOp.Array 
    | TOp.While _
    | TOp.Goto _ | TOp.Label _ | TOp.Return 
    | TOp.TupleFieldGet _ -> acc

    | TOp.Tuple tupInfo  -> 
        accFreeTyvars opts accFreeInTupInfo tupInfo acc

    | TOp.AnonRecd anonInfo 
    | TOp.AnonRecdGet (anonInfo, _) -> 
        accFreeTyvars opts accFreeInTupInfo anonInfo.TupInfo acc
    
    | TOp.UnionCaseTagGet tcref -> 
        accUsedRecdOrUnionTyconRepr opts tcref.Deref acc
    
    // Things containing just a union case reference
    | TOp.UnionCaseProof ucref 
    | TOp.UnionCase ucref 
    | TOp.UnionCaseFieldGetAddr (ucref, _, _) 
    | TOp.UnionCaseFieldGet (ucref, _) 
    | TOp.UnionCaseFieldSet (ucref, _) -> 
        accFreeUnionCaseRef opts ucref acc

    // Things containing just an exception reference
    | TOp.ExnConstr ecref 
    | TOp.ExnFieldGet (ecref, _) 
    | TOp.ExnFieldSet (ecref, _)  -> 
        accFreeExnRef ecref acc

    | TOp.ValFieldGet fref 
    | TOp.ValFieldGetAddr (fref, _) 
    | TOp.ValFieldSet fref -> 
        accFreeRecdFieldRef opts fref acc

    | TOp.Recd (kind, tcref) -> 
        let acc = accUsesFunctionLocalConstructs (kind = RecdExprIsObjInit) acc
        (accUsedRecdOrUnionTyconRepr opts tcref.Deref (accFreeTyvars opts accFreeTycon tcref acc)) 

    | TOp.ILAsm (_, tys) ->  
        accFreeVarsInTys opts tys acc
    
    | TOp.Reraise -> 
        accUsesRethrow true acc

    | TOp.TraitCall(TTrait(tys, _, _, argtys, rty, sln)) -> 
        Option.foldBack (accFreeVarsInTraitSln opts) sln.Value
           (accFreeVarsInTys opts tys 
             (accFreeVarsInTys opts argtys 
               (Option.foldBack (accFreeVarsInTy opts) rty acc)))

    | TOp.LValueOp (_, vref) -> 
        accFreeValRef opts vref acc

    | TOp.ILCall (_, isProtectedCall, _, _, valUseFlags, _, _, _, enclTypeArgs, methTypeArgs, tys) ->
       accFreeVarsInTys opts enclTypeArgs 
         (accFreeVarsInTys opts methTypeArgs  
           (accFreeInValFlags opts valUseFlags
             (accFreeVarsInTys opts tys 
               (accUsesFunctionLocalConstructs isProtectedCall acc))))

and accFreeInTargets opts targets acc = 
    Array.foldBack (accFreeInTarget opts) targets acc

and accFreeInTarget opts (TTarget(vs, expr, _)) acc = 
    List.foldBack (boundLocalVal opts) vs (accFreeInExpr opts expr acc)

and accFreeInFlatExprs opts (exprs:Exprs) acc = List.foldBack (accFreeInExpr opts) exprs acc

and accFreeInExprs opts (exprs: Exprs) acc = 
    match exprs with 
    | [] -> acc 
    | [h]-> 
        // tailcall - e.g. Cons(x, Cons(x2, .......Cons(x1000000, Nil))) and [| x1; .... ; x1000000 |]
        accFreeInExpr opts h acc
    | h::t -> 
        let acc = accFreeInExpr opts h acc
        accFreeInExprs opts t acc

and accFreeInSlotSig opts (TSlotSig(_, ty, _, _, _, _)) acc = 
    accFreeVarsInTy opts ty acc
 
and freeInDecisionTree opts dtree = 
    accFreeInDecisionTree opts dtree emptyFreeVars

and freeInExpr opts expr = 
    accFreeInExpr opts expr emptyFreeVars

// Note: these are only an approximation - they are currently used only by the optimizer  
let rec accFreeInModuleOrNamespace opts mexpr acc = 
    match mexpr with 
    | TMDefRec(_, _, mbinds, _) -> List.foldBack (accFreeInModuleOrNamespaceBind opts) mbinds acc
    | TMDefLet(bind, _)  -> accBindRhs opts bind  acc
    | TMDefDo(e, _)  -> accFreeInExpr opts e acc
    | TMDefs defs -> accFreeInModuleOrNamespaces opts defs acc
    | TMAbstract(ModuleOrNamespaceExprWithSig(_, mdef, _)) -> accFreeInModuleOrNamespace opts mdef acc // not really right, but sufficient for how this is used in optimization 

and accFreeInModuleOrNamespaceBind opts mbind acc = 
    match mbind with 
    | ModuleOrNamespaceBinding.Binding bind ->  accBindRhs opts bind acc
    | ModuleOrNamespaceBinding.Module (_, def) -> accFreeInModuleOrNamespace opts def acc

and accFreeInModuleOrNamespaces opts mexprs acc = 
    List.foldBack (accFreeInModuleOrNamespace opts) mexprs acc

let freeInBindingRhs opts bind = 
    accBindRhs opts bind emptyFreeVars

let freeInModuleOrNamespace opts mdef = 
    accFreeInModuleOrNamespace opts mdef emptyFreeVars

//---------------------------------------------------------------------------
// Destruct - rarely needed
//---------------------------------------------------------------------------

let rec stripLambda (expr, ty) = 
    match expr with 
    | Expr.Lambda (_, ctorThisValOpt, baseValOpt, v, bodyExpr, _, rty) -> 
        if Option.isSome ctorThisValOpt then errorR(InternalError("skipping ctorThisValOpt", expr.Range))
        if Option.isSome baseValOpt then errorR(InternalError("skipping baseValOpt", expr.Range))
        let (vs', bodyExpr', rty') = stripLambda (bodyExpr, rty)
        (v :: vs', bodyExpr', rty') 
    | _ -> ([], expr, ty)

let rec stripLambdaN n expr = 
    assert (n >= 0)
    match expr with 
    | Expr.Lambda (_, ctorThisValOpt, baseValOpt, v, bodyExpr, _, _) when n > 0 -> 
        if Option.isSome ctorThisValOpt then errorR(InternalError("skipping ctorThisValOpt", expr.Range))
        if Option.isSome baseValOpt then errorR(InternalError("skipping baseValOpt", expr.Range))
        let (vs, bodyExpr', remaining) = stripLambdaN (n-1) bodyExpr
        (v :: vs, bodyExpr', remaining) 
    | _ -> ([], expr, n)

let tryStripLambdaN n expr = 
    match expr with
    | Expr.Lambda(_, None, None, _, _, _, _) -> 
        let argvsl, bodyExpr, remaining = stripLambdaN n expr
        if remaining = 0 then Some (argvsl, bodyExpr)
        else None
    | _ -> None

let stripTopLambda (expr, ty) =
    let tps, taue, tauty = match expr with Expr.TyLambda (_, tps, b, _, rty) -> tps, b, rty | _ -> [], expr, ty
    let vs, body, rty = stripLambda (taue, tauty)
    tps, vs, body, rty

[<RequireQualifiedAccess>]
type AllowTypeDirectedDetupling = Yes | No

// This is used to infer arities of expressions 
// i.e. base the chosen arity on the syntactic expression shape and type of arguments 
let InferArityOfExpr g allowTypeDirectedDetupling ty partialArgAttribsL retAttribs expr = 
    let rec stripLambda_notypes e = 
        match e with 
        | Expr.Lambda (_, _, _, vs, b, _, _) -> 
            let (vs', b') = stripLambda_notypes b
            (vs :: vs', b') 
        | Expr.TyChoose (_, b, _) -> stripLambda_notypes b 
        | _ -> ([], e)

    let stripTopLambdaNoTypes e =
        let tps, taue = match e with Expr.TyLambda (_, tps, b, _, _) -> tps, b | _ -> [], e
        let vs, body = stripLambda_notypes taue
        tps, vs, body

    let tps, vsl, _ = stripTopLambdaNoTypes expr
    let fun_arity = vsl.Length
    let dtys, _ =  stripFunTyN g fun_arity (snd (tryDestForallTy g ty))
    let partialArgAttribsL = Array.ofList partialArgAttribsL
    assert (List.length vsl = List.length dtys)
        
    let curriedArgInfos =
        (List.zip vsl dtys) |> List.mapi (fun i (vs, ty) -> 
            let partialAttribs = if i < partialArgAttribsL.Length then partialArgAttribsL.[i] else []
            let tys = 
                match allowTypeDirectedDetupling with
                | AllowTypeDirectedDetupling.No -> [ty] 
                | AllowTypeDirectedDetupling.Yes -> 
                    if (i = 0 && isUnitTy g ty) then [] 
                    else tryDestRefTupleTy g ty
            let ids = 
                if vs.Length = tys.Length then  vs |> List.map (fun v -> Some v.Id)
                else tys |> List.map (fun _ -> None)
            let attribs = 
                if partialAttribs.Length = tys.Length then  partialAttribs 
                else tys |> List.map (fun _ -> [])
            (ids, attribs) ||> List.map2 (fun id attribs -> { Name = id; Attribs = attribs } : ArgReprInfo ))
    let retInfo : ArgReprInfo = { Attribs = retAttribs; Name = None }
    ValReprInfo (ValReprInfo.InferTyparInfo tps, curriedArgInfos, retInfo)

let InferArityOfExprBinding g allowTypeDirectedDetupling (v:Val) expr = 
    match v.ValReprInfo with
    | Some info -> info
    | None -> InferArityOfExpr g allowTypeDirectedDetupling v.Type [] [] expr

//-------------------------------------------------------------------------
// Check if constraints are satisfied that allow us to use more optimized
// implementations
//------------------------------------------------------------------------- 

let underlyingTypeOfEnumTy (g: TcGlobals) ty = 
    assert(isEnumTy g ty)
    match metadataOfTy g ty with 
#if !NO_EXTENSIONTYPING
    | ProvidedTypeMetadata info -> info.UnderlyingTypeOfEnum()
#endif
    | ILTypeMetadata (TILObjectReprData(_, _, tdef)) -> 

        let info = computeILEnumInfo (tdef.Name, tdef.Fields)
        let ilTy = getTyOfILEnumInfo info
        match ilTy.TypeSpec.Name with 
        | "System.Byte" -> g.byte_ty
        | "System.SByte" -> g.sbyte_ty
        | "System.Int16" -> g.int16_ty
        | "System.Int32" -> g.int32_ty
        | "System.Int64" -> g.int64_ty
        | "System.UInt16" -> g.uint16_ty
        | "System.UInt32" -> g.uint32_ty
        | "System.UInt64" -> g.uint64_ty
        | "System.Single" -> g.float32_ty
        | "System.Double" -> g.float_ty
        | "System.Char" -> g.char_ty
        | "System.Boolean" -> g.bool_ty
        | _ -> g.int32_ty
    | FSharpOrArrayOrByrefOrTupleOrExnTypeMetadata ->
        let tycon = (tcrefOfAppTy g ty).Deref
        match tycon.GetFieldByName "value__" with 
        | Some rf -> rf.FormalType
        | None ->  error(InternalError("no 'value__' field found for enumeration type " + tycon.LogicalName, tycon.Range))

// CLEANUP NOTE: Get rid of this mutation. 
let setValHasNoArity (f:Val) = 
    f.SetValReprInfo None; f

//--------------------------------------------------------------------------
// Resolve static optimization constraints
//--------------------------------------------------------------------------

let normalizeEnumTy g ty = (if isEnumTy g ty then underlyingTypeOfEnumTy g ty else ty) 

type StaticOptimizationAnswer = 
    | Yes = 1y
    | No = -1y
    | Unknown = 0y

let decideStaticOptimizationConstraint g c = 
    match c with 
    | TTyconEqualsTycon (a, b) ->
        // Both types must be nominal for a definite result
       let rec checkTypes a b =
           let a = normalizeEnumTy g (stripTyEqnsAndMeasureEqns g a)
           match a with
           | AppTy g (tcref1, _) ->
               let b = normalizeEnumTy g (stripTyEqnsAndMeasureEqns g b)
               match b with 
               | AppTy g (tcref2, _) -> 
                if tyconRefEq g tcref1 tcref2 then StaticOptimizationAnswer.Yes else StaticOptimizationAnswer.No
               | RefTupleTy g _  | FunTy g _  -> StaticOptimizationAnswer.No
               | _ -> StaticOptimizationAnswer.Unknown

           | FunTy g _ ->
               let b = normalizeEnumTy g (stripTyEqnsAndMeasureEqns g b)
               match b with 
               | FunTy g _   -> StaticOptimizationAnswer.Yes
               | AppTy g _ | RefTupleTy g _ -> StaticOptimizationAnswer.No
               | _ -> StaticOptimizationAnswer.Unknown
           | RefTupleTy g ts1 -> 
               let b = normalizeEnumTy g (stripTyEqnsAndMeasureEqns g b)
               match b with 
               | RefTupleTy g ts2 ->
                if ts1.Length = ts2.Length then StaticOptimizationAnswer.Yes
                else StaticOptimizationAnswer.No
               | AppTy g _ | FunTy g _ -> StaticOptimizationAnswer.No
               | _ -> StaticOptimizationAnswer.Unknown
           | _ -> StaticOptimizationAnswer.Unknown
       checkTypes a b
    | TTyconIsStruct a -> 
       let a = normalizeEnumTy g (stripTyEqnsAndMeasureEqns g a)
       match tryDestAppTy g a with 
       | ValueSome tcref1 -> if tcref1.IsStructOrEnumTycon then StaticOptimizationAnswer.Yes else StaticOptimizationAnswer.No
       | ValueNone -> StaticOptimizationAnswer.Unknown
            
let rec DecideStaticOptimizations g cs = 
    match cs with 
    | [] -> StaticOptimizationAnswer.Yes
    | h::t -> 
        let d = decideStaticOptimizationConstraint g h 
        if d = StaticOptimizationAnswer.No then StaticOptimizationAnswer.No 
        elif d = StaticOptimizationAnswer.Yes then DecideStaticOptimizations g t 
        else StaticOptimizationAnswer.Unknown

let mkStaticOptimizationExpr g (cs, e1, e2, m) = 
    let d = DecideStaticOptimizations g cs in 
    if d = StaticOptimizationAnswer.No then e2
    elif d = StaticOptimizationAnswer.Yes then e1
    else Expr.StaticOptimization(cs, e1, e2, m)

//--------------------------------------------------------------------------
// Copy expressions, including new names for locally bound values.
// Used to inline expressions.
//--------------------------------------------------------------------------

type ValCopyFlag = 
    | CloneAll
    | CloneAllAndMarkExprValsAsCompilerGenerated
    | OnlyCloneExprVals

// for quotations we do no want to avoid marking values as compiler generated since this may affect the shape of quotation (compiler generated values can be inlined)
let fixValCopyFlagForQuotations = function CloneAllAndMarkExprValsAsCompilerGenerated -> CloneAll | x -> x
    
let markAsCompGen compgen d = 
    let compgen = 
        match compgen with 
        | CloneAllAndMarkExprValsAsCompilerGenerated -> true
        | _ -> false
    { d with val_flags= d.val_flags.SetIsCompilerGenerated(d.val_flags.IsCompilerGenerated || compgen) }

let bindLocalVal (v:Val) (v':Val) tmenv = 
    { tmenv with valRemap=tmenv.valRemap.Add v (mkLocalValRef v') }

let bindLocalVals vs vs' tmenv = 
    { tmenv with valRemap= (vs, vs', tmenv.valRemap) |||> List.foldBack2 (fun v v' acc -> acc.Add v (mkLocalValRef v') ) }

let bindTycon (tc:Tycon) (tc':Tycon) tyenv = 
    { tyenv with tyconRefRemap=tyenv.tyconRefRemap.Add (mkLocalTyconRef tc) (mkLocalTyconRef tc')  }

let bindTycons tcs tcs' tyenv =  
    { tyenv with tyconRefRemap= (tcs, tcs', tyenv.tyconRefRemap) |||> List.foldBack2 (fun tc tc' acc -> acc.Add (mkLocalTyconRef tc) (mkLocalTyconRef tc')) }

let remapAttribKind  tmenv k =  
    match k with 
    | ILAttrib _ as x -> x
    | FSAttrib vref -> FSAttrib(remapValRef tmenv vref)

let tmenvCopyRemapAndBindTypars remapAttrib tmenv tps = 
    let tps', tyenvinner = copyAndRemapAndBindTyparsFull remapAttrib tmenv tps
    let tmenvinner = tyenvinner 
    tps', tmenvinner

let rec remapAttrib g tmenv (Attrib (tcref, kind, args, props, isGetOrSetAttr, targets, m)) = 
    Attrib(remapTyconRef tmenv.tyconRefRemap tcref, 
           remapAttribKind tmenv kind, 
           args |> List.map (remapAttribExpr g tmenv), 
           props |> List.map (fun (AttribNamedArg(nm, ty, flg, expr)) -> AttribNamedArg(nm, remapType tmenv ty, flg, remapAttribExpr g tmenv expr)), 
           isGetOrSetAttr, 
           targets, 
           m)

and remapAttribExpr g tmenv (AttribExpr(e1, e2)) = 
    AttribExpr(remapExpr g CloneAll tmenv e1, remapExpr g CloneAll tmenv e2)
    
and remapAttribs g tmenv xs =  List.map (remapAttrib g tmenv) xs

and remapPossibleForallTy g tmenv ty = remapTypeFull (remapAttribs g tmenv) tmenv ty

and remapArgData g tmenv (argInfo : ArgReprInfo) : ArgReprInfo =
    { Attribs = remapAttribs g tmenv argInfo.Attribs; Name = argInfo.Name }

and remapValReprInfo g tmenv (ValReprInfo(tpNames, arginfosl, retInfo)) =
    ValReprInfo(tpNames, List.mapSquared (remapArgData g tmenv) arginfosl, remapArgData g tmenv retInfo)

and remapValData g tmenv (d: ValData) =
    let ty = d.val_type
    let topValInfo = d.ValReprInfo
    let tyR = ty |> remapPossibleForallTy g tmenv
    let declaringEntityR = d.DeclaringEntity |> remapParentRef tmenv
    let reprInfoR = d.ValReprInfo |> Option.map (remapValReprInfo g tmenv)
    let memberInfoR = d.MemberInfo |> Option.map (remapMemberInfo g d.val_range topValInfo ty tyR tmenv)
    let attribsR = d.Attribs |> remapAttribs g tmenv
    { d with 
        val_type     = tyR
        val_opt_data =
            match d.val_opt_data with
            | Some dd ->
                Some { dd with 
                         val_declaring_entity = declaringEntityR
                         val_repr_info        = reprInfoR
                         val_member_info      = memberInfoR
                         val_attribs          = attribsR }
            | None -> None }

and remapParentRef tyenv p =
    match p with 
    | ParentNone -> ParentNone
    | Parent x -> Parent (x |> remapTyconRef tyenv.tyconRefRemap)

and mapImmediateValsAndTycons ft fv (x:ModuleOrNamespaceType) = 
    let vals = x.AllValsAndMembers |> QueueList.map fv
    let tycons = x.AllEntities |> QueueList.map ft
    new ModuleOrNamespaceType(x.ModuleOrNamespaceKind, vals, tycons)
    
and copyVal compgen (v:Val) = 
    match compgen with 
    | OnlyCloneExprVals when v.IsMemberOrModuleBinding -> v
    | _ ->  v |> NewModifiedVal id

and fixupValData g compgen tmenv (v2:Val) =
    // only fixup if we copy the value
    match compgen with 
    | OnlyCloneExprVals when v2.IsMemberOrModuleBinding -> ()
    | _ ->  
        let newData = remapValData g tmenv v2 |> markAsCompGen compgen
        // uses the same stamp
        v2.SetData newData
    
and copyAndRemapAndBindVals g compgen tmenv vs = 
    let vs2 = vs |> List.map (copyVal compgen)
    let tmenvinner = bindLocalVals vs vs2 tmenv
    vs2 |> List.iter (fixupValData g compgen tmenvinner)
    vs2, tmenvinner

and copyAndRemapAndBindVal g compgen tmenv v = 
    let v2 = v |> copyVal compgen
    let tmenvinner = bindLocalVal v v2 tmenv
    fixupValData g compgen tmenvinner v2
    v2, tmenvinner
    
and remapExpr (g: TcGlobals) (compgen:ValCopyFlag) (tmenv:Remap) expr =
    match expr with

    // Handle the linear cases for arbitrary-sized inputs 
    | LinearOpExpr _ 
    | LinearMatchExpr _ 
    | Expr.Sequential _  
    | Expr.Let _ -> 
        remapLinearExpr g compgen tmenv expr (fun x -> x)

    // Binding constructs - see also dtrees below 
    | Expr.Lambda (_, ctorThisValOpt, baseValOpt, vs, b, m, rty)  -> 
        let ctorThisValOpt, tmenv =  Option.mapFold (copyAndRemapAndBindVal g compgen) tmenv ctorThisValOpt
        let baseValOpt, tmenv =  Option.mapFold (copyAndRemapAndBindVal g compgen) tmenv baseValOpt
        let vs, tmenv = copyAndRemapAndBindVals g compgen tmenv vs
        let b = remapExpr g compgen tmenv b
        let rty = remapType tmenv rty
        Expr.Lambda (newUnique(), ctorThisValOpt, baseValOpt, vs, b, m, rty)

    | Expr.TyLambda (_, tps, b, m, rty) ->
        let tps', tmenvinner = tmenvCopyRemapAndBindTypars (remapAttribs g tmenv) tmenv tps
        mkTypeLambda m tps' (remapExpr g compgen tmenvinner b, remapType tmenvinner rty)

    | Expr.TyChoose (tps, b, m) ->
        let tps', tmenvinner = tmenvCopyRemapAndBindTypars (remapAttribs g tmenv) tmenv tps
        Expr.TyChoose(tps', remapExpr g compgen tmenvinner b, m)

    | Expr.LetRec (binds, e, m, _) ->  
        let binds', tmenvinner = copyAndRemapAndBindBindings g compgen tmenv binds 
        Expr.LetRec (binds', remapExpr g compgen tmenvinner e, m, NewFreeVarsCache())

    | Expr.Match (spBind, exprm, pt, targets, m, ty) ->
        primMkMatch (spBind, exprm, remapDecisionTree g compgen tmenv pt, 
                     targets |> Array.map (remapTarget g compgen tmenv), 
                     m, remapType tmenv ty)

    | Expr.Val (vr, vf, m) -> 
        let vr' = remapValRef tmenv vr 
        let vf' = remapValFlags tmenv vf
        if vr === vr' && vf === vf' then expr 
        else Expr.Val (vr', vf', m)

    | Expr.Quote (a, {contents=Some(typeDefs, argTypes, argExprs, data)}, isFromQueryExpression, m, ty) ->  
        // fix value of compgen for both original expression and pickled AST
        let compgen = fixValCopyFlagForQuotations compgen
        Expr.Quote (remapExpr g compgen tmenv a, {contents=Some(typeDefs, remapTypesAux tmenv argTypes, remapExprs g compgen tmenv  argExprs, data)}, isFromQueryExpression, m, remapType tmenv ty)

    | Expr.Quote (a, {contents=None}, isFromQueryExpression, m, ty) ->  
        Expr.Quote (remapExpr g (fixValCopyFlagForQuotations compgen) tmenv a, {contents=None}, isFromQueryExpression, m, remapType tmenv ty)

    | Expr.Obj (_, ty, basev, basecall, overrides, iimpls, m) -> 
        let basev', tmenvinner = Option.mapFold (copyAndRemapAndBindVal g compgen) tmenv basev 
        mkObjExpr (remapType tmenv ty, basev', 
                   remapExpr g compgen tmenv basecall, 
                   List.map (remapMethod g compgen tmenvinner) overrides, 
                   List.map (remapInterfaceImpl g compgen tmenvinner) iimpls, m) 

    // Addresses of immutable field may "leak" across assembly boundaries - see CanTakeAddressOfRecdFieldRef below.
    // This is "ok", in the sense that it is always valid to fix these up to be uses
    // of a temporary local, e.g.
    //       &(E.RF) --> let mutable v = E.RF in &v
    
    | Expr.Op (TOp.ValFieldGetAddr (rfref, readonly), tinst, [arg], m) when 
          not rfref.RecdField.IsMutable && 
          not (entityRefInThisAssembly g.compilingFslib rfref.TyconRef) -> 

        let tinst = remapTypes tmenv tinst 
        let arg = remapExpr g compgen tmenv arg 
        let tmp, _ = mkMutableCompGenLocal m "copyOfStruct" (actualTyOfRecdFieldRef rfref tinst)
        mkCompGenLet m tmp (mkRecdFieldGetViaExprAddr(arg, rfref, tinst, m)) (mkValAddr m readonly (mkLocalValRef tmp))

    | Expr.Op (TOp.UnionCaseFieldGetAddr (uref, cidx, readonly), tinst, [arg], m) when 
          not (uref.FieldByIndex(cidx).IsMutable) && 
          not (entityRefInThisAssembly g.compilingFslib uref.TyconRef) -> 

        let tinst = remapTypes tmenv tinst 
        let arg = remapExpr g compgen tmenv arg 
        let tmp, _ = mkMutableCompGenLocal m "copyOfStruct" (actualTyOfUnionFieldRef uref cidx tinst)
        mkCompGenLet m tmp (mkUnionCaseFieldGetProvenViaExprAddr(arg, uref, tinst, cidx, m)) (mkValAddr m readonly (mkLocalValRef tmp))

    | Expr.Op (op, tinst, args, m) -> 
        let op' = remapOp tmenv op 
        let tinst' = remapTypes tmenv tinst 
        let args' = remapExprs g compgen tmenv args 
        if op === op' && tinst === tinst' && args === args' then expr 
        else Expr.Op (op', tinst', args', m)

    | Expr.App(e1, e1ty, tyargs, args, m) -> 
        let e1' = remapExpr g compgen tmenv e1 
        let e1ty' = remapPossibleForallTy g tmenv e1ty 
        let tyargs' = remapTypes tmenv tyargs 
        let args' = remapExprs g compgen tmenv args 
        if e1 === e1' && e1ty === e1ty' && tyargs === tyargs' && args === args' then expr 
        else Expr.App(e1', e1ty', tyargs', args', m)

    | Expr.Link(eref) -> 
        remapExpr g compgen tmenv !eref

    | Expr.StaticOptimization (cs, e2, e3, m) -> 
       // note that type instantiation typically resolve the static constraints here 
       mkStaticOptimizationExpr g (List.map (remapConstraint tmenv) cs, remapExpr g compgen tmenv e2, remapExpr g compgen tmenv e3, m)

    | Expr.Const (c, m, ty) -> 
        let ty' = remapType tmenv ty 
        if ty === ty' then expr else Expr.Const (c, m, ty')

and remapTarget g compgen tmenv (TTarget(vs, e, spTarget)) = 
    let vs', tmenvinner = copyAndRemapAndBindVals g compgen tmenv vs 
    TTarget(vs', remapExpr g compgen tmenvinner e, spTarget)

and remapLinearExpr g compgen tmenv expr contf =

    match expr with 

    | Expr.Let (bind, bodyExpr, m, _) ->  
        let bind', tmenvinner = copyAndRemapAndBindBinding g compgen tmenv bind
        // tailcall for the linear position
        remapLinearExpr g compgen tmenvinner bodyExpr (contf << mkLetBind m bind')

    | Expr.Sequential (expr1, expr2, dir, spSeq, m)  -> 
        let expr1' = remapExpr g compgen tmenv expr1 
        // tailcall for the linear position
        remapLinearExpr g compgen tmenv expr2 (contf << (fun expr2' -> 
            if expr1 === expr1' && expr2 === expr2' then expr 
            else Expr.Sequential (expr1', expr2', dir, spSeq, m)))

    | LinearMatchExpr (spBind, exprm, dtree, tg1, expr2, sp2, m2, ty) ->
        let dtree' = remapDecisionTree g compgen tmenv dtree
        let tg1' = remapTarget g compgen tmenv tg1
        let ty' = remapType tmenv ty
        // tailcall for the linear position
        remapLinearExpr g compgen tmenv expr2 (contf << (fun expr2' -> 
            rebuildLinearMatchExpr (spBind, exprm, dtree', tg1', expr2', sp2, m2, ty')))

    | LinearOpExpr (op, tyargs, argsFront, argLast, m) -> 
        let op' = remapOp tmenv op 
        let tinst' = remapTypes tmenv tyargs 
        let argsFront' = remapExprs g compgen tmenv argsFront 
        // tailcall for the linear position
        remapLinearExpr g compgen tmenv argLast (contf << (fun argLast' -> 
            if op === op' && tyargs === tinst' && argsFront === argsFront' && argLast === argLast' then expr 
            else rebuildLinearOpExpr (op', tinst', argsFront', argLast', m)))

    | _ -> 
        contf (remapExpr g compgen tmenv expr) 

and remapConstraint tyenv c = 
    match c with 
    | TTyconEqualsTycon(ty1, ty2) -> TTyconEqualsTycon(remapType tyenv ty1, remapType tyenv ty2)
    | TTyconIsStruct(ty1) -> TTyconIsStruct(remapType tyenv ty1)

and remapOp tmenv op = 
    match op with 
    | TOp.Recd (ctor, tcref) -> TOp.Recd(ctor, remapTyconRef tmenv.tyconRefRemap tcref)
    | TOp.UnionCaseTagGet tcref -> TOp.UnionCaseTagGet(remapTyconRef tmenv.tyconRefRemap tcref)
    | TOp.UnionCase ucref -> TOp.UnionCase(remapUnionCaseRef tmenv.tyconRefRemap ucref)
    | TOp.UnionCaseProof ucref -> TOp.UnionCaseProof(remapUnionCaseRef tmenv.tyconRefRemap ucref)
    | TOp.ExnConstr ec -> TOp.ExnConstr(remapTyconRef tmenv.tyconRefRemap ec)
    | TOp.ExnFieldGet (ec, n) -> TOp.ExnFieldGet(remapTyconRef tmenv.tyconRefRemap ec, n)
    | TOp.ExnFieldSet (ec, n) -> TOp.ExnFieldSet(remapTyconRef tmenv.tyconRefRemap ec, n)
    | TOp.ValFieldSet rfref -> TOp.ValFieldSet(remapRecdFieldRef tmenv.tyconRefRemap rfref)
    | TOp.ValFieldGet rfref -> TOp.ValFieldGet(remapRecdFieldRef tmenv.tyconRefRemap rfref)
    | TOp.ValFieldGetAddr (rfref, readonly) -> TOp.ValFieldGetAddr(remapRecdFieldRef tmenv.tyconRefRemap rfref, readonly)
    | TOp.UnionCaseFieldGet (ucref, n) -> TOp.UnionCaseFieldGet(remapUnionCaseRef tmenv.tyconRefRemap ucref, n)
    | TOp.UnionCaseFieldGetAddr (ucref, n, readonly) -> TOp.UnionCaseFieldGetAddr(remapUnionCaseRef tmenv.tyconRefRemap ucref, n, readonly)
    | TOp.UnionCaseFieldSet (ucref, n) -> TOp.UnionCaseFieldSet(remapUnionCaseRef tmenv.tyconRefRemap ucref, n)
    | TOp.ILAsm (instrs, tys) -> 
        let tys2 = remapTypes tmenv tys
        if tys === tys2 then op else
        TOp.ILAsm (instrs, tys2)
    | TOp.TraitCall traitInfo -> TOp.TraitCall(remapTraitAux tmenv traitInfo)
    | TOp.LValueOp (kind, lvr) -> TOp.LValueOp (kind, remapValRef tmenv lvr)
    | TOp.ILCall (isVirtCall, isProtectedCall, valu, isNewObjCall, valUseFlags, isProperty, noTailCall, ilMethRef, enclTypeArgs, methTypeArgs, tys) -> 
       TOp.ILCall (isVirtCall, isProtectedCall, valu, isNewObjCall, remapValFlags tmenv valUseFlags, 
                   isProperty, noTailCall, ilMethRef, remapTypes tmenv enclTypeArgs, 
                   remapTypes tmenv methTypeArgs, remapTypes tmenv tys)
    | _ ->  op
    
and remapValFlags tmenv x =
    match x with 
    | PossibleConstrainedCall ty -> PossibleConstrainedCall (remapType tmenv ty)
    | _ -> x

and remapExprs g compgen tmenv es = List.mapq (remapExpr g compgen tmenv) es

and remapFlatExprs g compgen tmenv es = List.mapq (remapExpr g compgen tmenv) es

and remapDecisionTree g compgen tmenv x =
    match x with 
    | TDSwitch(e1, csl, dflt, m) -> 
        TDSwitch(remapExpr g compgen tmenv e1, 
                List.map (fun (TCase(test, y)) -> 
                  let test' = 
                    match test with 
                    | DecisionTreeTest.UnionCase (uc, tinst)   -> DecisionTreeTest.UnionCase(remapUnionCaseRef tmenv.tyconRefRemap uc, remapTypes tmenv tinst)
                    | DecisionTreeTest.ArrayLength (n, ty) -> DecisionTreeTest.ArrayLength(n, remapType tmenv ty)
                    | DecisionTreeTest.Const _ -> test
                    | DecisionTreeTest.IsInst (srcty, tgty) -> DecisionTreeTest.IsInst (remapType tmenv srcty, remapType tmenv tgty) 
                    | DecisionTreeTest.IsNull -> DecisionTreeTest.IsNull 
                    | DecisionTreeTest.ActivePatternCase _ -> failwith "DecisionTreeTest.ActivePatternCase should only be used during pattern match compilation"
                  TCase(test', remapDecisionTree g compgen tmenv y)) csl, 
                Option.map (remapDecisionTree g compgen tmenv) dflt, 
                m)
    | TDSuccess (es, n) -> 
        TDSuccess (remapFlatExprs g compgen tmenv es, n)
    | TDBind (bind, rest) -> 
        let bind', tmenvinner = copyAndRemapAndBindBinding g compgen tmenv bind
        TDBind (bind', remapDecisionTree g compgen tmenvinner rest)
        
and copyAndRemapAndBindBinding g compgen tmenv (bind:Binding) =
    let v = bind.Var
    let v', tmenv = copyAndRemapAndBindVal g compgen tmenv v
    remapAndRenameBind g compgen tmenv bind v' , tmenv

and copyAndRemapAndBindBindings g compgen tmenv binds = 
    let vs', tmenvinner = copyAndRemapAndBindVals g compgen tmenv (valsOfBinds binds)
    remapAndRenameBinds g compgen tmenvinner binds vs', tmenvinner

and remapAndRenameBinds g compgen tmenvinner binds vs' = List.map2 (remapAndRenameBind g compgen tmenvinner) binds vs'
and remapAndRenameBind g compgen tmenvinner (TBind(_, repr, letSeqPtOpt)) v' = TBind(v', remapExpr g compgen tmenvinner repr, letSeqPtOpt)

and remapMethod g compgen tmenv (TObjExprMethod(slotsig, attribs, tps, vs, e, m))  =
    let attribs2 = attribs |> remapAttribs g tmenv
    let slotsig2 = remapSlotSig (remapAttribs g tmenv) tmenv slotsig
    let tps2, tmenvinner = tmenvCopyRemapAndBindTypars (remapAttribs g tmenv) tmenv tps
    let vs2, tmenvinner2 = List.mapFold (copyAndRemapAndBindVals g compgen) tmenvinner vs
    let e2 = remapExpr g compgen tmenvinner2 e
    TObjExprMethod(slotsig2, attribs2, tps2, vs2, e2, m)

and remapInterfaceImpl g compgen tmenv (ty, overrides)  =
    (remapType tmenv ty, List.map (remapMethod g compgen tmenv) overrides)

and remapRecdField g tmenv x = 
    { x with 
          rfield_type     = x.rfield_type     |> remapPossibleForallTy g tmenv
          rfield_pattribs = x.rfield_pattribs |> remapAttribs g tmenv
          rfield_fattribs = x.rfield_fattribs |> remapAttribs g tmenv } 

and remapRecdFields g tmenv (x:TyconRecdFields) =
    x.AllFieldsAsList |> List.map (remapRecdField g tmenv) |> MakeRecdFieldsTable 

and remapUnionCase g tmenv (x:UnionCase) = 
    { x with 
          FieldTable = x.FieldTable |> remapRecdFields g tmenv
          ReturnType     = x.ReturnType     |> remapType tmenv
          Attribs = x.Attribs |> remapAttribs g tmenv } 

and remapUnionCases g tmenv (x:TyconUnionData) =
    x.UnionCasesAsList |> List.map (remapUnionCase g tmenv) |> MakeUnionCases 

and remapFsObjData g tmenv x = 
    { x with 
          fsobjmodel_kind = 
             (match x.fsobjmodel_kind with 
              | TTyconDelegate slotsig -> TTyconDelegate (remapSlotSig (remapAttribs g tmenv) tmenv slotsig)
              | TTyconClass | TTyconInterface | TTyconStruct | TTyconEnum -> x.fsobjmodel_kind)
          fsobjmodel_vslots  = x.fsobjmodel_vslots  |> List.map (remapValRef tmenv)
          fsobjmodel_rfields = x.fsobjmodel_rfields |> remapRecdFields g tmenv } 


and remapTyconRepr g tmenv repr = 
    match repr with 
    | TFSharpObjectRepr x -> TFSharpObjectRepr (remapFsObjData g tmenv x)
    | TRecdRepr x -> TRecdRepr (remapRecdFields g tmenv x)
    | TUnionRepr x -> TUnionRepr (remapUnionCases g tmenv x)
    | TILObjectRepr _ -> failwith "cannot remap IL type definitions"
#if !NO_EXTENSIONTYPING
    | TProvidedNamespaceExtensionPoint _ -> repr
    | TProvidedTypeExtensionPoint info -> 
       TProvidedTypeExtensionPoint 
            { info with 
                 LazyBaseType =  info.LazyBaseType.Force (range0, g.obj_ty) |> remapType tmenv |>  LazyWithContext.NotLazy
                 // The load context for the provided type contains TyconRef objects. We must remap these.
                 // This is actually done on-demand (see the implementation of ProvidedTypeContext)
                 ProvidedType = 
                     info.ProvidedType.PApplyNoFailure (fun st -> 
                         let ctxt = st.Context.RemapTyconRefs(unbox >> remapTyconRef tmenv.tyconRefRemap >> box) 
                         ProvidedType.ApplyContext (st, ctxt)) }
#endif
    | TNoRepr _ -> repr
    | TAsmRepr _ -> repr
    | TMeasureableRepr x -> TMeasureableRepr (remapType tmenv x)

and remapTyconAug tmenv (x:TyconAugmentation) = 
    { x with 
          tcaug_equals                 = x.tcaug_equals                  |> Option.map (mapPair (remapValRef tmenv, remapValRef tmenv))
          tcaug_compare                = x.tcaug_compare                 |> Option.map (mapPair (remapValRef tmenv, remapValRef tmenv))
          tcaug_compare_withc          = x.tcaug_compare_withc           |> Option.map(remapValRef tmenv)
          tcaug_hash_and_equals_withc  = x.tcaug_hash_and_equals_withc   |> Option.map (mapTriple (remapValRef tmenv, remapValRef tmenv, remapValRef tmenv))
          tcaug_adhoc                  = x.tcaug_adhoc                   |> NameMap.map (List.map (remapValRef tmenv))
          tcaug_adhoc_list             = x.tcaug_adhoc_list              |> ResizeArray.map (fun (flag, vref) -> (flag, remapValRef tmenv vref))
          tcaug_super                  = x.tcaug_super                   |> Option.map (remapType tmenv)
          tcaug_interfaces             = x.tcaug_interfaces              |> List.map (map1Of3 (remapType tmenv)) } 

and remapTyconExnInfo g tmenv inp =
    match inp with 
    | TExnAbbrevRepr x -> TExnAbbrevRepr (remapTyconRef tmenv.tyconRefRemap x)
    | TExnFresh      x -> TExnFresh (remapRecdFields g tmenv x)
    | TExnAsmRepr  _ | TExnNone -> inp 

and remapMemberInfo g m topValInfo ty ty' tmenv x = 
    // The slotsig in the ImplementedSlotSigs is w.r.t. the type variables in the value's type. 
    // REVIEW: this is a bit gross. It would be nice if the slotsig was standalone 
    assert (Option.isSome topValInfo)
    let tpsOrig, _, _, _ = GetMemberTypeInFSharpForm g x.MemberFlags (Option.get topValInfo) ty m
    let tps, _, _, _ = GetMemberTypeInFSharpForm g x.MemberFlags (Option.get topValInfo) ty' m
    let renaming, _ = mkTyparToTyparRenaming tpsOrig tps 
    let tmenv = { tmenv with tpinst = tmenv.tpinst @ renaming } 
    { x with 
        ApparentEnclosingEntity    = x.ApparentEnclosingEntity    |>  remapTyconRef tmenv.tyconRefRemap 
        ImplementedSlotSigs = x.ImplementedSlotSigs |> List.map (remapSlotSig (remapAttribs g tmenv) tmenv)
    } 

and copyAndRemapAndBindModTy g compgen tmenv mty = 
    let tycons = allEntitiesOfModuleOrNamespaceTy mty
    let vs = allValsOfModuleOrNamespaceTy mty
    let _, _, tmenvinner = copyAndRemapAndBindTyconsAndVals g compgen tmenv tycons vs
    remapModTy g compgen tmenvinner mty, tmenvinner

and remapModTy _g _compgen tmenv mty = 
    mapImmediateValsAndTycons (renameTycon tmenv) (renameVal tmenv) mty 

and renameTycon tyenv x = 
    let tcref = 
        try 
            let res = tyenv.tyconRefRemap.[mkLocalTyconRef x]
            res
        with :? KeyNotFoundException -> 
            errorR(InternalError("couldn't remap internal tycon " + showL(DebugPrint.tyconL x), x.Range))
            mkLocalTyconRef x 
    tcref.Deref

and renameVal tmenv x = 
    match tmenv.valRemap.TryFind x with 
    | Some v -> v.Deref
    | None -> x

and copyTycon compgen (tycon:Tycon) = 
    match compgen with 
    | OnlyCloneExprVals -> tycon
    | _ ->  NewClonedTycon tycon

/// This operates over a whole nested collection of tycons and vals simultaneously *)
and copyAndRemapAndBindTyconsAndVals g compgen tmenv tycons vs = 
    let tycons' = tycons |> List.map (copyTycon compgen)

    let tmenvinner = bindTycons tycons tycons' tmenv
    
    // Values need to be copied and renamed. 
    let vs', tmenvinner = copyAndRemapAndBindVals g compgen tmenvinner vs

    // "if a type constructor is hidden then all its inner values and inner type constructors must also be hidden" 
    // Hence we can just lookup the inner tycon/value mappings in the tables. 

    let lookupVal (v:Val) = 
        let vref = 
            try  
               let res = tmenvinner.valRemap.[v]
               res 
            with :? KeyNotFoundException -> 
                errorR(InternalError(sprintf "couldn't remap internal value '%s'" v.LogicalName, v.Range))
                mkLocalValRef v
        vref.Deref
        
    let lookupTycon tycon = 
        let tcref = 
            try 
                let res = tmenvinner.tyconRefRemap.[mkLocalTyconRef tycon]
                res
            with :? KeyNotFoundException -> 
                errorR(InternalError("couldn't remap internal tycon " + showL(DebugPrint.tyconL tycon), tycon.Range))
                mkLocalTyconRef tycon
        tcref.Deref
             
    (tycons, tycons') ||> List.iter2 (fun tcd tcd' -> 
        let tps', tmenvinner2 = tmenvCopyRemapAndBindTypars (remapAttribs g tmenvinner) tmenvinner (tcd.entity_typars.Force(tcd.entity_range))
        tcd'.entity_typars         <- LazyWithContext.NotLazy tps'
        tcd'.entity_attribs        <- tcd.entity_attribs       |> remapAttribs g tmenvinner2
        tcd'.entity_tycon_repr     <- tcd.entity_tycon_repr    |> remapTyconRepr g tmenvinner2
        let typeAbbrevR             = tcd.TypeAbbrev           |> Option.map (remapType tmenvinner2)
        tcd'.entity_tycon_tcaug    <- tcd.entity_tycon_tcaug   |> remapTyconAug tmenvinner2
        tcd'.entity_modul_contents <- MaybeLazy.Strict (tcd.entity_modul_contents.Value 
                                                        |> mapImmediateValsAndTycons lookupTycon lookupVal)
        let exnInfoR                = tcd.ExceptionInfo        |> remapTyconExnInfo g tmenvinner2
        match tcd'.entity_opt_data with
        | Some optData -> tcd'.entity_opt_data <- Some { optData with entity_tycon_abbrev = typeAbbrevR; entity_exn_info = exnInfoR }
        | _ -> 
            tcd'.SetTypeAbbrev typeAbbrevR
            tcd'.SetExceptionInfo exnInfoR)
    tycons', vs', tmenvinner


and allTyconsOfTycon (tycon:Tycon) =
    seq { yield tycon
          for nestedTycon in tycon.ModuleOrNamespaceType.AllEntities do
              yield! allTyconsOfTycon nestedTycon }

and allEntitiesOfModDef mdef =
    seq { match mdef with 
          | TMDefRec(_, tycons, mbinds, _) -> 
              for tycon in tycons do 
                  yield! allTyconsOfTycon tycon
              for mbind in mbinds do 
                match mbind with 
                | ModuleOrNamespaceBinding.Binding _ -> ()
                | ModuleOrNamespaceBinding.Module(mspec, def) -> 
                  yield mspec
                  yield! allEntitiesOfModDef def
          | TMDefLet _           -> ()
          | TMDefDo _            -> ()
          | TMDefs defs      -> 
              for def in defs do 
                  yield! allEntitiesOfModDef def
          | TMAbstract(ModuleOrNamespaceExprWithSig(mty, _, _)) -> 
              yield! allEntitiesOfModuleOrNamespaceTy mty }

and allValsOfModDef mdef = 
    seq { match mdef with 
          | TMDefRec(_, tycons, mbinds, _) -> 
              yield! abstractSlotValsOfTycons tycons 
              for mbind in mbinds do 
                match mbind with 
                | ModuleOrNamespaceBinding.Binding bind -> yield bind.Var
                | ModuleOrNamespaceBinding.Module(_, def) -> yield! allValsOfModDef def
          | TMDefLet(bind, _)            -> 
              yield bind.Var
          | TMDefDo _            -> ()
          | TMDefs defs      -> 
              for def in defs do 
                  yield! allValsOfModDef def
          | TMAbstract(ModuleOrNamespaceExprWithSig(mty, _, _)) -> 
              yield! allValsOfModuleOrNamespaceTy mty }

and remapAndBindModuleOrNamespaceExprWithSig g compgen tmenv (ModuleOrNamespaceExprWithSig(mty, mdef, m)) =
    let mdef = copyAndRemapModDef g compgen tmenv mdef
    let mty, tmenv = copyAndRemapAndBindModTy g compgen tmenv mty
    ModuleOrNamespaceExprWithSig(mty, mdef, m), tmenv

and remapModuleOrNamespaceExprWithSig g compgen tmenv (ModuleOrNamespaceExprWithSig(mty, mdef, m)) =
    let mdef = copyAndRemapModDef g compgen tmenv mdef 
    let mty = remapModTy g compgen tmenv mty 
    ModuleOrNamespaceExprWithSig(mty, mdef, m)

and copyAndRemapModDef g compgen tmenv mdef =
    let tycons = allEntitiesOfModDef mdef |> List.ofSeq
    let vs = allValsOfModDef mdef |> List.ofSeq
    let _, _, tmenvinner = copyAndRemapAndBindTyconsAndVals g compgen tmenv tycons vs
    remapAndRenameModDef g compgen tmenvinner mdef

and remapAndRenameModDefs g compgen tmenv x = 
    List.map (remapAndRenameModDef g compgen tmenv) x 

and remapAndRenameModDef g compgen tmenv mdef =
    match mdef with 
    | TMDefRec(isRec, tycons, mbinds, m) -> 
        // Abstract (virtual) vslots in the tycons at TMDefRec nodes are binders. They also need to be copied and renamed. 
        let tycons = tycons |> List.map (renameTycon tmenv)
        let mbinds = mbinds |> List.map (remapAndRenameModBind g compgen tmenv)
        TMDefRec(isRec, tycons, mbinds, m)
    | TMDefLet(bind, m) ->
        let v = bind.Var
        let bind = remapAndRenameBind g compgen tmenv bind (renameVal tmenv v)
        TMDefLet(bind, m)
    | TMDefDo(e, m) ->
        let e = remapExpr g compgen tmenv e
        TMDefDo(e, m)
    | TMDefs defs -> 
        let defs = remapAndRenameModDefs g compgen tmenv defs
        TMDefs defs
    | TMAbstract mexpr -> 
        let mexpr = remapModuleOrNamespaceExprWithSig g compgen tmenv mexpr
        TMAbstract mexpr

and remapAndRenameModBind g compgen tmenv x = 
    match x with 
    | ModuleOrNamespaceBinding.Binding bind -> 
        let v2 = bind |> valOfBind |> renameVal tmenv
        let bind2 = remapAndRenameBind g compgen tmenv bind v2
        ModuleOrNamespaceBinding.Binding  bind2
    | ModuleOrNamespaceBinding.Module(mspec, def) ->
        let mspec = renameTycon tmenv mspec
        let def = remapAndRenameModDef g compgen tmenv def
        ModuleOrNamespaceBinding.Module(mspec, def)

and remapImplFile g compgen tmenv mv = 
    mapAccImplFile (remapAndBindModuleOrNamespaceExprWithSig g compgen) tmenv mv

let copyModuleOrNamespaceType g compgen mtyp = copyAndRemapAndBindModTy g compgen Remap.Empty mtyp |> fst

let copyExpr g compgen e = remapExpr g compgen Remap.Empty e    

let copyImplFile g compgen e = remapImplFile g compgen Remap.Empty e |> fst

let instExpr g tpinst e = remapExpr g CloneAll (mkInstRemap tpinst) e

//--------------------------------------------------------------------------
// Replace Marks - adjust debugging marks when a lambda gets
// eliminated (i.e. an expression gets inlined)
//--------------------------------------------------------------------------

let rec remarkExpr m x =
    match x with
    | Expr.Lambda (uniq, ctorThisValOpt, baseValOpt, vs, b, _, rty)  ->
        Expr.Lambda (uniq, ctorThisValOpt, baseValOpt, vs, remarkExpr m b, m, rty)  

    | Expr.TyLambda (uniq, tps, b, _, rty) ->
        Expr.TyLambda (uniq, tps, remarkExpr m b, m, rty)

    | Expr.TyChoose (tps, b, _) ->
        Expr.TyChoose (tps, remarkExpr m b, m)

    | Expr.LetRec (binds, e, _, fvs) ->
        Expr.LetRec (remarkBinds m binds, remarkExpr m e, m, fvs)

    | Expr.Let (bind, e, _, fvs) ->
        Expr.Let (remarkBind m bind, remarkExpr m e, m, fvs)

    | Expr.Match (_, _, pt, targets, _, ty) ->
        let targetsR = targets |> Array.map (fun (TTarget(vs, e, _)) -> TTarget(vs, remarkExpr m e, SuppressSequencePointAtTarget))
        primMkMatch (NoSequencePointAtInvisibleBinding, m, remarkDecisionTree m pt, targetsR, m, ty)

    | Expr.Val (x, valUseFlags, _) ->
        Expr.Val (x, valUseFlags, m)

    | Expr.Quote (a, conv, isFromQueryExpression, _, ty) ->
        Expr.Quote (remarkExpr m a, conv, isFromQueryExpression, m, ty)

    | Expr.Obj (n, ty, basev, basecall, overrides, iimpls, _) -> 
        Expr.Obj (n, ty, basev, remarkExpr m basecall, 
                  List.map (remarkObjExprMethod m) overrides, 
                  List.map (remarkInterfaceImpl m) iimpls, m)

    | Expr.Op (op, tinst, args, _) -> 
        let op = 
            match op with 
            | TOp.TryFinally(_, _) -> TOp.TryFinally(NoSequencePointAtTry, NoSequencePointAtFinally)
            | TOp.TryCatch(_, _) -> TOp.TryCatch(NoSequencePointAtTry, NoSequencePointAtWith)
            | _ -> op
        Expr.Op (op, tinst, remarkExprs m args, m)

    | Expr.Link (eref) -> 
        // Preserve identity of fixup nodes during remarkExpr
        eref := remarkExpr m !eref
        x

    | Expr.App(e1, e1ty, tyargs, args, _) ->
        Expr.App(remarkExpr m e1, e1ty, tyargs, remarkExprs m args, m)

    | Expr.Sequential (e1, e2, dir, _, _)  ->
        Expr.Sequential (remarkExpr m e1, remarkExpr m e2, dir, SuppressSequencePointOnExprOfSequential, m)

    | Expr.StaticOptimization (eqns, e2, e3, _) ->
        Expr.StaticOptimization (eqns, remarkExpr m e2, remarkExpr m e3, m)

    | Expr.Const (c, _, ty) -> Expr.Const (c, m, ty)
  
and remarkObjExprMethod m (TObjExprMethod(slotsig, attribs, tps, vs, e, _)) = 
    TObjExprMethod(slotsig, attribs, tps, vs, remarkExpr m e, m)

and remarkInterfaceImpl m (ty, overrides) = 
    (ty, List.map (remarkObjExprMethod m) overrides)

and remarkExprs m es = es |> List.map (remarkExpr m) 

and remarkFlatExprs m es = es |> List.map (remarkExpr m) 

and remarkDecisionTree m x =
    match x with 
    | TDSwitch(e1, csl, dflt, _) ->
        let cslR = csl |> List.map (fun (TCase(test, y)) -> TCase(test, remarkDecisionTree m y))
        TDSwitch(remarkExpr m e1, cslR, Option.map (remarkDecisionTree m) dflt, m)
    | TDSuccess (es, n) ->
        TDSuccess (remarkFlatExprs m es, n)
    | TDBind (bind, rest) ->
        TDBind(remarkBind m bind, remarkDecisionTree m rest)

and remarkBinds m binds = List.map (remarkBind m) binds

// This very deliberately drops the sequence points since this is used when adjusting the marks for inlined expressions 
and remarkBind m (TBind(v, repr, _)) = 
    TBind(v, remarkExpr m repr, NoSequencePointAtStickyBinding)

//--------------------------------------------------------------------------
// Mutability analysis
//--------------------------------------------------------------------------

let isRecdOrStructFieldDefinitelyMutable (f:RecdField) = not f.IsStatic && f.IsMutable

let isUnionCaseDefinitelyMutable (uc:UnionCase) = uc.FieldTable.FieldsByIndex |> Array.exists isRecdOrStructFieldDefinitelyMutable

let isUnionCaseRefDefinitelyMutable (uc:UnionCaseRef) = uc.UnionCase |> isUnionCaseDefinitelyMutable
  
/// This is an incomplete check for .NET struct types. Returning 'false' doesn't mean the thing is immutable.
let isRecdOrUnionOrStructTyconRefDefinitelyMutable (tcref: TyconRef) = 
    let tycon = tcref.Deref
    if tycon.IsUnionTycon then 
        tycon.UnionCasesArray |> Array.exists isUnionCaseDefinitelyMutable
    elif tycon.IsRecordTycon || tycon.IsStructOrEnumTycon then 
        // Note: This only looks at the F# fields, causing oddities.
        // See https://github.com/Microsoft/visualfsharp/pull/4576
        tycon.AllFieldsArray |> Array.exists isRecdOrStructFieldDefinitelyMutable
    else
        false
  
// Although from the pure F# perspective exception values cannot be changed, the .NET 
// implementation of exception objects attaches a whole bunch of stack information to 
// each raised object.  Hence we treat exception objects as if they have identity 
let isExnDefinitelyMutable (_ecref:TyconRef) = true 

// Some of the implementations of library functions on lists use mutation on the tail 
// of the cons cell. These cells are always private, i.e. not accessible by any other 
// code until the construction of the entire return list has been completed. 
// However, within the implementation code reads of the tail cell must in theory be treated 
// with caution.  Hence we are conservative and within FSharp.Core we don't treat list 
// reads as if they were pure. 
let isUnionCaseFieldMutable (g: TcGlobals) (ucref:UnionCaseRef) n = 
    (g.compilingFslib && tyconRefEq g ucref.TyconRef g.list_tcr_canon && n = 1) ||
    (ucref.FieldByIndex n).IsMutable
  
let isExnFieldMutable ecref n = 
    if n < 0 || n >= List.length (recdFieldsOfExnDefRef ecref) then errorR(InternalError(sprintf "isExnFieldMutable, exnc = %s, n = %d" ecref.LogicalName n, ecref.Range))
    (recdFieldOfExnDefRefByIdx ecref n).IsMutable

let useGenuineField (tycon:Tycon) (f:RecdField) = 
    Option.isSome f.LiteralValue || tycon.IsEnumTycon || f.rfield_secret || (not f.IsStatic && f.rfield_mutable && not tycon.IsRecordTycon)

let ComputeFieldName tycon f = 
    if useGenuineField tycon f then f.rfield_id.idText
    else CompilerGeneratedName f.rfield_id.idText 

//-------------------------------------------------------------------------
// Helpers for building code contained in the initial environment
//------------------------------------------------------------------------- 

let isQuotedExprTy g ty = match tryAppTy g ty with ValueSome (tcref, _) -> tyconRefEq g tcref g.expr_tcr | _ -> false

let destQuotedExprTy g ty =  match tryAppTy g ty with ValueSome (_, [ty]) -> ty | _ -> failwith "destQuotedExprTy"

let mkQuotedExprTy (g:TcGlobals) ty =  TType_app(g.expr_tcr, [ty])

let mkRawQuotedExprTy (g:TcGlobals) =  TType_app(g.raw_expr_tcr, [])

let mkAnyTupledTy (g:TcGlobals) tupInfo tys = 
    match tys with 
    | [] -> g.unit_ty 
    | [h] -> h
    | _ -> TType_tuple(tupInfo, tys)

let mkAnyAnonRecdTy (_g:TcGlobals) anonInfo tys = 
    TType_anon(anonInfo, tys)

let mkRefTupledTy g tys = mkAnyTupledTy g tupInfoRef tys

let mkRefTupledVarsTy g vs = mkRefTupledTy g (typesOfVals vs)

let mkMethodTy g argtys rty = mkIteratedFunTy (List.map (mkRefTupledTy g) argtys) rty 

let mkArrayType (g:TcGlobals) ty = TType_app (g.array_tcr_nice, [ty])

let mkByteArrayTy (g:TcGlobals) = mkArrayType g g.byte_ty

//--------------------------------------------------------------------------
// tyOfExpr
//--------------------------------------------------------------------------
 
let rec tyOfExpr g e = 
    match e with 
    | Expr.App(_, fty, tyargs, args, _) -> applyTys g fty (tyargs, args)
    | Expr.Obj (_, ty, _, _, _, _, _)  
    | Expr.Match (_, _, _, _, _, ty) 
    | Expr.Quote(_, _, _, _, ty) 
    | Expr.Const(_, _, ty)              -> (ty)
    | Expr.Val(vref, _, _)  -> vref.Type
    | Expr.Sequential(a, b, k, _, _) -> tyOfExpr g (match k with NormalSeq  -> b | ThenDoSeq -> a)
    | Expr.Lambda(_, _, _, vs, _, _, rty) -> (mkRefTupledVarsTy g vs --> rty)
    | Expr.TyLambda(_, tyvs, _, _, rty) -> (tyvs +-> rty)
    | Expr.Let(_, e, _, _) 
    | Expr.TyChoose(_, e, _)
    | Expr.Link { contents=e}
    | Expr.StaticOptimization (_, _, e, _) 
    | Expr.LetRec(_, e, _, _) -> tyOfExpr g e
    | Expr.Op (op, tinst, _, _) -> 
        match op with 
        | TOp.Coerce -> (match tinst with [to_ty;_fromTy] -> to_ty | _ -> failwith "bad TOp.Coerce node")
        | (TOp.ILCall (_, _, _, _, _, _, _, _, _, _, rtys) | TOp.ILAsm(_, rtys)) -> (match rtys with [h] -> h | _ -> g.unit_ty)
        | TOp.UnionCase uc -> actualResultTyOfUnionCase tinst uc 
        | TOp.UnionCaseProof uc -> mkProvenUnionCaseTy uc tinst  
        | TOp.Recd (_, tcref) -> mkAppTy tcref tinst
        | TOp.ExnConstr _ -> g.exn_ty
        | TOp.Bytes _ -> mkByteArrayTy g
        | TOp.UInt16s _ -> mkArrayType g g.uint16_ty
        | TOp.AnonRecdGet(_, i) -> List.item i tinst
        | TOp.TupleFieldGet(_, i) -> List.item i tinst
        | TOp.Tuple tupInfo -> mkAnyTupledTy g tupInfo tinst
        | TOp.AnonRecd anonInfo -> mkAnyAnonRecdTy g anonInfo tinst
        | (TOp.For _ | TOp.While _) -> g.unit_ty
        | TOp.Array -> (match tinst with [ty] -> mkArrayType g ty | _ -> failwith "bad TOp.Array node")
        | (TOp.TryCatch _ | TOp.TryFinally _) -> (match tinst with [ty] ->  ty | _ -> failwith "bad TOp_try node")
        | TOp.ValFieldGetAddr(fref, readonly) -> mkByrefTyWithFlag g readonly (actualTyOfRecdFieldRef fref tinst)
        | TOp.ValFieldGet(fref) -> actualTyOfRecdFieldRef fref tinst
        | (TOp.ValFieldSet _ | TOp.UnionCaseFieldSet _ | TOp.ExnFieldSet _ | TOp.LValueOp ((LSet | LByrefSet), _)) ->g.unit_ty
        | TOp.UnionCaseTagGet _ -> g.int_ty
        | TOp.UnionCaseFieldGetAddr(cref, j, readonly) -> mkByrefTyWithFlag g readonly (actualTyOfRecdField (mkTyconRefInst cref.TyconRef tinst) (cref.FieldByIndex j))
        | TOp.UnionCaseFieldGet(cref, j) -> actualTyOfRecdField (mkTyconRefInst cref.TyconRef tinst) (cref.FieldByIndex j)
        | TOp.ExnFieldGet(ecref, j) -> recdFieldTyOfExnDefRefByIdx ecref j
        | TOp.LValueOp (LByrefGet, v) -> destByrefTy g v.Type
        | TOp.LValueOp (LAddrOf readonly, v) -> mkByrefTyWithFlag g readonly v.Type
        | TOp.RefAddrGet readonly -> (match tinst with [ty] -> mkByrefTyWithFlag g readonly ty | _ -> failwith "bad TOp.RefAddrGet node")      
        | TOp.TraitCall (TTrait(_, _, _, _, ty, _)) -> GetFSharpViewOfReturnType g ty
        | TOp.Reraise -> (match tinst with [rtn_ty] -> rtn_ty | _ -> failwith "bad TOp.Reraise node")
        | TOp.Goto _ | TOp.Label _ | TOp.Return -> 
            //assert false
            //errorR(InternalError("unexpected goto/label/return in tyOfExpr", m))
            // It doesn't matter what type we return here. This is only used in free variable analysis in the code generator
            g.unit_ty

//--------------------------------------------------------------------------
// Make applications
//---------------------------------------------------------------------------

let primMkApp (f, fty) tyargs argsl m = 
  Expr.App(f, fty, tyargs, argsl, m)

// Check for the funky where a generic type instantiation at function type causes a generic function
// to appear to accept more arguments than it really does, e.g. "id id 1", where the first "id" is 
// instantiated with "int -> int".
//
// In this case, apply the arguments one at a time.
let isExpansiveUnderInstantiation g fty0 tyargs pargs argsl =
    isForallTy g fty0 && 
    let fty1 = formalApplyTys g fty0 (tyargs, pargs)
    (not (isFunTy g fty1) ||
     let rec loop fty xs = 
         match xs with 
         | [] -> false
         | _ :: t -> not (isFunTy g fty) || loop (rangeOfFunTy g fty) t
     loop fty1 argsl)
    
let rec mkExprApplAux g f fty argsl m =
  match argsl with 
  | [] -> f
  | _ -> 
      // Always combine the term application with a type application
      //
      // Combine the term application with a term application, but only when f' is an under-applied value of known arity
      match f with 
      | Expr.App(f', fty', tyargs, pargs, m2) 
             when
                 (isNil pargs ||
                  (match stripExpr f' with 
                   | Expr.Val(v, _, _) -> 
                       match v.ValReprInfo with 
                       | Some info -> info.NumCurriedArgs > pargs.Length
                       | None -> false
                   | _ -> false)) &&
                 not (isExpansiveUnderInstantiation g fty' tyargs pargs argsl) ->
            primMkApp (f', fty') tyargs (pargs@argsl) (unionRanges m2 m)

      | _ -> 
          // Don't combine. 'f' is not an application
          if not (isFunTy g fty) then error(InternalError("expected a function type", m))
          primMkApp (f, fty) [] argsl m


let rec mkAppsAux g f fty tyargsl argsl m =
  match tyargsl with 
  | tyargs :: rest -> 
      match tyargs with 
      | [] -> mkAppsAux g f fty rest argsl m
      | _ -> 
        let arfty = applyForallTy g fty tyargs
        mkAppsAux g (primMkApp (f, fty) tyargs [] m) arfty rest argsl m
  | [] -> 
      mkExprApplAux g f fty argsl m
      
let mkApps g ((f, fty), tyargsl, argl, m) = mkAppsAux g f fty tyargsl argl m

let mkTyAppExpr m (f, fty) tyargs = match tyargs with [] -> f | _ -> primMkApp (f, fty) tyargs [] m 

//--------------------------------------------------------------------------
// Decision tree reduction
//--------------------------------------------------------------------------

let rec accTargetsOfDecisionTree tree acc =
    match tree with 
    | TDSwitch (_, cases, dflt, _) -> 
        List.foldBack (fun (c:DecisionTreeCase) -> accTargetsOfDecisionTree c.CaseTree) cases 
            (Option.foldBack accTargetsOfDecisionTree dflt acc)
    | TDSuccess (_, i) -> i::acc
    | TDBind (_, rest) -> accTargetsOfDecisionTree rest acc

let rec mapTargetsOfDecisionTree f tree =
    match tree with 
    | TDSwitch (e, cases, dflt, m) -> TDSwitch (e, List.map (mapTargetsOfDecisionTreeCase f) cases, Option.map (mapTargetsOfDecisionTree f) dflt, m)
    | TDSuccess (es, i) -> TDSuccess(es, f i) 
    | TDBind (bind, rest) -> TDBind(bind, mapTargetsOfDecisionTree f rest)

and mapTargetsOfDecisionTreeCase f (TCase(x, t)) = 
    TCase(x, mapTargetsOfDecisionTree f t)

// Dead target elimination 
let eliminateDeadTargetsFromMatch tree (targets:_[]) =
    let used = accTargetsOfDecisionTree tree [] |> ListSet.setify (=) |> Array.ofList
    if used.Length < targets.Length then
        Array.sortInPlace used
        let ntargets = targets.Length
        let tree' = 
            let remap = Array.create ntargets (-1)
            Array.iteri (fun i tgn -> remap.[tgn] <- i) used
            tree |> mapTargetsOfDecisionTree (fun tgn -> 
                 if remap.[tgn] = -1 then failwith "eliminateDeadTargetsFromMatch: failure while eliminating unused targets"
                 remap.[tgn]) 
        let targets' = Array.map (Array.get targets) used
        tree', targets'
    else 
        tree, targets
    
let rec targetOfSuccessDecisionTree tree =
    match tree with 
    | TDSwitch _ -> None
    | TDSuccess (_, i) -> Some i
    | TDBind(_, t) -> targetOfSuccessDecisionTree t

/// Check a decision tree only has bindings that immediately cover a 'Success'
let rec decisionTreeHasNonTrivialBindings tree =
    match tree with 
    | TDSwitch (_, cases, dflt, _) -> 
        cases |> List.exists (fun c -> decisionTreeHasNonTrivialBindings c.CaseTree) || 
        dflt |> Option.exists decisionTreeHasNonTrivialBindings 
    | TDSuccess _ -> false
    | TDBind (_, t) -> Option.isNone (targetOfSuccessDecisionTree t)

// If a target has assignments and can only be reached through one 
// branch (i.e. is "linear"), then transfer the assignments to the r.h.s. to be a "let". 
let foldLinearBindingTargetsOfMatch tree (targets: _[]) =

    // Don't do this when there are any bindings in the tree except where those bindings immediately cover a success node
    // since the variables would be extruded from their scope. 
    if decisionTreeHasNonTrivialBindings tree then 
        tree, targets 

    else
        let branchesToTargets = Array.create targets.Length []
        // Build a map showing how each target might be reached
        let rec accumulateTipsOfDecisionTree accBinds tree  =
            match tree with 
            | TDSwitch (_, cases, dflt, _) -> 
                assert (isNil accBinds)  // No switches under bindings
                for edge in cases do accumulateTipsOfDecisionTree accBinds edge.CaseTree
                match dflt with 
                | None -> ()
                | Some tree -> accumulateTipsOfDecisionTree accBinds tree
            | TDSuccess (es, i) -> 
                branchesToTargets.[i] <- (List.rev accBinds, es) :: branchesToTargets.[i]
            | TDBind (bind, rest) -> 
                accumulateTipsOfDecisionTree (bind::accBinds) rest 

        // Compute the targets that can only be reached one way
        accumulateTipsOfDecisionTree [] tree 
        let isLinearTarget bs = match bs with [_] -> true | _ -> false
        let isLinearTgtIdx i = isLinearTarget branchesToTargets.[i] 
        let getLinearTgtIdx i = branchesToTargets.[i].Head
        let hasLinearTgtIdx = branchesToTargets |> Array.exists isLinearTarget

        if not hasLinearTgtIdx then 

            tree, targets

        else
            
            /// rebuild the decision tree, replacing 'bind-then-success' decision trees by TDSuccess nodes that just go to the target
            let rec rebuildDecisionTree tree =
                
                // Check if this is a bind-then-success tree
                match targetOfSuccessDecisionTree tree with
                | Some i when isLinearTgtIdx i -> TDSuccess([], i)
                | _ -> 
                    match tree with 
                    | TDSwitch (e, cases, dflt, m) -> TDSwitch (e, List.map rebuildDecisionTreeEdge cases, Option.map rebuildDecisionTree dflt, m)
                    | TDSuccess _ -> tree
                    | TDBind _ -> tree

            and rebuildDecisionTreeEdge (TCase(x, t)) =  
                TCase(x, rebuildDecisionTree t)

            let tree' =  rebuildDecisionTree tree

            /// rebuild the targets , replacing linear targets by ones that include all the 'let' bindings from the source
            let targets' = 
                targets |> Array.mapi (fun i (TTarget(vs, exprTarget, spTarget) as tg) -> 
                    if isLinearTgtIdx i then
                        let (binds, es) = getLinearTgtIdx i
                        // The value bindings are moved to become part of the target.
                        // Hence the expressions in the value bindings can be remarked with the range of the target.
                        let mTarget = exprTarget.Range
                        let es = es |> List.map (remarkExpr mTarget)
                        // These are non-sticky - any sequence point for 'exprTarget' goes on 'exprTarget' _after_ the bindings have been evaluated
                        TTarget(List.empty, mkLetsBind mTarget binds (mkInvisibleLetsFromBindings mTarget vs es exprTarget), spTarget)
                    else tg )
     
            tree', targets'

// Simplify a little as we go, including dead target elimination 
let rec simplifyTrivialMatch spBind exprm matchm ty tree (targets : _[]) = 
    match tree with 
    | TDSuccess(es, n) -> 
        if n >= targets.Length then failwith "simplifyTrivialMatch: target out of range"
        // REVIEW: should we use _spTarget here?
        let (TTarget(vs, rhs, _spTarget)) = targets.[n]
        if vs.Length <> es.Length then failwith ("simplifyTrivialMatch: invalid argument, n = " + string n + ", List.length targets = " + string targets.Length)
        // These are non-sticky - any sequence point for 'rhs' goes on 'rhs' _after_ the bindings have been made
        mkInvisibleLetsFromBindings rhs.Range vs es rhs
    | _ -> 
        primMkMatch (spBind, exprm, tree, targets, matchm, ty)
 
// Simplify a little as we go, including dead target elimination 
let mkAndSimplifyMatch spBind exprm matchm ty tree targets  = 
    let targets = Array.ofList targets
    match tree with 
    | TDSuccess _ -> 
        simplifyTrivialMatch spBind exprm matchm ty tree targets
    | _ -> 
        let tree, targets = eliminateDeadTargetsFromMatch tree targets
        let tree, targets = foldLinearBindingTargetsOfMatch tree targets
        simplifyTrivialMatch spBind exprm matchm ty tree targets

//-------------------------------------------------------------------------
// mkExprAddrOfExprAux
//------------------------------------------------------------------------- 

type Mutates = AddressOfOp | DefinitelyMutates | PossiblyMutates | NeverMutates
exception DefensiveCopyWarning of string * range 

let isRecdOrStructTyconRefAssumedImmutable (g: TcGlobals) (tcref: TyconRef) =
    tcref.CanDeref &&
    not (isRecdOrUnionOrStructTyconRefDefinitelyMutable tcref) ||
    tyconRefEq g tcref g.decimal_tcr ||
    tyconRefEq g tcref g.date_tcr

let isRecdOrStructTyconRefReadOnly (g: TcGlobals) m (tcref: TyconRef) =
    tcref.CanDeref &&
    match tcref.TryIsReadOnly with 
    | Some res -> res
    | None -> 
        let isImmutable = isRecdOrStructTyconRefAssumedImmutable g tcref
        let hasAttrib = TyconRefHasAttribute g m g.attrib_IsReadOnlyAttribute tcref
        let res = isImmutable || hasAttrib
        tcref.SetIsReadOnly res
        res

let isRecdOrStructTyReadOnly (g: TcGlobals) m ty =
    match tryDestAppTy g ty with 
    | ValueNone -> false
    | ValueSome tcref -> isRecdOrStructTyconRefReadOnly g m tcref

let CanTakeAddressOf g m ty mut =
    match mut with 
    | NeverMutates -> true 
    | PossiblyMutates -> isRecdOrStructTyReadOnly g m ty
    | DefinitelyMutates -> false
    | AddressOfOp -> true // you can take the address but you might get a (readonly) inref<T> as a result

// We can take the address of values of struct type even if the value is immutable
// under certain conditions
//   - all instances of the type are  known to be immutable; OR
//   - the operation is known not to mutate
//
// Note this may be taking the address of a closure field, i.e. a copy
// of the original struct, e.g. for
//    let f () = 
//        let g1 = A.G(1)
//        (fun () -> g1.x1)
//
// Note: isRecdOrStructTyReadOnly implies PossiblyMutates or NeverMutates
//
// We only do this for true local or closure fields because we can't take addresses of immutable static 
// fields across assemblies.
let CanTakeAddressOfImmutableVal (g: TcGlobals) m (vref:ValRef) mut =
    // We can take the address of values of struct type if the operation doesn't mutate 
    // and the value is a true local or closure field. 
    not vref.IsMutable &&
    not vref.IsMemberOrModuleBinding &&
    // Note: We can't add this:
    //    || valRefInThisAssembly g.compilingFslib vref
    // This is because we don't actually guarantee to generate static backing fields for all values like these, e.g. simple constants "let x = 1".  
    // We always generate a static property but there is no field to take an address of
    CanTakeAddressOf g m vref.Type mut

let MustTakeAddressOfVal (g:TcGlobals) (vref:ValRef) = 
    vref.IsMutable &&
    // We can only take the address of mutable values in the same assembly
    valRefInThisAssembly g.compilingFslib vref

let MustTakeAddressOfByrefGet (g:TcGlobals) (vref:ValRef) = 
    isByrefTy g vref.Type && not (isInByrefTy g vref.Type)

let CanTakeAddressOfByrefGet (g:TcGlobals) (vref:ValRef) mut = 
    isInByrefTy g vref.Type &&
    CanTakeAddressOf g vref.Range (destByrefTy g vref.Type) mut

let MustTakeAddressOfRecdField (rfref: RecdField) = 
    // Static mutable fields must be private, hence we don't have to take their address
    not rfref.IsStatic && 
    rfref.IsMutable

let MustTakeAddressOfRecdFieldRef (rfref: RecdFieldRef) =  MustTakeAddressOfRecdField rfref.RecdField

let CanTakeAddressOfRecdFieldRef (g:TcGlobals) m (rfref: RecdFieldRef) tinst mut =
    // We only do this if the field is defined in this assembly because we can't take addresses across assemblies for immutable fields
    entityRefInThisAssembly g.compilingFslib rfref.TyconRef &&
    not rfref.RecdField.IsMutable &&
    CanTakeAddressOf g m (actualTyOfRecdFieldRef rfref tinst) mut

let CanTakeAddressOfUnionFieldRef (g:TcGlobals) m (uref: UnionCaseRef) cidx tinst mut =
    // We only do this if the field is defined in this assembly because we can't take addresses across assemblies for immutable fields
    entityRefInThisAssembly g.compilingFslib uref.TyconRef &&
    let rfref = uref.FieldByIndex cidx
    not rfref.IsMutable &&
    CanTakeAddressOf g m (actualTyOfUnionFieldRef uref cidx tinst) mut

/// Make the address-of expression and return a wrapper that adds any allocated locals at an appropriate scope.
/// Also return a flag that indicates if the resulting pointer is a not a pointer where writing is allowed and will 
/// have intended effect (i.e. is a readonly pointer and/or a defensive copy).
let rec mkExprAddrOfExprAux g mustTakeAddress useReadonlyForGenericArrayAddress mut expr addrExprVal m =
    if mustTakeAddress then 
        match expr with 
        // LVALUE of "*x" where "x" is byref is just the byref itself
        | Expr.Op (TOp.LValueOp (LByrefGet, vref), _, [], m) when MustTakeAddressOfByrefGet g vref || CanTakeAddressOfByrefGet g vref mut -> 
            let readonly = not (MustTakeAddressOfByrefGet g vref)
            let writeonly = isOutByrefTy g vref.Type
            None, exprForValRef m vref, readonly, writeonly

        // LVALUE of "x" where "x" is mutable local, mutable intra-assembly module/static binding, or operation doesn't mutate.
        // Note: we can always take the address of mutable intra-assembly values
        | Expr.Val(vref, _, m) when MustTakeAddressOfVal g vref || CanTakeAddressOfImmutableVal g m vref mut ->
            let readonly = not (MustTakeAddressOfVal g vref)
            let writeonly = false
            None, mkValAddr m readonly vref, readonly, writeonly

        // LVALUE of "e.f" where "f" is an instance F# field or record field. 
        | Expr.Op (TOp.ValFieldGet rfref, tinst, [objExpr], m) when MustTakeAddressOfRecdFieldRef rfref || CanTakeAddressOfRecdFieldRef g m rfref tinst mut ->
            let objTy = tyOfExpr g objExpr
            let takeAddrOfObjExpr = isStructTy g objTy // It seems this will always be false - the address will already have been taken
            let wrap, expra, readonly, writeonly = mkExprAddrOfExprAux g takeAddrOfObjExpr false mut objExpr None m
            let readonly = readonly || isInByrefTy g objTy || not (MustTakeAddressOfRecdFieldRef rfref)
            let writeonly = writeonly || isOutByrefTy g objTy
            wrap, mkRecdFieldGetAddrViaExprAddr(readonly, expra, rfref, tinst, m), readonly, writeonly

        // LVALUE of "f" where "f" is a static F# field. 
        | Expr.Op (TOp.ValFieldGet rfref, tinst, [], m) when MustTakeAddressOfRecdFieldRef rfref || CanTakeAddressOfRecdFieldRef g m rfref tinst mut ->
            let readonly = not (MustTakeAddressOfRecdFieldRef rfref)
            let writeonly = false
            None, mkStaticRecdFieldGetAddr(readonly, rfref, tinst, m), readonly, writeonly

        // LVALUE of "e.f" where "f" is an F# union field. 
        | Expr.Op (TOp.UnionCaseFieldGet (uref, cidx), tinst, [objExpr], m) when MustTakeAddressOfRecdField (uref.FieldByIndex(cidx)) || CanTakeAddressOfUnionFieldRef g m uref cidx tinst mut ->
            let objTy = tyOfExpr g objExpr
            let takeAddrOfObjExpr = isStructTy g objTy // It seems this will always be false - the address will already have been taken
            let wrap, expra, readonly, writeonly = mkExprAddrOfExprAux g takeAddrOfObjExpr false mut objExpr None m
            let readonly = readonly || isInByrefTy g objTy || not (MustTakeAddressOfRecdField (uref.FieldByIndex(cidx)))
            let writeonly = writeonly || isOutByrefTy g objTy
            wrap, mkUnionCaseFieldGetAddrProvenViaExprAddr(readonly, expra, uref, tinst, cidx, m), readonly, writeonly

        // LVALUE of "f" where "f" is a .NET static field. 
        | Expr.Op (TOp.ILAsm ([IL.I_ldsfld(_vol, fspec)], [ty2]), tinst, [], m) -> 
            let readonly = false // we never consider taking the address of a .NET static field to give an inref pointer
            let writeonly = false
            None, Expr.Op (TOp.ILAsm ([IL.I_ldsflda(fspec)], [mkByrefTy g ty2]), tinst, [], m), readonly, writeonly

        // LVALUE of "e.f" where "f" is a .NET instance field. 
        | Expr.Op (TOp.ILAsm ([IL.I_ldfld(_align, _vol, fspec)], [ty2]), tinst, [objExpr], m) -> 
            let objTy = tyOfExpr g objExpr
            let takeAddrOfObjExpr = isStructTy g objTy // It seems this will always be false - the address will already have been taken
            // we never consider taking the address of an .NET instance field to give an inref pointer, unless the object pointer is an inref pointer
            let wrap, expra, readonly, writeonly = mkExprAddrOfExprAux g takeAddrOfObjExpr false mut objExpr None m
            let readonly = readonly || isInByrefTy g objTy
            let writeonly = writeonly || isOutByrefTy g objTy
            wrap, Expr.Op (TOp.ILAsm ([IL.I_ldflda(fspec)], [mkByrefTyWithFlag g readonly ty2]), tinst, [expra], m), readonly, writeonly

        // LVALUE of "e.[n]" where e is an array of structs 
        | Expr.App(Expr.Val(vf, _, _), _, [elemTy], [aexpr;nexpr], _) when (valRefEq g vf g.array_get_vref) -> 
        
            let readonly = false // array address is never forced to be readonly
            let writeonly = false
            let shape = ILArrayShape.SingleDimensional
            let ilInstrReadOnlyAnnotation = if isTyparTy g elemTy &&  useReadonlyForGenericArrayAddress then ReadonlyAddress else NormalAddress
            let isNativePtr = 
                match addrExprVal with
                | Some(vf) -> valRefEq g vf g.addrof2_vref
                | _ -> false
            None, mkArrayElemAddress g (readonly, ilInstrReadOnlyAnnotation, isNativePtr, shape, elemTy, [aexpr; nexpr], m), readonly, writeonly

        // LVALUE of "e.[n1, n2]", "e.[n1, n2, n3]", "e.[n1, n2, n3, n4]" where e is an array of structs 
        | Expr.App(Expr.Val(vref, _, _), _, [elemTy], (aexpr::args), _) 
             when (valRefEq g vref g.array2D_get_vref || valRefEq g vref g.array3D_get_vref || valRefEq g vref g.array4D_get_vref) -> 
        
            let readonly = false // array address is never forced to be readonly
            let writeonly = false
            let shape = ILArrayShape.FromRank args.Length
            let ilInstrReadOnlyAnnotation = if isTyparTy g elemTy &&  useReadonlyForGenericArrayAddress then ReadonlyAddress else NormalAddress
            let isNativePtr = 
                match addrExprVal with
                | Some(vf) -> valRefEq g vf g.addrof2_vref
                | _ -> false
            
            None, mkArrayElemAddress g (readonly, ilInstrReadOnlyAnnotation, isNativePtr, shape, elemTy,  (aexpr::args), m), readonly, writeonly

        // LVALUE:  "&meth(args)" where meth has a byref or inref return.  Includes "&span.[idx]".
        | Expr.Let(TBind(vref, e, _), Expr.Op(TOp.LValueOp (LByrefGet, vref2), _, _, _), _, _)  
             when (valRefEq g (mkLocalValRef vref) vref2)  && 
                  (MustTakeAddressOfByrefGet g vref2 || CanTakeAddressOfByrefGet g vref2 mut) -> 
            let ty = tyOfExpr g e
            let readonly = isInByrefTy g ty
            let writeonly = isOutByrefTy g ty
            None, e, readonly, writeonly
        
        // Give a nice error message for address-of-byref
        | Expr.Val(vref, _, m) when isByrefTy g vref.Type -> 
            error(Error(FSComp.SR.tastUnexpectedByRef(), m))

        // Give a nice error message for DefinitelyMutates of address-of on mutable values in other assemblies
        | Expr.Val(vref, _, m) when (mut = DefinitelyMutates || mut = AddressOfOp) && vref.IsMutable -> 
            error(Error(FSComp.SR.tastInvalidAddressOfMutableAcrossAssemblyBoundary(), m))

        // Give a nice error message for AddressOfOp on immutable values
        | Expr.Val _ when mut = AddressOfOp -> 
            error(Error(FSComp.SR.tastValueMustBeLocal(), m))
         
        // Give a nice error message for mutating a value we can't take the address of
        | Expr.Val _ when mut = DefinitelyMutates -> 
            error(Error(FSComp.SR.tastValueMustBeMutable(), m))
         
        | _ -> 
            let ty = tyOfExpr g expr
            if isStructTy g ty then 
                match mut with 
                | NeverMutates
                | AddressOfOp -> ()
                | DefinitelyMutates -> 
                    // Give a nice error message for mutating something we can't take the address of
                    errorR(Error(FSComp.SR.tastInvalidMutationOfConstant(), m))
                | PossiblyMutates -> 
                    // Warn on defensive copy of something we can't take the address of
                    warning(DefensiveCopyWarning(FSComp.SR.tastValueHasBeenCopied(), m))

            match mut with
            | NeverMutates
            | DefinitelyMutates
            | PossiblyMutates -> ()
            | AddressOfOp -> 
                // we get an inref
                errorR(Error(FSComp.SR.tastCantTakeAddressOfExpression(), m))

            // Take a defensive copy
            let tmp, _ = 
                match mut with 
                | NeverMutates -> mkCompGenLocal m "copyOfStruct" ty 
                | _ -> mkMutableCompGenLocal m "copyOfStruct" ty
            let readonly = true
            let writeonly = false
            Some (tmp, expr), (mkValAddr m readonly (mkLocalValRef tmp)), readonly, writeonly
    else
        None, expr, false, false

let mkExprAddrOfExpr g mustTakeAddress useReadonlyForGenericArrayAddress mut e addrExprVal m =
    let optBind, addre, readonly, writeonly = mkExprAddrOfExprAux g mustTakeAddress useReadonlyForGenericArrayAddress mut e addrExprVal m
    match optBind with 
    | None -> (fun x -> x), addre, readonly, writeonly
    | Some (tmp, rval) -> (fun x -> mkCompGenLet m tmp rval x), addre, readonly, writeonly

let mkTupleFieldGet g (tupInfo, e, tinst, i, m) = 
    let wrap, e', _readonly, _writeonly = mkExprAddrOfExpr g (evalTupInfoIsStruct tupInfo) false NeverMutates e None m
    wrap (mkTupleFieldGetViaExprAddr(tupInfo, e', tinst, i, m))

let mkAnonRecdFieldGet g (anonInfo:AnonRecdTypeInfo, e, tinst, i, m) = 
    let wrap, e', _readonly, _writeonly = mkExprAddrOfExpr g (evalAnonInfoIsStruct anonInfo) false NeverMutates e None m
    wrap (mkAnonRecdFieldGetViaExprAddr(anonInfo, e', tinst, i, m))

let mkRecdFieldGet g (e, fref:RecdFieldRef, tinst, m) = 
    assert (not (isByrefTy g (tyOfExpr g e)))
    let wrap, e', _readonly, _writeonly = mkExprAddrOfExpr g fref.Tycon.IsStructOrEnumTycon false NeverMutates e None m
    wrap (mkRecdFieldGetViaExprAddr(e', fref, tinst, m))

let mkUnionCaseFieldGetUnproven g (e, cref:UnionCaseRef, tinst, j, m) = 
    assert (not (isByrefTy g (tyOfExpr g e)))
    let wrap, e', _readonly, _writeonly = mkExprAddrOfExpr g cref.Tycon.IsStructOrEnumTycon false NeverMutates e None m
    wrap (mkUnionCaseFieldGetUnprovenViaExprAddr (e', cref, tinst, j, m))

let mkArray (argty, args, m) = Expr.Op(TOp.Array, [argty], args, m)

//---------------------------------------------------------------------------
// Compute fixups for letrec's.
//
// Generate an assignment expression that will fixup the recursion 
// amongst the vals on the r.h.s. of a letrec.  The returned expressions 
// include disorderly constructs such as expressions/statements 
// to set closure environments and non-mutable fields. These are only ever 
// generated by the backend code-generator when processing a "letrec"
// construct.
//
// [self] is the top level value that is being fixed
// [exprToFix] is the r.h.s. expression
// [rvs] is the set of recursive vals being bound. 
// [acc] accumulates the expression right-to-left. 
//
// Traversal of the r.h.s. term must happen back-to-front to get the
// uniq's for the lambdas correct in the very rare case where the same lambda
// somehow appears twice on the right.
//---------------------------------------------------------------------------

let rec IterateRecursiveFixups g (selfv : Val option) rvs ((access : Expr), set) exprToFix  = 
    let exprToFix =  stripExpr exprToFix
    match exprToFix with 
    | Expr.Const _ -> ()
    | Expr.Op (TOp.Tuple tupInfo, argtys, args, m) when not (evalTupInfoIsStruct tupInfo) ->
      args |> List.iteri (fun n -> 
          IterateRecursiveFixups g None rvs 
            (mkTupleFieldGet g (tupInfo, access, argtys, n, m), 
            (fun e -> 
              // NICE: it would be better to do this check in the type checker 
              errorR(Error(FSComp.SR.tastRecursiveValuesMayNotBeInConstructionOfTuple(), m))
              e)))

    | Expr.Op (TOp.UnionCase (c), tinst, args, m) ->
      args |> List.iteri (fun n -> 
          IterateRecursiveFixups g None rvs 
            (mkUnionCaseFieldGetUnprovenViaExprAddr (access, c, tinst, n, m), 
             (fun e -> 
               // NICE: it would be better to do this check in the type checker 
               let tcref = c.TyconRef
               if not (c.FieldByIndex(n)).IsMutable && not (entityRefInThisAssembly g.compilingFslib tcref) then
                 errorR(Error(FSComp.SR.tastRecursiveValuesMayNotAppearInConstructionOfType(tcref.LogicalName), m))
               mkUnionCaseFieldSet (access, c, tinst, n, e, m))))

    | Expr.Op (TOp.Recd (_, tcref), tinst, args, m) -> 
      (tcref.TrueInstanceFieldsAsRefList, args) ||> List.iter2 (fun fref arg -> 
          let fspec = fref.RecdField
          IterateRecursiveFixups g None rvs 
            (mkRecdFieldGetViaExprAddr(access, fref, tinst, m), 
             (fun e -> 
               // NICE: it would be better to do this check in the type checker 
               if not fspec.IsMutable && not (entityRefInThisAssembly g.compilingFslib tcref) then
                 errorR(Error(FSComp.SR.tastRecursiveValuesMayNotBeAssignedToNonMutableField(fspec.rfield_id.idText, tcref.LogicalName), m))
               mkRecdFieldSetViaExprAddr (access, fref, tinst, e, m))) arg )
    | Expr.Val _
    | Expr.Lambda _
    | Expr.Obj _
    | Expr.TyChoose _
    | Expr.TyLambda _ -> 
        rvs selfv access set exprToFix
    | _ -> ()

//--------------------------------------------------------------------------
// computations on constraints
//-------------------------------------------------------------------------- 

let JoinTyparStaticReq r1 r2 = 
  match r1, r2 with
  | NoStaticReq, r | r, NoStaticReq -> r 
  | HeadTypeStaticReq, r | r, HeadTypeStaticReq -> r
  
//-------------------------------------------------------------------------
// ExprFolder - fold steps
//-------------------------------------------------------------------------

type ExprFolder<'State> = 
    { exprIntercept    : (* recurseF *) ('State -> Expr -> 'State) -> (* noInterceptF *) ('State -> Expr -> 'State) -> 'State -> Expr  -> 'State
      // the bool is 'bound in dtree' 
      valBindingSiteIntercept          : 'State -> bool * Val  -> 'State               
      // these values are always bound to these expressions. bool indicates 'recursively' 
      nonRecBindingsIntercept         : 'State -> Binding -> 'State   
      recBindingsIntercept         : 'State -> Bindings -> 'State        
      dtreeIntercept         : 'State -> DecisionTree -> 'State                    
      targetIntercept  : (* recurseF *) ('State -> Expr -> 'State) -> 'State -> DecisionTreeTarget  -> 'State option 
      tmethodIntercept : (* recurseF *) ('State -> Expr -> 'State) -> 'State -> ObjExprMethod -> 'State option
    }

let ExprFolder0 =
    { exprIntercept    = (fun _recurseF noInterceptF z x -> noInterceptF z x)
      valBindingSiteIntercept          = (fun z _b  -> z)
      nonRecBindingsIntercept         = (fun z _bs -> z)
      recBindingsIntercept         = (fun z _bs -> z)
      dtreeIntercept         = (fun z _dt -> z)
      targetIntercept  = (fun _exprF _z _x -> None)
      tmethodIntercept = (fun _exprF _z _x -> None) }

//-------------------------------------------------------------------------
// FoldExpr
//-------------------------------------------------------------------------

/// Adapted from usage info folding.
/// Collecting from exprs at moment.
/// To collect ids etc some additional folding needed, over formals etc.
type ExprFolders<'State> (folders : ExprFolder<'State>) =
    let mutable exprFClosure = Unchecked.defaultof<'State -> Expr -> 'State> // prevent reallocation of closure
    let mutable exprNoInterceptFClosure = Unchecked.defaultof<'State -> Expr -> 'State> // prevent reallocation of closure

    let rec exprsF z xs = 
        List.fold exprFClosure z xs

    and exprF (z: 'State) (x: Expr) =
        folders.exprIntercept exprFClosure exprNoInterceptFClosure z x 

    and exprNoInterceptF (z: 'State) (x: Expr) = 
        match x with
        
        | Expr.Const _  -> z

        | Expr.Val _ -> z

        | LinearOpExpr (_op, _tyargs, argsHead, argLast, _m) ->
            let z = exprsF z argsHead
            // tailcall 
            exprF z argLast
        
        | Expr.Op (_c, _tyargs, args, _) -> 
            exprsF z args

        | Expr.Sequential (x0, x1, _dir, _, _)  -> 
            let z = exprF z x0
            exprF z x1

        | Expr.Lambda(_lambdaId , _ctorThisValOpt, _baseValOpt, _argvs, body, _m, _rty) -> 
            exprF z body

        | Expr.TyLambda(_lambdaId, _argtyvs, body, _m, _rty) -> 
            exprF z body

        | Expr.TyChoose(_, body, _) -> 
            exprF z body

        | Expr.App (f, _fty, _tys, argtys, _) -> 
            let z = exprF z f
            exprsF z argtys
                
        | Expr.LetRec (binds, body, _, _) -> 
            let z = valBindsF false z binds
            exprF z body
                
        | Expr.Let (bind, body, _, _)  -> 
            let z = valBindF false z bind
            exprF z body
                
        | Expr.Link rX -> exprF z (!rX)

        | Expr.Match (_spBind, _exprm, dtree, targets, _m, _ty)                 -> 
            let z = dtreeF z dtree
            let z = Array.fold targetF z targets.[0..targets.Length - 2]
            // tailcall
            targetF z targets.[targets.Length - 1]
                
        | Expr.Quote(e, {contents=Some(_typeDefs, _argTypes, argExprs, _)}, _, _, _)  -> 
            let z = exprF z e
            exprsF z argExprs

        | Expr.Quote(e, {contents=None}, _, _m, _) -> 
            exprF z e

        | Expr.Obj (_n, _typ, _basev, basecall, overrides, iimpls, _m)    -> 
            let z = exprF z basecall
            let z = List.fold tmethodF z overrides
            List.fold (foldOn snd (List.fold tmethodF)) z iimpls

        | Expr.StaticOptimization (_tcs, csx, x, _) -> 
            exprsF z [csx;x]

    and valBindF dtree z bind =
        let z = folders.nonRecBindingsIntercept z bind
        bindF dtree z bind 

    and valBindsF dtree z binds =
        let z = folders.recBindingsIntercept z binds
        List.fold (bindF dtree) z binds 

    and bindF dtree z (bind:Binding) =
        let z = folders.valBindingSiteIntercept z (dtree, bind.Var)
        exprF z bind.Expr

    and dtreeF z dtree =
        let z = folders.dtreeIntercept z dtree
        match dtree with
        | TDBind (bind, rest)            -> 
            let z = valBindF true z bind
            dtreeF z rest
        | TDSuccess (args, _)            -> exprsF z args
        | TDSwitch (test, dcases, dflt, _) -> 
            let z = exprF z test
            let z = List.fold dcaseF z dcases
            let z = Option.fold dtreeF z dflt
            z

    and dcaseF z = function
        TCase (_, dtree)   -> dtreeF z dtree (* not collecting from test *)

    and targetF z x =
        match folders.targetIntercept exprFClosure z x with 
        | Some z -> z // intercepted 
        | None ->     // structurally recurse 
            let (TTarget (_, body, _)) = x
            exprF z body
              
    and tmethodF z x =
        match folders.tmethodIntercept exprFClosure z x with 
        | Some z -> z // intercepted 
        | None ->     // structurally recurse 
            let (TObjExprMethod(_, _, _, _, e, _)) = x
            exprF z e

    and mexprF z x =
        match x with 
        | ModuleOrNamespaceExprWithSig(_, def, _) -> mdefF z def

    and mdefF z x = 
        match x with
        | TMDefRec(_, _, mbinds, _) -> 
            // REVIEW: also iterate the abstract slot vspecs hidden in the _vslots field in the tycons
            let z = List.fold mbindF z mbinds
            z
        | TMDefLet(bind, _) -> valBindF false z bind
        | TMDefDo(e, _) -> exprF z e
        | TMDefs defs -> List.fold mdefF z defs 
        | TMAbstract x -> mexprF z x

    and mbindF z x = 
        match x with 
        | ModuleOrNamespaceBinding.Binding b -> valBindF false z b
        | ModuleOrNamespaceBinding.Module(_, def) -> mdefF z def

    and implF z x = foldTImplFile mexprF z x

    do exprFClosure <- exprF // allocate one instance of this closure
    do exprNoInterceptFClosure <- exprNoInterceptF // allocate one instance of this closure
    member x.FoldExpr = exprF
    member x.FoldImplFile = implF

let FoldExpr     folders state expr = ExprFolders(folders).FoldExpr state expr

let FoldImplFile folders state implFile = ExprFolders(folders).FoldImplFile state implFile 

#if DEBUG
//-------------------------------------------------------------------------
// ExprStats
//-------------------------------------------------------------------------

let ExprStats x =
  let count = ref 0
  let folders = {ExprFolder0 with exprIntercept = (fun _ noInterceptF z x -> (count := !count + 1; noInterceptF z x))}
  let () = FoldExpr folders () x
  string !count + " TExpr nodes"
#endif
    
//-------------------------------------------------------------------------
// 
//------------------------------------------------------------------------- 

let mkString (g:TcGlobals) m n = Expr.Const(Const.String n, m, g.string_ty)

let mkBool (g:TcGlobals) m b = Expr.Const(Const.Bool b, m, g.bool_ty)

let mkByte (g:TcGlobals) m b = Expr.Const(Const.Byte b, m, g.byte_ty)

let mkUInt16 (g:TcGlobals) m b = Expr.Const(Const.UInt16 b, m, g.uint16_ty)

let mkTrue g m = mkBool g m true

let mkFalse g m = mkBool g m false

let mkUnit (g:TcGlobals) m = Expr.Const(Const.Unit, m, g.unit_ty)

let mkInt32 (g:TcGlobals) m n =  Expr.Const(Const.Int32 n, m, g.int32_ty)

let mkInt g m n =  mkInt32 g m (n)

let mkZero g m =  mkInt g m 0

let mkOne g m =  mkInt g m 1

let mkTwo g m =  mkInt g m 2

let mkMinusOne g  m =  mkInt g m (-1)

let destInt32 = function Expr.Const(Const.Int32 n, _, _) -> Some n | _ -> None

let isIDelegateEventType g ty =
    match tryDestAppTy g ty with
    | ValueSome tcref -> tyconRefEq g g.fslib_IDelegateEvent_tcr tcref
    | _ -> false

let destIDelegateEventType g ty   = 
    if isIDelegateEventType g ty then 
        match argsOfAppTy g ty with 
        | [ty1] -> ty1
        | _ -> failwith "destIDelegateEventType: internal error"
    else failwith "destIDelegateEventType: not an IDelegateEvent type"

let mkIEventType (g:TcGlobals) ty1 ty2 = TType_app (g.fslib_IEvent2_tcr, [ty1;ty2])

let mkIObservableType (g:TcGlobals) ty1 = TType_app (g.tcref_IObservable, [ty1])

let mkIObserverType (g:TcGlobals) ty1 = TType_app (g.tcref_IObserver, [ty1])

let mkRefCellContentsRef (g:TcGlobals) = mkRecdFieldRef g.refcell_tcr_canon "contents"

let mkSequential spSeq m e1 e2 = Expr.Sequential(e1, e2, NormalSeq, spSeq, m)

let mkCompGenSequential m e1 e2 = mkSequential SuppressSequencePointOnExprOfSequential m e1 e2

let rec mkSequentials spSeq g m es = 
    match es with 
    | [e] -> e 
    | e::es -> mkSequential spSeq m e (mkSequentials spSeq g m es) 
    | [] -> mkUnit g m

let mkGetArg0 m ty = mkAsmExpr( [ mkLdarg0 ], [], [], [ty], m) 

//-------------------------------------------------------------------------
// Tuples...
//------------------------------------------------------------------------- 
 
let mkAnyTupled g m tupInfo es tys = 
    match es with 
    | [] -> mkUnit g m 
    | [e] -> e
    | _ -> Expr.Op (TOp.Tuple tupInfo, tys, es, m)

let mkRefTupled g m es tys = mkAnyTupled g m tupInfoRef es tys

let mkRefTupledNoTypes g m args = mkRefTupled g m args (List.map (tyOfExpr g) args)

let mkRefTupledVars g m vs = mkRefTupled g m (List.map (exprForVal m) vs) (typesOfVals vs)

let mkAnonRecd (_g:TcGlobals) m anonInfo es tys = Expr.Op (TOp.AnonRecd (anonInfo),tys,es,m)

//--------------------------------------------------------------------------
// Permute expressions
//--------------------------------------------------------------------------
    
let inversePerm (sigma:int array) =
    let n = sigma.Length
    let invSigma = Array.create n -1
    for i = 0 to n-1 do
        let sigma_i = sigma.[i]
        // assert( invSigma.[sigma_i] = -1 )
        invSigma.[sigma_i] <- i
    invSigma
  
let permute (sigma:int[]) (data:'T[]) = 
    let n = sigma.Length
    let invSigma = inversePerm sigma
    Array.init n (fun i -> data.[invSigma.[i]])
  
let rec existsR a b pred = if a<=b then pred a || existsR (a+1) b pred else false

// Given a permutation for record fields, work out the highest entry that we must lift out
// of a record initialization. Lift out xi if xi goes to position that will be preceded by an expr with an effect 
// that originally followed xi.  If one entry gets lifted then everything before it also gets lifted.
let liftAllBefore sigma = 
    let invSigma = inversePerm sigma

    let lifted = 
        [ for i in 0 .. sigma.Length - 1 do 
            let i' = sigma.[i]
            if existsR 0 (i' - 1) (fun j' -> invSigma.[j'] > i)  then 
                    yield i ]

    if lifted.IsEmpty then 0 else List.max lifted + 1


///  Put record field assignments in order.
//
let permuteExprList (sigma:int[]) (exprs: Expr list) (ty: TType list) (names:string list) =
    let ty, names = (Array.ofList ty, Array.ofList names)

    let liftLim = liftAllBefore sigma 

    let rewrite rbinds (i, expri:Expr) =
        if i < liftLim then
            let tmpvi, tmpei = mkCompGenLocal expri.Range names.[i] ty.[i]
            let bindi = mkCompGenBind tmpvi expri
            tmpei, bindi :: rbinds
        else
            expri, rbinds
 
    let newExprs, reversedBinds = List.mapFold rewrite [] (exprs |> List.indexed)
    let binds = List.rev reversedBinds
    let reorderedExprs  = permute sigma (Array.ofList newExprs)
    binds, Array.toList reorderedExprs
    
/// Evaluate the expressions in the original order, but build a record with the results in field order 
/// Note some fields may be static. If this were not the case we could just use 
///     let sigma       = Array.map #Index  ()  
/// However the presence of static fields means .Index may index into a non-compact set of instance field indexes. 
/// We still need to sort by index. 
let mkRecordExpr g (lnk, tcref, tinst, rfrefs:RecdFieldRef list, args, m) =  
    // Remove any abbreviations 
    let tcref, tinst = destAppTy g (mkAppTy tcref tinst)
    
    let rfrefsArray = rfrefs |> List.indexed |> Array.ofList
    rfrefsArray |> Array.sortInPlaceBy (fun (_, r) -> r.Index)
    let sigma = Array.create rfrefsArray.Length -1
    Array.iteri (fun j (i, _) -> 
        if sigma.[i] <> -1 then error(InternalError("bad permutation", m))
        sigma.[i] <- j)  rfrefsArray
    
    let argTys = List.map (fun rfref  -> actualTyOfRecdFieldRef rfref tinst) rfrefs
    let names = rfrefs |> List.map (fun rfref -> rfref.FieldName)
    let binds, args  = permuteExprList sigma args argTys names
    mkLetsBind m binds (Expr.Op (TOp.Recd(lnk, tcref), tinst, args, m))
  

//-------------------------------------------------------------------------
// List builders
//------------------------------------------------------------------------- 
 
let mkRefCell     g m ty e = mkRecordExpr g (RecdExpr, g.refcell_tcr_canon, [ty], [mkRefCellContentsRef g], [e], m)

let mkRefCellGet g m ty e = mkRecdFieldGetViaExprAddr (e, mkRefCellContentsRef g, [ty], m)

let mkRefCellSet g m ty e1 e2 = mkRecdFieldSetViaExprAddr (e1, mkRefCellContentsRef g, [ty], e2, m)

let mkNil (g:TcGlobals) m ty = mkUnionCaseExpr (g.nil_ucref, [ty], [], m)

let mkCons (g:TcGlobals) ty h t = mkUnionCaseExpr (g.cons_ucref, [ty], [h;t], unionRanges h.Range t.Range)

let mkCompGenLocalAndInvisbleBind g nm m e = 
    let locv, loce = mkCompGenLocal m nm (tyOfExpr g e)
    locv, loce, mkInvisibleBind locv e 

//----------------------------------------------------------------------------
// Make some fragments of code
//----------------------------------------------------------------------------

let box = IL.I_box (mkILTyvarTy 0us)

let isinst = IL.I_isinst (mkILTyvarTy 0us)

let unbox = IL.I_unbox_any (mkILTyvarTy 0us)

let mkUnbox ty e m = mkAsmExpr ([ unbox ], [ty], [e], [ ty ], m)

let mkBox ty e m = mkAsmExpr ([box], [], [e], [ty], m)

let mkIsInst ty e m = mkAsmExpr ([ isinst ], [ty], [e], [ ty ], m)

let mspec_Type_GetTypeFromHandle (g: TcGlobals) = IL.mkILNonGenericStaticMethSpecInTy(g.ilg.typ_Type, "GetTypeFromHandle", [g.iltyp_RuntimeTypeHandle], g.ilg.typ_Type)

let mspec_String_Length (g: TcGlobals) = mkILNonGenericInstanceMethSpecInTy (g.ilg.typ_String, "get_Length", [], g.ilg.typ_Int32)

let mspec_String_Concat2 (g: TcGlobals) = 
    mkILNonGenericStaticMethSpecInTy (g.ilg.typ_String, "Concat", [ g.ilg.typ_String; g.ilg.typ_String ], g.ilg.typ_String)

let mspec_String_Concat3 (g: TcGlobals) = 
    mkILNonGenericStaticMethSpecInTy (g.ilg.typ_String, "Concat", [ g.ilg.typ_String; g.ilg.typ_String; g.ilg.typ_String ], g.ilg.typ_String)

let mspec_String_Concat4 (g: TcGlobals) = 
    mkILNonGenericStaticMethSpecInTy (g.ilg.typ_String, "Concat", [ g.ilg.typ_String; g.ilg.typ_String; g.ilg.typ_String; g.ilg.typ_String ], g.ilg.typ_String)

let mspec_String_Concat_Array (g: TcGlobals) = 
    mkILNonGenericStaticMethSpecInTy (g.ilg.typ_String, "Concat", [ mkILArr1DTy g.ilg.typ_String ], g.ilg.typ_String)

let fspec_Missing_Value (g: TcGlobals) = IL.mkILFieldSpecInTy(g.iltyp_Missing, "Value", g.iltyp_Missing)

let mkInitializeArrayMethSpec (g: TcGlobals) = 
  let tref = g.FindSysILTypeRef "System.Runtime.CompilerServices.RuntimeHelpers"
  mkILNonGenericStaticMethSpecInTy(mkILNonGenericBoxedTy tref, "InitializeArray", [g.ilg.typ_Array;g.iltyp_RuntimeFieldHandle], ILType.Void)

let mkInvalidCastExnNewobj (g: TcGlobals)  = 
  mkNormalNewobj (mkILCtorMethSpecForTy (mkILNonGenericBoxedTy (g.FindSysILTypeRef "System.InvalidCastException"), []))


let typedExprForIntrinsic _g m (IntrinsicValRef(_, _, _, ty, _) as i) =
    let vref = ValRefForIntrinsic i
    exprForValRef m vref, ty

let mkCallGetGenericComparer (g:TcGlobals) m = typedExprForIntrinsic g m g.get_generic_comparer_info |> fst

let mkCallGetGenericEREqualityComparer (g:TcGlobals) m = typedExprForIntrinsic g m g.get_generic_er_equality_comparer_info |> fst

let mkCallGetGenericPEREqualityComparer (g:TcGlobals) m = typedExprForIntrinsic g m g.get_generic_per_equality_comparer_info |> fst

let mkCallUnbox (g:TcGlobals) m ty e1 = mkApps g (typedExprForIntrinsic g m g.unbox_info, [[ty]], [ e1 ], m)

let mkCallUnboxFast (g:TcGlobals) m ty e1 = mkApps g (typedExprForIntrinsic g m g.unbox_fast_info, [[ty]], [ e1 ], m)

let mkCallTypeTest (g:TcGlobals) m ty e1 = mkApps g (typedExprForIntrinsic g m g.istype_info, [[ty]], [ e1 ], m)

let mkCallTypeOf (g:TcGlobals) m ty = mkApps g (typedExprForIntrinsic g m g.typeof_info, [[ty]], [ ], m)

let mkCallTypeDefOf (g:TcGlobals) m ty = mkApps g (typedExprForIntrinsic g m g.typedefof_info, [[ty]], [ ], m)
 
let mkCallDispose (g:TcGlobals) m ty e1 = mkApps g (typedExprForIntrinsic g m g.dispose_info, [[ty]], [ e1 ], m)

let mkCallSeq (g:TcGlobals) m ty e1 = mkApps g (typedExprForIntrinsic g m g.seq_info, [[ty]], [ e1 ], m)

let mkCallCreateInstance (g:TcGlobals) m ty = mkApps g (typedExprForIntrinsic g m g.create_instance_info, [[ty]], [ mkUnit g m ], m)

let mkCallGetQuerySourceAsEnumerable (g:TcGlobals) m ty1 ty2 e1 = mkApps g (typedExprForIntrinsic g m g.query_source_as_enum_info, [[ty1;ty2]], [ e1; mkUnit g m ], m)

let mkCallNewQuerySource (g:TcGlobals) m ty1 ty2 e1 = mkApps g (typedExprForIntrinsic g m g.new_query_source_info, [[ty1;ty2]], [ e1 ], m)

let mkCallCreateEvent (g:TcGlobals) m ty1 ty2 e1 e2 e3 = mkApps g (typedExprForIntrinsic g m g.create_event_info, [[ty1;ty2]], [ e1;e2;e3 ], m)

let mkCallGenericComparisonWithComparerOuter (g:TcGlobals) m ty comp e1 e2 = mkApps g (typedExprForIntrinsic g m g.generic_comparison_withc_outer_info, [[ty]], [ comp;e1;e2 ], m)

let mkCallGenericEqualityEROuter (g:TcGlobals) m ty e1 e2 = mkApps g (typedExprForIntrinsic g m g.generic_equality_er_outer_info, [[ty]], [ e1;e2 ], m)

let mkCallGenericEqualityWithComparerOuter (g:TcGlobals) m ty comp e1 e2 = mkApps g (typedExprForIntrinsic g m g.generic_equality_withc_outer_info, [[ty]], [comp;e1;e2], m)

let mkCallGenericHashWithComparerOuter (g:TcGlobals) m ty comp e1 = mkApps g (typedExprForIntrinsic g m g.generic_hash_withc_outer_info, [[ty]], [comp;e1], m)

let mkCallEqualsOperator (g:TcGlobals) m ty e1 e2 = mkApps g (typedExprForIntrinsic g m g.equals_operator_info, [[ty]], [ e1;e2 ], m)

let mkCallNotEqualsOperator (g:TcGlobals) m ty e1 e2 = mkApps g (typedExprForIntrinsic g m g.not_equals_operator, [[ty]], [ e1;e2 ], m)

let mkCallLessThanOperator (g:TcGlobals) m ty e1 e2 = mkApps g (typedExprForIntrinsic g m g.less_than_operator, [[ty]], [ e1;e2 ], m)

let mkCallLessThanOrEqualsOperator (g:TcGlobals) m ty e1 e2 = mkApps g (typedExprForIntrinsic g m g.less_than_or_equals_operator, [[ty]], [ e1;e2 ], m)

let mkCallGreaterThanOperator (g:TcGlobals) m ty e1 e2 = mkApps g (typedExprForIntrinsic g m g.greater_than_operator, [[ty]], [ e1;e2 ], m)

let mkCallGreaterThanOrEqualsOperator (g:TcGlobals) m ty e1 e2 = mkApps g (typedExprForIntrinsic g m g.greater_than_or_equals_operator, [[ty]], [ e1;e2 ], m)

let mkCallAdditionOperator (g:TcGlobals) m ty e1 e2 = mkApps g (typedExprForIntrinsic g m g.unchecked_addition_info, [[ty; ty; ty]], [e1;e2], m)

let mkCallSubtractionOperator (g:TcGlobals) m ty e1 e2 = mkApps g (typedExprForIntrinsic g m g.unchecked_subtraction_info, [[ty; ty; ty]], [e1;e2], m)

let mkCallMultiplyOperator (g:TcGlobals) m ty e1 e2 = mkApps g (typedExprForIntrinsic g m g.unchecked_multiply_info, [[ty; ty; ty]], [e1;e2], m)

let mkCallDivisionOperator (g:TcGlobals) m ty e1 e2 = mkApps g (typedExprForIntrinsic g m g.unchecked_division_info, [[ty; ty; ty]], [e1;e2], m)

let mkCallModulusOperator (g:TcGlobals) m ty e1 e2 = mkApps g (typedExprForIntrinsic g m g.unchecked_modulus_info, [[ty; ty; ty]], [e1;e2], m)

let mkCallBitwiseAndOperator (g:TcGlobals) m ty e1 e2 = mkApps g (typedExprForIntrinsic g m g.bitwise_and_info, [[ty]], [e1;e2], m)

let mkCallBitwiseOrOperator (g:TcGlobals) m ty e1 e2 = mkApps g (typedExprForIntrinsic g m g.bitwise_or_info, [[ty]], [e1;e2], m)

let mkCallBitwiseXorOperator (g:TcGlobals) m ty e1 e2 = mkApps g (typedExprForIntrinsic g m g.bitwise_xor_info, [[ty]], [e1;e2], m)

let mkCallShiftLeftOperator (g:TcGlobals) m ty e1 e2 = mkApps g (typedExprForIntrinsic g m g.bitwise_shift_left_info, [[ty]], [e1;e2], m)

let mkCallShiftRightOperator (g:TcGlobals) m ty e1 e2 = mkApps g (typedExprForIntrinsic g m g.bitwise_shift_right_info, [[ty]], [e1;e2], m)

let mkCallUnaryNegOperator (g:TcGlobals) m ty e1 = mkApps g (typedExprForIntrinsic g m g.unchecked_unary_minus_info, [[ty]], [e1], m)

let mkCallUnaryNotOperator (g:TcGlobals) m ty e1 = mkApps g (typedExprForIntrinsic g m g.bitwise_unary_not_info, [[ty]], [e1], m)

let mkCallAdditionChecked (g:TcGlobals) m ty e1 e2 = mkApps g (typedExprForIntrinsic g m g.checked_addition_info, [[ty; ty; ty]], [e1;e2], m)

let mkCallSubtractionChecked (g:TcGlobals) m ty e1 e2 = mkApps g (typedExprForIntrinsic g m g.checked_subtraction_info, [[ty; ty; ty]], [e1;e2], m)

let mkCallMultiplyChecked (g:TcGlobals) m ty e1 e2 = mkApps g (typedExprForIntrinsic g m g.checked_multiply_info, [[ty; ty; ty]], [e1;e2], m)

let mkCallUnaryNegChecked (g:TcGlobals) m ty e1 = mkApps g (typedExprForIntrinsic g m g.checked_unary_minus_info, [[ty]], [e1], m)

let mkCallToByteChecked (g:TcGlobals) m ty e1 = mkApps g (typedExprForIntrinsic g m g.byte_checked_info, [[ty]], [e1], m)

let mkCallToSByteChecked (g:TcGlobals) m ty e1 = mkApps g (typedExprForIntrinsic g m g.sbyte_checked_info, [[ty]], [e1], m)

let mkCallToInt16Checked (g:TcGlobals) m ty e1 = mkApps g (typedExprForIntrinsic g m g.int16_checked_info, [[ty]], [e1], m)

let mkCallToUInt16Checked (g:TcGlobals) m ty e1 = mkApps g (typedExprForIntrinsic g m g.uint16_checked_info, [[ty]], [e1], m)

let mkCallToIntChecked (g:TcGlobals) m ty e1 = mkApps g (typedExprForIntrinsic g m g.int_checked_info, [[ty]], [e1], m)

let mkCallToInt32Checked (g:TcGlobals) m ty e1 = mkApps g (typedExprForIntrinsic g m g.int32_checked_info, [[ty]], [e1], m)

let mkCallToUInt32Checked (g:TcGlobals) m ty e1 = mkApps g (typedExprForIntrinsic g m g.uint32_checked_info, [[ty]], [e1], m)

let mkCallToInt64Checked (g:TcGlobals) m ty e1 = mkApps g (typedExprForIntrinsic g m g.int64_checked_info, [[ty]], [e1], m)

let mkCallToUInt64Checked (g:TcGlobals) m ty e1 = mkApps g (typedExprForIntrinsic g m g.uint64_checked_info, [[ty]], [e1], m)

let mkCallToIntPtrChecked (g:TcGlobals) m ty e1 = mkApps g (typedExprForIntrinsic g m g.nativeint_checked_info, [[ty]], [e1], m)

let mkCallToUIntPtrChecked (g:TcGlobals) m ty e1 = mkApps g (typedExprForIntrinsic g m g.unativeint_checked_info, [[ty]], [e1], m)

let mkCallToByteOperator (g:TcGlobals) m ty e1 = mkApps g (typedExprForIntrinsic g m g.byte_operator_info, [[ty]], [e1], m)

let mkCallToSByteOperator (g:TcGlobals) m ty e1 = mkApps g (typedExprForIntrinsic g m g.sbyte_operator_info, [[ty]], [e1], m)

let mkCallToInt16Operator (g:TcGlobals) m ty e1 = mkApps g (typedExprForIntrinsic g m g.int16_operator_info, [[ty]], [e1], m)

let mkCallToUInt16Operator (g:TcGlobals) m ty e1 = mkApps g (typedExprForIntrinsic g m g.uint16_operator_info, [[ty]], [e1], m)

let mkCallToIntOperator (g:TcGlobals) m ty e1 = mkApps g (typedExprForIntrinsic g m g.int_operator_info, [[ty]], [e1], m)

let mkCallToInt32Operator (g:TcGlobals) m ty e1 = mkApps g (typedExprForIntrinsic g m g.int32_operator_info, [[ty]], [e1], m)

let mkCallToUInt32Operator (g:TcGlobals) m ty e1 = mkApps g (typedExprForIntrinsic g m g.uint32_operator_info, [[ty]], [e1], m)

let mkCallToInt64Operator (g:TcGlobals) m ty e1 = mkApps g (typedExprForIntrinsic g m g.int64_operator_info, [[ty]], [e1], m)

let mkCallToUInt64Operator (g:TcGlobals) m ty e1 = mkApps g (typedExprForIntrinsic g m g.uint64_operator_info, [[ty]], [e1], m)

let mkCallToSingleOperator (g:TcGlobals) m ty e1 = mkApps g (typedExprForIntrinsic g m g.float32_operator_info, [[ty]], [e1], m)

let mkCallToDoubleOperator (g:TcGlobals) m ty e1 = mkApps g (typedExprForIntrinsic g m g.float_operator_info, [[ty]], [e1], m)

let mkCallToIntPtrOperator (g:TcGlobals) m ty e1 = mkApps g (typedExprForIntrinsic g m g.nativeint_operator_info, [[ty]], [e1], m)

let mkCallToUIntPtrOperator (g:TcGlobals) m ty e1 = mkApps g (typedExprForIntrinsic g m g.unativeint_operator_info, [[ty]], [e1], m)

let mkCallToCharOperator (g:TcGlobals) m ty e1 = mkApps g (typedExprForIntrinsic g m g.char_operator_info, [[ty]], [e1], m)

let mkCallToEnumOperator (g:TcGlobals) m ty e1 = mkApps g (typedExprForIntrinsic g m g.enum_operator_info, [[ty]], [e1], m)

let mkCallArrayLength (g:TcGlobals) m ty e1 = mkApps g (typedExprForIntrinsic g m g.array_length_info, [[ty]], [e1], m)

let mkCallArrayGet (g:TcGlobals) m ty e1 idx1 = mkApps g (typedExprForIntrinsic g m g.array_get_info, [[ty]], [ e1 ; idx1 ], m)

let mkCallArray2DGet (g:TcGlobals) m ty e1 idx1 idx2 = mkApps g (typedExprForIntrinsic g m g.array2D_get_info, [[ty]], [ e1 ; idx1; idx2 ], m)

let mkCallArray3DGet (g:TcGlobals) m ty e1 idx1 idx2 idx3 = mkApps g (typedExprForIntrinsic g m g.array3D_get_info, [[ty]], [ e1 ; idx1; idx2; idx3 ], m)

let mkCallArray4DGet (g:TcGlobals) m ty e1 idx1 idx2 idx3 idx4 = mkApps g (typedExprForIntrinsic g m g.array4D_get_info, [[ty]], [ e1 ; idx1; idx2; idx3; idx4 ], m)

let mkCallArraySet (g:TcGlobals) m ty e1 idx1 v = mkApps g (typedExprForIntrinsic g m g.array_set_info, [[ty]], [ e1 ; idx1; v ], m)

let mkCallArray2DSet (g:TcGlobals) m ty e1 idx1 idx2 v = mkApps g (typedExprForIntrinsic g m g.array2D_set_info, [[ty]], [ e1 ; idx1; idx2; v ], m)

let mkCallArray3DSet (g:TcGlobals) m ty e1 idx1 idx2 idx3 v = mkApps g (typedExprForIntrinsic g m g.array3D_set_info, [[ty]], [ e1 ; idx1; idx2; idx3; v ], m)

let mkCallArray4DSet (g:TcGlobals) m ty e1 idx1 idx2 idx3 idx4 v = mkApps g (typedExprForIntrinsic g m g.array4D_set_info, [[ty]], [ e1 ; idx1; idx2; idx3; idx4; v ], m)

let mkCallHash (g:TcGlobals) m ty e1 = mkApps g (typedExprForIntrinsic g m g.hash_info, [[ty]], [ e1 ], m)

let mkCallBox (g:TcGlobals) m ty e1 = mkApps g (typedExprForIntrinsic g m g.box_info, [[ty]], [ e1 ], m)

let mkCallIsNull (g:TcGlobals) m ty e1 = mkApps g (typedExprForIntrinsic g m g.isnull_info, [[ty]], [ e1 ], m)

let mkCallIsNotNull (g:TcGlobals) m ty e1 = mkApps g (typedExprForIntrinsic g m g.isnotnull_info, [[ty]], [ e1 ], m)

let mkCallRaise (g:TcGlobals) m ty e1 = mkApps g (typedExprForIntrinsic g m g.raise_info, [[ty]], [ e1 ], m)

let mkCallNewDecimal (g:TcGlobals) m (e1, e2, e3, e4, e5) = mkApps g (typedExprForIntrinsic g m g.new_decimal_info, [], [ e1;e2;e3;e4;e5 ], m)

let mkCallNewFormat (g:TcGlobals) m aty bty cty dty ety e1 = mkApps g (typedExprForIntrinsic g m g.new_format_info, [[aty;bty;cty;dty;ety]], [ e1 ], m)

let TryEliminateDesugaredConstants g m c = 
    match c with 
    | Const.Decimal d -> 
        match System.Decimal.GetBits(d) with 
        | [| lo;med;hi; signExp |] -> 
            let scale = (min (((signExp &&& 0xFF0000) >>> 16) &&& 0xFF) 28) |> byte
            let isNegative = (signExp &&& 0x80000000) <> 0
            Some(mkCallNewDecimal g m (mkInt g m lo, mkInt g m med, mkInt g m hi, mkBool g m isNegative, mkByte g m scale) )
        | _ -> failwith "unreachable"
    | _ -> 
        None

let mkSeqTy (g:TcGlobals) ty = mkAppTy g.seq_tcr [ty] 

let mkIEnumeratorTy (g:TcGlobals) ty = mkAppTy g.tcref_System_Collections_Generic_IEnumerator [ty] 

let mkCallSeqCollect g m alphaTy betaTy arg1 arg2 = 
    let enumty2 = try rangeOfFunTy g (tyOfExpr g arg1) with _ -> (* defensive programming *) (mkSeqTy g betaTy)
    mkApps g (typedExprForIntrinsic g m g.seq_collect_info, [[alphaTy;enumty2;betaTy]], [ arg1; arg2 ], m) 
                  
let mkCallSeqUsing g m resourceTy elemTy arg1 arg2 = 
    // We're instantiating val using : 'a -> ('a -> 'sb) -> seq<'b> when 'sb :> seq<'b> and 'a :> IDisposable 
    // We set 'sb -> range(typeof(arg2)) 
    let enumty = try rangeOfFunTy g (tyOfExpr g arg2) with _ -> (* defensive programming *) (mkSeqTy g elemTy)
    mkApps g (typedExprForIntrinsic g m g.seq_using_info, [[resourceTy;enumty;elemTy]], [ arg1; arg2 ], m) 
                  
let mkCallSeqDelay g m elemTy arg1 = 
    mkApps g (typedExprForIntrinsic g m g.seq_delay_info, [[elemTy]], [ arg1 ], m) 
                  
let mkCallSeqAppend g m elemTy arg1 arg2 = 
    mkApps g (typedExprForIntrinsic g m g.seq_append_info, [[elemTy]], [ arg1; arg2 ], m) 

let mkCallSeqGenerated g m elemTy arg1 arg2 = 
    mkApps g (typedExprForIntrinsic g m g.seq_generated_info, [[elemTy]], [ arg1; arg2 ], m) 
                       
let mkCallSeqFinally g m elemTy arg1 arg2 = 
    mkApps g (typedExprForIntrinsic g m g.seq_finally_info, [[elemTy]], [ arg1; arg2 ], m) 
                       
let mkCallSeqOfFunctions g m ty1 ty2 arg1 arg2 arg3 = 
    mkApps g (typedExprForIntrinsic g m g.seq_of_functions_info, [[ty1;ty2]], [ arg1; arg2; arg3  ], m) 
                  
let mkCallSeqToArray g m elemTy arg1 =  
    mkApps g (typedExprForIntrinsic g m g.seq_to_array_info, [[elemTy]], [ arg1 ], m) 
                  
let mkCallSeqToList g m elemTy arg1 = 
    mkApps g (typedExprForIntrinsic g m g.seq_to_list_info, [[elemTy]], [ arg1 ], m) 
                  
let mkCallSeqMap g m inpElemTy genElemTy arg1 arg2 = 
    mkApps g (typedExprForIntrinsic g m g.seq_map_info, [[inpElemTy;genElemTy]], [ arg1; arg2 ], m) 
                  
let mkCallSeqSingleton g m ty1 arg1 = 
    mkApps g (typedExprForIntrinsic g m g.seq_singleton_info, [[ty1]], [ arg1 ], m) 
                  
let mkCallSeqEmpty g m ty1 = 
    mkApps g (typedExprForIntrinsic g m g.seq_empty_info, [[ty1]], [ ], m) 
                 
let mkCallDeserializeQuotationFSharp20Plus g m e1 e2 e3 e4 = 
    let args = [ e1; e2; e3; e4 ]
    mkApps g (typedExprForIntrinsic g m g.deserialize_quoted_FSharp_20_plus_info, [], [ mkRefTupledNoTypes g m args ], m)

let mkCallDeserializeQuotationFSharp40Plus g m e1 e2 e3 e4 e5 = 
    let args = [ e1; e2; e3; e4; e5 ]
    mkApps g (typedExprForIntrinsic g m g.deserialize_quoted_FSharp_40_plus_info, [], [ mkRefTupledNoTypes g m args ], m)

let mkCallCastQuotation g m ty e1 = 
    mkApps g (typedExprForIntrinsic g m g.cast_quotation_info, [[ty]], [ e1 ], m)

let mkCallLiftValueWithName (g:TcGlobals) m ty nm e1 = 
    let vref = ValRefForIntrinsic g.lift_value_with_name_info 
    // Use "Expr.ValueWithName" if it exists in FSharp.Core
    match vref.TryDeref with
    | ValueSome _ ->
        mkApps g (typedExprForIntrinsic g m g.lift_value_with_name_info , [[ty]], [mkRefTupledNoTypes g m [e1; mkString g m nm]], m)
    | ValueNone ->
        mkApps g (typedExprForIntrinsic g m g.lift_value_info , [[ty]], [e1], m)

let mkCallLiftValueWithDefn g m qty e1 = 
    assert isQuotedExprTy g qty
    let ty = destQuotedExprTy g qty
    let vref = ValRefForIntrinsic g.lift_value_with_defn_info 
    // Use "Expr.WithValue" if it exists in FSharp.Core
    match vref.TryDeref with
    | ValueSome _ ->
        let copyOfExpr = copyExpr g ValCopyFlag.CloneAll e1
        let quoteOfCopyOfExpr = Expr.Quote(copyOfExpr, ref None, false, m, qty)
        mkApps g (typedExprForIntrinsic g m g.lift_value_with_defn_info , [[ty]], [mkRefTupledNoTypes g m [e1; quoteOfCopyOfExpr]], m)
    | ValueNone ->
        Expr.Quote(e1, ref None, false, m, qty)

let mkCallCheckThis g m ty e1 = 
    mkApps g (typedExprForIntrinsic g m g.check_this_info, [[ty]], [e1], m)

let mkCallFailInit g m = 
    mkApps g (typedExprForIntrinsic g m g.fail_init_info , [], [mkUnit g m], m)

let mkCallFailStaticInit g m = 
    mkApps g (typedExprForIntrinsic g m g.fail_static_init_info , [], [mkUnit g m], m)

let mkCallQuoteToLinqLambdaExpression g m ty e1 = 
    mkApps g (typedExprForIntrinsic g m g.quote_to_linq_lambda_info , [[ty]], [e1], m)

let mkLazyDelayed g m ty f = mkApps g (typedExprForIntrinsic g m g.lazy_create_info, [[ty]], [ f ], m) 

let mkLazyForce g m ty e = mkApps g (typedExprForIntrinsic g m g.lazy_force_info, [[ty]], [ e; mkUnit g m ], m) 

let mkGetString g m e1 e2 = mkApps g (typedExprForIntrinsic g m g.getstring_info, [], [e1;e2], m)

let mkGetStringChar = mkGetString

let mkGetStringLength g m e =
    let mspec = mspec_String_Length g
    /// ILCall(useCallvirt, isProtected, valu, newobj, valUseFlags, isProp, noTailCall, mref, actualTypeInst, actualMethInst, retTy)
    Expr.Op(TOp.ILCall(false, false, false, false, ValUseFlag.NormalValUse, true, false, mspec.MethodRef, [], [], [g.int32_ty]), [], [e], m)

let mkStaticCall_String_Concat2 g m arg1 arg2 =
    let mspec = mspec_String_Concat2 g
    Expr.Op(TOp.ILCall(false, false, false, false, ValUseFlag.NormalValUse, false, false, mspec.MethodRef, [], [], [g.string_ty]), [], [arg1; arg2], m)

let mkStaticCall_String_Concat3 g m arg1 arg2 arg3 =
    let mspec = mspec_String_Concat3 g
    Expr.Op(TOp.ILCall(false, false, false, false, ValUseFlag.NormalValUse, false, false, mspec.MethodRef, [], [], [g.string_ty]), [], [arg1; arg2; arg3], m)

let mkStaticCall_String_Concat4 g m arg1 arg2 arg3 arg4 =
    let mspec = mspec_String_Concat4 g
    Expr.Op(TOp.ILCall(false, false, false, false, ValUseFlag.NormalValUse, false, false, mspec.MethodRef, [], [], [g.string_ty]), [], [arg1; arg2; arg3; arg4], m)

let mkStaticCall_String_Concat_Array g m arg =
    let mspec = mspec_String_Concat_Array g
    Expr.Op(TOp.ILCall(false, false, false, false, ValUseFlag.NormalValUse, false, false, mspec.MethodRef, [], [], [g.string_ty]), [], [arg], m)

// Quotations can't contain any IL.
// As a result, we aim to get rid of all IL generation in the typechecker and pattern match
// compiler, or else train the quotation generator to understand the generated IL. 
// Hence each of the following are marked with places where they are generated.

// Generated by the optimizer and the encoding of 'for' loops     
let mkDecr (g:TcGlobals) m e = mkAsmExpr([ IL.AI_sub  ], [], [e; mkOne g m], [g.int_ty], m)

let mkIncr (g:TcGlobals) m e = mkAsmExpr([ IL.AI_add  ], [], [mkOne g m; e], [g.int_ty], m)

// Generated by the pattern match compiler and the optimizer for
//    1. array patterns
//    2. optimizations associated with getting 'for' loops into the shape expected by the JIT.
// 
// NOTE: The conv.i4 assumes that int_ty is int32. Note: ldlen returns native UNSIGNED int 
let mkLdlen (g:TcGlobals) m arre = mkAsmExpr ([ IL.I_ldlen; (IL.AI_conv IL.DT_I4) ], [], [ arre ], [ g.int_ty ], m)

let mkLdelem (_g:TcGlobals) m ty arre idxe = mkAsmExpr ([ IL.I_ldelem_any (ILArrayShape.SingleDimensional, mkILTyvarTy 0us) ], [ty], [ arre;idxe ], [ ty ], m)

// This is generated in equality/compare/hash augmentations and in the pattern match compiler.
// It is understood by the quotation processor and turned into "Equality" nodes.
//
// Note: this is IL assembly code, don't go inserting this in expressions which will be exposed via quotations
let mkILAsmCeq (g:TcGlobals) m e1 e2 = mkAsmExpr ([ IL.AI_ceq  ], [], [e1; e2], [g.bool_ty], m)

let mkILAsmClt (g:TcGlobals) m e1 e2 = mkAsmExpr ([ IL.AI_clt  ], [], [e1; e2], [g.bool_ty], m)

// This is generated in the initialization of the "ctorv" field in the typechecker's compilation of
// an implicit class construction.
let mkNull m ty = Expr.Const(Const.Zero, m, ty)

let mkThrow m ty e = mkAsmExpr ([ IL.I_throw ], [], [e], [ty], m)

let destThrow = function
    | Expr.Op (TOp.ILAsm([IL.I_throw], [ty2]), [], [e], m) -> Some (m, ty2, e)
    | _ -> None

let isThrow x = Option.isSome (destThrow x)

// reraise - parsed as library call - internally represented as op form.
let mkReraiseLibCall (g:TcGlobals) ty m = let ve, vt = typedExprForIntrinsic g m g.reraise_info in Expr.App(ve, vt, [ty], [mkUnit g m], m)

let mkReraise m returnTy = Expr.Op (TOp.Reraise, [returnTy], [], m) (* could suppress unitArg *)

//----------------------------------------------------------------------------
// CompilationMappingAttribute, SourceConstructFlags
//----------------------------------------------------------------------------

let tnameCompilationSourceNameAttr     = FSharpLib.Core + ".CompilationSourceNameAttribute"
let tnameCompilationArgumentCountsAttr = FSharpLib.Core + ".CompilationArgumentCountsAttribute"
let tnameCompilationMappingAttr        = FSharpLib.Core + ".CompilationMappingAttribute"
let tnameSourceConstructFlags          = FSharpLib.Core + ".SourceConstructFlags"

let tref_CompilationArgumentCountsAttr (g:TcGlobals) = mkILTyRef (g.fslibCcu.ILScopeRef, tnameCompilationArgumentCountsAttr)
let tref_CompilationMappingAttr (g:TcGlobals)        = mkILTyRef (g.fslibCcu.ILScopeRef, tnameCompilationMappingAttr)
let tref_CompilationSourceNameAttr (g:TcGlobals)     = mkILTyRef (g.fslibCcu.ILScopeRef, tnameCompilationSourceNameAttr)
let tref_SourceConstructFlags (g:TcGlobals)          = mkILTyRef (g.fslibCcu.ILScopeRef, tnameSourceConstructFlags)

let mkCompilationMappingAttrPrim (g:TcGlobals) k nums = 
    mkILCustomAttribute g.ilg (tref_CompilationMappingAttr g, 
                               ((mkILNonGenericValueTy (tref_SourceConstructFlags g)) :: (nums |> List.map (fun _ -> g.ilg.typ_Int32))), 
                               ((k :: nums) |> List.map (fun n -> ILAttribElem.Int32(n))), 
                               [])

let mkCompilationMappingAttr g kind = mkCompilationMappingAttrPrim g kind []

let mkCompilationMappingAttrWithSeqNum g kind seqNum = mkCompilationMappingAttrPrim g kind [seqNum]

let mkCompilationMappingAttrWithVariantNumAndSeqNum g kind varNum seqNum = mkCompilationMappingAttrPrim g kind [varNum;seqNum]

let mkCompilationArgumentCountsAttr (g:TcGlobals) nums = 
    mkILCustomAttribute g.ilg (tref_CompilationArgumentCountsAttr g, [ mkILArr1DTy g.ilg.typ_Int32 ], 
                               [ILAttribElem.Array (g.ilg.typ_Int32, List.map (fun n -> ILAttribElem.Int32(n)) nums)], 
                               [])

let mkCompilationSourceNameAttr (g:TcGlobals) n = 
    mkILCustomAttribute g.ilg (tref_CompilationSourceNameAttr g, [  g.ilg.typ_String ], 
                               [ILAttribElem.String(Some n)], 
                               [])

let mkCompilationMappingAttrForQuotationResource (g:TcGlobals) (nm, tys: ILTypeRef list) = 
    mkILCustomAttribute g.ilg (tref_CompilationMappingAttr g, 
                               [ g.ilg.typ_String; mkILArr1DTy g.ilg.typ_Type ], 
                               [ ILAttribElem.String (Some nm); ILAttribElem.Array (g.ilg.typ_Type, [ for ty in tys -> ILAttribElem.TypeRef (Some ty) ]) ], 
                               [])

//----------------------------------------------------------------------------
// Decode extensible typing attributes
//----------------------------------------------------------------------------

#if !NO_EXTENSIONTYPING

let isTypeProviderAssemblyAttr (cattr:ILAttribute) = 
    cattr.Method.DeclaringType.BasicQualifiedName = typeof<Microsoft.FSharp.Core.CompilerServices.TypeProviderAssemblyAttribute>.FullName

let TryDecodeTypeProviderAssemblyAttr ilg (cattr:ILAttribute) = 
    if isTypeProviderAssemblyAttr cattr then 
        let parms, _args = decodeILAttribData ilg cattr 
        match parms with // The first parameter to the attribute is the name of the assembly with the compiler extensions.
        | (ILAttribElem.String (Some assemblyName))::_ -> Some assemblyName
        | (ILAttribElem.String None)::_ -> Some null
        | [] -> Some null
        | _ -> None
    else
        None

#endif

//----------------------------------------------------------------------------
// FSharpInterfaceDataVersionAttribute
//----------------------------------------------------------------------------

let tname_SignatureDataVersionAttr = FSharpLib.Core + ".FSharpInterfaceDataVersionAttribute"

let tnames_SignatureDataVersionAttr = splitILTypeName tname_SignatureDataVersionAttr

let tref_SignatureDataVersionAttr () = mkILTyRef(IlxSettings.ilxFsharpCoreLibScopeRef (), tname_SignatureDataVersionAttr)

let mkSignatureDataVersionAttr (g:TcGlobals) ((v1, v2, v3, _) : ILVersionInfo)  = 
    mkILCustomAttribute g.ilg
        (tref_SignatureDataVersionAttr(), 
         [g.ilg.typ_Int32;g.ilg.typ_Int32;g.ilg.typ_Int32], 
         [ILAttribElem.Int32 (int32 v1)
          ILAttribElem.Int32 (int32 v2) 
          ILAttribElem.Int32 (int32 v3)], [])

let tname_AutoOpenAttr = FSharpLib.Core + ".AutoOpenAttribute"

let IsSignatureDataVersionAttr cattr = isILAttribByName ([], tname_SignatureDataVersionAttr) cattr

let TryFindAutoOpenAttr (ilg : IL.ILGlobals) cattr = 
    if isILAttribByName ([], tname_AutoOpenAttr) cattr then 
        match decodeILAttribData ilg cattr with 
        |  [ILAttribElem.String s], _ -> s
        |  [], _ -> None
        | _ -> 
            warning(Failure(FSComp.SR.tastUnexpectedDecodeOfAutoOpenAttribute()))
            None
    else
        None
        
let tname_InternalsVisibleToAttr = "System.Runtime.CompilerServices.InternalsVisibleToAttribute"

let TryFindInternalsVisibleToAttr ilg cattr = 
    if isILAttribByName ([], tname_InternalsVisibleToAttr) cattr then 
        match decodeILAttribData ilg cattr with 
        |  [ILAttribElem.String s], _ -> s
        |  [], _ -> None
        | _ -> 
            warning(Failure(FSComp.SR.tastUnexpectedDecodeOfInternalsVisibleToAttribute()))
            None
    else
        None

let IsMatchingSignatureDataVersionAttr ilg ((v1, v2, v3, _) : ILVersionInfo)  cattr = 
    IsSignatureDataVersionAttr cattr &&
    match decodeILAttribData ilg cattr with 
    |  [ILAttribElem.Int32 u1; ILAttribElem.Int32 u2;ILAttribElem.Int32 u3 ], _ -> 
        (v1 = uint16 u1) && (v2 = uint16 u2) && (v3 = uint16 u3)
    | _ -> 
        warning(Failure(FSComp.SR.tastUnexpectedDecodeOfInterfaceDataVersionAttribute()))
        false

let mkCompilerGeneratedAttr (g:TcGlobals) n = 
    mkILCustomAttribute g.ilg (tref_CompilationMappingAttr g, [mkILNonGenericValueTy (tref_SourceConstructFlags g)], [ILAttribElem.Int32(n)], [])

//--------------------------------------------------------------------------
// tupled lambda --> method/function with a given topValInfo specification.
//
// AdjustArityOfLambdaBody: "(vs, body)" represents a lambda "fun (vs) ->  body".  The
// aim is to produce a "static method" represented by a pair
// "(mvs, body)" where mvs has the List.length "arity".
//--------------------------------------------------------------------------

let untupledToRefTupled g vs =
    let untupledTys = typesOfVals vs
    let m = (List.head vs).Range
    let tupledv, tuplede = mkCompGenLocal m "tupledArg" (mkRefTupledTy g untupledTys)
    let untupling_es =  List.mapi (fun i _ ->  mkTupleFieldGet g (tupInfoRef, tuplede, untupledTys, i, m)) untupledTys
    // These are non-sticky - at the caller,any sequence point for 'body' goes on 'body' _after_ the binding has been made
    tupledv, mkInvisibleLets m vs untupling_es 
    
// The required tupled-arity (arity) can either be 1 
// or N, and likewise for the tuple-arity of the input lambda, i.e. either 1 or N 
// where the N's will be identical. 
let AdjustArityOfLambdaBody g arity (vs:Val list) body = 
    let nvs = vs.Length
    if not (nvs = arity || nvs = 1 || arity = 1) then failwith ("lengths don't add up")
    if arity = 0 then 
        vs, body
    elif nvs = arity then 
        vs, body
    elif nvs = 1 then
        let v = vs.Head
        let untupledTys = destRefTupleTy g v.Type
        if  (untupledTys.Length <> arity) then failwith "length untupledTys <> arity"
        let dummyvs, dummyes = 
            untupledTys 
            |> List.mapi (fun i ty -> mkCompGenLocal v.Range (v.LogicalName + "_" + string i) ty) 
            |> List.unzip 
        // These are non-sticky - any sequence point for 'body' goes on 'body' _after_ the binding has been made
        let body = mkInvisibleLet v.Range v (mkRefTupled g v.Range dummyes untupledTys) body
        dummyvs, body
    else 
        let tupledv, untupler =  untupledToRefTupled g vs
        [tupledv], untupler body

let MultiLambdaToTupledLambda g vs body = 
    match vs with 
    | [] -> failwith "MultiLambdaToTupledLambda: expected some argments"
    | [v] -> v, body 
    | vs -> 
        let tupledv, untupler =  untupledToRefTupled g vs
        tupledv, untupler body 

let (|RefTuple|_|) expr = 
    match expr with
    | Expr.Op (TOp.Tuple (TupInfo.Const false), _, args, _) -> Some args
    | _ -> None

let MultiLambdaToTupledLambdaIfNeeded g (vs, arg) body = 
    match vs, arg with 
    | [], _ -> failwith "MultiLambdaToTupledLambda: expected some argments"
    | [v], _ -> [(v, arg)], body 
    | vs, RefTuple args when args.Length = vs.Length -> List.zip vs args, body
    | vs, _  -> 
        let tupledv, untupler =  untupledToRefTupled g vs
        [(tupledv, arg)], untupler body 

//--------------------------------------------------------------------------
// Beta reduction via let-bindings. Reduce immediate apps. of lambdas to let bindings. 
// Includes binding the immediate application of generic
// functions. Input type is the type of the function.  Makes use of the invariant
// that any two expressions have distinct local variables (because we explicitly copy
// expressions).
//------------------------------------------------------------------------ 

let rec MakeApplicationAndBetaReduceAux g (f, fty, tyargsl : TType list list, argsl: Expr list, m) =
  match f with 
  | Expr.Let(bind, body, mlet, _) ->
      // Lift bindings out, i.e. (let x = e in f) y --> let x = e in f y 
      // This increases the scope of 'x', which I don't like as it mucks with debugging 
      // scopes of variables, but this is an important optimization, especially when the '|>' 
      // notation is used a lot. 
      mkLetBind mlet bind (MakeApplicationAndBetaReduceAux g (body, fty, tyargsl, argsl, m))
  | _ -> 
  match tyargsl with 
  | [] :: rest -> 
     MakeApplicationAndBetaReduceAux g (f, fty, rest, argsl, m)

  | tyargs :: rest -> 
      // Bind type parameters by immediate substitution 
      match f with 
      | Expr.TyLambda(_, tyvs, body, _, bodyty) when tyvs.Length = List.length tyargs -> 
          let tpenv = bindTypars tyvs tyargs emptyTyparInst
          let body = remarkExpr m (instExpr g tpenv body)
          let bodyty' = instType tpenv bodyty
          MakeApplicationAndBetaReduceAux g (body, bodyty', rest, argsl, m) 

      | _ -> 
          let f = mkAppsAux g f fty [tyargs] [] m
          let fty = applyTyArgs g fty tyargs 
          MakeApplicationAndBetaReduceAux g (f, fty, rest, argsl, m)
  | [] -> 
      match argsl with
      | _ :: _ ->
          // Bind term parameters by "let" explicit substitutions 
          // 
          // Only do this if there are enough lambdas for the number of arguments supplied. This is because
          // all arguments get evaluated before application.
          //
          // VALID:
          //      (fun a b -> E[a, b]) t1 t2 ---> let a = t1 in let b = t2 in E[t1, t2]
          // INVALID:
          //      (fun a -> E[a]) t1 t2     ---> let a = t1 in E[a] t2       UNLESS: E[a] has no effects OR t2 has no effects
          
          match tryStripLambdaN argsl.Length f with 
          | Some (argvsl, body) -> 
               assert (argvsl.Length = argsl.Length)
               let pairs, body = List.mapFoldBack (MultiLambdaToTupledLambdaIfNeeded g) (List.zip argvsl argsl) body
               let argvs2, args2 = List.unzip (List.concat pairs)
               mkLetsBind m (mkCompGenBinds argvs2 args2) body
          | _ -> 
              mkExprApplAux g f fty argsl m 

      | [] -> 
          f
      
let MakeApplicationAndBetaReduce g (f, fty, tyargsl, argl, m) = 
  MakeApplicationAndBetaReduceAux g (f, fty, tyargsl, argl, m)

//---------------------------------------------------------------------------
// Adjust for expected usage
// Convert a use of a value to saturate to the given arity.
//--------------------------------------------------------------------------- 

let MakeArgsForTopArgs _g m argtysl tpenv =
    argtysl |> List.mapi (fun i argtys -> 
        argtys |> List.mapi (fun j (argty, argInfo : ArgReprInfo) -> 
            let ty = instType tpenv argty
            let nm = 
               match argInfo.Name with 
               | None -> CompilerGeneratedName ("arg" + string i + string j)
               | Some id -> id.idText
            fst (mkCompGenLocal m nm ty)))

let AdjustValForExpectedArity g m (vref:ValRef) flags topValInfo =

    let tps, argtysl, rty, _ = GetTopValTypeInFSharpForm g topValInfo vref.Type m
    let tps' = copyTypars tps
    let tyargs' = List.map mkTyparTy tps'
    let tpenv = bindTypars tps tyargs' emptyTyparInst
    let rty' = instType tpenv rty
    let vsl = MakeArgsForTopArgs g m argtysl tpenv
    let call = MakeApplicationAndBetaReduce g (Expr.Val(vref, flags, m), vref.Type, [tyargs'], (List.map (mkRefTupledVars g m) vsl), m)
    let tauexpr, tauty = 
        List.foldBack 
            (fun vs (e, ty) -> mkMultiLambda m vs (e, ty), (mkRefTupledVarsTy g vs --> ty))
            vsl
            (call, rty')
    // Build a type-lambda expression for the toplevel value if needed... 
    mkTypeLambda m tps' (tauexpr, tauty), tps' +-> tauty

let IsSubsumptionExpr g expr =
    match expr with 
    | Expr.Op (TOp.Coerce, [inputTy;actualTy], [_], _) ->
        isFunTy g actualTy && isFunTy g inputTy   
    | _ -> 
        false

let stripTupledFunTy g ty = 
    let argTys, retTy = stripFunTy g ty
    let curriedArgTys = argTys |> List.map (tryDestRefTupleTy g)
    curriedArgTys, retTy

let (|ExprValWithPossibleTypeInst|_|) expr =
    match expr with 
    | Expr.App (Expr.Val (vref, flags, m), _fty, tyargs, [], _)  ->
        Some (vref, flags, tyargs, m)
    | Expr.Val (vref, flags, m) ->
        Some (vref, flags, [], m)
    | _ -> 
        None

let mkCoerceIfNeeded g tgtTy srcTy expr =
    if typeEquiv g tgtTy srcTy then 
        expr
    else 
        mkCoerceExpr(expr, tgtTy, expr.Range, srcTy)

let mkCompGenLetIn m nm ty e f = 
    let v, ve = mkCompGenLocal m nm ty
    mkCompGenLet m v e (f (v, ve))

/// Take a node representing a coercion from one function type to another, e.g.
///    A -> A * A -> int 
/// to 
///    B -> B * A -> int 
/// and return an expression of the correct type that doesn't use a coercion type. For example
/// return   
///    (fun b1 b2 -> E (b1 :> A) (b2 :> A))
///
///    - Use good names for the closure arguments if available
///    - Create lambda variables if needed, or use the supplied arguments if available.
///
/// Return the new expression and any unused suffix of supplied arguments
///
/// If E is a value with TopInfo then use the arity to help create a better closure.
/// In particular we can create a closure like this:
///    (fun b1 b2 -> E (b1 :> A) (b2 :> A))
/// rather than 
///    (fun b1 -> let clo = E (b1 :> A) in (fun b2 -> clo (b2 :> A)))
/// The latter closures are needed to carefully preserve side effect order
///
/// Note that the results of this translation are visible to quotations

let AdjustPossibleSubsumptionExpr g (expr: Expr) (suppliedArgs: Expr list) : (Expr* Expr list) option =

    match expr with 
    | Expr.Op (TOp.Coerce, [inputTy;actualTy], [exprWithActualTy], m) when 
        isFunTy g actualTy && isFunTy g inputTy  ->
        
        if typeEquiv g actualTy inputTy then 
            Some(exprWithActualTy, suppliedArgs)
        else
            
            let curriedActualArgTys, retTy = stripTupledFunTy g actualTy

            let curriedInputTys, _ = stripFunTy g inputTy

            assert (curriedActualArgTys.Length = curriedInputTys.Length)

            let argTys = (curriedInputTys, curriedActualArgTys) ||> List.mapi2 (fun i x y -> (i, x, y))


            // Use the nice names for a function of known arity and name. Note that 'nice' here also 
            // carries a semantic meaning. For a function with top-info, 
            //   let f (x:A) (y:A) (z:A) = ...
            // we know there are no side effects on the application of 'f' to 1, 2 args. This greatly simplifies
            // the closure built for 
            //   f b1 b2 
            // and indeed for 
            //   f b1 b2 b3
            // we don't build any closure at all, and just return
            //   f (b1 :> A) (b2 :> A) (b3 :> A)
            
            let curriedNiceNames = 
                match stripExpr exprWithActualTy with 
                | ExprValWithPossibleTypeInst(vref, _, _, _) when vref.ValReprInfo.IsSome -> 

                    let _, argtysl, _, _ = GetTopValTypeInFSharpForm g vref.ValReprInfo.Value vref.Type expr.Range
                    argtysl |> List.mapi (fun i argtys -> 
                        argtys |> List.mapi (fun j (_, argInfo) -> 
                             match argInfo.Name with 
                             | None -> CompilerGeneratedName ("arg" + string i + string j)
                             | Some id -> id.idText))
                | _ -> 
                    []
             
            let nCurriedNiceNames = curriedNiceNames.Length 
            assert (curriedActualArgTys.Length >= nCurriedNiceNames)

            let argTysWithNiceNames, argTysWithoutNiceNames =
                List.splitAt nCurriedNiceNames argTys

            /// Only consume 'suppliedArgs' up to at most the number of nice arguments
            let nSuppliedArgs = min suppliedArgs.Length nCurriedNiceNames
            let suppliedArgs, droppedSuppliedArgs =
                List.splitAt nSuppliedArgs suppliedArgs

            /// The relevant range for any expressions and applications includes the arguments 
            let appm = (m, suppliedArgs) ||> List.fold (fun m e -> unionRanges m (e.Range)) 

            // See if we have 'enough' suppliedArgs. If not, we have to build some lambdas, and, 
            // we have to 'let' bind all arguments that we consume, e.g.
            //   Seq.take (effect;4) : int list -> int list
            // is a classic case. Here we generate
            //   let tmp = (effect;4) in 
            //   (fun v -> Seq.take tmp (v :> seq<_>))
            let buildingLambdas = nSuppliedArgs <> nCurriedNiceNames

            /// Given a tuple of argument variables that has a tuple type that satisfies the input argument types, 
            /// coerce it to a tuple that satisfies the matching coerced argument type(s).
            let CoerceDetupled (argTys: TType list) (detupledArgs: Expr list) (actualTys: TType list) =
                assert (actualTys.Length = argTys.Length)
                assert (actualTys.Length = detupledArgs.Length)
                // Inject the coercions into the user-supplied explicit tuple
                let argm = List.reduce unionRanges (detupledArgs |> List.map (fun e -> e.Range))
                mkRefTupled g argm (List.map3 (mkCoerceIfNeeded g) actualTys argTys detupledArgs) actualTys

            /// Given an argument variable of tuple type that has been evaluated and stored in the 
            /// given variable, where the tuple type that satisfies the input argument types, 
            /// coerce it to a tuple that satisfies the matching coerced argument type(s).
            let CoerceBoundTuple tupleVar argTys (actualTys : TType list) =
                assert (actualTys.Length > 1)
            
                mkRefTupled g appm 
                   ((actualTys, argTys) ||> List.mapi2 (fun i actualTy dummyTy ->  
                       let argExprElement = mkTupleFieldGet g (tupInfoRef, tupleVar, argTys, i, appm)
                       mkCoerceIfNeeded  g actualTy dummyTy argExprElement))
                   actualTys

            /// Given an argument that has a tuple type that satisfies the input argument types, 
            /// coerce it to a tuple that satisfies the matching coerced argument type. Try to detuple the argument if possible.
            let CoerceTupled niceNames (argExpr: Expr) (actualTys: TType list) =
                let argExprTy = (tyOfExpr g argExpr)

                let argTys  = 
                    match actualTys with 
                    | [_] -> 
                        [tyOfExpr g argExpr]
                    | _ -> 
                        tryDestRefTupleTy g argExprTy 
                
                assert (actualTys.Length = argTys.Length)
                let nm = match niceNames with [nm] -> nm | _ -> "arg"
                if buildingLambdas then 
                    // Evaluate the user-supplied tuple-valued argument expression, inject the coercions and build an explicit tuple
                    // Assign the argument to make sure it is only run once
                    //     f ~~> : B -> int
                    //     f ~~> : (B * B) -> int
                    //
                    //  for 
                    //     let f a = 1
                    //     let f (a, a) = 1
                    let v, ve = mkCompGenLocal appm nm argExprTy
                    let binderBuilder = (fun tm -> mkCompGenLet appm v argExpr tm)
                    let expr = 
                        match actualTys, argTys with
                        | [actualTy], [argTy] -> mkCoerceIfNeeded  g actualTy argTy ve 
                        | _ -> CoerceBoundTuple ve argTys actualTys

                    binderBuilder, expr
                else                
                    if typeEquiv g (mkRefTupledTy g actualTys) argExprTy then 
                        (fun tm -> tm), argExpr
                    else
                    
                        let detupledArgs, argTys  = 
                            match actualTys with 
                            | [_actualType] -> 
                                [argExpr], [tyOfExpr g argExpr]
                            | _ -> 
                                tryDestRefTupleExpr argExpr, tryDestRefTupleTy g argExprTy 

                        // OK, the tuples match, or there is no de-tupling, 
                        //     f x
                        //     f (x, y)
                        //
                        //  for 
                        //     let f (x, y) = 1
                        // and we're not building lambdas, just coerce the arguments in place
                        if detupledArgs.Length =  actualTys.Length then 
                            (fun tm -> tm), CoerceDetupled argTys detupledArgs actualTys
                        else 
                            // In this case there is a tuple mismatch.
                            //     f p
                            //
                            //
                            //  for 
                            //     let f (x, y) = 1
                            // Assign the argument to make sure it is only run once
                            let v, ve = mkCompGenLocal appm nm argExprTy
                            let binderBuilder = (fun tm -> mkCompGenLet appm v argExpr tm)
                            let expr = CoerceBoundTuple ve argTys actualTys
                            binderBuilder, expr
                        

            // This variable is really a dummy to make the code below more regular. 
            // In the i = N - 1 cases we skip the introduction of the 'let' for
            // this variable.
            let resVar, resVarAsExpr = mkCompGenLocal appm "result" retTy
            let N = argTys.Length
            let (cloVar, exprForOtherArgs, _) = 
                List.foldBack 
                    (fun (i, inpArgTy, actualArgTys) (cloVar:Val, res, resTy) -> 

                        let inpArgTys = 
                            match actualArgTys with 
                            | [_] -> [inpArgTy]
                            | _ -> destRefTupleTy g inpArgTy

                        assert (inpArgTys.Length = actualArgTys.Length)
                        
                        let inpsAsVars, inpsAsExprs = inpArgTys |> List.mapi (fun j ty -> mkCompGenLocal appm ("arg" + string i + string j) ty)  |> List.unzip
                        let inpsAsActualArg = CoerceDetupled inpArgTys inpsAsExprs actualArgTys
                        let inpCloVarType = (mkFunTy (mkRefTupledTy g actualArgTys) cloVar.Type)
                        let newResTy = mkFunTy inpArgTy resTy
                        let inpCloVar, inpCloVarAsExpr = mkCompGenLocal appm ("clo" + string i) inpCloVarType
                        let newRes = 
                            // For the final arg we can skip introducing the dummy variable
                            if i = N - 1 then 
                                mkMultiLambda appm inpsAsVars 
                                    (mkApps g ((inpCloVarAsExpr, inpCloVarType), [], [inpsAsActualArg], appm), resTy)
                            else
                                mkMultiLambda appm inpsAsVars 
                                    (mkCompGenLet appm cloVar 
                                       (mkApps g ((inpCloVarAsExpr, inpCloVarType), [], [inpsAsActualArg], appm)) 
                                       res, 
                                     resTy)
                            
                        inpCloVar, newRes, newResTy)
                    argTysWithoutNiceNames
                    (resVar, resVarAsExpr, retTy)

            let exprForAllArgs =
                if isNil argTysWithNiceNames then 
                    mkCompGenLet appm cloVar exprWithActualTy exprForOtherArgs
                else
                    // Mark the up as Some/None
                    let suppliedArgs = List.map Some suppliedArgs @ List.replicate (nCurriedNiceNames - nSuppliedArgs) None

                    assert (suppliedArgs.Length = nCurriedNiceNames)

                    let lambdaBuilders, binderBuilders, inpsAsArgs = 
                    
                        (argTysWithNiceNames, curriedNiceNames, suppliedArgs) |||> List.map3 (fun (_, inpArgTy, actualArgTys) niceNames suppliedArg -> 

                                let inpArgTys = 
                                    match actualArgTys with 
                                    | [_] -> [inpArgTy]
                                    | _ -> destRefTupleTy g inpArgTy


                                /// Note: there might not be enough nice names, and they might not match in arity
                                let niceNames = 
                                    match niceNames with 
                                    | nms when nms.Length = inpArgTys.Length -> nms
                                    | [nm] -> inpArgTys |> List.mapi (fun i _ -> (nm + string i))
                                    | nms -> nms
                                match suppliedArg with 
                                | Some arg -> 
                                    let binderBuilder, inpsAsActualArg = CoerceTupled niceNames arg actualArgTys
                                    let lambdaBuilder = (fun tm -> tm)
                                    lambdaBuilder, binderBuilder, inpsAsActualArg
                                | None -> 
                                    let inpsAsVars, inpsAsExprs = (niceNames, inpArgTys)  ||> List.map2 (fun nm ty -> mkCompGenLocal appm nm ty)  |> List.unzip
                                    let inpsAsActualArg = CoerceDetupled inpArgTys inpsAsExprs actualArgTys
                                    let lambdaBuilder = (fun tm -> mkMultiLambda appm inpsAsVars (tm, tyOfExpr g tm))
                                    let binderBuilder = (fun tm -> tm)
                                    lambdaBuilder, binderBuilder, inpsAsActualArg)
                        |> List.unzip3
                    
                    // If no trailing args then we can skip introducing the dummy variable
                    // This corresponds to 
                    //    let f (x:A) = 1      
                    //
                    //   f ~~> type B -> int
                    //
                    // giving
                    //   (fun b -> f (b :> A))
                    // rather than 
                    //   (fun b -> let clo = f (b :> A) in clo)   
                    let exprApp = 
                        if isNil argTysWithoutNiceNames then 
                            mkApps g ((exprWithActualTy, actualTy), [], inpsAsArgs, appm)
                        else
                            mkCompGenLet appm 
                                    cloVar (mkApps g ((exprWithActualTy, actualTy), [], inpsAsArgs, appm)) 
                                    exprForOtherArgs

                    List.foldBack (fun f acc -> f acc) binderBuilders 
                        (List.foldBack (fun f acc -> f acc) lambdaBuilders exprApp)

            Some(exprForAllArgs, droppedSuppliedArgs)
    | _ -> 
        None
  
/// Find and make all subsumption eliminations 
let NormalizeAndAdjustPossibleSubsumptionExprs g inputExpr = 
    let expr, args = 
        // AdjustPossibleSubsumptionExpr can take into account an application
        match stripExpr inputExpr with 
        | Expr.App(f, _fty, [], args, _)  ->
             f, args

        | _ -> 
            inputExpr, []
    
    match AdjustPossibleSubsumptionExpr g expr args with 
    | None -> 
        inputExpr
    | Some (expr', []) -> 
        expr'
    | Some (expr', args') -> 
        //printfn "adjusted...." 
        Expr.App(expr', tyOfExpr g expr', [], args', inputExpr.Range)  
             
  
//---------------------------------------------------------------------------
// LinearizeTopMatch - when only one non-failing target, make linear.  The full
// complexity of this is only used for spectacularly rare bindings such as 
//    type ('a, 'b) either = This of 'a | That of 'b
//    let this_f1 = This (fun x -> x)
//    let This fA | That fA = this_f1
// 
// Here a polymorphic top level binding "fA" is _computed_ by a pattern match!!!
// The TAST coming out of type checking must, however, define fA as a type function, 
// since it is marked with an arity that indicates it's r.h.s. is a type function]
// without side effects and so can be compiled as a generic method (for example).

// polymorphic things bound in complex matches at top level require eta expansion of the 
// type function to ensure the r.h.s. of the binding is indeed a type function 
let etaExpandTypeLambda g m tps (tm, ty) = 
    if isNil tps then tm else mkTypeLambda m tps (mkApps g ((tm, ty), [(List.map mkTyparTy tps)], [], m), ty)

let AdjustValToTopVal (tmp:Val) parent valData =
    tmp.SetValReprInfo (Some valData)
    tmp.SetDeclaringEntity parent
    tmp.SetIsMemberOrModuleBinding()

/// For match with only one non-failing target T0, the other targets, T1... failing (say, raise exception).
///   tree, T0(v0, .., vN) => rhs ; T1() => fail ; ...
/// Convert it to bind T0's variables, then continue with T0's rhs:
///   let tmp = switch tree, TO(fv0, ..., fvN) => Tup (fv0, ..., fvN) ; T1() => fail; ...
///   let v1  = #1 tmp in ...
///   and vN  = #N tmp
///   rhs
/// Motivation:
/// - For top-level let bindings with possibly failing matches, 
///   this makes clear that subsequent bindings (if reached) are top-level ones.
let LinearizeTopMatchAux g parent  (spBind, m, tree, targets, m2, ty) =
    let targetsL = Array.toList targets
    (* items* package up 0, 1, more items *)
    let itemsProj tys i x = 
        match tys with 
        | []  -> failwith "itemsProj: no items?"
        | [_] -> x (* no projection needed *)
        | tys -> Expr.Op (TOp.TupleFieldGet(tupInfoRef, i), tys, [x], m)
    let isThrowingTarget = function TTarget(_, x, _) -> isThrow x
    if 1 + List.count isThrowingTarget targetsL = targetsL.Length then
        (* Have failing targets and ONE successful one, so linearize *)
        let (TTarget (vs, rhs, spTarget)) = Option.get (List.tryFind (isThrowingTarget >> not) targetsL)
        (* note - old code here used copy value to generate locals - this was not right *)
        let fvs      = vs |> List.map (fun v -> fst(mkLocal v.Range v.LogicalName v.Type)) (* fresh *)
        let vtys     = vs |> List.map (fun v -> v.Type) 
        let tmpTy    = mkRefTupledVarsTy g vs
        let tmp, tmpe = mkCompGenLocal m "matchResultHolder" tmpTy

        AdjustValToTopVal tmp parent ValReprInfo.emptyValData

        let newTg    = TTarget (fvs, mkRefTupledVars g m fvs, spTarget)
        let fixup (TTarget (tvs, tx, spTarget)) = 
           match destThrow tx with
           | Some (m, _, e) -> 
               let tx = mkThrow m tmpTy e
               TTarget(tvs, tx, spTarget) (* Throwing targets, recast it's "return type" *)
           | None -> newTg       (* Non-throwing target, replaced [new/old] *)
       
        let targets  = Array.map fixup targets
        let binds    = 
            vs |> List.mapi (fun i v -> 
                let ty = v.Type
                let rhs =  etaExpandTypeLambda g m  v.Typars (itemsProj vtys i tmpe, ty)
                // update the arity of the value 
                v.SetValReprInfo (Some (InferArityOfExpr g AllowTypeDirectedDetupling.Yes ty [] [] rhs))
                // This binding is deliberately non-sticky - any sequence point for 'rhs' goes on 'rhs' _after_ the binding has been evaluated
                mkInvisibleBind v rhs)  in (* vi = proj tmp *)
        mkCompGenLet m
          tmp (primMkMatch (spBind, m, tree, targets, m2, tmpTy)) (* note, probably retyped match, but note, result still has same type *)
          (mkLetsFromBindings m binds rhs)                             
    else
        (* no change *)
        primMkMatch (spBind, m, tree, targets, m2, ty)

let LinearizeTopMatch g parent = function
  | Expr.Match (spBind, m, tree, targets, m2, ty) -> LinearizeTopMatchAux g parent (spBind, m, tree, targets, m2, ty)
  | x -> x


//---------------------------------------------------------------------------
// XmlDoc signatures
//---------------------------------------------------------------------------


let commaEncs strs  = String.concat "," strs
let angleEnc  str   = "{" + str + "}" 
let ticksAndArgCountTextOfTyconRef (tcref:TyconRef) =
     // Generic type names are (name + "`" + digits) where name does not contain "`".
     let path = Array.toList (fullMangledPathToTyconRef tcref) @ [tcref.CompiledName]
     textOfPath path
     
let typarEnc _g (gtpsType, gtpsMethod) typar =
    match List.tryFindIndex (typarEq typar) gtpsType with
    | Some idx -> "`"  + string idx // single-tick-index for typar from type
    | None     ->
        match List.tryFindIndex (typarEq typar) gtpsMethod with
        | Some idx -> "``" + string idx // double-tick-index for typar from method
        | None     -> warning(InternalError("Typar not found during XmlDoc generation", typar.Range))
                      "``0" // REVIEW: this should be ERROR not WARNING?

let rec typeEnc g (gtpsType, gtpsMethod) ty = 
    if verbose then dprintf "--> typeEnc"
    let stripped = stripTyEqnsAndMeasureEqns g ty
    match stripped with 
    | TType_forall _ -> 
        "Microsoft.FSharp.Core.FSharpTypeFunc"

    | _ when isArrayTy g ty   -> 
        let tcref, tinst = destAppTy g ty
        let arraySuffix = 
            match rankOfArrayTyconRef g tcref with
            // The easy case
            | 1 -> "[]"
            // REVIEW
            // In fact IL supports 3 kinds of multidimensional arrays, and each kind of array has its own xmldoc spec.
            // We don't support all these, and instead always pull xmldocs for 0-based-arbitrary-length ("0:") multidimensional arrays.
            // This is probably the 99% case anyway.
            | 2 -> "[0:, 0:]"
            | 3 -> "[0:, 0:, 0:]"
            | 4 -> "[0:, 0:, 0:, 0:]"
            | _ -> failwith "impossible: rankOfArrayTyconRef: unsupported array rank"
        typeEnc g (gtpsType, gtpsMethod) (List.head tinst) + arraySuffix

    | TType_ucase (UCRef(tcref, _), tinst)   
    | TType_app (tcref, tinst)   -> 
        if tyconRefEq g g.byref_tcr tcref then
            typeEnc g (gtpsType, gtpsMethod) (List.head tinst) + "@"
        elif tyconRefEq g tcref g.nativeptr_tcr then
            typeEnc g (gtpsType, gtpsMethod) (List.head tinst) + "*"
        else
            let tyName = 
                let ty = stripTyEqnsAndMeasureEqns g ty
                match ty with
                | TType_app (tcref, _tinst)   -> 
                    // Generic type names are (name + "`" + digits) where name does not contain "`".
                    // In XML doc, when used in type instances, these do not use the ticks.
                    let path = Array.toList (fullMangledPathToTyconRef tcref) @ [tcref.CompiledName]
                    textOfPath (List.map DemangleGenericTypeName path)
                | _ -> assert(false); failwith "impossible"
            tyName + tyargsEnc g (gtpsType, gtpsMethod) tinst

    | TType_anon (anonInfo, tinst) -> 
        sprintf "%s%s" anonInfo.ILTypeRef.FullName (tyargsEnc g (gtpsType, gtpsMethod) tinst)

    | TType_tuple (tupInfo, tys) -> 
        if evalTupInfoIsStruct tupInfo then 
            sprintf "System.ValueTuple%s"(tyargsEnc g (gtpsType, gtpsMethod) tys)
        else 
            sprintf "System.Tuple%s"(tyargsEnc g (gtpsType, gtpsMethod) tys)

    | TType_fun (f, x)           -> 
        "Microsoft.FSharp.Core.FSharpFunc" + tyargsEnc g (gtpsType, gtpsMethod) [f;x]

    | TType_var typar           -> 
        typarEnc g (gtpsType, gtpsMethod) typar

    | TType_measure _ -> "?"

and tyargsEnc g (gtpsType, gtpsMethod) args = 
     match args with     
     | [] -> ""
     | [a] when (match (stripTyEqns g a) with TType_measure _ -> true | _ -> false) -> ""  // float<m> should appear as just "float" in the generated .XML xmldoc file
     | _ -> angleEnc (commaEncs (List.map (typeEnc g (gtpsType, gtpsMethod)) args)) 

let XmlDocArgsEnc g (gtpsType, gtpsMethod) argTs =
  if isNil argTs then "" 
  else "(" + String.concat "," (List.map (typeEnc g (gtpsType, gtpsMethod)) argTs) + ")"

let buildAccessPath (cp : CompilationPath option) =
    match cp with
    | Some(cp) ->
        let ap = cp.AccessPath |> List.map fst |> List.toArray
        System.String.Join(".", ap)      
    | None -> "Extension Type"
let prependPath path name = if path = "" then name else path + "." + name

let XmlDocSigOfVal g path (v:Val) =
  let parentTypars, methTypars, argInfos, prefix, path, name = 

    // CLEANUP: this is one of several code paths that treat module values and members 
    // separately when really it would be cleaner to make sure GetTopValTypeInFSharpForm, GetMemberTypeInFSharpForm etc.
    // were lined up so code paths like this could be uniform
    
    match v.MemberInfo with 
    | Some membInfo when not v.IsExtensionMember -> 
        (* Methods, Properties etc. *)
        let tps, argInfos, _, _ = GetMemberTypeInMemberForm g membInfo.MemberFlags (Option.get v.ValReprInfo) v.Type v.Range
        let prefix, name = 
          match membInfo.MemberFlags.MemberKind with 
          | MemberKind.ClassConstructor 
          | MemberKind.Constructor -> "M:", "#ctor"
          | MemberKind.Member -> "M:", v.CompiledName
          | MemberKind.PropertyGetSet 
          | MemberKind.PropertySet
          | MemberKind.PropertyGet -> "P:", v.PropertyName
        let path = if v.HasDeclaringEntity then prependPath path v.TopValDeclaringEntity.CompiledName else path
        let parentTypars, methTypars = 
          match PartitionValTypars g v with
          | Some(_, memberParentTypars, memberMethodTypars, _, _) -> memberParentTypars, memberMethodTypars
          | None -> [], tps
        parentTypars, methTypars, argInfos, prefix, path, name
    | _ ->
        // Regular F# values and extension members 
        let w = arityOfVal v
        let tps, argInfos, _, _ = GetTopValTypeInCompiledForm g w v.Type v.Range
        let name = v.CompiledName
        let prefix =
          if  w.NumCurriedArgs = 0 && isNil tps then "P:"
          else "M:"
        [], tps, argInfos, prefix, path, name
  let argTs = argInfos |> List.concat |> List.map fst
  let args = XmlDocArgsEnc g (parentTypars, methTypars) argTs
  let arity = List.length methTypars in (* C# XML doc adds ``<arity> to *generic* member names *)
  let genArity = if arity=0 then "" else sprintf "``%d" arity
  prefix + prependPath path name + genArity + args
  
let BuildXmlDocSig prefix paths =  prefix + List.fold prependPath "" paths

let XmlDocSigOfUnionCase = BuildXmlDocSig "T:" // Would like to use "U:", but ParseMemberSignature only accepts C# signatures

let XmlDocSigOfField     = BuildXmlDocSig "F:"

let XmlDocSigOfProperty  = BuildXmlDocSig "P:"

let XmlDocSigOfTycon     = BuildXmlDocSig "T:"

let XmlDocSigOfSubModul  = BuildXmlDocSig "T:"

let XmlDocSigOfEntity (eref:EntityRef) =
    XmlDocSigOfTycon [(buildAccessPath eref.CompilationPathOpt); eref.Deref.CompiledName]

//--------------------------------------------------------------------------
// Some unions have null as representations 
//--------------------------------------------------------------------------


let enum_CompilationRepresentationAttribute_Static             = 0b0000000000000001
let enum_CompilationRepresentationAttribute_Instance           = 0b0000000000000010
let enum_CompilationRepresentationAttribute_StaticInstanceMask = 0b0000000000000011
let enum_CompilationRepresentationAttribute_ModuleSuffix       = 0b0000000000000100
let enum_CompilationRepresentationAttribute_PermitNull         = 0b0000000000001000

let HasUseNullAsTrueValueAttribute g attribs =
     match TryFindFSharpInt32Attribute  g g.attrib_CompilationRepresentationAttribute attribs with
     | Some(flags) -> ((flags &&& enum_CompilationRepresentationAttribute_PermitNull) <> 0)
     | _ -> false 

let TyconHasUseNullAsTrueValueAttribute g (tycon:Tycon) = HasUseNullAsTrueValueAttribute g tycon.Attribs 

// WARNING: this must match optimizeAlternativeToNull in ilx/cu_erase.fs
let CanHaveUseNullAsTrueValueAttribute (_g:TcGlobals) (tycon:Tycon) =
  (tycon.IsUnionTycon && 
   let ucs = tycon.UnionCasesArray
   (ucs.Length = 0 ||
     (ucs |> Array.existsOne (fun uc -> uc.IsNullary) &&
      ucs |> Array.exists (fun uc -> not uc.IsNullary))))

// WARNING: this must match optimizeAlternativeToNull in ilx/cu_erase.fs
let IsUnionTypeWithNullAsTrueValue (g:TcGlobals) (tycon:Tycon) =
  (tycon.IsUnionTycon && 
   let ucs = tycon.UnionCasesArray
   (ucs.Length = 0 ||
     (TyconHasUseNullAsTrueValueAttribute g tycon &&
      ucs |> Array.existsOne (fun uc -> uc.IsNullary) &&
      ucs |> Array.exists (fun uc -> not uc.IsNullary))))

let TyconCompilesInstanceMembersAsStatic g tycon = IsUnionTypeWithNullAsTrueValue g tycon
let TcrefCompilesInstanceMembersAsStatic g (tcref: TyconRef) = TyconCompilesInstanceMembersAsStatic g tcref.Deref

let TypeNullNever g ty = 
    let underlyingTy = stripTyEqnsAndMeasureEqns g ty
    (isStructTy g underlyingTy) ||
    (isByrefTy g underlyingTy)



/// Indicates if the type admits the use of 'null' as a value
let TypeNullIsExtraValue g m ty = 
    if isILReferenceTy g ty || isDelegateTy g ty then
        // Putting AllowNullLiteralAttribute(false) on an IL or provided type means 'null' can't be used with that type
        not (match tryDestAppTy g ty with ValueSome tcref -> TryFindTyconRefBoolAttribute g m g.attrib_AllowNullLiteralAttribute tcref = Some false | _ -> false)
    elif TypeNullNever g ty then 
        false
    else 
        // Putting AllowNullLiteralAttribute(true) on an F# type means 'null' can be used with that type
        match tryDestAppTy g ty with ValueSome tcref -> TryFindTyconRefBoolAttribute g m g.attrib_AllowNullLiteralAttribute tcref = Some true | _ -> false

let TypeNullIsTrueValue g ty =
    (match tryDestAppTy g ty with
     | ValueSome tcref -> IsUnionTypeWithNullAsTrueValue g tcref.Deref
     | _ -> false) || (isUnitTy g ty)

let TypeNullNotLiked g m ty = 
       not (TypeNullIsExtraValue g m ty) 
    && not (TypeNullIsTrueValue g ty) 
    && not (TypeNullNever g ty) 

let TypeSatisfiesNullConstraint g m ty = 
    TypeNullIsExtraValue g m ty  

let rec TypeHasDefaultValue g m ty = 
    let ty = stripTyEqnsAndMeasureEqns g ty
    TypeSatisfiesNullConstraint g m ty  
    || (isStructTy g ty &&
        // Is it an F# struct type?
        (if isFSharpStructTy g ty then 
            let tcref, tinst = destAppTy g ty 
            let flds = 
                // Note this includes fields implied by the use of the implicit class construction syntax
                tcref.AllInstanceFieldsAsList
                  // We can ignore fields with the DefaultValue(false) attribute 
                  |> List.filter (fun fld -> not (TryFindFSharpBoolAttribute g g.attrib_DefaultValueAttribute fld.FieldAttribs = Some(false)))

            flds |> List.forall (actualTyOfRecdField (mkTyconRefInst tcref tinst) >> TypeHasDefaultValue g m)
         elif isStructTupleTy g ty then 
            destStructTupleTy g ty |> List.forall (TypeHasDefaultValue g m)
         elif isStructAnonRecdTy g ty then 
            match tryDestAnonRecdTy g ty with
            | ValueNone -> true
            | ValueSome (_, ptys) -> ptys |> List.forall (TypeHasDefaultValue g m)
         else
            // All struct types defined in other .NET languages have a DefaultValue regardless of their
            // instantiation
            true))


/// Determines types that are potentially known to satisfy the 'comparable' constraint and returns
/// a set of residual types that must also satisfy the constraint
let (|SpecialComparableHeadType|_|) g ty =           
    if isAnyTupleTy g ty then 
        let _tupInfo, elemTys = destAnyTupleTy g ty
        Some elemTys 
    elif isAnonRecdTy g ty then 
        match tryDestAnonRecdTy g ty with
        | ValueNone -> Some []
        | ValueSome (_anonInfo, elemTys) -> Some elemTys 
    else
        match tryAppTy g ty with
        | ValueSome (tcref, tinst) ->
            if isArrayTyconRef g tcref ||
               tyconRefEq g tcref g.system_UIntPtr_tcref ||
               tyconRefEq g tcref g.system_IntPtr_tcref then
                 Some tinst 
            else 
                None
        | _ ->
            None

let (|SpecialEquatableHeadType|_|) g ty = (|SpecialComparableHeadType|_|) g ty
let (|SpecialNotEquatableHeadType|_|) g ty = 
    if isFunTy g ty then Some() else None



// Can we use the fast helper for the 'LanguagePrimitives.IntrinsicFunctions.TypeTestGeneric'? 
let canUseTypeTestFast g ty = 
     not (isTyparTy g ty) && 
     not (TypeNullIsTrueValue g ty) && 
     not (TypeNullNever g ty)

// Can we use the fast helper for the 'LanguagePrimitives.IntrinsicFunctions.UnboxGeneric'? 
let canUseUnboxFast g m ty = 
     not (isTyparTy g ty) && 
     not (TypeNullNotLiked g m ty)
     
     
//--------------------------------------------------------------------------
// Nullness tests and pokes 
//--------------------------------------------------------------------------

(* match inp with :? ty as v -> e2[v] | _ -> e3 *)
let mkIsInstConditional g m tgty vinpe v e2 e3 = 
    // No sequence point for this compiler generated expression form
    
    if canUseTypeTestFast g tgty then 

        let mbuilder = new MatchBuilder(NoSequencePointAtInvisibleBinding, m)
        let tg2 = mbuilder.AddResultTarget(e2, SuppressSequencePointAtTarget)
        let tg3 = mbuilder.AddResultTarget(e3, SuppressSequencePointAtTarget)
        let dtree = TDSwitch(exprForVal m v, [TCase(DecisionTreeTest.IsNull, tg3)], Some tg2, m)
        let expr = mbuilder.Close(dtree, m, tyOfExpr g e2)
        mkCompGenLet m v (mkIsInst tgty vinpe m)  expr

    else
        let mbuilder = new MatchBuilder(NoSequencePointAtInvisibleBinding, m)
        let tg2 = TDSuccess([mkCallUnbox g m tgty vinpe], mbuilder.AddTarget(TTarget([v], e2, SuppressSequencePointAtTarget)))
        let tg3 = mbuilder.AddResultTarget(e3, SuppressSequencePointAtTarget)
        let dtree = TDSwitch(vinpe, [TCase(DecisionTreeTest.IsInst(tyOfExpr g vinpe, tgty), tg2)], Some tg3, m)
        let expr = mbuilder.Close(dtree, m, tyOfExpr g e2)
        expr



// Null tests are generated by
//    1. The compilation of array patterns in the pattern match compiler
//    2. The compilation of string patterns in the pattern match compiler
let mkNullTest g m e1 e2 e3 =
        let mbuilder = new MatchBuilder(NoSequencePointAtInvisibleBinding, m)
        let tg2 = mbuilder.AddResultTarget(e2, SuppressSequencePointAtTarget)
        let tg3 = mbuilder.AddResultTarget(e3, SuppressSequencePointAtTarget)            
        let dtree = TDSwitch(e1, [TCase(DecisionTreeTest.IsNull, tg3)], Some tg2, m)
        let expr = mbuilder.Close(dtree, m, tyOfExpr g e2)
        expr         
let mkNonNullTest (g:TcGlobals) m e = mkAsmExpr ([ IL.AI_ldnull ; IL.AI_cgt_un  ], [], [e], [g.bool_ty], m)
let mkNonNullCond g m ty e1 e2 e3 = mkCond NoSequencePointAtStickyBinding SuppressSequencePointAtTarget m ty (mkNonNullTest g m e1) e2 e3
let mkIfThen (g:TcGlobals) m e1 e2 = mkCond NoSequencePointAtStickyBinding SuppressSequencePointAtTarget m g.unit_ty e1 e2 (mkUnit g m)


let ModuleNameIsMangled g attrs =
    match TryFindFSharpInt32Attribute g g.attrib_CompilationRepresentationAttribute attrs with
    | Some(flags) -> ((flags &&& enum_CompilationRepresentationAttribute_ModuleSuffix) <> 0)
    | _ -> false 

let CompileAsEvent g attrs = HasFSharpAttribute g g.attrib_CLIEventAttribute attrs 


let MemberIsCompiledAsInstance g parent isExtensionMember (membInfo:ValMemberInfo) attrs =
    // All extension members are compiled as static members
    if isExtensionMember then false
    // Anything implementing a dispatch slot is compiled as an instance member
    elif membInfo.MemberFlags.IsOverrideOrExplicitImpl then true
    elif not (isNil membInfo.ImplementedSlotSigs) then true
    else 
        // Otherwise check attributes to see if there is an explicit instance or explicit static flag
        let explicitInstance, explicitStatic = 
            match TryFindFSharpInt32Attribute g g.attrib_CompilationRepresentationAttribute attrs with
            | Some(flags) -> 
              ((flags &&& enum_CompilationRepresentationAttribute_Instance) <> 0), 
              ((flags &&& enum_CompilationRepresentationAttribute_Static) <> 0)
            | _ -> false, false
        explicitInstance ||
        (membInfo.MemberFlags.IsInstance &&
         not explicitStatic &&
         not (TcrefCompilesInstanceMembersAsStatic g parent))


let isSealedTy g ty =
    let ty = stripTyEqnsAndMeasureEqns g ty
    not (isRefTy g ty) ||
    isUnitTy g ty || 
    isArrayTy g ty || 

    match metadataOfTy g ty with 
#if !NO_EXTENSIONTYPING
    | ProvidedTypeMetadata st -> st.IsSealed
#endif
    | ILTypeMetadata (TILObjectReprData(_, _, td)) -> td.IsSealed
    | FSharpOrArrayOrByrefOrTupleOrExnTypeMetadata ->
       if (isFSharpInterfaceTy g ty || isFSharpClassTy g ty) then 
          let tcref = tcrefOfAppTy g ty
          TryFindFSharpBoolAttribute g g.attrib_SealedAttribute tcref.Attribs = Some true
       else 
          // All other F# types, array, byref, tuple types are sealed
          true
   
let isComInteropTy g ty =
    let tcref = tcrefOfAppTy g ty
    match g.attrib_ComImportAttribute with
    | None -> false
    | Some attr -> TryFindFSharpBoolAttribute g attr tcref.Attribs = Some(true)
  
let ValSpecIsCompiledAsInstance g (v:Val) =
    match v.MemberInfo with 
    | Some(membInfo) -> 
        // Note it doesn't matter if we pass 'v.TopValDeclaringEntity' or 'v.MemberApparentEntity' here. 
        // These only differ if the value is an extension member, and in that case MemberIsCompiledAsInstance always returns 
        // false anyway 
        MemberIsCompiledAsInstance g v.MemberApparentEntity v.IsExtensionMember membInfo v.Attribs  
    |  _ -> false

let ValRefIsCompiledAsInstanceMember g (vref: ValRef) = ValSpecIsCompiledAsInstance g vref.Deref


//---------------------------------------------------------------------------
// Crack information about an F# object model call
//---------------------------------------------------------------------------

let GetMemberCallInfo g (vref:ValRef, vFlags) = 
    match vref.MemberInfo with 
    | Some(membInfo) when not vref.IsExtensionMember -> 
      let numEnclTypeArgs = vref.MemberApparentEntity.TyparsNoRange.Length
      let virtualCall = 
          (membInfo.MemberFlags.IsOverrideOrExplicitImpl || 
           membInfo.MemberFlags.IsDispatchSlot) && 
          not membInfo.MemberFlags.IsFinal && 
          (match vFlags with VSlotDirectCall -> false | _ -> true)
      let isNewObj    = (membInfo.MemberFlags.MemberKind = MemberKind.Constructor) && (match vFlags with NormalValUse -> true | _ -> false)
      let isSuperInit = (membInfo.MemberFlags.MemberKind = MemberKind.Constructor) && (match vFlags with CtorValUsedAsSuperInit -> true | _ -> false) 
      let isSelfInit  = (membInfo.MemberFlags.MemberKind = MemberKind.Constructor) && (match vFlags with CtorValUsedAsSelfInit -> true | _ -> false) 
      let isCompiledAsInstance = ValRefIsCompiledAsInstanceMember g vref
      let takesInstanceArg = isCompiledAsInstance && not isNewObj
      let isPropGet = (membInfo.MemberFlags.MemberKind = MemberKind.PropertyGet) && (membInfo.MemberFlags.IsInstance = isCompiledAsInstance)
      let isPropSet = (membInfo.MemberFlags.MemberKind = MemberKind.PropertySet) && (membInfo.MemberFlags.IsInstance = isCompiledAsInstance)
      numEnclTypeArgs, virtualCall, isNewObj, isSuperInit, isSelfInit , takesInstanceArg, isPropGet, isPropSet
    | _ -> 
      0, false, false, false, false, false, false, false

//---------------------------------------------------------------------------
// Active pattern name helpers
//---------------------------------------------------------------------------


let TryGetActivePatternInfo (vref:ValRef) =  
    // First is an optimization to prevent calls to CoreDisplayName, which calls DemangleOperatorName
    let logicalName = vref.LogicalName
    if logicalName.Length = 0 || logicalName.[0] <> '|' then 
       None 
    else 
       ActivePatternInfoOfValName vref.CoreDisplayName vref.Range

type ActivePatternElemRef with 
    member x.Name = 
        let (APElemRef(_, vref, n)) = x
        match TryGetActivePatternInfo vref with
        | None -> error(InternalError("not an active pattern name", vref.Range))
        | Some apinfo -> 
            let nms = apinfo.ActiveTags
            if n < 0 || n >= List.length nms  then error(InternalError("name_of_apref: index out of range for active pattern reference", vref.Range))
            List.item n nms

let mkChoiceTyconRef (g:TcGlobals) m n = 
     match n with 
     | 0 | 1 -> error(InternalError("mkChoiceTyconRef", m))
     | 2 -> g.choice2_tcr
     | 3 -> g.choice3_tcr
     | 4 -> g.choice4_tcr
     | 5 -> g.choice5_tcr
     | 6 -> g.choice6_tcr
     | 7 -> g.choice7_tcr
     | _ -> error(Error(FSComp.SR.tastActivePatternsLimitedToSeven(), m))

let mkChoiceTy (g:TcGlobals) m tinst = 
     match List.length tinst with 
     | 0 -> g.unit_ty
     | 1 -> List.head tinst
     | length -> mkAppTy (mkChoiceTyconRef g m length) tinst

let mkChoiceCaseRef g m n i = 
     mkUnionCaseRef (mkChoiceTyconRef g m n) ("Choice"+string (i+1)+"Of"+string n)

type PrettyNaming.ActivePatternInfo with 
    member x.Names = x.ActiveTags

    member apinfo.ResultType g m rtys = 
        let choicety = mkChoiceTy g m rtys
        if apinfo.IsTotal then choicety else mkOptionTy g choicety
    
    member apinfo.OverallType g m dty rtys = 
        mkFunTy dty (apinfo.ResultType g m rtys)

//---------------------------------------------------------------------------
// Active pattern validation
//---------------------------------------------------------------------------
    
// check if an active pattern takes type parameters only bound by the return types, 
// not by their argument types.
let doesActivePatternHaveFreeTypars g (v:ValRef) =
    let vty  = v.TauType
    let vtps = v.Typars |> Zset.ofList typarOrder
    if not (isFunTy g v.TauType) then
        errorR(Error(FSComp.SR.activePatternIdentIsNotFunctionTyped(v.LogicalName), v.Range))
    let argtys, resty  = stripFunTy g vty
    let argtps, restps= (freeInTypes CollectTypars argtys).FreeTypars, (freeInType CollectTypars resty).FreeTypars        
    // Error if an active pattern is generic in type variables that only occur in the result Choice<_, ...>.
    // Note: The test restricts to v.Typars since typars from the closure are considered fixed.
    not (Zset.isEmpty (Zset.inter (Zset.diff restps argtps) vtps)) 

//---------------------------------------------------------------------------
// RewriteExpr: rewrite bottom up with interceptors 
//---------------------------------------------------------------------------

[<NoEquality; NoComparison>]
type ExprRewritingEnv = 
    { PreIntercept: ((Expr -> Expr) -> Expr -> Expr option) option
      PostTransform: Expr -> Expr option
      PreInterceptBinding: ((Expr -> Expr) -> Binding -> Binding option) option
      IsUnderQuotations: bool }    

let rec rewriteBind env bind = 
     match env.PreInterceptBinding  with 
     | Some f -> 
         match f (RewriteExpr env) bind with 
         | Some res -> res
         | None -> rewriteBindStructure env bind
     | None -> rewriteBindStructure env bind
     
and rewriteBindStructure env (TBind(v, e, letSeqPtOpt)) = 
     TBind(v, RewriteExpr env e, letSeqPtOpt) 

and rewriteBinds env binds = List.map (rewriteBind env) binds

and RewriteExpr env expr =
  match expr with 
  | LinearOpExpr _ 
  | LinearMatchExpr _ 
  | Expr.Let _ 
  | Expr.Sequential _ ->
      rewriteLinearExpr env expr (fun e -> e)
  | _ -> 
      let expr = 
         match preRewriteExpr env expr with 
         | Some expr -> expr
         | None -> rewriteExprStructure env expr
      postRewriteExpr env expr 

and preRewriteExpr env expr = 
     match env.PreIntercept  with 
     | Some f -> f (RewriteExpr env) expr
     | None -> None 

and postRewriteExpr env expr = 
     match env.PostTransform expr with 
     | None -> expr 
     | Some expr -> expr 

and rewriteExprStructure env expr =  
  match expr with
  | Expr.Const _ 
  | Expr.Val _ -> expr

  | Expr.App(f0, f0ty, tyargs, args, m) -> 
      let f0'   = RewriteExpr env f0
      let args' = rewriteExprs env args
      if f0 === f0' && args === args' then expr
      else Expr.App(f0', f0ty, tyargs, args', m)

  | Expr.Quote(ast, {contents=Some(typeDefs, argTypes, argExprs, data)}, isFromQueryExpression, m, ty) -> 
      Expr.Quote((if env.IsUnderQuotations then RewriteExpr env ast else ast), {contents=Some(typeDefs, argTypes, rewriteExprs env argExprs, data)}, isFromQueryExpression, m, ty)

  | Expr.Quote(ast, {contents=None}, isFromQueryExpression, m, ty) -> 
      Expr.Quote((if env.IsUnderQuotations then RewriteExpr env ast else ast), {contents=None}, isFromQueryExpression, m, ty)

  | Expr.Obj (_, ty, basev, basecall, overrides, iimpls, m) -> 
      mkObjExpr(ty, basev, RewriteExpr env basecall, List.map (rewriteObjExprOverride env) overrides, 
                  List.map (rewriteObjExprInterfaceImpl env) iimpls, m)
  | Expr.Link eref -> 
      RewriteExpr env !eref

  | Expr.Op (c, tyargs, args, m) -> 
      let args' = rewriteExprs env args
      if args === args' then expr 
      else Expr.Op (c, tyargs, args', m)

  | Expr.Lambda(_lambdaId, ctorThisValOpt, baseValOpt, argvs, body, m, rty) -> 
      let body = RewriteExpr env body
      rebuildLambda m ctorThisValOpt baseValOpt argvs (body, rty)

  | Expr.TyLambda(_lambdaId, argtyvs, body, m, rty) -> 
      let body = RewriteExpr env body
      mkTypeLambda m argtyvs (body, rty)

  | Expr.Match(spBind, exprm, dtree, targets, m, ty) -> 
      let dtree' = rewriteDecisionTree env dtree
      let targets' = rewriteTargets env targets
      mkAndSimplifyMatch spBind exprm m ty dtree' targets'

  | Expr.LetRec (binds, e, m, _) ->
      let binds = rewriteBinds env binds
      let e' = RewriteExpr env e
      Expr.LetRec(binds, e', m, NewFreeVarsCache())

  | Expr.Let _ -> failwith "unreachable - linear let"

  | Expr.Sequential _ -> failwith "unreachable - linear seq"

  | Expr.StaticOptimization (constraints, e2, e3, m) ->
      let e2' = RewriteExpr env e2
      let e3' = RewriteExpr env e3
      Expr.StaticOptimization(constraints, e2', e3', m)

  | Expr.TyChoose (a, b, m) -> 
      Expr.TyChoose(a, RewriteExpr env b, m)

and rewriteLinearExpr env expr contf =
    // schedule a rewrite on the way back up by adding to the continuation 
    let contf = contf << postRewriteExpr env
    match preRewriteExpr env expr with 
    | Some expr -> contf expr
    | None -> 
        match expr with 
        | Expr.Let (bind, bodyExpr, m, _) ->  
            let bind = rewriteBind env bind
            // tailcall
            rewriteLinearExpr env bodyExpr (contf << (fun bodyExpr' ->
                mkLetBind m bind bodyExpr'))
        
        | Expr.Sequential  (expr1, expr2, dir, spSeq, m) ->
            let expr1' = RewriteExpr env expr1
            // tailcall
            rewriteLinearExpr env expr2 (contf << (fun expr2' ->
                if expr1 === expr1' && expr2 === expr2' then expr 
                else Expr.Sequential(expr1', expr2', dir, spSeq, m)))
        
        | LinearOpExpr (op, tyargs, argsFront, argLast, m) -> 
            let argsFront' = rewriteExprs env argsFront
            // tailcall
            rewriteLinearExpr env argLast (contf << (fun argLast' ->
                if argsFront === argsFront' && argLast === argLast' then expr 
                else rebuildLinearOpExpr (op, tyargs, argsFront', argLast', m)))

        | LinearMatchExpr (spBind, exprm, dtree, tg1, expr2, sp2, m2, ty) ->
            let dtree = rewriteDecisionTree env dtree
            let tg1' = rewriteTarget env tg1
            // tailcall
            rewriteLinearExpr env expr2 (contf << (fun expr2' ->
                rebuildLinearMatchExpr (spBind, exprm, dtree, tg1', expr2', sp2, m2, ty)))
        | _ -> 
            // no longer linear, no tailcall
            contf (RewriteExpr env expr) 

and rewriteExprs env exprs = List.mapq (RewriteExpr env) exprs

and rewriteFlatExprs env exprs = List.mapq (RewriteExpr env) exprs

and rewriteDecisionTree env x =
  match x with 
  | TDSuccess (es, n) -> 
      let es' = rewriteFlatExprs env es
      if LanguagePrimitives.PhysicalEquality es es' then x 
      else TDSuccess(es', n)

  | TDSwitch (e, cases, dflt, m) ->
      let e' = RewriteExpr env e
      let cases' = List.map (fun (TCase(discrim, e)) -> TCase(discrim, rewriteDecisionTree env e)) cases
      let dflt' = Option.map (rewriteDecisionTree env) dflt
      TDSwitch (e', cases', dflt', m)

  | TDBind (bind, body) ->
      let bind' = rewriteBind env bind
      let body = rewriteDecisionTree env body
      TDBind (bind', body)

and rewriteTarget env (TTarget(vs, e, spTarget)) = TTarget(vs, RewriteExpr env e, spTarget)

and rewriteTargets env targets = List.map (rewriteTarget env) (Array.toList targets)

and rewriteObjExprOverride env (TObjExprMethod(slotsig, attribs, tps, vs, e, m)) =
  TObjExprMethod(slotsig, attribs, tps, vs, RewriteExpr env e, m)

and rewriteObjExprInterfaceImpl env (ty, overrides) = 
  (ty, List.map (rewriteObjExprOverride env) overrides)
    
and rewriteModuleOrNamespaceExpr env x = 
    match x with  
    | ModuleOrNamespaceExprWithSig(mty, def, m) ->  ModuleOrNamespaceExprWithSig(mty, rewriteModuleOrNamespaceDef env def, m)

and rewriteModuleOrNamespaceDefs env x = List.map (rewriteModuleOrNamespaceDef env) x
    
and rewriteModuleOrNamespaceDef env x = 
    match x with 
    | TMDefRec(isRec, tycons, mbinds, m) -> TMDefRec(isRec, tycons, rewriteModuleOrNamespaceBindings env mbinds, m)
    | TMDefLet(bind, m)         -> TMDefLet(rewriteBind env bind, m)
    | TMDefDo(e, m)             -> TMDefDo(RewriteExpr env e, m)
    | TMDefs defs             -> TMDefs(rewriteModuleOrNamespaceDefs env defs)
    | TMAbstract mexpr        -> TMAbstract(rewriteModuleOrNamespaceExpr env mexpr)

and rewriteModuleOrNamespaceBinding env x = 
   match x with 
   | ModuleOrNamespaceBinding.Binding bind -> ModuleOrNamespaceBinding.Binding (rewriteBind env bind)
   | ModuleOrNamespaceBinding.Module(nm, rhs) -> ModuleOrNamespaceBinding.Module(nm, rewriteModuleOrNamespaceDef env rhs)

and rewriteModuleOrNamespaceBindings env mbinds = List.map (rewriteModuleOrNamespaceBinding env) mbinds

and RewriteImplFile env mv = mapTImplFile (rewriteModuleOrNamespaceExpr env) mv



//--------------------------------------------------------------------------
// Build a Remap that converts all "local" references to "public" things 
// accessed via non local references.
//--------------------------------------------------------------------------

let MakeExportRemapping viewedCcu (mspec:ModuleOrNamespace) = 

    let accEntityRemap (entity:Entity) acc = 
        match tryRescopeEntity viewedCcu entity with 
        | ValueSome eref -> 
            addTyconRefRemap (mkLocalTyconRef entity) eref acc
        | _ -> 
            if entity.IsNamespace then 
                acc
            else
                error(InternalError("Unexpected entity without a pubpath when remapping assembly data", entity.Range))

    let accValRemap (vspec:Val) acc = 
        // The acc contains the entity remappings
        match tryRescopeVal viewedCcu acc vspec with 
        | ValueSome vref -> 
            {acc with valRemap=acc.valRemap.Add vspec vref }
        | _ -> 
            error(InternalError("Unexpected value without a pubpath when remapping assembly data", vspec.Range))

    let mty = mspec.ModuleOrNamespaceType
    let entities = allEntitiesOfModuleOrNamespaceTy mty
    let vs = allValsOfModuleOrNamespaceTy mty
    // Remap the entities first so we can correctly remap the types in the signatures of the ValLinkageFullKey's in the value references
    let acc = List.foldBack accEntityRemap entities Remap.Empty
    let allRemap = List.foldBack accValRemap vs acc
    allRemap

//--------------------------------------------------------------------------
// Apply a "local to nonlocal" renaming to a module type.  This can't use
// remap_mspec since the remapping we want isn't to newly created nodes
// but rather to remap to the nonlocal references. This is deliberately 
// "breaking" the binding structure implicit in the module type, which is
// the whole point - one things are rewritten to use non local references then
// the elements can be copied at will, e.g. when inlining during optimization.
//------------------------------------------------------------------------ 


let rec remapEntityDataToNonLocal g tmenv (d: Entity) = 
    let tps', tmenvinner = tmenvCopyRemapAndBindTypars (remapAttribs g tmenv) tmenv (d.entity_typars.Force(d.entity_range))
    let typarsR          = LazyWithContext.NotLazy tps'
    let attribsR         = d.entity_attribs        |> remapAttribs g tmenvinner
    let tyconReprR       = d.entity_tycon_repr     |> remapTyconRepr g tmenvinner
    let tyconAbbrevR     = d.TypeAbbrev            |> Option.map (remapType tmenvinner)
    let tyconTcaugR      = d.entity_tycon_tcaug    |> remapTyconAug tmenvinner
    let modulContentsR   = 
        MaybeLazy.Strict (d.entity_modul_contents.Value
                          |> mapImmediateValsAndTycons (remapTyconToNonLocal g tmenv) (remapValToNonLocal g tmenv))
    let exnInfoR         = d.ExceptionInfo         |> remapTyconExnInfo g tmenvinner
    { d with 
          entity_typars         = typarsR
          entity_attribs        = attribsR
          entity_tycon_repr     = tyconReprR
          entity_tycon_tcaug    = tyconTcaugR
          entity_modul_contents = modulContentsR
          entity_opt_data       =
            match d.entity_opt_data with
            | Some dd ->
                Some { dd with  entity_tycon_abbrev = tyconAbbrevR; entity_exn_info = exnInfoR }
            | _ -> None }

and remapTyconToNonLocal g tmenv x = 
    x |> NewModifiedTycon (remapEntityDataToNonLocal g tmenv)  

and remapValToNonLocal g  tmenv inp = 
    // creates a new stamp
    inp |> NewModifiedVal (remapValData g tmenv)

let ApplyExportRemappingToEntity g tmenv x = remapTyconToNonLocal g tmenv x

(* Which constraints actually get compiled to .NET constraints? *)
let isCompiledConstraint cx = 
    match cx with 
      | TyparConstraint.SupportsNull _ // this implies the 'class' constraint
      | TyparConstraint.IsReferenceType _  // this is the 'class' constraint
      | TyparConstraint.IsNonNullableStruct _ 
      | TyparConstraint.IsReferenceType _
      | TyparConstraint.RequiresDefaultConstructor _
      | TyparConstraint.CoercesTo _ -> true
      | _ -> false
    
// Is a value a first-class polymorphic value with .NET constraints? 
// Used to turn off TLR and method splitting
let IsGenericValWithGenericContraints g (v:Val) = 
    isForallTy g v.Type && 
    v.Type |> destForallTy g |> fst |> List.exists (fun tp -> List.exists isCompiledConstraint tp.Constraints)

// Does a type support a given interface? 
type Entity with 
    member tycon.HasInterface g ty = 
        tycon.TypeContents.tcaug_interfaces |> List.exists (fun (x, _, _) -> typeEquiv g ty x)  

    // Does a type have an override matching the given name and argument types? 
    // Used to detect the presence of 'Equals' and 'GetHashCode' in type checking 
    member tycon.HasOverride g nm argtys = 
        tycon.TypeContents.tcaug_adhoc 
        |> NameMultiMap.find nm
        |> List.exists (fun vref -> 
                          match vref.MemberInfo with 
                          | None -> false 
                          | Some membInfo -> 
                                         let argInfos = ArgInfosOfMember g vref 
                                         argInfos.Length = 1 && 
                                         List.lengthsEqAndForall2 (typeEquiv g) (List.map fst (List.head argInfos)) argtys  &&  
                                         membInfo.MemberFlags.IsOverrideOrExplicitImpl) 
    
    member tycon.HasMember g nm argtys = 
        tycon.TypeContents.tcaug_adhoc 
        |> NameMultiMap.find nm
        |> List.exists (fun vref -> 
                          match vref.MemberInfo with 
                          | None -> false 
                          | _ -> let argInfos = ArgInfosOfMember g vref 
                                 argInfos.Length = 1 && 
                                 List.lengthsEqAndForall2 (typeEquiv g) (List.map fst (List.head argInfos)) argtys) 


type EntityRef with 
    member tcref.HasInterface g ty = tcref.Deref.HasInterface g ty
    member tcref.HasOverride g nm argtys = tcref.Deref.HasOverride g nm argtys
    member tcref.HasMember g nm argtys = tcref.Deref.HasMember g nm argtys

let mkFastForLoop g (spLet, m, idv:Val, start, dir, finish, body) =
    let dir = if dir then FSharpForLoopUp else FSharpForLoopDown 
    mkFor g (spLet, idv, start, dir, finish, body, m)


/// Accessing a binding of the form "let x = 1" or "let x = e" for any "e" satisfying the predicate
/// below does not cause an initialization trigger, i.e. does not get compiled as a static field.
let IsSimpleSyntacticConstantExpr g inputExpr = 
    let rec checkExpr (vrefs: Set<Stamp>) x = 
        match stripExpr x with 
        | Expr.Op (TOp.Coerce, _, [arg], _) 
             -> checkExpr vrefs arg
        | UnopExpr g (vref, arg) 
             when (valRefEq g vref g.unchecked_unary_minus_vref ||
                   valRefEq g vref g.unchecked_unary_plus_vref ||
                   valRefEq g vref g.unchecked_unary_not_vref ||
                   valRefEq g vref g.bitwise_unary_not_vref ||
                   valRefEq g vref g.enum_vref)
             -> checkExpr vrefs arg
        // compare, =, <>, +, -, <, >, <=, >=, <<<, >>>, &&&
        | BinopExpr g (vref, arg1, arg2) 
             when (valRefEq g vref g.equals_operator_vref  ||
                   valRefEq g vref g.compare_operator_vref  ||
                   valRefEq g vref g.unchecked_addition_vref  ||
                   valRefEq g vref g.less_than_operator_vref  ||
                   valRefEq g vref g.less_than_or_equals_operator_vref  ||
                   valRefEq g vref g.greater_than_operator_vref  ||
                   valRefEq g vref g.greater_than_or_equals_operator_vref  ||
                   valRefEq g vref g.not_equals_operator_vref  ||
                   valRefEq g vref g.unchecked_addition_vref  ||
                   valRefEq g vref g.unchecked_multiply_vref  ||
                   valRefEq g vref g.unchecked_subtraction_vref  ||
        // Note: division and modulus can raise exceptions, so are not included
                   valRefEq g vref g.bitwise_shift_left_vref  ||
                   valRefEq g vref g.bitwise_shift_right_vref  ||
                   valRefEq g vref g.bitwise_xor_vref  ||
                   valRefEq g vref g.bitwise_and_vref  ||
                   valRefEq g vref g.bitwise_or_vref) &&
                   (not (typeEquiv g (tyOfExpr g arg1) g.string_ty)  && not (typeEquiv g (tyOfExpr g arg1) g.decimal_ty) )
                -> checkExpr vrefs arg1 && checkExpr vrefs arg2 
        | Expr.Val(vref, _, _) -> vref.Deref.IsCompiledAsStaticPropertyWithoutField || vrefs.Contains vref.Stamp
        | Expr.Match(_, _, dtree, targets, _, _) -> checkDecisionTree vrefs dtree && targets |> Array.forall (checkDecisionTreeTarget vrefs)
        | Expr.Let(b, e, _, _) -> checkExpr vrefs b.Expr && checkExpr (vrefs.Add b.Var.Stamp) e
        // Detect standard constants 
        | Expr.TyChoose (_, b, _) -> checkExpr vrefs b
        | Expr.Const _ 
        | Expr.Op (TOp.UnionCase _, _, [], _)         // Nullary union cases
        | UncheckedDefaultOfExpr g _ 
        | SizeOfExpr g _ 
        | TypeOfExpr g _ 
        | NameOfExpr g _ -> true
        // All others are not simple constant expressions
        | _ -> false

    and checkDecisionTree vrefs x = 
        match x with 
        | TDSuccess (es, _n) -> es |> List.forall (checkExpr vrefs)
        | TDSwitch (e, cases, dflt, _m) -> checkExpr vrefs e && cases |> List.forall (checkDecisionTreeCase vrefs) && dflt |> Option.forall (checkDecisionTree vrefs)
        | TDBind (bind, body) -> checkExpr vrefs bind.Expr && checkDecisionTree (vrefs.Add bind.Var.Stamp) body
    and checkDecisionTreeCase vrefs (TCase(discrim, dtree)) = 
       (match discrim with DecisionTreeTest.Const _c -> true | _ -> false) && checkDecisionTree vrefs dtree
    and checkDecisionTreeTarget vrefs (TTarget(vs, e, _)) = 
       let vrefs = ((vrefs, vs) ||> List.fold (fun s v -> s.Add v.Stamp)) 
       checkExpr vrefs e

    checkExpr Set.empty inputExpr    
    
let EvalArithBinOp (opInt8, opInt16, opInt32, opInt64, opUInt8, opUInt16, opUInt32, opUInt64) (arg1:Expr) (arg2:Expr) = 
    // At compile-time we check arithmetic 
    let m = unionRanges arg1.Range arg2.Range
    try 
        match arg1, arg2 with 
        | Expr.Const(Const.Int32  x1, _, ty), Expr.Const(Const.Int32  x2, _, _) -> Expr.Const(Const.Int32  (opInt32 x1 x2), m, ty)
        | Expr.Const(Const.SByte  x1, _, ty), Expr.Const(Const.SByte  x2, _, _) -> Expr.Const(Const.SByte  (opInt8 x1 x2), m, ty)
        | Expr.Const(Const.Int16  x1, _, ty), Expr.Const(Const.Int16  x2, _, _) -> Expr.Const(Const.Int16  (opInt16 x1 x2), m, ty)
        | Expr.Const(Const.Int64  x1, _, ty), Expr.Const(Const.Int64  x2, _, _) -> Expr.Const(Const.Int64  (opInt64 x1 x2), m, ty)
        | Expr.Const(Const.Byte   x1, _, ty), Expr.Const(Const.Byte   x2, _, _) -> Expr.Const(Const.Byte   (opUInt8 x1 x2), m, ty)
        | Expr.Const(Const.UInt16 x1, _, ty), Expr.Const(Const.UInt16 x2, _, _) -> Expr.Const(Const.UInt16 (opUInt16 x1 x2), m, ty)
        | Expr.Const(Const.UInt32 x1, _, ty), Expr.Const(Const.UInt32 x2, _, _) -> Expr.Const(Const.UInt32 (opUInt32 x1 x2), m, ty)
        | Expr.Const(Const.UInt64 x1, _, ty), Expr.Const(Const.UInt64 x2, _, _) -> Expr.Const(Const.UInt64 (opUInt64 x1 x2), m, ty)
        | _ -> error (Error ( FSComp.SR.tastNotAConstantExpression(), m))
    with :? System.OverflowException  -> error (Error ( FSComp.SR.tastConstantExpressionOverflow(), m))

// See also PostTypeCheckSemanticChecks.CheckAttribArgExpr, which must match this precisely
let rec EvalAttribArgExpr g x = 
    match x with 

    // Detect standard constants 
    | Expr.Const(c, m, _) -> 
        match c with 
        | Const.Bool _ 
        | Const.Int32 _ 
        | Const.SByte  _
        | Const.Int16  _
        | Const.Int32 _
        | Const.Int64 _  
        | Const.Byte  _
        | Const.UInt16  _
        | Const.UInt32  _
        | Const.UInt64  _
        | Const.Double _
        | Const.Single _
        | Const.Char _
        | Const.Zero _
        | Const.String _  -> 
            x
        | Const.Decimal _ | Const.IntPtr _ | Const.UIntPtr _ | Const.Unit _ ->
            errorR (Error ( FSComp.SR.tastNotAConstantExpression(), m))
            x

    | TypeOfExpr g _ -> x
    | TypeDefOfExpr g _ -> x
    | Expr.Op (TOp.Coerce, _, [arg], _) -> 
        EvalAttribArgExpr g arg
    | EnumExpr g arg1 -> 
        EvalAttribArgExpr g arg1
    // Detect bitwise or of attribute flags
    | AttribBitwiseOrExpr g (arg1, arg2) -> 
        EvalArithBinOp ((|||), (|||), (|||), (|||), (|||), (|||), (|||), (|||)) (EvalAttribArgExpr g arg1) (EvalAttribArgExpr g arg2) 
    | SpecificBinopExpr g g.unchecked_addition_vref (arg1, arg2) -> 
       // At compile-time we check arithmetic 
       let v1, v2 = EvalAttribArgExpr g arg1, EvalAttribArgExpr g arg2 
       match v1, v2 with 
       | Expr.Const(Const.String x1, m, ty), Expr.Const(Const.String x2, _, _) -> Expr.Const(Const.String (x1 + x2), m, ty)
       | _ -> 
#if ALLOW_ARITHMETIC_OPS_IN_LITERAL_EXPRESSIONS_AND_ATTRIBUTE_ARGS
           EvalArithBinOp (Checked.(+), Checked.(+), Checked.(+), Checked.(+), Checked.(+), Checked.(+), Checked.(+), Checked.(+)) g v1 v2
#else
           errorR (Error ( FSComp.SR.tastNotAConstantExpression(), x.Range))
           x
#endif
#if ALLOW_ARITHMETIC_OPS_IN_LITERAL_EXPRESSIONS_AND_ATTRIBUTE_ARGS
    | SpecificBinopExpr g g.unchecked_subtraction_vref (arg1, arg2) -> 
       EvalArithBinOp (Checked.(-), Checked.(-), Checked.(-), Checked.(-), Checked.(-), Checked.(-), Checked.(-), Checked.(-)) g (EvalAttribArgExpr g arg1) (EvalAttribArgExpr g arg2)
    | SpecificBinopExpr g g.unchecked_multiply_vref (arg1, arg2) -> 
       EvalArithBinOp (Checked.(*), Checked.(*), Checked.(*), Checked.(*), Checked.(*), Checked.(*), Checked.(*), Checked.(*)) g (EvalAttribArgExpr g arg1) (EvalAttribArgExpr g arg2)
#endif
    | _ -> 
        errorR (Error ( FSComp.SR.tastNotAConstantExpression(), x.Range))
        x


and EvaledAttribExprEquality g e1 e2 = 
    match e1, e2 with 
    | Expr.Const(c1, _, _), Expr.Const(c2, _, _) -> c1 = c2
    | TypeOfExpr g ty1, TypeOfExpr g ty2  -> typeEquiv g ty1 ty2
    | TypeDefOfExpr g ty1, TypeDefOfExpr g ty2 -> typeEquiv g ty1 ty2
    | _ -> false

let (|ConstToILFieldInit|_|) c =
    match c with 
    | Const.SByte n   -> Some (ILFieldInit.Int8 n)
    | Const.Int16 n   -> Some (ILFieldInit.Int16 n)
    | Const.Int32 n   -> Some (ILFieldInit.Int32 n)
    | Const.Int64 n   -> Some (ILFieldInit.Int64 n)
    | Const.Byte n    -> Some (ILFieldInit.UInt8 n)
    | Const.UInt16 n  -> Some (ILFieldInit.UInt16 n)
    | Const.UInt32 n  -> Some (ILFieldInit.UInt32 n)
    | Const.UInt64 n  -> Some (ILFieldInit.UInt64 n)
    | Const.Bool n    -> Some (ILFieldInit.Bool n)
    | Const.Char n    -> Some (ILFieldInit.Char (uint16 n))
    | Const.Single n  -> Some (ILFieldInit.Single n)
    | Const.Double n  -> Some (ILFieldInit.Double n)
    | Const.String s  -> Some (ILFieldInit.String s)
    | Const.Zero      -> Some (ILFieldInit.Null)
    | _               -> None

let EvalLiteralExprOrAttribArg g x = 
    match x with 
    | Expr.Op (TOp.Coerce, _, [Expr.Op (TOp.Array, [elemTy], args, m)], _)
    | Expr.Op (TOp.Array, [elemTy], args, m) ->
        let args = args |> List.map (EvalAttribArgExpr g) 
        Expr.Op (TOp.Array, [elemTy], args, m) 
    | _ -> 
        EvalAttribArgExpr g x

// Take into account the fact that some "instance" members are compiled as static
// members when using CompilationRepresentation.Static, or any non-virtual instance members
// in a type that supports "null" as a true value. This is all members
// where ValRefIsCompiledAsInstanceMember is false but membInfo.MemberFlags.IsInstance 
// is true.
//
// This is the right abstraction for viewing member types, but the implementation
// below is a little ugly.
let GetTypeOfIntrinsicMemberInCompiledForm g (vref:ValRef) =
    assert (not vref.IsExtensionMember)
    let membInfo, topValInfo = checkMemberValRef vref
    let tps, argInfos, rty, retInfo = GetTypeOfMemberInMemberForm g vref
    let argInfos = 
        // Check if the thing is really an instance member compiled as a static member
        // If so, the object argument counts as a normal argument in the compiled form
        if membInfo.MemberFlags.IsInstance && not (ValRefIsCompiledAsInstanceMember g vref) then 
            let _, origArgInfos, _, _ = GetTopValTypeInFSharpForm g topValInfo vref.Type vref.Range
            match origArgInfos with
            | [] -> 
                errorR(InternalError("value does not have a valid member type", vref.Range))
                argInfos
            | h::_ -> h ::argInfos
        else argInfos
    tps, argInfos, rty, retInfo


//--------------------------------------------------------------------------
// Tuple compilation (expressions)
//------------------------------------------------------------------------ 


let rec mkCompiledTuple g isStruct (argtys, args, m) = 
    let n = List.length argtys 
    if n <= 0 then failwith "mkCompiledTuple"
    elif n < maxTuple then (mkCompiledTupleTyconRef g isStruct n, argtys, args, m)
    else
        let argtysA, argtysB = List.splitAfter goodTupleFields argtys
        let argsA, argsB = List.splitAfter goodTupleFields args
        let ty8, v8 = 
            match argtysB, argsB with 
            | [ty8], [arg8] -> 
                match ty8 with
                // if it's already been nested or ended, pass it through
                |  TType_app(tn, _)  when (isCompiledTupleTyconRef g tn) ->
                    ty8, arg8
                | _ ->
                    let ty8enc = TType_app((if isStruct then g.struct_tuple1_tcr else g.ref_tuple1_tcr), [ty8])
                    let v8enc = Expr.Op (TOp.Tuple (mkTupInfo isStruct), [ty8], [arg8], m) 
                    ty8enc, v8enc
            | _ -> 
                let a, b, c, d = mkCompiledTuple g isStruct (argtysB, argsB, m)
                let ty8plus = TType_app(a, b)
                let v8plus = Expr.Op (TOp.Tuple(mkTupInfo isStruct), b, c, d)
                ty8plus, v8plus
        let argtysAB = argtysA @ [ty8] 
        (mkCompiledTupleTyconRef g isStruct (List.length argtysAB), argtysAB, argsA @ [v8], m)

let mkILMethodSpecForTupleItem (_g : TcGlobals) (ty:ILType) n = 
    mkILNonGenericInstanceMethSpecInTy(ty, (if n < goodTupleFields then "get_Item"+(n+1).ToString() else "get_Rest"), [], mkILTyvarTy (uint16 n))

let mkILFieldSpecForTupleItem (ty:ILType) n = 
    mkILFieldSpecInTy (ty, (if n < goodTupleFields then "Item"+(n+1).ToString() else "Rest"), mkILTyvarTy (uint16 n))

let mkGetTupleItemN g m n (ty:ILType) isStruct te retty =
    if isStruct then
        mkAsmExpr([mkNormalLdfld  (mkILFieldSpecForTupleItem ty n)   ], [], [te], [retty], m)
    else
        mkAsmExpr([IL.mkNormalCall(mkILMethodSpecForTupleItem g ty n)], [], [te], [retty], m)
/// Match an Int32 constant expression
let (|Int32Expr|_|) expr = 
    match expr with 
    | Expr.Const(Const.Int32 n, _, _) -> Some n
    | _ -> None 

/// Match a try-finally expression
let (|TryFinally|_|) expr = 
    match expr with 
    | Expr.Op (TOp.TryFinally _, [_resty], [Expr.Lambda(_, _, _, [_], e1, _, _); Expr.Lambda(_, _, _, [_], e2, _, _)], _) -> Some(e1, e2)
    | _ -> None
    
// detect ONLY the while loops that result from compiling 'for ... in ... do ...'
let (|WhileLoopForCompiledForEachExpr|_|) expr = 
    match expr with 
    | Expr.Op (TOp.While (_, WhileLoopForCompiledForEachExprMarker), _, [Expr.Lambda(_, _, _, [_], e1, _, _); Expr.Lambda(_, _, _, [_], e2, _, _)], m) -> Some(e1, e2, m)
    | _ -> None
    
let (|Let|_|) expr = 
    match expr with 
    | Expr.Let(TBind(v, e1, sp), e2, _, _) -> Some(v, e1, sp, e2)
    | _ -> None

let (|RangeInt32Step|_|) g expr = 
    match expr with 
    // detect 'n .. m' 
    | Expr.App(Expr.Val(vf, _, _), _, [tyarg], [startExpr;finishExpr], _)
         when valRefEq g vf g.range_op_vref && typeEquiv g tyarg g.int_ty -> Some(startExpr, 1, finishExpr)
    
    // detect (RangeInt32 startExpr N finishExpr), the inlined/compiled form of 'n .. m' and 'n .. N .. m'
    | Expr.App(Expr.Val(vf, _, _), _, [], [startExpr; Int32Expr n; finishExpr], _)
         when valRefEq g vf g.range_int32_op_vref -> Some(startExpr, n, finishExpr)

    | _ -> None

let (|GetEnumeratorCall|_|) expr =   
    match expr with   
    | Expr.Op (TOp.ILCall( _, _, _, _, _, _, _, iLMethodRef, _, _, _), _, [Expr.Val(vref, _, _) | Expr.Op(_, _, [Expr.Val(vref, ValUseFlag.NormalValUse, _)], _) ], _) ->  
        if iLMethodRef.Name = "GetEnumerator" then Some(vref)  
        else None  
    | _ -> None  

let (|CompiledForEachExpr|_|) g expr =   
    match expr with
    | Let (enumerableVar, enumerableExpr, _, 
           Let (enumeratorVar, GetEnumeratorCall enumerableVar2, enumeratorBind, 
              TryFinally (WhileLoopForCompiledForEachExpr (_, Let (elemVar, _, _, bodyExpr), _), _))) 
                 // Apply correctness conditions to ensure this really is a compiled for-each expression.
                 when valRefEq g (mkLocalValRef enumerableVar) enumerableVar2 &&
                      enumerableVar.IsCompilerGenerated &&
                      enumeratorVar.IsCompilerGenerated &&
                      (let fvs = (freeInExpr CollectLocals bodyExpr)
                       not (Zset.contains enumerableVar fvs.FreeLocals) && 
                       not (Zset.contains enumeratorVar fvs.FreeLocals)) ->

        // Extract useful ranges
        let mEnumExpr = enumerableExpr.Range
        let mBody = bodyExpr.Range
        let mWholeExpr = expr.Range

        let spForLoop, mForLoop = match enumeratorBind with SequencePointAtBinding(spStart) -> SequencePointAtForLoop(spStart), spStart  |  _ -> NoSequencePointAtForLoop, mEnumExpr
        let spWhileLoop   = match enumeratorBind with SequencePointAtBinding(spStart) -> SequencePointAtWhileLoop(spStart)|  _ -> NoSequencePointAtWhileLoop
        let enumerableTy = tyOfExpr g enumerableExpr

        Some (enumerableTy, enumerableExpr, elemVar, bodyExpr, (mEnumExpr, mBody, spForLoop, mForLoop, spWhileLoop, mWholeExpr))
    | _ -> None  
             

let (|CompiledInt32RangeForEachExpr|_|) g expr = 
    match expr with
    | CompiledForEachExpr g (_, RangeInt32Step g (startExpr, step, finishExpr), elemVar, bodyExpr, ranges) ->
        Some (startExpr, step, finishExpr, elemVar, bodyExpr, ranges)
        | _ -> None
    | _ -> None


type OptimizeForExpressionOptions = OptimizeIntRangesOnly | OptimizeAllForExpressions

let DetectAndOptimizeForExpression g option expr =
    match option, expr with
    | _, CompiledInt32RangeForEachExpr g (startExpr, (1 | -1 as step), finishExpr, elemVar, bodyExpr, ranges) -> 

           let (_mEnumExpr, _mBody, spForLoop, _mForLoop, _spWhileLoop, mWholeExpr) = ranges
           mkFastForLoop g (spForLoop, mWholeExpr, elemVar, startExpr, (step = 1), finishExpr, bodyExpr)

    | OptimizeAllForExpressions, CompiledForEachExpr g (enumerableTy, enumerableExpr, elemVar, bodyExpr, ranges) ->

         let (mEnumExpr, mBody, spForLoop, mForLoop, spWhileLoop, mWholeExpr) = ranges

         if isStringTy g enumerableTy then
            // type is string, optimize for expression as:
            //  let $str = enumerable
            //  for $idx in 0..(str.Length - 1) do
            //      let elem = str.[idx]
            //      body elem

            let strVar, strExpr = mkCompGenLocal mEnumExpr "str" enumerableTy
            let idxVar, idxExpr = mkCompGenLocal elemVar.Range "idx" g.int32_ty

            let lengthExpr = mkGetStringLength g mForLoop strExpr
            let charExpr = mkGetStringChar g mForLoop strExpr idxExpr

            let startExpr = mkZero g mForLoop
            let finishExpr = mkDecr g mForLoop lengthExpr
            // for compat reasons, loop item over string is sometimes object, not char
            let loopItemExpr = mkCoerceIfNeeded g elemVar.Type g.char_ty charExpr  
            let bodyExpr = mkCompGenLet mForLoop elemVar loopItemExpr bodyExpr
            let forExpr = mkFastForLoop g (spForLoop, mWholeExpr, idxVar, startExpr, true, finishExpr, bodyExpr)
            let expr = mkCompGenLet mEnumExpr strVar enumerableExpr forExpr

            expr

         elif isListTy g enumerableTy then
            // type is list, optimize for expression as:
            //  let mutable $currentVar = listExpr
            //  let mutable $nextVar    = $tailOrNull
            //  while $guardExpr do
            //    let i = $headExpr
            //    bodyExpr ()
            //    $current   <- $next
            //    $next      <- $tailOrNull

            let IndexHead = 0
            let IndexTail = 1

            let currentVar, currentExpr = mkMutableCompGenLocal mEnumExpr "current" enumerableTy
            let nextVar, nextExpr = mkMutableCompGenLocal mEnumExpr "next" enumerableTy
            let elemTy = destListTy g enumerableTy

            let guardExpr = mkNonNullTest g mForLoop nextExpr
            let headOrDefaultExpr = mkUnionCaseFieldGetUnprovenViaExprAddr (currentExpr, g.cons_ucref, [elemTy], IndexHead, mForLoop)
            let tailOrNullExpr = mkUnionCaseFieldGetUnprovenViaExprAddr (currentExpr, g.cons_ucref, [elemTy], IndexTail, mForLoop)
            let bodyExpr =
                mkCompGenLet mForLoop elemVar headOrDefaultExpr
                    (mkCompGenSequential mForLoop
                        bodyExpr
                        (mkCompGenSequential mForLoop
                            (mkValSet mForLoop (mkLocalValRef currentVar) nextExpr)
                            (mkValSet mForLoop (mkLocalValRef nextVar) tailOrNullExpr)))

            let expr =
                // let mutable current = enumerableExpr
                let spBind = (match spForLoop with SequencePointAtForLoop(spStart) -> SequencePointAtBinding(spStart) | NoSequencePointAtForLoop -> NoSequencePointAtStickyBinding)
                mkLet spBind mEnumExpr currentVar enumerableExpr
                    // let mutable next = current.TailOrNull
                    (mkCompGenLet mForLoop nextVar tailOrNullExpr 
                        // while nonNull next dp
                       (mkWhile g (spWhileLoop, WhileLoopForCompiledForEachExprMarker, guardExpr, bodyExpr, mBody)))

            expr

         else
            expr

    | _ -> expr

// Used to remove Expr.Link for inner expressions in pattern matches
let (|InnerExprPat|) expr = stripExpr expr

/// One of the transformations performed by the compiler
/// is to eliminate variables of static type "unit".  These is a
/// utility function related to this.

let BindUnitVars g (mvs:Val list, paramInfos:ArgReprInfo list, body) = 
    match mvs, paramInfos with 
    | [v], [] -> 
        assert isUnitTy g v.Type
        [], mkLet NoSequencePointAtInvisibleBinding v.Range v (mkUnit g v.Range) body 
    | _ -> mvs, body


let isThreadOrContextStatic g attrs = 
    HasFSharpAttributeOpt g g.attrib_ThreadStaticAttribute attrs ||
    HasFSharpAttributeOpt g g.attrib_ContextStaticAttribute attrs 

let mkUnitDelayLambda (g: TcGlobals) m e =
    let uv, _ = mkCompGenLocal m "unitVar" g.unit_ty
    mkLambda m uv (e, tyOfExpr g e) 

<|MERGE_RESOLUTION|>--- conflicted
+++ resolved
@@ -3194,8 +3194,6 @@
     | Expr.App(Expr.Val(vref, _, _), _, [ty], [], _) when isTypeDefOfValRef g vref -> Some ty
     | _ -> None
 
-<<<<<<< HEAD
-=======
 let (|NameOfExpr|_|) g expr = 
     match expr with 
     | Expr.App(Expr.Val(vref,_,_),_,[ty],[],_) when isNameOfValRef g vref  -> Some ty
@@ -3206,7 +3204,6 @@
     | Expr.App(Expr.Val(vref,_,_),_,_,_,_) when valRefEq g vref g.seq_vref -> Some()
     | _ -> None
 
->>>>>>> f2ae00f8
 //--------------------------------------------------------------------------
 // DEBUG layout
 //---------------------------------------------------------------------------
