﻿// Copyright (c) Microsoft Corporation.  All Rights Reserved.  See License.txt in the project root for license information.

namespace FSharp.Compiler.Symbols

open FSharp.Compiler
open Internal.Utilities.Library
open FSharp.Compiler.AbstractIL.IL
open FSharp.Compiler.ErrorLogger
open FSharp.Compiler.Infos
open FSharp.Compiler.QuotationTranslator
open FSharp.Compiler.Syntax
open FSharp.Compiler.Text
open FSharp.Compiler.TypedTree
open FSharp.Compiler.TypedTreeBasics
open FSharp.Compiler.TypedTreeOps
open FSharp.Compiler.TypeRelations

[<AutoOpen>]
module ExprTranslationImpl = 

    let nonNil x = not (List.isEmpty x)

    type ExprTranslationEnv = 
        { 
          /// Map from Val to binding index
          vs: ValMap<unit>

          /// Map from typar stamps to binding index
          tyvs: StampMap<FSharpGenericParameter>

          // Map for values bound by the 
          //     'let v = isinst e in .... if nonnull v then ...v .... ' 
          // construct arising out the compilation of pattern matching. We decode these back to the form
          //     'if istype v then ...unbox v .... ' 
          isinstVals: ValMap<TType * Expr> 

          substVals: ValMap<Expr>

          /// Indicates that we disable generation of witnesses
          suppressWitnesses: bool

          /// All witnesses in scope and their mapping to lambda variables.
          //
          // Note: this uses an immutable HashMap/Dictionary with an IEqualityComparer that captures TcGlobals, see
          // the point where the empty initial object is created.
          witnessesInScope: TraitWitnessInfoHashMap<int>

        }

        static member Empty g = 
            { vs=ValMap<_>.Empty
              tyvs = Map.empty
              isinstVals = ValMap<_>.Empty 
              substVals = ValMap<_>.Empty
              suppressWitnesses = false
              witnessesInScope = EmptyTraitWitnessInfoHashMap g
            }

        member env.BindTypar (v: Typar, gp) = 
            { env with tyvs = env.tyvs.Add(v.Stamp, gp ) }

        member env.BindTypars vs = 
            (env, vs) ||> List.fold (fun env v -> env.BindTypar v) // fold left-to-right because indexes are left-to-right 

        member env.BindVal v = 
            { env with vs = env.vs.Add v () }

        member env.BindIsInstVal v (ty, e) = 
            { env with isinstVals =  env.isinstVals.Add v (ty, e) }

        member env.BindSubstVal v e = 
            { env with substVals = env.substVals.Add v e  }

        member env.BindVals vs = 
            (env, vs) ||> List.fold (fun env v -> env.BindVal v) 

        member env.BindCurriedVals vsl = 
            (env, vsl) ||> List.fold (fun env vs -> env.BindVals vs) 

    exception IgnoringPartOfQuotedTermWarning of string * range

    let wfail (msg, m: range) = failwith (msg + sprintf " at %s" (m.ToString()))

/// The core tree of data produced by converting F# compiler TAST expressions into the form which we make available through the compiler API
/// through active patterns.
type E =
    | Value  of FSharpMemberOrFunctionOrValue
    | ThisValue  of FSharpType 
    | BaseValue  of FSharpType 
    | Application of FSharpExpr * FSharpType list * FSharpExpr list  
    | Lambda of FSharpMemberOrFunctionOrValue * FSharpExpr  
    | TypeLambda of FSharpGenericParameter list * FSharpExpr  
    | Quote  of FSharpExpr  
    | IfThenElse   of FSharpExpr * FSharpExpr * FSharpExpr  
    | DecisionTree   of FSharpExpr * (FSharpMemberOrFunctionOrValue list * FSharpExpr) list
    | DecisionTreeSuccess of int * FSharpExpr list
    | Call of FSharpExpr option * FSharpMemberOrFunctionOrValue * FSharpType list * FSharpType list * FSharpExpr list * FSharpExpr list 
    | NewObject of FSharpMemberOrFunctionOrValue * FSharpType list * FSharpExpr list 
    | LetRec of ( FSharpMemberOrFunctionOrValue * FSharpExpr) list * FSharpExpr  
    | Let of (FSharpMemberOrFunctionOrValue * FSharpExpr) * FSharpExpr 
    | NewRecord of FSharpType * FSharpExpr list 
    | ObjectExpr of FSharpType * FSharpExpr * FSharpObjectExprOverride list * (FSharpType * FSharpObjectExprOverride list) list
    | FSharpFieldGet of  FSharpExpr option * FSharpType * FSharpField 
    | FSharpFieldSet of  FSharpExpr option * FSharpType * FSharpField * FSharpExpr 
    | NewUnionCase of FSharpType * FSharpUnionCase * FSharpExpr list  
    | NewAnonRecord of FSharpType * FSharpExpr list
    | AnonRecordGet of FSharpExpr * FSharpType * int 
    | UnionCaseGet of FSharpExpr * FSharpType * FSharpUnionCase * FSharpField 
    | UnionCaseSet of FSharpExpr * FSharpType * FSharpUnionCase * FSharpField  * FSharpExpr
    | UnionCaseTag of FSharpExpr * FSharpType 
    | UnionCaseTest of FSharpExpr  * FSharpType * FSharpUnionCase 
    | TraitCall of FSharpType list * string * SynMemberFlags * FSharpType list * FSharpType list * FSharpExpr list
    | NewTuple of FSharpType * FSharpExpr list  
    | TupleGet of FSharpType * int * FSharpExpr 
    | Coerce of FSharpType * FSharpExpr  
    | NewArray of FSharpType * FSharpExpr list  
    | TypeTest of FSharpType * FSharpExpr  
    | AddressSet of FSharpExpr * FSharpExpr  
    | ValueSet of FSharpMemberOrFunctionOrValue * FSharpExpr  
    | Unused
    | DefaultValue of FSharpType  
    | Const of obj * FSharpType
    | AddressOf of FSharpExpr 
    | Sequential of FSharpExpr * FSharpExpr  
    | FastIntegerForLoop of FSharpExpr * FSharpExpr * FSharpExpr * bool
    | WhileLoop of FSharpExpr * FSharpExpr  
    | TryFinally of FSharpExpr * FSharpExpr  
    | TryWith of FSharpExpr * FSharpMemberOrFunctionOrValue * FSharpExpr * FSharpMemberOrFunctionOrValue * FSharpExpr  
    | NewDelegate of FSharpType * FSharpExpr  
    | ILFieldGet of FSharpExpr option * FSharpType * string 
    | ILFieldSet of FSharpExpr option * FSharpType * string  * FSharpExpr 
    | ILAsm of string * FSharpType list * FSharpExpr list
    | WitnessArg of int

/// Used to represent the information at an object expression member 
and [<Sealed>]  FSharpObjectExprOverride(sgn: FSharpAbstractSignature, gps: FSharpGenericParameter list, args: FSharpMemberOrFunctionOrValue list list, body: FSharpExpr) = 
    member _.Signature = sgn
    member _.GenericParameters = gps
    member _.CurriedParameterGroups = args
    member _.Body = body

/// The type of expressions provided through the compiler API.
and [<Sealed>] FSharpExpr (cenv, f: (unit -> FSharpExpr) option, e: E, m: range, ty) =

    let mutable e = match f with None -> e | Some _ -> Unchecked.defaultof<E>
    member x.Range = m
    member x.Type = FSharpType(cenv, ty)
    member x.cenv = cenv
    member x.E = match box e with null -> (e <- f.Value().E); e | _ -> e
    override x.ToString() = sprintf "%+A" x.E

    member x.ImmediateSubExpressions = 
        match x.E with 
        | E.Value _v -> []
        | E.Const (_constValue, _ty) -> []
        | E.TypeLambda (_v, body) -> [body]
        | E.Lambda (_v, body) -> [body]
        | E.Application (f, _tyargs, arg) -> f :: arg
        | E.IfThenElse (e1, e2, e3) -> [e1;e2;e3]
        | E.Let ((_bindingVar, bindingExpr), b) -> [bindingExpr;b]
        | E.LetRec (ves, b) -> (List.map snd ves) @ [b]
        | E.NewRecord (_recordType, es) -> es
        | E.NewAnonRecord (_recordType, es) -> es
        | E.AnonRecordGet (e, _recordType, _n) -> [e]
        | E.NewUnionCase (_unionType, _unionCase, es) -> es
        | E.NewTuple (_tupleType, es) -> es
        | E.TupleGet (_tupleType, _itemIndex, tupleExpr) -> [tupleExpr]
        | E.Call (objOpt, _b, _c, _d, ws, es) -> (match objOpt with None -> ws @ es | Some x -> x :: ws @ es)
        | E.NewObject (_a, _b, c) -> c
        | E.FSharpFieldGet (objOpt, _b, _c) -> (match objOpt with None -> [] | Some x -> [x])
        | E.FSharpFieldSet (objOpt, _b, _c, d) -> (match objOpt with None -> [d] | Some x -> [x;d])
        | E.UnionCaseGet (obj, _b, _c, _d) -> [obj]
        | E.UnionCaseTag (obj, _b) -> [obj]
        | E.UnionCaseTest (obj, _b, _c) -> [obj]
        | E.NewArray (_ty, elems) -> elems
        | E.Coerce (_ty, b) -> [b]
        | E.Quote a -> [a]
        | E.TypeTest (_ty, b) -> [b]
        | E.Sequential (a, b) -> [a;b]
        | E.FastIntegerForLoop (a, b, c, _dir) -> [a;b;c]
        | E.WhileLoop (guard, body) -> [guard; body]
        | E.TryFinally (body, b) -> [body; b]
        | E.TryWith (body, _b, _c, _d, handler) -> [body; handler]
        | E.NewDelegate (_ty, body) -> [body]
        | E.DefaultValue _ty -> []
        | E.AddressSet (lvalueExpr, rvalueExpr) -> [lvalueExpr; rvalueExpr]
        | E.ValueSet (_v, rvalueExpr) -> [rvalueExpr]
        | E.AddressOf lvalueExpr -> [lvalueExpr]
        | E.ThisValue _ty -> []
        | E.BaseValue _ty -> []
        | E.ILAsm (_code, _tyargs, argExprs) -> argExprs
        | E.ILFieldGet (objOpt, _ty, _fieldName) -> (match objOpt with None -> [] | Some x -> [x])
        | E.ILFieldSet (objOpt, _ty, _fieldName, d) -> (match objOpt with None -> [d] | Some x -> [x;d])
        | E.ObjectExpr (_ty, basecall, overrides, interfaceImpls) -> 
             [ yield basecall
               for m in overrides do yield m.Body
               for (_, ms) in interfaceImpls do for m in ms do yield m.Body ]
        | E.DecisionTree (inputExpr, targetCases) -> 
            [ yield inputExpr
              for (_targetVars, targetExpr) in targetCases do yield targetExpr ]
        | E.DecisionTreeSuccess (_targetNumber, targetArgs) -> targetArgs
        | E.UnionCaseSet (obj, _unionType, _unionCase, _unionField, valueExpr) -> [ yield obj; yield valueExpr ]
        | E.TraitCall (_sourceTypes, _traitName, _memberFlags, _paramTypes, _retTypes, args) -> args
        | E.Unused -> [] // unexpected
        | E.WitnessArg _n -> []

/// The implementation of the conversion operation
module FSharpExprConvert =

    let IsStaticInitializationField (rfref: RecdFieldRef)  = 
        rfref.RecdField.IsCompilerGenerated && 
        rfref.RecdField.IsStatic &&
        rfref.RecdField.IsMutable &&
        rfref.RecdField.Name.StartsWithOrdinal("init") 

        // Match "if [AI_clt](init@41, 6) then IntrinsicFunctions.FailStaticInit () else ()"
    let (|StaticInitializationCheck|_|) e = 
        match e with 
        | Expr.Match (_, _, TDSwitch(Expr.Op (TOp.ILAsm ([ AI_clt ], _), _, [Expr.Op (TOp.ValFieldGet rfref, _, _, _) ;_], _), _, _, _), _, _, _) when IsStaticInitializationField rfref -> Some ()
        | _ -> None

        // Match "init@41 <- 6"
    let (|StaticInitializationCount|_|) e = 
        match e with 
        | Expr.Op (TOp.ValFieldSet rfref, _, _, _)  when IsStaticInitializationField rfref -> Some ()
        | _ -> None

    let (|ILUnaryOp|_|) e = 
        match e with 
        | AI_neg -> Some mkCallUnaryNegOperator
        | AI_not -> Some mkCallUnaryNotOperator
        | _ -> None

    let (|ILMulDivOp|_|) e = 
        match e with 
        | AI_mul        -> Some (mkCallMultiplyOperator, true)
        | AI_mul_ovf
        | AI_mul_ovf_un -> Some (mkCallMultiplyChecked, true)
        | AI_div
        | AI_div_un     -> Some (mkCallDivisionOperator, false)
        | _ -> None

    let (|ILBinaryOp|_|) e = 
        match e with 
        | AI_add        -> Some mkCallAdditionOperator
        | AI_add_ovf
        | AI_add_ovf_un -> Some mkCallAdditionChecked
        | AI_sub        -> Some mkCallSubtractionOperator
        | AI_sub_ovf
        | AI_sub_ovf_un -> Some mkCallSubtractionChecked
        | AI_rem
        | AI_rem_un     -> Some mkCallModulusOperator
        | AI_ceq        -> Some mkCallEqualsOperator
        | AI_clt
        | AI_clt_un     -> Some mkCallLessThanOperator
        | AI_cgt
        | AI_cgt_un     -> Some mkCallGreaterThanOperator
        | AI_and        -> Some mkCallBitwiseAndOperator
        | AI_or         -> Some mkCallBitwiseOrOperator
        | AI_xor        -> Some mkCallBitwiseXorOperator
        | AI_shl        -> Some mkCallShiftLeftOperator
        | AI_shr
        | AI_shr_un     -> Some mkCallShiftRightOperator
        | _ -> None

    let (|ILConvertOp|_|) e = 
        match e with 
        | AI_conv basicTy ->
            match basicTy with
            | DT_R  -> Some mkCallToDoubleOperator
            | DT_I1 -> Some mkCallToSByteOperator
            | DT_U1 -> Some mkCallToByteOperator
            | DT_I2 -> Some mkCallToInt16Operator
            | DT_U2 -> Some mkCallToUInt16Operator
            | DT_I4 -> Some mkCallToInt32Operator
            | DT_U4 -> Some mkCallToUInt32Operator
            | DT_I8 -> Some mkCallToInt64Operator
            | DT_U8 -> Some mkCallToUInt64Operator
            | DT_R4 -> Some mkCallToSingleOperator
            | DT_R8 -> Some mkCallToDoubleOperator
            | DT_I  -> Some mkCallToIntPtrOperator
            | DT_U  -> Some mkCallToUIntPtrOperator
            | DT_REF -> None
        | AI_conv_ovf basicTy
        | AI_conv_ovf_un basicTy ->
            match basicTy with
            | DT_R  -> Some mkCallToDoubleOperator
            | DT_I1 -> Some mkCallToSByteChecked
            | DT_U1 -> Some mkCallToByteChecked
            | DT_I2 -> Some mkCallToInt16Checked
            | DT_U2 -> Some mkCallToUInt16Checked
            | DT_I4 -> Some mkCallToInt32Checked
            | DT_U4 -> Some mkCallToUInt32Checked
            | DT_I8 -> Some mkCallToInt64Checked
            | DT_U8 -> Some mkCallToUInt64Checked
            | DT_R4 -> Some mkCallToSingleOperator
            | DT_R8 -> Some mkCallToDoubleOperator
            | DT_I  -> Some mkCallToIntPtrChecked
            | DT_U  -> Some mkCallToUIntPtrChecked
            | DT_REF -> None
        | _ -> None

    let (|TTypeConvOp|_|) (cenv: SymbolEnv) ty = 
        let g = cenv.g
        match ty with
        | TType_app (tcref,_, _) ->
            match tcref with
            | _ when tyconRefEq g tcref g.sbyte_tcr      -> Some mkCallToSByteOperator
            | _ when tyconRefEq g tcref g.byte_tcr       -> Some mkCallToByteOperator
            | _ when tyconRefEq g tcref g.int16_tcr      -> Some mkCallToInt16Operator
            | _ when tyconRefEq g tcref g.uint16_tcr     -> Some mkCallToUInt16Operator
            | _ when tyconRefEq g tcref g.int_tcr        -> Some mkCallToIntOperator
            | _ when tyconRefEq g tcref g.int32_tcr      -> Some mkCallToInt32Operator
            | _ when tyconRefEq g tcref g.uint32_tcr     -> Some mkCallToUInt32Operator
            | _ when tyconRefEq g tcref g.int64_tcr      -> Some mkCallToInt64Operator
            | _ when tyconRefEq g tcref g.uint64_tcr     -> Some mkCallToUInt64Operator
            | _ when tyconRefEq g tcref g.float32_tcr    -> Some mkCallToSingleOperator
            | _ when tyconRefEq g tcref g.float_tcr      -> Some mkCallToDoubleOperator
            | _ when tyconRefEq g tcref g.nativeint_tcr  -> Some mkCallToIntPtrOperator
            | _ when tyconRefEq g tcref g.unativeint_tcr -> Some mkCallToUIntPtrOperator
            | _ -> None
        | _ -> None

    let ConvType cenv ty = FSharpType(cenv, ty)
    let ConvTypes cenv tys = List.map (ConvType cenv) tys
    let ConvILTypeRefApp (cenv: SymbolEnv) m tref tyargs = 
        let tcref = Import.ImportILTypeRef cenv.amap m tref
        ConvType cenv (mkAppTy tcref tyargs)

    let ConvUnionCaseRef cenv (ucref: UnionCaseRef) = FSharpUnionCase(cenv, ucref)
    let ConvRecdFieldRef cenv (rfref: RecdFieldRef) = FSharpField(cenv, rfref )

    let rec exprOfExprAddr (cenv: SymbolEnv) expr = 
        match expr with 
        | Expr.Op (op, tyargs, args, m) -> 
            match op, args, tyargs  with
            | TOp.LValueOp (LAddrOf _, vref), _, _ -> exprForValRef m vref
            | TOp.ValFieldGetAddr (rfref, _), [], _ -> mkStaticRecdFieldGet (rfref, tyargs, m)
            | TOp.ValFieldGetAddr (rfref, _), [arg], _ -> mkRecdFieldGetViaExprAddr (exprOfExprAddr cenv arg, rfref, tyargs, m)
            | TOp.UnionCaseFieldGetAddr (uref, n, _), [arg], _ -> mkUnionCaseFieldGetProvenViaExprAddr (exprOfExprAddr cenv arg, uref, tyargs, n, m)
            | TOp.ILAsm ([ I_ldflda fspec ], retTypes), [arg], _  -> mkAsmExpr ([ mkNormalLdfld fspec ], tyargs, [exprOfExprAddr cenv arg], retTypes, m)
            | TOp.ILAsm ([ I_ldsflda fspec ], retTypes), _, _  -> mkAsmExpr ([ mkNormalLdsfld fspec ], tyargs, args, retTypes, m)
            | TOp.ILAsm (([ I_ldelema(_ro, _isNativePtr, shape, _tyarg) ] ), _), (arr :: idxs), [elemty]  -> 
                match shape.Rank, idxs with 
                | 1, [idx1] -> mkCallArrayGet cenv.g m elemty arr idx1
                | 2, [idx1; idx2] -> mkCallArray2DGet cenv.g m elemty arr idx1 idx2
                | 3, [idx1; idx2; idx3] -> mkCallArray3DGet cenv.g m elemty arr idx1 idx2 idx3
                | 4, [idx1; idx2; idx3; idx4] -> mkCallArray4DGet cenv.g m elemty arr idx1 idx2 idx3 idx4
                | _ -> expr
            | _ -> expr
        | _ -> expr


    let Mk cenv m ty e = FSharpExpr(cenv, None, e, m, ty)

    let Mk2 cenv (orig: Expr) e = FSharpExpr(cenv, None, e, orig.Range, tyOfExpr cenv.g orig)

    let rec ConvLValueExpr (cenv: SymbolEnv) env expr = ConvExpr cenv env (exprOfExprAddr cenv expr)

    and ConvExpr cenv env expr = 
        Mk2 cenv expr (ConvExprPrim cenv env expr) 

    and ConvExprLinear cenv env expr contF = 
        ConvExprPrimLinear cenv env expr (fun exprR -> contF (Mk2 cenv expr exprR))

    // Tail recursive function to process the subset of expressions considered "linear"
    and ConvExprPrimLinear cenv env expr contF = 

        match expr with 
        // Large lists 
        | Expr.Op (TOp.UnionCase ucref, tyargs, [e1;e2], _) -> 
            let mkR = ConvUnionCaseRef cenv ucref 
            let typR = ConvType cenv (mkAppTy ucref.TyconRef tyargs)
            let e1R = ConvExpr cenv env e1
            // tail recursive 
            ConvExprLinear cenv env e2 (contF << (fun e2R -> E.NewUnionCase(typR, mkR, [e1R; e2R]) ))

        // Large sequences of let bindings
        | Expr.Let (bind, body, _, _) ->  
            match ConvLetBind cenv env bind with 
            | None, env -> ConvExprPrimLinear cenv env body contF
            | Some bindR, env -> 
                // tail recursive 
                ConvExprLinear cenv env body (contF << (fun bodyR -> E.Let(bindR, bodyR)))

        // Remove initialization checks
        // Remove static initialization counter updates
        // Remove static initialization counter checks
        //
        // Put in ConvExprPrimLinear because of the overlap with Expr.Sequential below
        //
        // TODO: allow clients to see static initialization checks if they want to
        | Expr.Sequential (ObjectInitializationCheck cenv.g, x1, NormalSeq, _, _) 
        | Expr.Sequential (StaticInitializationCount, x1, NormalSeq, _, _)              
        | Expr.Sequential (StaticInitializationCheck, x1, NormalSeq, _, _) ->
            ConvExprPrim cenv env x1 |> contF

        // Large sequences of sequential code
        | Expr.Sequential (e1, e2, NormalSeq, _, _)  -> 
            let e1R = ConvExpr cenv env e1
            // tail recursive 
            ConvExprLinear cenv env e2 (contF << (fun e2R -> E.Sequential(e1R, e2R)))

        | Expr.Sequential (x0, x1, ThenDoSeq, _, _) ->  E.Sequential(ConvExpr cenv env x0, ConvExpr cenv env x1) 

        | ModuleValueOrMemberUse cenv.g (vref, vFlags, _f, _fty, tyargs, curriedArgs) when (nonNil tyargs || nonNil curriedArgs) && vref.IsMemberOrModuleBinding ->
            ConvModuleValueOrMemberUseLinear cenv env (expr, vref, vFlags, tyargs, curriedArgs) contF

        | Expr.Match (_spBind, m, dtree, tgs, _, retTy) ->
            let dtreeR = ConvDecisionTree cenv env retTy dtree m
            // tailcall 
            ConvTargetsLinear cenv env (List.ofArray tgs) (contF << fun (targetsR: _ list) -> 
                let (|E|) (x: FSharpExpr) = x.E

                // If the match is really an "if-then-else" then return it as such.
                match dtreeR with 
                | E(E.IfThenElse(a, E(E.DecisionTreeSuccess(0, [])), E(E.DecisionTreeSuccess(1, [])))) -> E.IfThenElse(a, snd targetsR.[0], snd targetsR.[1])
                | _ -> E.DecisionTree(dtreeR, targetsR))

        | _ -> 
            ConvExprPrim cenv env expr |> contF

    /// A nasty function copied from creflect.fs. Made nastier by taking a continuation to process the 
    /// arguments to the call in a tail-recursive fashion.
    and ConvModuleValueOrMemberUseLinear (cenv: SymbolEnv) env (expr: Expr, vref, vFlags, tyargs, curriedArgs) contF =
        let m = expr.Range 

        let (numEnclTypeArgs, _, isNewObj, _valUseFlags, _isSelfInit, takesInstanceArg, _isPropGet, _isPropSet) = 
            GetMemberCallInfo cenv.g (vref, vFlags)

        let isMember, tps, curriedArgInfos = 

            match vref.MemberInfo with 
            | Some _ when not vref.IsExtensionMember -> 
                // This is an application of a member method
                // We only count one argument block for these.
                let tps, curriedArgInfos, _, _ = GetTypeOfMemberInFSharpForm cenv.g vref 
                true, tps, curriedArgInfos
            | _ -> 
                // This is an application of a module value or extension member
                let arities = arityOfVal vref.Deref 
                let tps, curriedArgInfos, _, _ = GetTopValTypeInFSharpForm cenv.g arities vref.Type m
                false, tps, curriedArgInfos

        // Compute the object arguments as they appear in a compiled call
        // Strip off the object argument, if any. The curriedArgInfos are already adjusted to compiled member form
        let objArgs, curriedArgs = 
            match takesInstanceArg, curriedArgs with 
            | false, curriedArgs -> [], curriedArgs
            | true, (objArg :: curriedArgs) -> [objArg], curriedArgs
            | true, [] -> failwith ("warning: unexpected missing object argument when generating quotation for call to F# object member "+vref.LogicalName)

        // Check to see if there aren't enough arguments or if there is a tuple-arity mismatch
        // If so, adjust and try again
        if curriedArgs.Length < curriedArgInfos.Length ||
            ((List.truncate curriedArgInfos.Length curriedArgs, curriedArgInfos) ||> List.exists2 (fun arg argInfo -> (argInfo.Length > (tryDestRefTupleExpr arg).Length))) then

            // Too few arguments or incorrect tupling? Convert to a lambda and beta-reduce the 
            // partially applied arguments to 'let' bindings 
            let topValInfo = 
                match vref.ValReprInfo with 
                | None -> failwith ("no arity information found for F# value "+vref.LogicalName)
                | Some a -> a 

            let expr, exprty = AdjustValForExpectedArity cenv.g m vref vFlags topValInfo 
            let splitCallExpr = MakeApplicationAndBetaReduce cenv.g (expr, exprty, [tyargs], curriedArgs, m)
            // tailcall
            ConvExprPrimLinear cenv env splitCallExpr contF

        else        
            let curriedArgs, laterArgs = List.splitAt curriedArgInfos.Length curriedArgs 

            // detuple the args
            let untupledCurriedArgs = 
                (curriedArgs, curriedArgInfos) ||> List.map2 (fun arg curriedArgInfo -> 
                    let numUntupledArgs = curriedArgInfo.Length 
                    (if numUntupledArgs = 0 then [] 
                        elif numUntupledArgs = 1 then [arg] 
                        else tryDestRefTupleExpr arg))

            let contf2 = 
                match laterArgs with 
                | [] -> contF 
                | _ -> (fun subCallR -> (subCallR, laterArgs) ||> List.fold (fun fR arg -> E.Application (Mk2 cenv arg fR, [], [ConvExpr cenv env arg])) |> contF)
                    
            if isMember then 
                let callArgs = (objArgs :: untupledCurriedArgs) |> List.concat
                let enclTyArgs, methTyArgs = List.splitAfter numEnclTypeArgs tyargs
                let witnessArgsR = GetWitnessArgs cenv env vref m tps tyargs
                // tailcall
                ConvObjectModelCallLinear cenv env (isNewObj, FSharpMemberOrFunctionOrValue(cenv, vref), enclTyArgs, methTyArgs, witnessArgsR, callArgs) contf2
            else
                let v = FSharpMemberOrFunctionOrValue(cenv, vref)
                let witnessArgsR = GetWitnessArgs cenv env vref m vref.Typars tyargs
                // tailcall
                ConvObjectModelCallLinear cenv env (false, v, [], tyargs, witnessArgsR, List.concat untupledCurriedArgs) contf2

    and GetWitnessArgs cenv (env: ExprTranslationEnv) (vref: ValRef) m tps tyargs : FSharpExpr list =
        let g = cenv.g
        if cenv.g.langVersion.SupportsFeature(Features.LanguageFeature.WitnessPassing) && not env.suppressWitnesses then 
            let witnessExprs = 
                match ConstraintSolver.CodegenWitnessesForTyparInst cenv.tcValF g cenv.amap m tps tyargs with
                // There is a case where optimized code makes expressions that do a shift-left on the 'char'
                // type.  There is no witness for this case.  This is due to the code
                //    let inline HashChar (x:char) = (# "or" (# "shl" x 16 : int #) x : int #)
                // in FSharp.Core. 
                | ErrorResult _  when vref.LogicalName =  "op_LeftShift" && tyargs.Length = 1 -> []
                | res -> CommitOperationResult res
            let env = { env with suppressWitnesses = true }
            witnessExprs |> List.map (fun arg -> 
                match arg with 
                | Choice1Of2 traitInfo -> 
                    ConvWitnessInfo cenv env m traitInfo
                | Choice2Of2 arg -> 
                    ConvExpr cenv env arg) 
        else
            []

    and ConvExprPrim (cenv: SymbolEnv) (env: ExprTranslationEnv) expr = 
        let g = cenv.g
        // Eliminate integer 'for' loops 
        let expr = DetectAndOptimizeForExpression g OptimizeIntRangesOnly expr

        // Eliminate subsumption coercions for functions. This must be done post-typechecking because we need
        // complete inference types.
        let expr = NormalizeAndAdjustPossibleSubsumptionExprs g expr

        // Remove TExpr_ref nodes
        let expr = stripExpr expr 

        match expr with 
        
        // Uses of possibly-polymorphic values which were not polymorphic in the end
        | Expr.App (InnerExprPat(Expr.Val _ as ve), _fty, [], [], _) -> 
            ConvExprPrim cenv env ve

        // These cases are the start of a "linear" sequence where we use tail recursion to allow use to 
        // deal with large expressions.
        | Expr.Op (TOp.UnionCase _, _, [_;_], _) // big lists
        | Expr.Let _   // big linear sequences of 'let'
        | Expr.Match _   // big linear sequences of 'match ... -> ....' 
        | Expr.Sequential _ ->
            ConvExprPrimLinear cenv env expr (fun e -> e)

        | ModuleValueOrMemberUse g (vref, vFlags, _f, _fty, tyargs, curriedArgs) when (* (nonNil tyargs || nonNil curriedArgs) && *) vref.IsMemberOrModuleBinding ->
            // Process applications of top-level values in a tail-recursive way
            ConvModuleValueOrMemberUseLinear cenv env (expr, vref, vFlags, tyargs, curriedArgs) (fun e -> e)

        | Expr.Val (vref, _vFlags, m) -> 
            ConvValRef cenv env m vref 

        // Simple applications 
        | Expr.App (f, _fty, tyargs, args, _m) -> 
            E.Application (ConvExpr cenv env f, ConvTypes cenv tyargs, ConvExprs cenv env args) 
    
        | Expr.Const (c, m, ty) -> 
            ConvConst cenv env m c ty

        | Expr.LetRec (binds, body, _, _) -> 
            let vs = valsOfBinds binds
            let vsR = vs |> List.map (ConvVal cenv)
            let env = env.BindVals vs
            let bodyR = ConvExpr cenv env body 
            let bindsR = List.zip vsR (binds |> List.map (fun b -> b.Expr |> ConvExpr cenv env))
            E.LetRec(bindsR, bodyR) 
  
        | Expr.Lambda (_, _, _, vs, b, _, _) -> 
            let v, b = MultiLambdaToTupledLambda g vs b 
            let vR = ConvVal cenv v 
            let bR  = ConvExpr cenv (env.BindVal v) b 
            E.Lambda(vR, bR) 

        | Expr.Quote (ast, _, _, _, _) -> 
            E.Quote(ConvExpr cenv env ast) 

        | Expr.TyLambda (_, tps, b, _, _) -> 
            let gps = [ for tp in tps -> FSharpGenericParameter(cenv, tp) ]
            let env = env.BindTypars (Seq.zip tps gps |> Seq.toList)
            E.TypeLambda(gps, ConvExpr cenv env b) 

        | Expr.Obj (_, ty, _, _, [TObjExprMethod(TSlotSig(_, ctyp, _, _, _, _), _, tps, [tmvs], e, _) as tmethod], _, m) when isDelegateTy g ty -> 
            let f = mkLambdas g m tps tmvs (e, GetFSharpViewOfReturnType g (returnTyOfMethod g tmethod))
            let fR = ConvExpr cenv env f 
            let tyargR = ConvType cenv ctyp 
            E.NewDelegate(tyargR, fR) 

        | Expr.StaticOptimization (_, _, x, _) -> 
            ConvExprPrim cenv env x

        | Expr.TyChoose _  -> 
            ConvExprPrim cenv env (ChooseTyparSolutionsForFreeChoiceTypars g cenv.amap expr)

        | Expr.Obj (_lambdaId, ty, _basev, basecall, overrides, iimpls, _m)      -> 
            let basecallR = ConvExpr cenv env basecall
            let ConvertMethods methods = 
                [ for (TObjExprMethod(slotsig, _, tps, tmvs, body, _)) in methods -> 
                    let vslR = List.map (List.map (ConvVal cenv)) tmvs 
                    let sgn = FSharpAbstractSignature(cenv, slotsig)
                    let tpsR = [ for tp in tps -> FSharpGenericParameter(cenv, tp) ]
                    let env = env.BindTypars (Seq.zip tps tpsR |> Seq.toList)
                    let env = env.BindCurriedVals tmvs
                    let bodyR = ConvExpr cenv env body
                    FSharpObjectExprOverride(sgn, tpsR, vslR, bodyR) ]
            let overridesR = ConvertMethods overrides 
            let iimplsR = List.map (fun (ity, impls) -> ConvType cenv ity, ConvertMethods impls) iimpls

            E.ObjectExpr(ConvType cenv ty, basecallR, overridesR, iimplsR)

        | Expr.Op (op, tyargs, args, m) -> 
            match op, tyargs, args with 
            | TOp.UnionCase ucref, _, _ -> 
                let mkR = ConvUnionCaseRef cenv ucref 
                let typR = ConvType cenv (mkAppTy ucref.TyconRef tyargs)
                let argsR = ConvExprs cenv env args
                E.NewUnionCase(typR, mkR, argsR) 

            | TOp.AnonRecd anonInfo, _, _ -> 
                let typR = ConvType cenv (mkAnyAnonRecdTy cenv.g anonInfo tyargs)
                let argsR = ConvExprs cenv env args
                E.NewAnonRecord(typR, argsR) 

            | TOp.Tuple tupInfo, tyargs, _ -> 
                let tyR = ConvType cenv (mkAnyTupledTy g tupInfo tyargs)
                let argsR = ConvExprs cenv env args
                E.NewTuple(tyR, argsR) 

            | TOp.Recd (_, tcref), _, _  -> 
                let typR = ConvType cenv (mkAppTy tcref tyargs)
                let argsR = ConvExprs cenv env args
                E.NewRecord(typR, argsR) 

            | TOp.UnionCaseFieldGet (ucref, n), tyargs, [e1] -> 
                let mkR = ConvUnionCaseRef cenv ucref 
                let typR = ConvType cenv (mkAppTy ucref.TyconRef tyargs)
                let projR = FSharpField(cenv, ucref, n)
                E.UnionCaseGet(ConvExpr cenv env e1, typR, mkR, projR) 

            | TOp.AnonRecdGet (anonInfo, n), tyargs, [e1] -> 
                let typR = ConvType cenv (mkAnyAnonRecdTy cenv.g anonInfo tyargs)
                E.AnonRecordGet(ConvExpr cenv env e1, typR, n) 

            | TOp.UnionCaseFieldSet (ucref, n), tyargs, [e1;e2] -> 
                let mkR = ConvUnionCaseRef cenv ucref 
                let typR = ConvType cenv (mkAppTy ucref.TyconRef tyargs)
                let projR = FSharpField(cenv, ucref, n)
                E.UnionCaseSet(ConvExpr cenv env e1, typR, mkR, projR, ConvExpr cenv env e2) 

            | TOp.UnionCaseFieldGetAddr _, _tyargs, _ ->
                E.AddressOf(ConvLValueExpr cenv env expr) 

            | TOp.ValFieldGetAddr _, _tyargs, _ -> 
                E.AddressOf(ConvLValueExpr cenv env expr)

            | TOp.ValFieldGet rfref, tyargs, [] ->
                let projR = ConvRecdFieldRef cenv rfref 
                let typR = ConvType cenv (mkAppTy rfref.TyconRef tyargs)
                E.FSharpFieldGet(None, typR, projR) 

            | TOp.ValFieldGet rfref, tyargs, [obj] ->
                let objR = ConvLValueExpr cenv env obj
                let projR = ConvRecdFieldRef cenv rfref 
                let typR = ConvType cenv (mkAppTy rfref.TyconRef tyargs)
                E.FSharpFieldGet(Some objR, typR, projR) 

            | TOp.TupleFieldGet (tupInfo, n), tyargs, [e] -> 
                let tyR = ConvType cenv (mkAnyTupledTy g tupInfo tyargs)
                E.TupleGet (tyR, n, ConvExpr cenv env e) 

            | TOp.ILAsm ([ I_ldfld (_, _, fspec) ], _), enclTypeArgs, [obj] -> 
                let typR = ConvILTypeRefApp cenv m fspec.DeclaringTypeRef enclTypeArgs 
                let objR = ConvLValueExpr cenv env obj
                E.ILFieldGet(Some objR, typR, fspec.Name) 

            | TOp.ILAsm (( [ I_ldsfld (_, fspec) ] | [ I_ldsfld (_, fspec); AI_nop ]), _), enclTypeArgs, []  -> 
                let typR = ConvILTypeRefApp cenv m fspec.DeclaringTypeRef enclTypeArgs 
                E.ILFieldGet(None, typR, fspec.Name) 

            | TOp.ILAsm ([ I_stfld (_, _, fspec) ], _), enclTypeArgs, [obj;arg]  -> 
                let typR = ConvILTypeRefApp cenv m fspec.DeclaringTypeRef enclTypeArgs 
                let objR = ConvLValueExpr cenv env obj
                let argR = ConvExpr cenv env arg
                E.ILFieldSet(Some objR, typR, fspec.Name, argR) 

            | TOp.ILAsm ([ I_stsfld (_, fspec) ], _), enclTypeArgs, [arg]  -> 
                let typR = ConvILTypeRefApp cenv m fspec.DeclaringTypeRef enclTypeArgs 
                let argR = ConvExpr cenv env arg
                E.ILFieldSet(None, typR, fspec.Name, argR) 

            | TOp.ILAsm ([ ], [tty]), _, [arg] -> 
                match tty with
                | TTypeConvOp cenv convOp ->
                    let ty = tyOfExpr g arg
                    let op = convOp g m ty arg
                    ConvExprPrim cenv env op
                | _ ->
                    ConvExprPrim cenv env arg

            | TOp.ILAsm ([ I_box _ ], _), [ty], [arg] -> 
                let op = mkCallBox g m ty arg
                ConvExprPrim cenv env op

            | TOp.ILAsm ([ I_unbox_any _ ], _), [ty], [arg] -> 
                let op = mkCallUnbox g m ty arg
                ConvExprPrim cenv env op

            | TOp.ILAsm ([ I_isinst _ ], _), [ty], [arg] -> 
                let op = mkCallTypeTest g m ty arg
                ConvExprPrim cenv env op

            | TOp.ILAsm ([ I_call (Normalcall, mspec, None) ], _), _, [arg]
              when mspec.MethodRef.DeclaringTypeRef.Name = "System.String" && mspec.Name = "GetHashCode" ->
                let ty = tyOfExpr g arg
                let op = mkCallHash g m ty arg
                ConvExprPrim cenv env op

            | TOp.ILCall (_, _, _, _, _, _, _, ilMethRef, _, _, _), [],
              [Expr.Op (TOp.ILAsm ([ I_ldtoken (ILToken.ILType _) ], _), [ty], _, _)]
              when ilMethRef.DeclaringTypeRef.Name = "System.Type" && ilMethRef.Name = "GetTypeFromHandle" -> 
                let op = mkCallTypeOf g m ty
                ConvExprPrim cenv env op

            | TOp.ILAsm ([ EI_ilzero _ ], _), [ty], _ -> 
                E.DefaultValue (ConvType cenv ty)

            | TOp.ILAsm ([ AI_ldnull; AI_cgt_un ], _), _, [arg] -> 
                let elemTy = tyOfExpr g arg
                let nullVal = mkNull m elemTy
<<<<<<< HEAD
                let op = mkCallNotEqualsOperator g m elemTy arg nullVal
                ConvExprPrim cenv env op

            | TOp.ILAsm ([ I_ldlen; AI_conv DT_I4 ], _), _, [arr] -> 
                let arrayTy = tyOfExpr g arr
                let elemTy = destArrayTy g arrayTy
                let op = mkCallArrayLength g m elemTy arr
=======
                let op = mkCallNotEqualsOperator cenv.g m elemTy arg nullVal
                let env = { env with suppressWitnesses=true }
                ConvExprPrim cenv env op

            | TOp.ILAsm ([ I_ldlen; AI_conv DT_I4 ], _), _, [arr] -> 
                let arrayTy = tyOfExpr cenv.g arr
                let elemTy = destArrayTy cenv.g arrayTy
                let op = mkCallArrayLength cenv.g m elemTy arr
                let env = { env with suppressWitnesses=true }
>>>>>>> a70f3bea
                ConvExprPrim cenv env op

            | TOp.ILAsm ([ I_newarr (ILArrayShape [(Some 0, None)], _)], _), [elemTy], xa ->
                E.NewArray(ConvType cenv elemTy, ConvExprs cenv env xa)

            | TOp.ILAsm ([ I_ldelem_any (ILArrayShape [(Some 0, None)], _)], _), [elemTy], [arr; idx1]  -> 
                let op = mkCallArrayGet g m elemTy arr idx1
                ConvExprPrim cenv env op

            | TOp.ILAsm ([ I_stelem_any (ILArrayShape [(Some 0, None)], _)], _), [elemTy], [arr; idx1; v]  -> 
                let op = mkCallArraySet g m elemTy arr idx1 v
                ConvExprPrim cenv env op

            | TOp.ILAsm ([ ILUnaryOp unaryOp ], _), _, [arg] -> 
                let ty = tyOfExpr g arg
                let op = unaryOp g m ty arg
                ConvExprPrim cenv env op

            | TOp.ILAsm ([ ILBinaryOp binaryOp ], _), _, [arg1;arg2] -> 
                let ty = tyOfExpr g arg1
                let op = binaryOp g m ty arg1 arg2
                ConvExprPrim cenv env op

            // For units of measure some binary operators change their return type, e.g. a * b where each is int<kg> gives int<kg*kg>
            | TOp.ILAsm ([ ILMulDivOp (binaryOp, isMul) ], _), _, [arg1;arg2] -> 
                let argty1 = tyOfExpr cenv.g arg1
                let argty2 = tyOfExpr cenv.g arg2
                let rty = 
                    match getMeasureOfType cenv.g argty1, getMeasureOfType cenv.g argty2 with
                    | Some (tcref, ms1), Some (_tcref2, ms2)  ->  mkAppTy tcref [TType_measure (Measure.Prod(ms1, if isMul then ms2 else Measure.Inv ms2))]
                    | Some _, None  -> argty1
                    | None, Some _ -> argty2
                    | None, None -> argty1
                let op = binaryOp cenv.g m argty1 argty2 rty arg1 arg2
                ConvExprPrim cenv env op

            | TOp.ILAsm ([ ILConvertOp convertOp1; ILConvertOp convertOp2 ], _), _, [arg] -> 
                let ty1 = tyOfExpr g arg
                let op1 = convertOp1 g m ty1 arg
                let ty2 = tyOfExpr g op1
                let op2 = convertOp2 g m ty2 op1
                ConvExprPrim cenv env op2

            | TOp.ILAsm ([ ILConvertOp convertOp ], [TType_app (tcref,_, _)]), _, [arg] -> 
                let ty = tyOfExpr g arg
                let op =
<<<<<<< HEAD
                    if tyconRefEq g tcref g.char_tcr
                    then mkCallToCharOperator g m ty arg
                    else convertOp g m ty arg
=======
                    if tyconRefEq cenv.g tcref cenv.g.char_tcr then
                        mkCallToCharOperator cenv.g m ty arg
                    else convertOp cenv.g m ty arg
>>>>>>> a70f3bea
                ConvExprPrim cenv env op

            | TOp.ILAsm ([ I_throw ], _), _, [arg1]  -> 
                let raiseExpr = mkCallRaise g m (tyOfExpr g expr) arg1 
                ConvExprPrim cenv env raiseExpr        

            | TOp.ILAsm (instrs, _), tyargs, args                         -> 
                E.ILAsm(sprintf "%+A" instrs, ConvTypes cenv tyargs, ConvExprs cenv env args)

            | TOp.ExnConstr tcref, tyargs, args              -> 
                E.NewRecord(ConvType cenv (mkAppTy tcref tyargs), ConvExprs cenv env args) 

            | TOp.ValFieldSet rfref, _tinst, [obj;arg]     -> 
                let objR = ConvLValueExpr cenv env obj
                let argR = ConvExpr cenv env arg
                let typR = ConvType cenv (mkAppTy rfref.TyconRef tyargs)
                let projR = ConvRecdFieldRef cenv rfref 
                E.FSharpFieldSet(Some objR, typR, projR, argR) 

            | TOp.ValFieldSet rfref, _tinst, [arg]     -> 
                let argR = ConvExpr cenv env arg
                let typR = ConvType cenv (mkAppTy rfref.TyconRef tyargs)
                let projR = ConvRecdFieldRef cenv rfref 
                E.FSharpFieldSet(None, typR, projR, argR) 

            | TOp.ExnFieldGet (tcref, i), [], [obj] -> 
                let exnc = stripExnEqns tcref
                let fspec = exnc.TrueInstanceFieldsAsList.[i]
                let fref = mkRecdFieldRef tcref fspec.Name
                let typR = ConvType cenv (mkAppTy tcref tyargs)
                let objR = ConvExpr cenv env (mkCoerceExpr (obj, mkAppTy tcref [], m, g.exn_ty))
                E.FSharpFieldGet(Some objR, typR, ConvRecdFieldRef cenv fref) 

            | TOp.ExnFieldSet (tcref, i), [], [obj;e2] -> 
                let exnc = stripExnEqns tcref
                let fspec = exnc.TrueInstanceFieldsAsList.[i]
                let fref = mkRecdFieldRef tcref fspec.Name
                let typR = ConvType cenv (mkAppTy tcref tyargs)
                let objR = ConvExpr cenv env (mkCoerceExpr (obj, mkAppTy tcref [], m, g.exn_ty))
                E.FSharpFieldSet(Some objR, typR, ConvRecdFieldRef cenv fref, ConvExpr cenv env e2) 

            | TOp.Coerce, [tgtTy;srcTy], [x]  -> 
                if typeEquiv g tgtTy srcTy then 
                    ConvExprPrim cenv env x
                else
                    E.Coerce(ConvType cenv tgtTy, ConvExpr cenv env x) 

            | TOp.Reraise, [toTy], []         -> 
                // rebuild reraise<T>() and Convert 
                mkReraiseLibCall g toTy m |> ConvExprPrim cenv env 

            | TOp.LValueOp (LAddrOf _, vref), [], [] -> 
                E.AddressOf(ConvExpr cenv env (exprForValRef m vref)) 

            | TOp.LValueOp (LByrefSet, vref), [], [e] -> 
                E.AddressSet(ConvExpr cenv env (exprForValRef m vref), ConvExpr cenv env e) 

            | TOp.LValueOp (LSet, vref), [], [e] -> 
                E.ValueSet(FSharpMemberOrFunctionOrValue(cenv, vref), ConvExpr cenv env e) 

            | TOp.LValueOp (LByrefGet, vref), [], [] -> 
                ConvValRef cenv env m vref 

            | TOp.Array, [ty], xa -> 
                    E.NewArray(ConvType cenv ty, ConvExprs cenv env xa)                             

            | TOp.While _, [], [Expr.Lambda (_, _, _, [_], test, _, _);Expr.Lambda (_, _, _, [_], body, _, _)]  -> 
                    E.WhileLoop(ConvExpr cenv env test, ConvExpr cenv env body) 
        
            | TOp.For (_, dir), [], [Expr.Lambda (_, _, _, [_], lim0, _, _); Expr.Lambda (_, _, _, [_], SimpleArrayLoopUpperBound, lm, _); SimpleArrayLoopBody g (arr, elemTy, body)] ->
                let lim1 = 
                    let len = mkCallArrayLength g lm elemTy arr // Array.length arr
                    mkCallSubtractionOperator g lm g.int32_ty len (mkOne g lm) // len - 1
                E.FastIntegerForLoop(ConvExpr cenv env lim0, ConvExpr cenv env lim1, ConvExpr cenv env body, dir <> FSharpForLoopDown) 

            | TOp.For (_, dir), [], [Expr.Lambda (_, _, _, [_], lim0, _, _); Expr.Lambda (_, _, _, [_], lim1, lm, _); body]  -> 
                let lim1 =
                    if dir = CSharpForLoopUp then
                        mkCallSubtractionOperator g lm g.int32_ty lim1 (mkOne g lm) // len - 1
                    else lim1
                E.FastIntegerForLoop(ConvExpr cenv env lim0, ConvExpr cenv env lim1, ConvExpr cenv env body, dir <> FSharpForLoopDown) 

            | TOp.ILCall (_, _, _, isCtor, valUseFlag, _, _, ilMethRef, enclTypeInst, methInst, _), [], callArgs -> 
                ConvILCall cenv env (isCtor, valUseFlag, ilMethRef, enclTypeInst, methInst, callArgs, m)

            | TOp.TryFinally _, [_resty], [Expr.Lambda (_, _, _, [_], e1, _, _); Expr.Lambda (_, _, _, [_], e2, _, _)] -> 
                E.TryFinally(ConvExpr cenv env e1, ConvExpr cenv env e2) 

            | TOp.TryWith _, [_resty], [Expr.Lambda (_, _, _, [_], e1, _, _); Expr.Lambda (_, _, _, [vf], ef, _, _); Expr.Lambda (_, _, _, [vh], eh, _, _)] ->
                let vfR = ConvVal cenv vf
                let envf = env.BindVal vf
                let vhR = ConvVal cenv vh
                let envh = env.BindVal vh
                E.TryWith(ConvExpr cenv env e1, vfR, ConvExpr cenv envf ef, vhR, ConvExpr cenv envh eh) 

            | TOp.Bytes bytes, [], [] -> E.Const(box bytes, ConvType cenv (tyOfExpr g expr))

            | TOp.UInt16s arr, [], [] -> E.Const(box arr, ConvType cenv (tyOfExpr g expr))
              
            | TOp.UnionCaseProof _, _, [e]       -> ConvExprPrim cenv env e  // Note: we erase the union case proof conversions when converting to quotations
            | TOp.UnionCaseTagGet tycr, tyargs, [arg1]          -> 
                let typR = ConvType cenv (mkAppTy tycr tyargs)
                E.UnionCaseTag(ConvExpr cenv env arg1, typR) 

            | TOp.TraitCall (TTrait(tys, nm, memFlags, argtys, _rty, _solution)), _, _                    -> 
                let tysR = ConvTypes cenv tys
                let tyargsR = ConvTypes cenv tyargs
                let argtysR = ConvTypes cenv argtys
                let argsR = ConvExprs cenv env args
                E.TraitCall(tysR, nm, memFlags, argtysR, tyargsR, argsR) 

            | TOp.RefAddrGet readonly, [ty], [e]  -> 
                let replExpr = mkRecdFieldGetAddrViaExprAddr(readonly, e, mkRefCellContentsRef g, [ty], m)
                ConvExprPrim cenv env replExpr

            | _ -> wfail (sprintf "unhandled construct in AST", m)
        | Expr.WitnessArg (traitInfo, _m) ->
            ConvWitnessInfoPrim cenv env traitInfo
        | _ -> 
            wfail (sprintf "unhandled construct in AST", expr.Range)

    and ConvWitnessInfoPrim _cenv env traitInfo : E =
        let witnessInfo = traitInfo.TraitKey
        let env = { env with suppressWitnesses = true }
        // First check if this is a witness in ReflectedDefinition code
        if env.witnessesInScope.ContainsKey witnessInfo then 
            let witnessArgIdx = env.witnessesInScope.[witnessInfo]
            E.WitnessArg(witnessArgIdx)
        // Otherwise it is a witness in a quotation literal 
        else
            //failwith "witness not found"
            E.WitnessArg(-1)

    and ConvWitnessInfo cenv env m traitInfo : FSharpExpr =
        let g = cenv.g
        let witnessInfo = traitInfo.TraitKey
        let witnessTy = GenWitnessTy g witnessInfo 
        let traitInfoR = ConvWitnessInfoPrim cenv env traitInfo
        Mk cenv m witnessTy traitInfoR

    and ConvLetBind cenv env (bind : Binding) = 
        match bind.Expr with 
        // Map for values bound by the 
        //     'let v = isinst e in .... if nonnull v then ...v .... ' 
        // construct arising out the compilation of pattern matching. We decode these back to the form
        //     'if istype e then ...unbox e .... ' 
        // It's bit annoying that pattern matching does this transformation. Like all premature optimization we pay a 
        // cost here to undo it.
        | Expr.Op (TOp.ILAsm ([ I_isinst _ ], _), [ty], [e], _) -> 
            None, env.BindIsInstVal bind.Var (ty, e)
    
        // Remove let <compilerGeneratedVar> = <var> from quotation tree
        | Expr.Val _ when bind.Var.IsCompilerGenerated && (not bind.Var.IsMutable) -> 
            None, env.BindSubstVal bind.Var bind.Expr

        // Remove let <compilerGeneratedVar> = () from quotation tree
        | Expr.Const (Const.Unit, _, _) when bind.Var.IsCompilerGenerated && (not bind.Var.IsMutable) -> 
            None, env.BindSubstVal bind.Var bind.Expr

        // Remove let unionCase = ... from quotation tree
        | Expr.Op (TOp.UnionCaseProof _, _, [e], _) when (not bind.Var.IsMutable) -> 
            None, env.BindSubstVal bind.Var e

        | _ ->
            let v = bind.Var
            let vR = ConvVal cenv v 
            let rhsR = ConvExpr cenv env bind.Expr
            let envinner = env.BindVal v
            Some(vR, rhsR), envinner

    and ConvILCall (cenv: SymbolEnv) env (isNewObj, valUseFlags, ilMethRef, enclTypeArgs, methTypeArgs, callArgs, m) =
        let g = cenv.g
        let isNewObj = (isNewObj || (match valUseFlags with CtorValUsedAsSuperInit | CtorValUsedAsSelfInit -> true | _ -> false))
        let methName = ilMethRef.Name
        let isPropGet = methName.StartsWithOrdinal("get_")
        let isPropSet = methName.StartsWithOrdinal("set_")
        let isProp = isPropGet || isPropSet
        
        let tcref, subClass = 
            // this does not matter currently, type checking fails to resolve it when a TP references a union case subclass
            try
                // if the type is an union case class, lookup will fail 
                Import.ImportILTypeRef cenv.amap m ilMethRef.DeclaringTypeRef, None
            with _ ->
                let e = ilMethRef.DeclaringTypeRef
                let parent = ILTypeRef.Create(e.Scope, e.Enclosing.Tail, e.Enclosing.Head)
                Import.ImportILTypeRef cenv.amap m parent, Some e.Name
                
        let enclosingType = generalizedTyconRef g tcref
        
        let makeCall minfo =
            ConvObjectModelCallLinear cenv env (isNewObj, minfo, enclTypeArgs, methTypeArgs, [], callArgs) id   

        let makeFSCall isMember (vr: ValRef) =
            let memOrVal =
                if isMember then
                    let minfo = MethInfo.FSMeth(g, enclosingType, vr, None)
                    FSharpMemberOrFunctionOrValue(cenv, minfo)
                else
                    FSharpMemberOrFunctionOrValue(cenv, vr)
            makeCall memOrVal

        // takes a possibly fake ValRef and tries to resolve it to an F# expression
        let makeFSExpr isMember (vr: ValRef) =
            let nlr = vr.nlr 
            let enclosingEntity = 
                try
                    nlr.EnclosingEntity.Deref 
                with _ ->
                    failwithf "Failed to resolve type '%s'" (nlr.EnclosingEntity.CompiledName)
            let ccu = nlr.EnclosingEntity.nlr.Ccu
            let vName = nlr.ItemKey.PartialKey.LogicalName // this is actually compiled name
            let findByName =
                enclosingEntity.MembersOfFSharpTyconSorted |> List.filter (fun v -> (v.CompiledName cenv.g.CompilerGlobalState) = vName)
            match findByName with
            | [v] -> 
                makeFSCall isMember v
            | [] ->
                let typR = ConvType cenv (mkAppTy tcref enclTypeArgs)
                if enclosingEntity.IsModuleOrNamespace then
                    let findModuleMemberByName = 
                        enclosingEntity.ModuleOrNamespaceType.AllValsAndMembers 
                        |> Seq.filter (fun v -> 
                            (v.CompiledName cenv.g.CompilerGlobalState) = vName &&
                                match v.DeclaringEntity with
                                | Parent p -> p.PublicPath = enclosingEntity.PublicPath
                                | _ -> false 
                        ) |> List.ofSeq
                    match findModuleMemberByName with
                    | [v] ->
                        let vr = VRefLocal v
                        makeFSCall isMember vr
                    | [] ->
                        let isPropGet = vName.StartsWithOrdinal("get_")
                        let isPropSet = vName.StartsWithOrdinal("set_")
                        if isPropGet || isPropSet then
                            let name = PrettyNaming.ChopPropertyName vName          
                            let findByName =
                                enclosingEntity.ModuleOrNamespaceType.AllValsAndMembers 
                                |> Seq.filter (fun v -> (v.CompiledName cenv.g.CompilerGlobalState) = name)
                                |> List.ofSeq
                            match findByName with
                            | [ v ] ->
                                let m = FSharpMemberOrFunctionOrValue(cenv, VRefLocal v)
                                if isPropGet then
                                    E.Value m
                                else     
                                    let valR = ConvExpr cenv env callArgs.Head
                                    E.ValueSet (m, valR)
                            | _ -> failwith "Failed to resolve module value unambiguously"
                        else
                            failwith "Failed to resolve module member" 
                    | _ ->
                        failwith "Failed to resolve overloaded module member"
                elif enclosingEntity.IsRecordTycon then
                    if isProp then
                        let name = PrettyNaming.ChopPropertyName vName                                    
                        let projR = ConvRecdFieldRef cenv (RecdFieldRef(tcref, name))
                        let objR = ConvLValueExpr cenv env callArgs.Head
                        if isPropGet then
                            E.FSharpFieldGet(Some objR, typR, projR)
                        else
                            let valR = ConvExpr cenv env callArgs.Tail.Head
                            E.FSharpFieldSet(Some objR, typR, projR, valR)
                    elif vName = ".ctor" then
                        let argsR = ConvExprs cenv env callArgs
                        E.NewRecord(typR, argsR)
                    else
                        failwith "Failed to recognize record type member"
                elif enclosingEntity.IsUnionTycon then
                    if vName = "GetTag" || vName = "get_Tag" then
                        let objR = ConvExpr cenv env callArgs.Head
                        E.UnionCaseTag(objR, typR) 
                    elif vName.StartsWithOrdinal("New") then
                        let name = vName.Substring 3
                        let mkR = ConvUnionCaseRef cenv (UnionCaseRef(tcref, name))
                        let argsR = ConvExprs cenv env callArgs
                        E.NewUnionCase(typR, mkR, argsR)
                    elif vName.StartsWithOrdinal("Is") then
                        let name = vName.Substring 2
                        let mkR = ConvUnionCaseRef cenv (UnionCaseRef(tcref, name))
                        let objR = ConvExpr cenv env callArgs.Head
                        E.UnionCaseTest(objR, typR, mkR)
                    else 
                        match subClass with
                        | Some name ->
                            let ucref = UnionCaseRef(tcref, name)
                            let mkR = ConvUnionCaseRef cenv ucref
                            let objR = ConvLValueExpr cenv env callArgs.Head
                            let projR = FSharpField(cenv, ucref, ucref.Index)
                            E.UnionCaseGet(objR, typR, mkR, projR)
                        | _ ->
                            failwith "Failed to recognize union type member"
                else
                    let names = enclosingEntity.MembersOfFSharpTyconSorted |> List.map (fun v -> v.CompiledName cenv.g.CompilerGlobalState) |> String.concat ", "
                    failwithf "Member '%s' not found in type %s, found: %s" vName enclosingEntity.DisplayName names
            | _ -> // member is overloaded
                match nlr.ItemKey.TypeForLinkage with
                | None -> failwith "Type of signature could not be resolved"
                | Some keyTy ->
                    let findBySig =
                        findByName |> List.tryFind (fun v -> ccu.MemberSignatureEquality(keyTy, v.Type))
                    match findBySig with
                    | Some v ->
                        makeFSCall isMember v
                    | _ ->
                        failwith "Failed to recognize F# member"

        // First try to resolve it to IL metadata
        let try1 = 
            if tcref.IsILTycon then 
                try 
                    let mdef = resolveILMethodRefWithRescope unscopeILType tcref.ILTyconRawMetadata ilMethRef 
                    let minfo = MethInfo.CreateILMeth(cenv.amap, m, enclosingType, mdef)                     
                    FSharpMemberOrFunctionOrValue(cenv, minfo) |> makeCall |> Some
                with _ -> 
                    None
            else
                None

        // Otherwise try to bind it to an F# symbol
        match try1 with
        | Some res -> res
        | None ->
          try
            // Try to bind the call to an F# method call
            let memberParentName = if tcref.IsModuleOrNamespace then None else Some tcref.LogicalName
            // this logical name is not correct in the presence of CompiledName
            let logicalName = ilMethRef.Name 
            let isMember = memberParentName.IsSome
            if isMember then 
                match ilMethRef.Name, ilMethRef.DeclaringTypeRef.Name with
                | "Invoke", "Microsoft.FSharp.Core.FSharpFunc`2" ->
                    let objR = ConvLValueExpr cenv env callArgs.Head
                    let argR = ConvExpr cenv env callArgs.Tail.Head
                    let typR = ConvType cenv enclTypeArgs.Head
                    E.Application(objR, [typR], [argR])
                | _ ->
                let isCtor = (ilMethRef.Name = ".ctor")
                let isStatic = isCtor || ilMethRef.CallingConv.IsStatic
                let scoref = ilMethRef.DeclaringTypeRef.Scope
                let typars1 = tcref.Typars m
                let typars2 = [ 1 .. ilMethRef.GenericArity ] |> List.map (fun _ -> Construct.NewRigidTypar "T" m)
                let tinst1 = typars1 |> generalizeTypars
                let tinst2 = typars2 |> generalizeTypars
                // TODO: this will not work for curried methods in F# classes.
                // This is difficult to solve as the information in the ILMethodRef
                // is not sufficient to resolve to a symbol unambiguously in these cases.
                let argtys = [ ilMethRef.ArgTypes |> List.map (ImportILTypeFromMetadata cenv.amap m scoref tinst1 tinst2) ]
                let rty = 
                    match ImportReturnTypeFromMetadata cenv.amap m ilMethRef.ReturnType emptyILCustomAttrs scoref tinst1 tinst2 with 
                    | None -> if isCtor then  enclosingType else g.unit_ty
                    | Some ty -> ty

                let linkageType = 
                    let ty = mkIteratedFunTy g (List.map (mkRefTupledTy g) argtys) rty
                    let ty = if isStatic then ty else mkFunTy g enclosingType ty 
                    mkForallTyIfNeeded (typars1 @ typars2) ty

                let argCount = List.sum (List.map List.length argtys)  + (if isStatic then 0 else 1)
                let key = ValLinkageFullKey({ MemberParentMangledName=memberParentName; MemberIsOverride=false; LogicalName=logicalName; TotalArgCount= argCount }, Some linkageType)

                let (PubPath p) = tcref.PublicPath.Value
                let enclosingNonLocalRef = mkNonLocalEntityRef tcref.nlr.Ccu p
                let vref = mkNonLocalValRef enclosingNonLocalRef key
                makeFSExpr isMember vref 

            else 
                let key = ValLinkageFullKey({ MemberParentMangledName=memberParentName; MemberIsOverride=false; LogicalName=logicalName; TotalArgCount= 0 }, None)
                let vref = mkNonLocalValRef tcref.nlr key
                makeFSExpr isMember vref 

          with e -> 
            failwithf "An IL call to '%s' could not be resolved: %s" (ilMethRef.ToString()) e.Message

    and ConvObjectModelCallLinear cenv env (isNewObj, v: FSharpMemberOrFunctionOrValue, enclTyArgs, methTyArgs, witnessArgsR: FSharpExpr list, callArgs) contF =
        let enclTyArgsR = ConvTypes cenv enclTyArgs
        let methTyArgsR = ConvTypes cenv methTyArgs
        let obj, callArgs = 
            if v.IsInstanceMember then 
                match callArgs with 
                | obj :: rest -> Some obj, rest
                | _ -> failwith (sprintf "unexpected shape of arguments: %A" callArgs)
            else
                None, callArgs
        let objR = Option.map (ConvLValueExpr cenv env) obj
        // tailcall
        ConvExprsLinear cenv env callArgs (contF << fun callArgsR -> 
            if isNewObj then 
                E.NewObject(v, enclTyArgsR, callArgsR) 
            else 
                E.Call(objR, v, enclTyArgsR, methTyArgsR, witnessArgsR, callArgsR))

    and ConvExprs cenv env args = List.map (ConvExpr cenv env) args 

    // Process a list of expressions in a tail-recursive way. Identical to "ConvExprs" but the result is eventually passed to contF.
    and ConvExprsLinear cenv env args contF = 
        match args with 
        | [] -> contF []
        | [arg] -> ConvExprLinear cenv env arg (fun argR -> contF [argR])
        | arg :: rest -> ConvExprLinear cenv env arg (fun argR -> ConvExprsLinear cenv env rest (fun restR -> contF (argR :: restR)))

    and ConvTargetsLinear cenv env tgs contF = 
        match tgs with 
        | [] -> contF []
        | TTarget(vars, rhs, _) :: rest -> 
            let varsR = (List.rev vars) |> List.map (ConvVal cenv)
            ConvExprLinear cenv env rhs (fun targetR -> 
            ConvTargetsLinear cenv env rest (fun restR -> 
            contF ((varsR, targetR) :: restR)))

    and ConvValRef cenv env m (vref: ValRef) =
        let v = vref.Deref
        if env.isinstVals.ContainsVal v then 
            let (ty, e) = env.isinstVals.[v]
            ConvExprPrim cenv env (mkCallUnbox cenv.g m ty e)
        elif env.substVals.ContainsVal v then 
            let e = env.substVals.[v]
            ConvExprPrim cenv env e
        elif v.BaseOrThisInfo = CtorThisVal then 
            E.ThisValue(ConvType cenv v.Type) 
        elif v.BaseOrThisInfo = BaseVal then 
            E.BaseValue(ConvType cenv v.Type) 
        else 
            E.Value(FSharpMemberOrFunctionOrValue(cenv, vref)) 

    and ConvVal cenv (v: Val) =  
        let vref = mkLocalValRef v 
        FSharpMemberOrFunctionOrValue(cenv, vref) 

    and ConvConst cenv env m c ty =
        match TryEliminateDesugaredConstants cenv.g m c with 
        | Some e -> ConvExprPrim cenv env e
        | None ->
            let tyR = ConvType cenv ty
            match c with 
            | Const.Bool    i ->  E.Const(box i, tyR)
            | Const.SByte   i ->  E.Const(box i, tyR)
            | Const.Byte    i ->  E.Const(box i, tyR)
            | Const.Int16   i ->  E.Const(box i, tyR)
            | Const.UInt16  i ->  E.Const(box i, tyR)
            | Const.Int32   i ->  E.Const(box i, tyR)
            | Const.UInt32  i ->  E.Const(box i, tyR)
            | Const.Int64   i ->  E.Const(box i, tyR)
            | Const.UInt64  i ->  E.Const(box i, tyR)
            | Const.IntPtr  i ->  E.Const(box (nativeint i), tyR)
            | Const.UIntPtr i ->  E.Const(box (unativeint i), tyR)
            | Const.Decimal i ->  E.Const(box i, tyR)
            | Const.Double  i ->  E.Const(box i, tyR)
            | Const.Single  i ->  E.Const(box i, tyR)
            | Const.String  i ->  E.Const(box i, tyR)
            | Const.Char    i ->  E.Const(box i, tyR)
            | Const.Unit      ->  E.Const(box (), tyR)
            | Const.Zero      ->  E.DefaultValue (ConvType cenv ty)

    and ConvDecisionTree cenv env dtreeRetTy x m = 
        ConvDecisionTreePrim cenv env dtreeRetTy x |> Mk cenv m dtreeRetTy

    and ConvDecisionTreePrim cenv env dtreeRetTy x = 
        match x with 
        | TDSwitch(e1, csl, dfltOpt, m) -> 
            let acc = 
                match dfltOpt with 
                | Some d -> ConvDecisionTreePrim cenv env dtreeRetTy d 
                | None -> wfail( "FSharp.Compiler.Service cannot yet return this kind of pattern match", m)
            (csl, acc) ||> List.foldBack (fun (TCase(discrim, dtree)) acc -> 
                    let acc = acc |> Mk cenv m dtreeRetTy
                    match discrim with 
                    | DecisionTreeTest.UnionCase (ucref, tyargs) -> 
                        let objR = ConvExpr cenv env e1
                        let ucR = ConvUnionCaseRef cenv ucref 
                        let utypR = ConvType cenv (mkAppTy ucref.TyconRef tyargs)
                        E.IfThenElse (E.UnionCaseTest (objR, utypR, ucR) |> Mk cenv m cenv.g.bool_ty, ConvDecisionTree cenv env dtreeRetTy dtree m, acc) 
                    | DecisionTreeTest.Const (Const.Bool true) -> 
                        let e1R = ConvExpr cenv env e1
                        E.IfThenElse (e1R, ConvDecisionTree cenv env dtreeRetTy dtree m, acc) 
                    | DecisionTreeTest.Const (Const.Bool false) -> 
                        let e1R = ConvExpr cenv env e1
                        // Note, reverse the branches
                        E.IfThenElse (e1R, acc, ConvDecisionTree cenv env dtreeRetTy dtree m) 
                    | DecisionTreeTest.Const c -> 
                        let ty = tyOfExpr cenv.g e1
                        let eq = mkCallEqualsOperator cenv.g m ty e1 (Expr.Const (c, m, ty))
                        let eqR = ConvExpr cenv env eq 
                        E.IfThenElse (eqR, ConvDecisionTree cenv env dtreeRetTy dtree m, acc) 
                    | DecisionTreeTest.IsNull -> 
                        // Decompile cached isinst tests
                        match e1 with 
                        | Expr.Val (vref, _, _) when env.isinstVals.ContainsVal vref.Deref  ->
                            let (ty, e) =  env.isinstVals.[vref.Deref]
                            let tyR = ConvType cenv ty
                            let eR = ConvExpr cenv env e
                            // note: reverse the branches - a null test is a failure of an isinst test
                            E.IfThenElse (E.TypeTest (tyR, eR) |> Mk cenv m cenv.g.bool_ty, acc, ConvDecisionTree cenv env dtreeRetTy dtree m) 
                        | _ -> 
                            let ty = tyOfExpr cenv.g e1
                            let eqR =
                                let eq = mkCallEqualsOperator cenv.g m ty e1 (Expr.Const (Const.Zero, m, ty))
                                let env = { env with suppressWitnesses = true }
                                ConvExpr cenv env eq 
                            E.IfThenElse (eqR, ConvDecisionTree cenv env dtreeRetTy dtree m, acc) 
                    | DecisionTreeTest.IsInst (_srcty, tgty) -> 
                        let e1R = ConvExpr cenv env e1
                        E.IfThenElse (E.TypeTest (ConvType cenv tgty, e1R)  |> Mk cenv m cenv.g.bool_ty, ConvDecisionTree cenv env dtreeRetTy dtree m, acc) 
                    | DecisionTreeTest.ActivePatternCase _ -> wfail("unexpected Test.ActivePatternCase test in quoted expression", m)
                    | DecisionTreeTest.ArrayLength _ -> wfail("FSharp.Compiler.Service cannot yet return array pattern matching", m)
                    | DecisionTreeTest.Error m -> wfail("error recovery", m))

        | TDSuccess (args, n) -> 
                // TAST stores pattern bindings in reverse order for some reason
                // Reverse them here to give a good presentation to the user
                let args = List.rev args
                let argsR = ConvExprs cenv env args          
                E.DecisionTreeSuccess(n, argsR)
          
        | TDBind(bind, rest) -> 
                // The binding may be a compiler-generated binding that gets removed in the quotation presentation
                match ConvLetBind cenv env bind with 
                | None, env -> ConvDecisionTreePrim cenv env dtreeRetTy rest 
                | Some bindR, env -> E.Let(bindR, ConvDecisionTree cenv env dtreeRetTy rest bind.Var.Range) 

    /// Wrap the conversion in a function to make it on-demand.  Any pattern matching on the FSharpExpr will
    /// force the evaluation of the entire conversion process eagerly.
    let ConvExprOnDemand cenv env expr = 
        FSharpExpr(cenv, Some(fun () -> ConvExpr cenv env expr), E.Unused, expr.Range, tyOfExpr cenv.g expr)



/// The contents of the F# assembly as provided through the compiler API
type FSharpAssemblyContents(cenv: SymbolEnv, mimpls: TypedImplFile list) = 

    new (tcGlobals, thisCcu, thisCcuType, tcImports, mimpls) = FSharpAssemblyContents(SymbolEnv(tcGlobals, thisCcu, thisCcuType, tcImports), mimpls)

    member _.ImplementationFiles = 
        [ for mimpl in mimpls -> FSharpImplementationFileContents(cenv, mimpl)]

and FSharpImplementationFileDeclaration = 
    | Entity of entity: FSharpEntity * declarations: FSharpImplementationFileDeclaration list
    | MemberOrFunctionOrValue of value: FSharpMemberOrFunctionOrValue * curriedArgs: FSharpMemberOrFunctionOrValue list list * body: FSharpExpr
    | InitAction of action: FSharpExpr

and FSharpImplementationFileContents(cenv, mimpl) = 
    let (TImplFile (qname, _pragmas, ModuleOrNamespaceExprWithSig(_, mdef, _), hasExplicitEntryPoint, isScript, _anonRecdTypes)) = mimpl 
    let rec getDecls2 (ModuleOrNamespaceExprWithSig(_mty, def, _m)) = getDecls def
    and getBind (bind: Binding) = 
        let v = bind.Var
        assert v.IsCompiledAsTopLevel
        let topValInfo = InferArityOfExprBinding cenv.g AllowTypeDirectedDetupling.Yes v bind.Expr
        let tps, _ctorThisValOpt, _baseValOpt, vsl, body, _bodyty = IteratedAdjustArityOfLambda cenv.g cenv.amap topValInfo bind.Expr
        let v = FSharpMemberOrFunctionOrValue(cenv, mkLocalValRef v)
        let gps = v.GenericParameters
        let vslR = List.map (List.map (FSharpExprConvert.ConvVal cenv)) vsl 
        let env = ExprTranslationEnv.Empty(cenv.g).BindTypars (Seq.zip tps gps |> Seq.toList)
        let env = env.BindCurriedVals vsl 
        let e = FSharpExprConvert.ConvExprOnDemand cenv env body
        FSharpImplementationFileDeclaration.MemberOrFunctionOrValue(v, vslR, e) 

    and getDecls mdef = 
        match mdef with 
        | TMDefRec(_isRec, tycons, mbinds, _m) ->
            [ for tycon in tycons do 
                  let entity = FSharpEntity(cenv, mkLocalEntityRef tycon)
                  yield FSharpImplementationFileDeclaration.Entity(entity, []) 
              for mbind in mbinds do 
                  match mbind with 
                  | ModuleOrNamespaceBinding.Module(mspec, def) -> 
                      let entity = FSharpEntity(cenv, mkLocalEntityRef mspec)
                      yield FSharpImplementationFileDeclaration.Entity (entity, getDecls def) 
                  | ModuleOrNamespaceBinding.Binding bind -> 
                      yield getBind bind ]
        | TMAbstract mexpr -> getDecls2 mexpr
        | TMDefLet(bind, _m)  ->
            [ yield getBind bind  ]
        | TMDefDo(expr, _m)  ->
            [ let expr = FSharpExprConvert.ConvExprOnDemand cenv (ExprTranslationEnv.Empty(cenv.g)) expr
              yield FSharpImplementationFileDeclaration.InitAction expr  ]
        | TMDefs mdefs -> 
            [ for mdef in mdefs do yield! getDecls mdef ]

    member _.QualifiedName = qname.Text
    member _.FileName = qname.Range.FileName
    member _.Declarations = getDecls mdef 
    member _.HasExplicitEntryPoint = hasExplicitEntryPoint
    member _.IsScript = isScript


module FSharpExprPatterns = 
    let (|Value|_|) (e: FSharpExpr) = match e.E with E.Value v -> Some v | _ -> None

    let (|Const|_|) (e: FSharpExpr) = match e.E with E.Const (v, ty) -> Some (v, ty) | _ -> None

    let (|TypeLambda|_|) (e: FSharpExpr) = match e.E with E.TypeLambda (v, e) -> Some (v, e) | _ -> None

    let (|Lambda|_|) (e: FSharpExpr) = match e.E with E.Lambda (v, e) -> Some (v, e) | _ -> None

    let (|Application|_|) (e: FSharpExpr) = match e.E with E.Application (f, tys, e) -> Some (f, tys, e) | _ -> None

    let (|IfThenElse|_|) (e: FSharpExpr) = match e.E with E.IfThenElse (e1, e2, e3) -> Some (e1, e2, e3) | _ -> None

    let (|Let|_|) (e: FSharpExpr) = match e.E with E.Let ((v, e), b) -> Some ((v, e), b) | _ -> None

    let (|LetRec|_|) (e: FSharpExpr) = match e.E with E.LetRec (ves, b) -> Some (ves, b) | _ -> None

    let (|NewRecord|_|) (e: FSharpExpr) = match e.E with E.NewRecord (ty, es) -> Some (ty, es) | _ -> None

    let (|NewAnonRecord|_|) (e: FSharpExpr) = match e.E with E.NewAnonRecord (ty, es) -> Some (ty, es) | _ -> None

    let (|NewUnionCase|_|) (e: FSharpExpr) = match e.E with E.NewUnionCase (e, tys, es) -> Some (e, tys, es) | _ -> None

    let (|NewTuple|_|) (e: FSharpExpr) = match e.E with E.NewTuple (ty, es) -> Some (ty, es) | _ -> None

    let (|TupleGet|_|) (e: FSharpExpr) = match e.E with E.TupleGet (ty, n, es) -> Some (ty, n, es) | _ -> None

    let (|Call|_|) (e: FSharpExpr) = match e.E with E.Call (a, b, c, d, _e, f) -> Some (a, b, c, d, f) | _ -> None

    let (|CallWithWitnesses|_|) (e: FSharpExpr) = match e.E with E.Call (a, b, c, d, e, f) -> Some (a, b, c, d, e, f) | _ -> None

    let (|NewObject|_|) (e: FSharpExpr) = match e.E with E.NewObject (a, b, c) -> Some (a, b, c) | _ -> None

    let (|FSharpFieldGet|_|) (e: FSharpExpr) = match e.E with E.FSharpFieldGet (a, b, c) -> Some (a, b, c) | _ -> None

    let (|AnonRecordGet|_|) (e: FSharpExpr) = match e.E with E.AnonRecordGet (a, b, c) -> Some (a, b, c) | _ -> None

    let (|FSharpFieldSet|_|) (e: FSharpExpr) = match e.E with E.FSharpFieldSet (a, b, c, d) -> Some (a, b, c, d) | _ -> None

    let (|UnionCaseGet|_|) (e: FSharpExpr) = match e.E with E.UnionCaseGet (a, b, c, d) -> Some (a, b, c, d) | _ -> None

    let (|UnionCaseTag|_|) (e: FSharpExpr) = match e.E with E.UnionCaseTag (a, b) -> Some (a, b) | _ -> None

    let (|UnionCaseTest|_|) (e: FSharpExpr) = match e.E with E.UnionCaseTest (a, b, c) -> Some (a, b, c) | _ -> None

    let (|NewArray|_|) (e: FSharpExpr) = match e.E with E.NewArray (a, b) -> Some (a, b) | _ -> None

    let (|Coerce|_|) (e: FSharpExpr) = match e.E with E.Coerce (a, b) -> Some (a, b) | _ -> None

    let (|Quote|_|) (e: FSharpExpr) = match e.E with E.Quote a -> Some a | _ -> None

    let (|TypeTest|_|) (e: FSharpExpr) = match e.E with E.TypeTest (a, b) -> Some (a, b) | _ -> None

    let (|Sequential|_|) (e: FSharpExpr) = match e.E with E.Sequential (a, b) -> Some (a, b) | _ -> None

    let (|FastIntegerForLoop|_|) (e: FSharpExpr) = match e.E with E.FastIntegerForLoop (a, b, c, d) -> Some (a, b, c, d) | _ -> None

    let (|WhileLoop|_|) (e: FSharpExpr) = match e.E with E.WhileLoop (a, b) -> Some (a, b) | _ -> None

    let (|TryFinally|_|) (e: FSharpExpr) = match e.E with E.TryFinally (a, b) -> Some (a, b) | _ -> None

    let (|TryWith|_|) (e: FSharpExpr) = match e.E with E.TryWith (a, b, c, d, e) -> Some (a, b, c, d, e) | _ -> None

    let (|NewDelegate|_|) (e: FSharpExpr) = match e.E with E.NewDelegate (ty, e) -> Some (ty, e) | _ -> None

    let (|DefaultValue|_|) (e: FSharpExpr) = match e.E with E.DefaultValue ty -> Some ty | _ -> None

    let (|AddressSet|_|) (e: FSharpExpr) = match e.E with E.AddressSet (a, b) -> Some (a, b) | _ -> None

    let (|ValueSet|_|) (e: FSharpExpr) = match e.E with E.ValueSet (a, b) -> Some (a, b) | _ -> None

    let (|AddressOf|_|) (e: FSharpExpr) = match e.E with E.AddressOf a -> Some a | _ -> None

    let (|ThisValue|_|) (e: FSharpExpr) = match e.E with E.ThisValue a -> Some a | _ -> None

    let (|BaseValue|_|) (e: FSharpExpr) = match e.E with E.BaseValue a -> Some a | _ -> None

    let (|ILAsm|_|) (e: FSharpExpr) = match e.E with E.ILAsm (a, b, c) -> Some (a, b, c) | _ -> None

    let (|ILFieldGet|_|) (e: FSharpExpr) = match e.E with E.ILFieldGet (a, b, c) -> Some (a, b, c) | _ -> None

    let (|ILFieldSet|_|) (e: FSharpExpr) = match e.E with E.ILFieldSet (a, b, c, d) -> Some (a, b, c, d) | _ -> None

    let (|ObjectExpr|_|) (e: FSharpExpr) = match e.E with E.ObjectExpr (a, b, c, d) -> Some (a, b, c, d) | _ -> None

    let (|DecisionTree|_|) (e: FSharpExpr) = match e.E with E.DecisionTree (a, b) -> Some (a, b) | _ -> None

    let (|DecisionTreeSuccess|_|) (e: FSharpExpr) = match e.E with E.DecisionTreeSuccess (a, b) -> Some (a, b) | _ -> None

    let (|UnionCaseSet|_|) (e: FSharpExpr) = match e.E with E.UnionCaseSet (a, b, c, d, e) -> Some (a, b, c, d, e) | _ -> None

    let (|TraitCall|_|) (e: FSharpExpr) = match e.E with E.TraitCall (a, b, c, d, e, f) -> Some (a, b, c, d, e, f) | _ -> None

    let (|WitnessArg|_|) (e: FSharpExpr) = match e.E with E.WitnessArg n -> Some n | _ -> None
<|MERGE_RESOLUTION|>--- conflicted
+++ resolved
@@ -725,25 +725,13 @@
             | TOp.ILAsm ([ AI_ldnull; AI_cgt_un ], _), _, [arg] -> 
                 let elemTy = tyOfExpr g arg
                 let nullVal = mkNull m elemTy
-<<<<<<< HEAD
                 let op = mkCallNotEqualsOperator g m elemTy arg nullVal
                 ConvExprPrim cenv env op
 
-            | TOp.ILAsm ([ I_ldlen; AI_conv DT_I4 ], _), _, [arr] -> 
+            | TOp.ILAsm ([ I_ldlen; AI_conv DT_I4 ], _), _, [arr] ->
                 let arrayTy = tyOfExpr g arr
                 let elemTy = destArrayTy g arrayTy
                 let op = mkCallArrayLength g m elemTy arr
-=======
-                let op = mkCallNotEqualsOperator cenv.g m elemTy arg nullVal
-                let env = { env with suppressWitnesses=true }
-                ConvExprPrim cenv env op
-
-            | TOp.ILAsm ([ I_ldlen; AI_conv DT_I4 ], _), _, [arr] -> 
-                let arrayTy = tyOfExpr cenv.g arr
-                let elemTy = destArrayTy cenv.g arrayTy
-                let op = mkCallArrayLength cenv.g m elemTy arr
-                let env = { env with suppressWitnesses=true }
->>>>>>> a70f3bea
                 ConvExprPrim cenv env op
 
             | TOp.ILAsm ([ I_newarr (ILArrayShape [(Some 0, None)], _)], _), [elemTy], xa ->
@@ -790,15 +778,9 @@
             | TOp.ILAsm ([ ILConvertOp convertOp ], [TType_app (tcref,_, _)]), _, [arg] -> 
                 let ty = tyOfExpr g arg
                 let op =
-<<<<<<< HEAD
                     if tyconRefEq g tcref g.char_tcr
                     then mkCallToCharOperator g m ty arg
                     else convertOp g m ty arg
-=======
-                    if tyconRefEq cenv.g tcref cenv.g.char_tcr then
-                        mkCallToCharOperator cenv.g m ty arg
-                    else convertOp cenv.g m ty arg
->>>>>>> a70f3bea
                 ConvExprPrim cenv env op
 
             | TOp.ILAsm ([ I_throw ], _), _, [arg1]  -> 
