--- conflicted
+++ resolved
@@ -2423,12 +2423,7 @@
     member _.GenericParameter = 
        protect <| fun () -> 
         match stripTyparEqns ty with 
-<<<<<<< HEAD
-        | TType_var (tp, _) ->
-            FSharpGenericParameter (cenv, tp)
-=======
         | TType_var (tp, _) 
->>>>>>> 548021be
         | TType_measure (Measure.Var tp) -> 
             FSharpGenericParameter (cenv, tp)
         | _ -> invalidOp "not a generic parameter type"
